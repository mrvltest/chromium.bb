/*
 * Copyright (C) 2013 Google Inc. All rights reserved.
 *
 * Redistribution and use in source and binary forms, with or without
 * modification, are permitted provided that the following conditions are
 * met:
 *
 *     * Redistributions of source code must retain the above copyright
 * notice, this list of conditions and the following disclaimer.
 *     * Redistributions in binary form must reproduce the above
 * copyright notice, this list of conditions and the following disclaimer
 * in the documentation and/or other materials provided with the
 * distribution.
 *     * Neither the name of Google Inc. nor the names of its
 * contributors may be used to endorse or promote products derived from
 * this software without specific prior written permission.
 *
 * THIS SOFTWARE IS PROVIDED BY THE COPYRIGHT HOLDERS AND CONTRIBUTORS
 * "AS IS" AND ANY EXPRESS OR IMPLIED WARRANTIES, INCLUDING, BUT NOT
 * LIMITED TO, THE IMPLIED WARRANTIES OF MERCHANTABILITY AND FITNESS FOR
 * A PARTICULAR PURPOSE ARE DISCLAIMED. IN NO EVENT SHALL THE COPYRIGHT
 * OWNER OR CONTRIBUTORS BE LIABLE FOR ANY DIRECT, INDIRECT, INCIDENTAL,
 * SPECIAL, EXEMPLARY, OR CONSEQUENTIAL DAMAGES (INCLUDING, BUT NOT
 * LIMITED TO, PROCUREMENT OF SUBSTITUTE GOODS OR SERVICES; LOSS OF USE,
 * DATA, OR PROFITS; OR BUSINESS INTERRUPTION) HOWEVER CAUSED AND ON ANY
 * THEORY OF LIABILITY, WHETHER IN CONTRACT, STRICT LIABILITY, OR TORT
 * (INCLUDING NEGLIGENCE OR OTHERWISE) ARISING IN ANY WAY OUT OF THE USE
 * OF THIS SOFTWARE, EVEN IF ADVISED OF THE POSSIBILITY OF SUCH DAMAGE.
 */

#include "config.h"
#include "core/rendering/RenderBlockFlow.h"

#include "core/accessibility/AXObjectCache.h"
#include "core/frame/FrameView.h"
#include "core/frame/LocalFrame.h"
#include "core/frame/Settings.h"
#include "core/html/HTMLDialogElement.h"
#include "core/paint/BlockFlowPainter.h"
#include "core/rendering/HitTestLocation.h"
#include "core/rendering/RenderFlowThread.h"
#include "core/rendering/RenderLayer.h"
#include "core/rendering/RenderMultiColumnFlowThread.h"
#include "core/rendering/RenderPagedFlowThread.h"
#include "core/rendering/RenderText.h"
#include "core/rendering/RenderView.h"
#include "core/rendering/TextAutosizer.h"
#include "core/rendering/line/LineWidth.h"
#include "core/rendering/svg/SVGTextRunRenderingContext.h"
#include "platform/text/BidiTextRun.h"

namespace blink {

bool RenderBlockFlow::s_canPropagateFloatIntoSibling = false;

struct SameSizeAsMarginInfo {
    uint16_t bitfields;
    LayoutUnit margins[2];
};

COMPILE_ASSERT(sizeof(RenderBlockFlow::MarginValues) == sizeof(LayoutUnit[4]), MarginValues_should_stay_small);

class MarginInfo {
    // Collapsing flags for whether we can collapse our margins with our children's margins.
    bool m_canCollapseWithChildren : 1;
    bool m_canCollapseMarginBeforeWithChildren : 1;
    bool m_canCollapseMarginAfterWithChildren : 1;
    bool m_canCollapseMarginAfterWithLastChild: 1;

    // Whether or not we are a quirky container, i.e., do we collapse away top and bottom
    // margins in our container. Table cells and the body are the common examples. We
    // also have a custom style property for Safari RSS to deal with TypePad blog articles.
    bool m_quirkContainer : 1;

    // This flag tracks whether we are still looking at child margins that can all collapse together at the beginning of a block.
    // They may or may not collapse with the top margin of the block (|m_canCollapseTopWithChildren| tells us that), but they will
    // always be collapsing with one another. This variable can remain set to true through multiple iterations
    // as long as we keep encountering self-collapsing blocks.
    bool m_atBeforeSideOfBlock : 1;

    // This flag is set when we know we're examining bottom margins and we know we're at the bottom of the block.
    bool m_atAfterSideOfBlock : 1;

    // These variables are used to detect quirky margins that we need to collapse away (in table cells
    // and in the body element).
    bool m_hasMarginBeforeQuirk : 1;
    bool m_hasMarginAfterQuirk : 1;
    bool m_determinedMarginBeforeQuirk : 1;

    bool m_discardMargin : 1;

    // These flags track the previous maximal positive and negative margins.
    LayoutUnit m_positiveMargin;
    LayoutUnit m_negativeMargin;

public:
    MarginInfo(RenderBlockFlow*, LayoutUnit beforeBorderPadding, LayoutUnit afterBorderPadding);

    void setAtBeforeSideOfBlock(bool b) { m_atBeforeSideOfBlock = b; }
    void setAtAfterSideOfBlock(bool b) { m_atAfterSideOfBlock = b; }
    void clearMargin()
    {
        m_positiveMargin = 0;
        m_negativeMargin = 0;
    }
    void setHasMarginBeforeQuirk(bool b) { m_hasMarginBeforeQuirk = b; }
    void setHasMarginAfterQuirk(bool b) { m_hasMarginAfterQuirk = b; }
    void setDeterminedMarginBeforeQuirk(bool b) { m_determinedMarginBeforeQuirk = b; }
    void setPositiveMargin(LayoutUnit p) { ASSERT(!m_discardMargin); m_positiveMargin = p; }
    void setNegativeMargin(LayoutUnit n) { ASSERT(!m_discardMargin); m_negativeMargin = n; }
    void setPositiveMarginIfLarger(LayoutUnit p)
    {
        ASSERT(!m_discardMargin);
        if (p > m_positiveMargin)
            m_positiveMargin = p;
    }
    void setNegativeMarginIfLarger(LayoutUnit n)
    {
        ASSERT(!m_discardMargin);
        if (n > m_negativeMargin)
            m_negativeMargin = n;
    }

    void setMargin(LayoutUnit p, LayoutUnit n) { ASSERT(!m_discardMargin); m_positiveMargin = p; m_negativeMargin = n; }
    void setCanCollapseMarginAfterWithChildren(bool collapse) { m_canCollapseMarginAfterWithChildren = collapse; }
    void setCanCollapseMarginAfterWithLastChild(bool collapse) { m_canCollapseMarginAfterWithLastChild = collapse; }
    void setDiscardMargin(bool value) { m_discardMargin = value; }

    bool atBeforeSideOfBlock() const { return m_atBeforeSideOfBlock; }
    bool canCollapseWithMarginBefore() const { return m_atBeforeSideOfBlock && m_canCollapseMarginBeforeWithChildren; }
    bool canCollapseWithMarginAfter() const { return m_atAfterSideOfBlock && m_canCollapseMarginAfterWithChildren; }
    bool canCollapseMarginBeforeWithChildren() const { return m_canCollapseMarginBeforeWithChildren; }
    bool canCollapseMarginAfterWithChildren() const { return m_canCollapseMarginAfterWithChildren; }
    bool canCollapseMarginAfterWithLastChild() const { return m_canCollapseMarginAfterWithLastChild; }
    bool quirkContainer() const { return m_quirkContainer; }
    bool determinedMarginBeforeQuirk() const { return m_determinedMarginBeforeQuirk; }
    bool hasMarginBeforeQuirk() const { return m_hasMarginBeforeQuirk; }
    bool hasMarginAfterQuirk() const { return m_hasMarginAfterQuirk; }
    LayoutUnit positiveMargin() const { return m_positiveMargin; }
    LayoutUnit negativeMargin() const { return m_negativeMargin; }
    bool discardMargin() const { return m_discardMargin; }
    LayoutUnit margin() const { return m_positiveMargin - m_negativeMargin; }
};
static bool inNormalFlow(RenderBox* child)
{
    RenderBlock* curr = child->containingBlock();
    RenderView* renderView = child->view();
    while (curr && curr != renderView) {
        if (curr->hasColumns() || curr->isRenderFlowThread())
            return true;
        if (curr->isFloatingOrOutOfFlowPositioned())
            return false;
        curr = curr->containingBlock();
    }
    return true;
}

void RenderBlockFlow::RenderBlockFlowRareData::trace(Visitor* visitor)
{
    visitor->trace(m_multiColumnFlowThread);
}

RenderBlockFlow::RenderBlockFlow(ContainerNode* node)
    : RenderBlock(node)
{
    COMPILE_ASSERT(sizeof(MarginInfo) == sizeof(SameSizeAsMarginInfo), MarginInfo_should_stay_small);
    setChildrenInline(true);
}

RenderBlockFlow::~RenderBlockFlow()
{
}

void RenderBlockFlow::trace(Visitor* visitor)
{
    visitor->trace(m_rareData);
    RenderBlock::trace(visitor);
}

RenderBlockFlow* RenderBlockFlow::createAnonymous(Document* document)
{
    RenderBlockFlow* renderer = new RenderBlockFlow(0);
    renderer->setDocumentForAnonymous(document);
    return renderer;
}

RenderObject* RenderBlockFlow::layoutSpecialExcludedChild(bool relayoutChildren, SubtreeLayoutScope& layoutScope)
{
    RenderMultiColumnFlowThread* flowThread = multiColumnFlowThread();
    if (!flowThread)
        return 0;
    setLogicalTopForChild(flowThread, borderBefore() + paddingBefore());
    flowThread->layoutColumns(relayoutChildren, layoutScope);
    determineLogicalLeftPositionForChild(flowThread);
    return flowThread;
}

bool RenderBlockFlow::updateLogicalWidthAndColumnWidth()
{
    bool relayoutChildren = RenderBlock::updateLogicalWidthAndColumnWidth();
    if (RenderMultiColumnFlowThread* flowThread = multiColumnFlowThread()) {
        if (flowThread->needsNewWidth())
            return true;
    }
    return relayoutChildren;
}

void RenderBlockFlow::checkForPaginationLogicalHeightChange(LayoutUnit& pageLogicalHeight, bool& pageLogicalHeightChanged, bool& hasSpecifiedPageLogicalHeight)
{
    if (RenderMultiColumnFlowThread* flowThread = multiColumnFlowThread()) {
        LogicalExtentComputedValues computedValues;
        computeLogicalHeight(LayoutUnit(), logicalTop(), computedValues);
        LayoutUnit columnHeight = computedValues.m_extent - borderAndPaddingLogicalHeight() - scrollbarLogicalHeight();
        pageLogicalHeightChanged = columnHeight != flowThread->columnHeightAvailable();
        flowThread->setColumnHeightAvailable(std::max<LayoutUnit>(columnHeight, 0));
    } else if (hasColumns()) {
        ColumnInfo* colInfo = columnInfo();

        if (!pageLogicalHeight) {
            LayoutUnit oldLogicalHeight = logicalHeight();
            setLogicalHeight(0);
            // We need to go ahead and set our explicit page height if one exists, so that we can
            // avoid doing two layout passes.
            updateLogicalHeight();
            LayoutUnit columnHeight = contentLogicalHeight();
            if (columnHeight > 0) {
                pageLogicalHeight = columnHeight;
                hasSpecifiedPageLogicalHeight = true;
            }
            setLogicalHeight(oldLogicalHeight);
        }
        if (colInfo->columnHeight() != pageLogicalHeight && everHadLayout()) {
            colInfo->setColumnHeight(pageLogicalHeight);
            pageLogicalHeightChanged = true;
        }

        if (!hasSpecifiedPageLogicalHeight && !pageLogicalHeight)
            colInfo->clearForcedBreaks();
    } else if (isRenderFlowThread()) {
        RenderFlowThread* flowThread = toRenderFlowThread(this);

        // FIXME: This is a hack to always make sure we have a page logical height, if said height
        // is known. The page logical height thing in LayoutState is meaningless for flow
        // thread-based pagination (page height isn't necessarily uniform throughout the flow
        // thread), but as long as it is used universally as a means to determine whether page
        // height is known or not, we need this. Page height is unknown when column balancing is
        // enabled and flow thread height is still unknown (i.e. during the first layout pass). When
        // it's unknown, we need to prevent the pagination code from assuming page breaks everywhere
        // and thereby eating every top margin. It should be trivial to clean up and get rid of this
        // hack once the old multicol implementation is gone.
        pageLogicalHeight = flowThread->isPageLogicalHeightKnown() ? LayoutUnit(1) : LayoutUnit(0);

        pageLogicalHeightChanged = flowThread->pageLogicalSizeChanged();
    }
}

bool RenderBlockFlow::shouldRelayoutForPagination(LayoutUnit& pageLogicalHeight, LayoutUnit layoutOverflowLogicalBottom) const
{
    // FIXME: We don't balance properly at all in the presence of forced page breaks. We need to understand what
    // the distance between forced page breaks is so that we can avoid making the minimum column height too tall.
    ColumnInfo* colInfo = columnInfo();
    LayoutUnit columnHeight = pageLogicalHeight;
    const int minColumnCount = colInfo->forcedBreaks() + 1;
    const int desiredColumnCount = colInfo->desiredColumnCount();
    if (minColumnCount >= desiredColumnCount) {
        // The forced page breaks are in control of the balancing. Just set the column height to the
        // maximum page break distance.
        if (!pageLogicalHeight) {
            LayoutUnit distanceBetweenBreaks = std::max<LayoutUnit>(colInfo->maximumDistanceBetweenForcedBreaks(),
                view()->layoutState()->pageLogicalOffset(*this, borderBefore() + paddingBefore() + layoutOverflowLogicalBottom) - colInfo->forcedBreakOffset());
            columnHeight = std::max(colInfo->minimumColumnHeight(), distanceBetweenBreaks);
        }
    } else if (layoutOverflowLogicalBottom > boundedMultiply(pageLogicalHeight, desiredColumnCount)) {
        // Now that we know the intrinsic height of the columns, we have to rebalance them.
        columnHeight = std::max<LayoutUnit>(colInfo->minimumColumnHeight(), ceilf(layoutOverflowLogicalBottom.toFloat() / desiredColumnCount));
    }

    if (columnHeight && columnHeight != pageLogicalHeight) {
        pageLogicalHeight = columnHeight;
        return true;
    }

    return false;
}

void RenderBlockFlow::setColumnCountAndHeight(unsigned count, LayoutUnit pageLogicalHeight)
{
    ColumnInfo* colInfo = columnInfo();
    if (pageLogicalHeight)
        colInfo->setColumnCountAndHeight(count, pageLogicalHeight);

    if (columnCount(colInfo)) {
        setLogicalHeight(borderBefore() + paddingBefore() + colInfo->columnHeight() + borderAfter() + paddingAfter() + scrollbarLogicalHeight());
        m_overflow.clear();
    }
}

void RenderBlockFlow::setBreakAtLineToAvoidWidow(int lineToBreak)
{
    ASSERT(lineToBreak >= 0);
    ensureRareData();
    ASSERT(!m_rareData->m_didBreakAtLineToAvoidWidow);
    m_rareData->m_lineBreakToAvoidWidow = lineToBreak;
}

void RenderBlockFlow::setDidBreakAtLineToAvoidWidow()
{
    ASSERT(!shouldBreakAtLineToAvoidWidow());

    // This function should be called only after a break was applied to avoid widows
    // so assert |m_rareData| exists.
    ASSERT(m_rareData);

    m_rareData->m_didBreakAtLineToAvoidWidow = true;
}

void RenderBlockFlow::clearDidBreakAtLineToAvoidWidow()
{
    if (!m_rareData)
        return;

    m_rareData->m_didBreakAtLineToAvoidWidow = false;
}

void RenderBlockFlow::clearShouldBreakAtLineToAvoidWidow() const
{
    ASSERT(shouldBreakAtLineToAvoidWidow());
    if (!m_rareData)
        return;

    m_rareData->m_lineBreakToAvoidWidow = -1;
}

bool RenderBlockFlow::isSelfCollapsingBlock() const
{
    m_hasOnlySelfCollapsingChildren = RenderBlock::isSelfCollapsingBlock();
    return m_hasOnlySelfCollapsingChildren;
}

void RenderBlockFlow::layoutBlock(bool relayoutChildren)
{
    ASSERT(needsLayout());
    ASSERT(isInlineBlockOrInlineTable() || !isInline());

    // If we are self-collapsing with self-collapsing descendants this will get set to save us burrowing through our
    // descendants every time in |isSelfCollapsingBlock|. We reset it here so that |isSelfCollapsingBlock| attempts to burrow
    // at least once and so that it always gives a reliable result reflecting the latest layout.
    m_hasOnlySelfCollapsingChildren = false;

    if (!relayoutChildren && simplifiedLayout())
        return;

    SubtreeLayoutScope layoutScope(*this);

    // Multiple passes might be required for column and pagination based layout
    // In the case of the old column code the number of passes will only be two
    // however, in the newer column code the number of passes could equal the
    // number of columns.
    bool done = false;
    LayoutUnit pageLogicalHeight = 0;
    while (!done)
        done = layoutBlockFlow(relayoutChildren, pageLogicalHeight, layoutScope);

    fitBorderToLinesIfNeeded();

    RenderView* renderView = view();
    if (renderView->layoutState()->pageLogicalHeight())
        setPageLogicalOffset(renderView->layoutState()->pageLogicalOffset(*this, logicalTop()));

    updateLayerTransformAfterLayout();

    // Update our scroll information if we're overflow:auto/scroll/hidden now that we know if
    // we overflow or not.
    updateScrollInfoAfterLayout();

    if (m_paintInvalidationLogicalTop != m_paintInvalidationLogicalBottom) {
        bool hasVisibleContent = style()->visibility() == VISIBLE;
        if (!hasVisibleContent) {
            RenderLayer* layer = enclosingLayer();
            layer->updateDescendantDependentFlags();
            hasVisibleContent = layer->hasVisibleContent();
        }
        if (hasVisibleContent)
            setShouldInvalidateOverflowForPaint(true);
    }

    if (isHTMLDialogElement(node()) && isOutOfFlowPositioned())
        positionDialog();

    clearNeedsLayout();
}

inline bool RenderBlockFlow::layoutBlockFlow(bool relayoutChildren, LayoutUnit &pageLogicalHeight, SubtreeLayoutScope& layoutScope)
{
    LayoutUnit oldLeft = logicalLeft();
    bool logicalWidthChanged = updateLogicalWidthAndColumnWidth();
    relayoutChildren |= logicalWidthChanged;

    rebuildFloatsFromIntruding();

    bool pageLogicalHeightChanged = false;
    bool hasSpecifiedPageLogicalHeight = false;
    checkForPaginationLogicalHeightChange(pageLogicalHeight, pageLogicalHeightChanged, hasSpecifiedPageLogicalHeight);
    if (pageLogicalHeightChanged)
        relayoutChildren = true;

    LayoutState state(*this, locationOffset(), pageLogicalHeight, pageLogicalHeightChanged, columnInfo(), logicalWidthChanged);

    // We use four values, maxTopPos, maxTopNeg, maxBottomPos, and maxBottomNeg, to track
    // our current maximal positive and negative margins. These values are used when we
    // are collapsed with adjacent blocks, so for example, if you have block A and B
    // collapsing together, then you'd take the maximal positive margin from both A and B
    // and subtract it from the maximal negative margin from both A and B to get the
    // true collapsed margin. This algorithm is recursive, so when we finish layout()
    // our block knows its current maximal positive/negative values.
    //
    // Start out by setting our margin values to our current margins. Table cells have
    // no margins, so we don't fill in the values for table cells.
    if (!isTableCell()) {
        initMaxMarginValues();
        setHasMarginBeforeQuirk(style()->hasMarginBeforeQuirk());
        setHasMarginAfterQuirk(style()->hasMarginAfterQuirk());
        setPaginationStrut(0);
    }

    if (hasColumns() && view()->layoutState()->columnInfo()) {
        view()->layoutState()->columnInfo()->setSpanningHeaderSizeChanged(false);
    }

    LayoutUnit beforeEdge = borderBefore() + paddingBefore();
    LayoutUnit afterEdge = borderAfter() + paddingAfter() + scrollbarLogicalHeight();
    LayoutUnit previousHeight = logicalHeight();
    setLogicalHeight(beforeEdge);

    m_paintInvalidationLogicalTop = 0;
    m_paintInvalidationLogicalBottom = 0;
    if (!firstChild() && !isAnonymousBlock())
        setChildrenInline(true);

    TextAutosizer::LayoutScope textAutosizerLayoutScope(this);

    if (childrenInline())
        layoutInlineChildren(relayoutChildren, m_paintInvalidationLogicalTop, m_paintInvalidationLogicalBottom, afterEdge);
    else
        layoutBlockChildren(relayoutChildren, layoutScope, beforeEdge, afterEdge);

    // Expand our intrinsic height to encompass floats.
    if (lowestFloatLogicalBottom() > (logicalHeight() - afterEdge) && createsBlockFormattingContext())
        setLogicalHeight(lowestFloatLogicalBottom() + afterEdge);

    if (RenderMultiColumnFlowThread* flowThread = multiColumnFlowThread()) {
        if (flowThread->recalculateColumnHeights()) {
            setChildNeedsLayout(MarkOnlyThis);
            return false;
        }
    } else if (hasColumns()) {
        OwnPtr<RenderOverflow> savedOverflow = m_overflow.release();
        if (childrenInline())
            addOverflowFromInlineChildren();
        else
            addOverflowFromBlockChildren();
        LayoutUnit layoutOverflowLogicalBottom = (isHorizontalWritingMode() ? layoutOverflowRect().maxY() : layoutOverflowRect().maxX()) - borderBefore() - paddingBefore();
        m_overflow = savedOverflow.release();

        if (!hasSpecifiedPageLogicalHeight && shouldRelayoutForPagination(pageLogicalHeight, layoutOverflowLogicalBottom)) {
            setEverHadLayout(true);
            return false;
        }

        setColumnCountAndHeight(ceilf(layoutOverflowLogicalBottom.toFloat() / pageLogicalHeight.toFloat()), pageLogicalHeight.toFloat());
    }

    if (shouldBreakAtLineToAvoidWidow()) {
        setEverHadLayout(true);
        return false;
    }

    // Calculate our new height.
    LayoutUnit oldHeight = logicalHeight();
    LayoutUnit oldClientAfterEdge = clientLogicalBottom();

    updateLogicalHeight();
    LayoutUnit newHeight = logicalHeight();
    if (oldHeight > newHeight && !childrenInline()) {
        // One of our children's floats may have become an overhanging float for us.
        for (RenderObject* child = lastChild(); child; child = child->previousSibling()) {
            if (child->isRenderBlockFlow() && !child->isFloatingOrOutOfFlowPositioned()) {
                RenderBlockFlow* block = toRenderBlockFlow(child);
                if (block->lowestFloatLogicalBottom() + block->logicalTop() <= newHeight)
                    break;
                addOverhangingFloats(block, false);
            }
        }
    }

    bool heightChanged = (previousHeight != newHeight);
    if (heightChanged)
        relayoutChildren = true;

    layoutPositionedObjects(relayoutChildren || isDocumentElement(), oldLeft != logicalLeft() ? ForcedLayoutAfterContainingBlockMoved : DefaultLayout);

    // Add overflow from children (unless we're multi-column, since in that case all our child overflow is clipped anyway).
    computeOverflow(oldClientAfterEdge);

    m_descendantsWithFloatsMarkedForLayout = false;
    return true;
}

void RenderBlockFlow::determineLogicalLeftPositionForChild(RenderBox* child)
{
    LayoutUnit startPosition = borderStart() + paddingStart();
    LayoutUnit initialStartPosition = startPosition;
    if (style()->shouldPlaceBlockDirectionScrollbarOnLogicalLeft())
        startPosition -= verticalScrollbarWidth();
    LayoutUnit totalAvailableLogicalWidth = borderAndPaddingLogicalWidth() + availableLogicalWidth();

    LayoutUnit childMarginStart = marginStartForChild(child);
    LayoutUnit newPosition = startPosition + childMarginStart;

    LayoutUnit positionToAvoidFloats;
    if (child->avoidsFloats() && containsFloats() && !flowThreadContainingBlock())
        positionToAvoidFloats = startOffsetForLine(logicalTopForChild(child), false, logicalHeightForChild(child));

    // If the child has an offset from the content edge to avoid floats then use that, otherwise let any negative
    // margin pull it back over the content edge or any positive margin push it out.
    // If the child is being centred then the margin calculated to do that has factored in any offset required to
    // avoid floats, so use it if necessary.
    if (style()->textAlign() == WEBKIT_CENTER || child->style()->marginStartUsing(style()).isAuto())
        newPosition = std::max(newPosition, positionToAvoidFloats + childMarginStart);
    else if (positionToAvoidFloats > initialStartPosition)
        newPosition = std::max(newPosition, positionToAvoidFloats);

    setLogicalLeftForChild(child, style()->isLeftToRightDirection() ? newPosition : totalAvailableLogicalWidth - newPosition - logicalWidthForChild(child));
}

void RenderBlockFlow::setLogicalLeftForChild(RenderBox* child, LayoutUnit logicalLeft)
{
    if (isHorizontalWritingMode()) {
        child->setX(logicalLeft);
    } else {
        child->setY(logicalLeft);
    }
}

void RenderBlockFlow::setLogicalTopForChild(RenderBox* child, LayoutUnit logicalTop)
{
    if (isHorizontalWritingMode()) {
        child->setY(logicalTop);
    } else {
        child->setX(logicalTop);
    }
}

void RenderBlockFlow::layoutBlockChild(RenderBox* child, MarginInfo& marginInfo, LayoutUnit& previousFloatLogicalBottom)
{
    ColumnInfo* columnInfo = view()->layoutState()->columnInfo();
    RenderBox* previousBox = child->previousSiblingBox();
    bool previousBoxWasFirst = (previousBox == firstChildBox());
    bool shouldSetSpanningHeaderInfo = hasColumns() && columnInfo && previousBoxWasFirst;
    bool previousBoxIsSpanningHeader = previousBox && previousBox->style()->columnSpanCount() > 1 && !previousBox->style()->hasSpanAllColumns();

    LayoutUnit oldPosMarginBefore = maxPositiveMarginBefore();
    LayoutUnit oldNegMarginBefore = maxNegativeMarginBefore();

    // The child is a normal flow object. Compute the margins we will use for collapsing now.
    child->computeAndSetBlockDirectionMargins(this);

    // Try to guess our correct logical top position. In most cases this guess will
    // be correct. Only if we're wrong (when we compute the real logical top position)
    // will we have to potentially relayout.
    LayoutUnit estimateWithoutPagination;
    LayoutUnit logicalTopEstimate = estimateLogicalTopPosition(child, marginInfo, estimateWithoutPagination);

    // Cache our old rect so that we can dirty the proper paint invalidation rects if the child moves.
    LayoutRect oldRect = child->frameRect();
    LayoutUnit oldLogicalTop = logicalTopForChild(child);

    // Go ahead and position the child as though it didn't collapse with the top.
    setLogicalTopForChild(child, logicalTopEstimate);
    if (shouldSetSpanningHeaderInfo) {
        // If the previous child was a spanning header in a multi-column layout, then store the logical top
        // of the current child as the header "height".  The first line in any column within the column span
        // will be pushed down by the logicalTop of the current child (this takes into account margin before/after
        // from the previous child).
        columnInfo->setSpanningHeaderColumnCount(previousBoxIsSpanningHeader ? previousBox->style()->columnSpanCount() : 1);
        columnInfo->setSpanningHeaderHeight(previousBoxIsSpanningHeader ? logicalTopEstimate : 0);
    }

    RenderBlockFlow* childRenderBlockFlow = child->isRenderBlockFlow() ? toRenderBlockFlow(child) : 0;
    bool markDescendantsWithFloats = false;
    if (logicalTopEstimate != oldLogicalTop && childRenderBlockFlow && !childRenderBlockFlow->avoidsFloats() && childRenderBlockFlow->containsFloats()) {
        markDescendantsWithFloats = true;
    } else if (UNLIKELY(logicalTopEstimate.mightBeSaturated())) {
        // logicalTopEstimate, returned by estimateLogicalTopPosition, might be saturated for
        // very large elements. If it does the comparison with oldLogicalTop might yield a
        // false negative as adding and removing margins, borders etc from a saturated number
        // might yield incorrect results. If this is the case always mark for layout.
        markDescendantsWithFloats = true;
    } else if (!child->avoidsFloats() || child->shrinkToAvoidFloats()) {
        // If an element might be affected by the presence of floats, then always mark it for
        // layout.
        LayoutUnit fb = std::max(previousFloatLogicalBottom, lowestFloatLogicalBottom());
        if (fb > logicalTopEstimate)
            markDescendantsWithFloats = true;
    }

    if (childRenderBlockFlow) {
        if (markDescendantsWithFloats)
            childRenderBlockFlow->markAllDescendantsWithFloatsForLayout();
        if (!child->isWritingModeRoot())
            previousFloatLogicalBottom = std::max(previousFloatLogicalBottom, oldLogicalTop + childRenderBlockFlow->lowestFloatLogicalBottom());
    }

    SubtreeLayoutScope layoutScope(*child);
    if (!child->needsLayout())
        child->markForPaginationRelayoutIfNeeded(layoutScope);

    bool childHadLayout = child->everHadLayout();
    bool childNeededLayout = child->needsLayout();
    if (childNeededLayout)
        child->layout();

    // Cache if we are at the top of the block right now.
    bool atBeforeSideOfBlock = marginInfo.atBeforeSideOfBlock();
    bool childIsSelfCollapsing = child->isSelfCollapsingBlock();

    // Now determine the correct ypos based off examination of collapsing margin
    // values.
    LayoutUnit logicalTopBeforeClear = collapseMargins(child, marginInfo, childIsSelfCollapsing);

    // Now check for clear.
    LayoutUnit logicalTopAfterClear = clearFloatsIfNeeded(child, marginInfo, oldPosMarginBefore, oldNegMarginBefore, logicalTopBeforeClear, childIsSelfCollapsing);

    bool paginated = view()->layoutState()->isPaginated();
    if (paginated) {
        logicalTopAfterClear = adjustBlockChildForPagination(logicalTopAfterClear, estimateWithoutPagination, child,
            atBeforeSideOfBlock && logicalTopBeforeClear == logicalTopAfterClear);
    }

    setLogicalTopForChild(child, logicalTopAfterClear);

    // Now we have a final top position. See if it really does end up being different from our estimate.
    // clearFloatsIfNeeded can also mark the child as needing a layout even though we didn't move. This happens
    // when collapseMargins dynamically adds overhanging floats because of a child with negative margins.
    if (logicalTopAfterClear != logicalTopEstimate || child->needsLayout() || (paginated && childRenderBlockFlow && childRenderBlockFlow->shouldBreakAtLineToAvoidWidow())) {
        if (shouldSetSpanningHeaderInfo) {
            columnInfo->setSpanningHeaderHeight(previousBoxIsSpanningHeader ? logicalTopAfterClear : 0);
        }

        SubtreeLayoutScope layoutScope(*child);
        if (child->shrinkToAvoidFloats()) {
            // The child's width depends on the line width.
            // When the child shifts to clear an item, its width can
            // change (because it has more available line width).
            // So go ahead and mark the item as dirty.
            layoutScope.setChildNeedsLayout(child);
        }

        if (childRenderBlockFlow && !childRenderBlockFlow->avoidsFloats() && childRenderBlockFlow->containsFloats())
            childRenderBlockFlow->markAllDescendantsWithFloatsForLayout();

        if (!child->needsLayout())
            child->markForPaginationRelayoutIfNeeded(layoutScope);

        // Our guess was wrong. Make the child lay itself out again.
        child->layoutIfNeeded();
    }

    // If we previously encountered a self-collapsing sibling of this child that had clearance then
    // we set this bit to ensure we would not collapse the child's margins, and those of any subsequent
    // self-collapsing siblings, with our parent. If this child is not self-collapsing then it can
    // collapse its margins with the parent so reset the bit.
    if (!marginInfo.canCollapseMarginAfterWithLastChild() && !childIsSelfCollapsing)
        marginInfo.setCanCollapseMarginAfterWithLastChild(true);

    // We are no longer at the top of the block if we encounter a non-empty child.
    // This has to be done after checking for clear, so that margins can be reset if a clear occurred.
    if (marginInfo.atBeforeSideOfBlock() && !childIsSelfCollapsing)
        marginInfo.setAtBeforeSideOfBlock(false);

    // Now place the child in the correct left position
    determineLogicalLeftPositionForChild(child);

    LayoutSize childOffset = child->location() - oldRect.location();

    // Update our height now that the child has been placed in the correct position.
    setLogicalHeight(logicalHeight() + logicalHeightForChild(child));
    if (mustSeparateMarginAfterForChild(child)) {
        setLogicalHeight(logicalHeight() + marginAfterForChild(child));
        marginInfo.clearMargin();
    }
    // If the child has overhanging floats that intrude into following siblings (or possibly out
    // of this block), then the parent gets notified of the floats now.
    if (childRenderBlockFlow)
        addOverhangingFloats(childRenderBlockFlow, !childNeededLayout);

    // If the child moved, we have to invalidate it's paint  as well as any floating/positioned
    // descendants. An exception is if we need a layout. In this case, we know we're going to
    // invalidate our paint (and the child) anyway.
    bool didNotDoFullLayoutAndMoved = childHadLayout && !selfNeedsLayout() && (childOffset.width() || childOffset.height());
    bool didNotLayoutAndNeedsPaintInvalidation = !childHadLayout && child->checkForPaintInvalidation();

    if (didNotDoFullLayoutAndMoved || didNotLayoutAndNeedsPaintInvalidation)
        child->invalidatePaintForOverhangingFloats(true);

    if (paginated) {
        // Check for an after page/column break.
        LayoutUnit newHeight = applyAfterBreak(child, logicalHeight(), marginInfo);
        if (newHeight != height())
            setLogicalHeight(newHeight);
    }
}

LayoutUnit RenderBlockFlow::adjustBlockChildForPagination(LayoutUnit logicalTopAfterClear, LayoutUnit estimateWithoutPagination, RenderBox* child, bool atBeforeSideOfBlock)
{
    RenderBlockFlow* childBlockFlow = child->isRenderBlockFlow() ? toRenderBlockFlow(child) : 0;

    if (estimateWithoutPagination != logicalTopAfterClear) {
        // Our guess prior to pagination movement was wrong. Before we attempt to paginate, let's try again at the new
        // position.
        setLogicalHeight(logicalTopAfterClear);
        setLogicalTopForChild(child, logicalTopAfterClear);

        if (child->shrinkToAvoidFloats()) {
            // The child's width depends on the line width.
            // When the child shifts to clear an item, its width can
            // change (because it has more available line width).
            // So go ahead and mark the item as dirty.
            child->setChildNeedsLayout(MarkOnlyThis);
        }

        SubtreeLayoutScope layoutScope(*child);

        if (childBlockFlow) {
            if (!childBlockFlow->avoidsFloats() && childBlockFlow->containsFloats())
                childBlockFlow->markAllDescendantsWithFloatsForLayout();
            if (!child->needsLayout())
                child->markForPaginationRelayoutIfNeeded(layoutScope);
        }

        // Our guess was wrong. Make the child lay itself out again.
        child->layoutIfNeeded();
    }

    LayoutUnit oldTop = logicalTopAfterClear;

    // If the object has a page or column break value of "before", then we should shift to the top of the next page.
    LayoutUnit result = applyBeforeBreak(child, logicalTopAfterClear);

    // For replaced elements and scrolled elements, we want to shift them to the next page if they don't fit on the current one.
    LayoutUnit logicalTopBeforeUnsplittableAdjustment = result;
    LayoutUnit logicalTopAfterUnsplittableAdjustment = adjustForUnsplittableChild(child, result);

    LayoutUnit paginationStrut = 0;
    LayoutUnit unsplittableAdjustmentDelta = logicalTopAfterUnsplittableAdjustment - logicalTopBeforeUnsplittableAdjustment;
    LayoutUnit childLogicalHeight = child->logicalHeight();
    if (unsplittableAdjustmentDelta) {
        setPageBreak(result, childLogicalHeight - unsplittableAdjustmentDelta);
        paginationStrut = unsplittableAdjustmentDelta;
    } else if (childBlockFlow && childBlockFlow->paginationStrut()) {
        paginationStrut = childBlockFlow->paginationStrut();
    }

    if (paginationStrut) {
        // We are willing to propagate out to our parent block as long as we were at the top of the block prior
        // to collapsing our margins, and as long as we didn't clear or move as a result of other pagination.
        if (atBeforeSideOfBlock && oldTop == result && !isOutOfFlowPositioned() && !isTableCell()) {
            // FIXME: Should really check if we're exceeding the page height before propagating the strut, but we don't
            // have all the information to do so (the strut only has the remaining amount to push). Gecko gets this wrong too
            // and pushes to the next page anyway, so not too concerned about it.
            setPaginationStrut(result + paginationStrut);
            if (childBlockFlow)
                childBlockFlow->setPaginationStrut(0);
        } else {
            result += paginationStrut;
        }
    }

    if (!unsplittableAdjustmentDelta) {
        if (LayoutUnit pageLogicalHeight = pageLogicalHeightForOffset(result)) {
            LayoutUnit remainingLogicalHeight = pageRemainingLogicalHeightForOffset(result, ExcludePageBoundary);
            LayoutUnit spaceShortage = childLogicalHeight - remainingLogicalHeight;
            if (spaceShortage > 0) {
                // If the child crosses a column boundary, report a break, in case nothing inside it
                // has already done so. The column balancer needs to know how much it has to stretch
                // the columns to make more content fit. If no breaks are reported (but do occur),
                // the balancer will have no clue. Only measure the space after the last column
                // boundary, in case it crosses more than one.
                LayoutUnit spaceShortageInLastColumn = intMod(spaceShortage, pageLogicalHeight);
                setPageBreak(result, spaceShortageInLastColumn ? spaceShortageInLastColumn : spaceShortage);
            } else if (remainingLogicalHeight == pageLogicalHeight && offsetFromLogicalTopOfFirstPage() + child->logicalTop()) {
                // We're at the very top of a page or column, and it's not the first one. This child
                // may turn out to be the smallest piece of content that causes a page break, so we
                // need to report it.
                setPageBreak(result, childLogicalHeight);
            }
        }
    }

    // Similar to how we apply clearance. Go ahead and boost height() to be the place where we're going to position the child.
    setLogicalHeight(logicalHeight() + (result - oldTop));

    // Return the final adjusted logical top.
    return result;
}

static inline LayoutUnit calculateMinimumPageHeight(RenderStyle* renderStyle, RootInlineBox* lastLine, LayoutUnit lineTop, LayoutUnit lineBottom)
{
    // We may require a certain minimum number of lines per page in order to satisfy
    // orphans and widows, and that may affect the minimum page height.
    unsigned lineCount = std::max<unsigned>(renderStyle->hasAutoOrphans() ? 1 : renderStyle->orphans(), renderStyle->hasAutoWidows() ? 1 : renderStyle->widows());
    if (lineCount > 1) {
        RootInlineBox* line = lastLine;
        for (unsigned i = 1; i < lineCount && line->prevRootBox(); i++)
            line = line->prevRootBox();

        // FIXME: Paginating using line overflow isn't all fine. See FIXME in
        // adjustLinePositionForPagination() for more details.
        LayoutRect overflow = line->logicalVisualOverflowRect(line->lineTop(), line->lineBottom());
        lineTop = std::min(line->lineTopWithLeading(), overflow.y());
    }
    return lineBottom - lineTop;
}

void RenderBlockFlow::adjustLinePositionForPagination(RootInlineBox* lineBox, LayoutUnit& delta, RenderFlowThread* flowThread)
{
    // FIXME: For now we paginate using line overflow. This ensures that lines don't overlap at all when we
    // put a strut between them for pagination purposes. However, this really isn't the desired rendering, since
    // the line on the top of the next page will appear too far down relative to the same kind of line at the top
    // of the first column.
    //
    // The rendering we would like to see is one where the lineTopWithLeading is at the top of the column, and any line overflow
    // simply spills out above the top of the column. This effect would match what happens at the top of the first column.
    // We can't achieve this rendering, however, until we stop columns from clipping to the column bounds (thus allowing
    // for overflow to occur), and then cache visible overflow for each column rect.
    //
    // Furthermore, the paint we have to do when a column has overflow has to be special. We need to exclude
    // content that paints in a previous column (and content that paints in the following column).
    //
    // For now we'll at least honor the lineTopWithLeading when paginating if it is above the logical top overflow. This will
    // at least make positive leading work in typical cases.
    //
    // FIXME: Another problem with simply moving lines is that the available line width may change (because of floats).
    // Technically if the location we move the line to has a different line width than our old position, then we need to dirty the
    // line and all following lines.
    LayoutRect logicalVisualOverflow = lineBox->logicalVisualOverflowRect(lineBox->lineTop(), lineBox->lineBottom());
    LayoutUnit logicalOffset = std::min(lineBox->lineTopWithLeading(), logicalVisualOverflow.y());
    LayoutUnit logicalBottom = std::max(lineBox->lineBottomWithLeading(), logicalVisualOverflow.maxY());
    LayoutUnit lineHeight = logicalBottom - logicalOffset;
    updateMinimumPageHeight(logicalOffset, calculateMinimumPageHeight(style(), lineBox, logicalOffset, logicalBottom));
    logicalOffset += delta;
    lineBox->setPaginationStrut(0);
    lineBox->setIsFirstAfterPageBreak(false);
    LayoutUnit pageLogicalHeight = pageLogicalHeightForOffset(logicalOffset);
    bool hasUniformPageLogicalHeight = !flowThread || flowThread->regionsHaveUniformLogicalHeight();
    // If lineHeight is greater than pageLogicalHeight, but logicalVisualOverflow.height() still fits, we are
    // still going to add a strut, so that the visible overflow fits on a single page.
    if (!pageLogicalHeight || (hasUniformPageLogicalHeight && logicalVisualOverflow.height() > pageLogicalHeight)) {
        // FIXME: In case the line aligns with the top of the page (or it's slightly shifted downwards) it will not be marked as the first line in the page.
        // From here, the fix is not straightforward because it's not easy to always determine when the current line is the first in the page.
        return;
    }
    LayoutUnit remainingLogicalHeight = pageRemainingLogicalHeightForOffset(logicalOffset, ExcludePageBoundary);
    LayoutUnit spanningHeaderHeight = 0;
    if (view()->layoutState()->columnInfo()) {
        ColumnInfo* colInfo = view()->layoutState()->columnInfo();
        LayoutUnit totalOffset = logicalOffset + offsetFromLogicalTopOfFirstPage();
        unsigned currentColumn = (totalOffset + lineHeight) / pageLogicalHeight;
        if (currentColumn < colInfo->spanningHeaderColumnCount()) {
            spanningHeaderHeight = colInfo->spanningHeaderHeight();
            if (spanningHeaderHeight > 0 && remainingLogicalHeight == pageLogicalHeight && totalOffset > 0) {
                remainingLogicalHeight = 0;
            }
        }
    }

    int lineIndex = lineCount(lineBox);
    if (remainingLogicalHeight < lineHeight || (shouldBreakAtLineToAvoidWidow() && lineBreakToAvoidWidow() == lineIndex)) {
        if (shouldBreakAtLineToAvoidWidow() && lineBreakToAvoidWidow() == lineIndex) {
            clearShouldBreakAtLineToAvoidWidow();
            setDidBreakAtLineToAvoidWidow();
        }
        if (lineHeight > pageLogicalHeight) {
            // Split the top margin in order to avoid splitting the visible part of the line.
            remainingLogicalHeight -= std::min(lineHeight - pageLogicalHeight, std::max<LayoutUnit>(0, logicalVisualOverflow.y() - lineBox->lineTopWithLeading()));
        }
        LayoutUnit totalLogicalHeight = lineHeight + std::max<LayoutUnit>(0, logicalOffset);
        LayoutUnit pageLogicalHeightAtNewOffset = hasUniformPageLogicalHeight ? pageLogicalHeight : pageLogicalHeightForOffset(logicalOffset + remainingLogicalHeight);
        setPageBreak(logicalOffset, lineHeight - remainingLogicalHeight);
        if (((lineBox == firstRootBox() && totalLogicalHeight < pageLogicalHeightAtNewOffset) || (!style()->hasAutoOrphans() && style()->orphans() >= lineIndex))
            && !isOutOfFlowPositioned() && !isTableCell()) {
            setPaginationStrut(remainingLogicalHeight + spanningHeaderHeight + std::max<LayoutUnit>(0, logicalOffset));
        } else {
            delta += remainingLogicalHeight + spanningHeaderHeight;
            lineBox->setPaginationStrut(remainingLogicalHeight + spanningHeaderHeight);
            lineBox->setIsFirstAfterPageBreak(true);
        }
    } else if (remainingLogicalHeight == pageLogicalHeight) {
        // We're at the very top of a page or column.
        if (lineBox != firstRootBox())
            lineBox->setIsFirstAfterPageBreak(true);
        if (lineBox != firstRootBox() || offsetFromLogicalTopOfFirstPage())
            setPageBreak(logicalOffset, lineHeight);
    }
}

LayoutUnit RenderBlockFlow::adjustForUnsplittableChild(RenderBox* child, LayoutUnit logicalOffset, bool includeMargins)
{
    bool checkColumnBreaks = view()->layoutState()->isPaginatingColumns() || flowThreadContainingBlock();
    bool checkPageBreaks = !checkColumnBreaks && view()->layoutState()->pageLogicalHeight();
    bool isUnsplittable = child->isUnsplittableForPagination() || (checkColumnBreaks && child->style()->columnBreakInside() == PBAVOID)
        || (checkPageBreaks && child->style()->pageBreakInside() == PBAVOID);
    if (!isUnsplittable)
        return logicalOffset;
    LayoutUnit childLogicalHeight = logicalHeightForChild(child) + (includeMargins ? marginBeforeForChild(child) + marginAfterForChild(child) : LayoutUnit());
    LayoutUnit pageLogicalHeight = pageLogicalHeightForOffset(logicalOffset);
    updateMinimumPageHeight(logicalOffset, childLogicalHeight);
    if (!pageLogicalHeight || childLogicalHeight > pageLogicalHeight)
        return logicalOffset;
    LayoutUnit remainingLogicalHeight = pageRemainingLogicalHeightForOffset(logicalOffset, ExcludePageBoundary);
    LayoutUnit spanningHeaderHeight = 0;
    if (view()->layoutState()->columnInfo()) {
        ColumnInfo* colInfo = view()->layoutState()->columnInfo();
        LayoutUnit totalOffset = logicalOffset + offsetFromLogicalTopOfFirstPage();
        unsigned currentColumn = (totalOffset + childLogicalHeight) / pageLogicalHeight;
        if (currentColumn < colInfo->spanningHeaderColumnCount()) {
            spanningHeaderHeight = colInfo->spanningHeaderHeight();
            if (spanningHeaderHeight > 0 && remainingLogicalHeight == pageLogicalHeight && totalOffset > 0) {
                remainingLogicalHeight = 0;
            }
        }
    }
    if (remainingLogicalHeight < childLogicalHeight)
        return logicalOffset + remainingLogicalHeight + spanningHeaderHeight;
    return logicalOffset;
}

void RenderBlockFlow::rebuildFloatsFromIntruding()
{
    if (m_floatingObjects)
        m_floatingObjects->setHorizontalWritingMode(isHorizontalWritingMode());

    HashSet<RenderBox*> oldIntrudingFloatSet;
    if (!childrenInline() && m_floatingObjects) {
        const FloatingObjectSet& floatingObjectSet = m_floatingObjects->set();
        FloatingObjectSetIterator end = floatingObjectSet.end();
        for (FloatingObjectSetIterator it = floatingObjectSet.begin(); it != end; ++it) {
            FloatingObject* floatingObject = it->get();
            if (!floatingObject->isDescendant())
                oldIntrudingFloatSet.add(floatingObject->renderer());
        }
    }

    // Inline blocks are covered by the isReplaced() check in the avoidFloats method.
    if (avoidsFloats() || isDocumentElement() || isRenderView() || isFloatingOrOutOfFlowPositioned() || isTableCell()) {
        if (m_floatingObjects) {
            m_floatingObjects->clear();
        }
        if (!oldIntrudingFloatSet.isEmpty())
            markAllDescendantsWithFloatsForLayout();
        return;
    }

    RendererToFloatInfoMap floatMap;

    if (m_floatingObjects) {
        if (childrenInline())
            m_floatingObjects->moveAllToFloatInfoMap(floatMap);
        else
            m_floatingObjects->clear();
    }

    // We should not process floats if the parent node is not a RenderBlockFlow. Otherwise, we will add
    // floats in an invalid context. This will cause a crash arising from a bad cast on the parent.
    // See <rdar://problem/8049753>, where float property is applied on a text node in a SVG.
    if (!parent() || !parent()->isRenderBlockFlow())
        return;

    // Attempt to locate a previous sibling with overhanging floats. We skip any elements that
    // may have shifted to avoid floats, and any objects whose floats cannot interact with objects
    // outside it (i.e. objects that create a new block formatting context).
    RenderBlockFlow* parentBlockFlow = toRenderBlockFlow(parent());
    bool parentHasFloats = false;
    RenderObject* prev = previousSibling();
    while (prev && (!prev->isBox() || !prev->isRenderBlock() || toRenderBlock(prev)->avoidsFloats() || toRenderBlock(prev)->createsBlockFormattingContext())) {
        if (prev->isFloating())
            parentHasFloats = true;
        prev = prev->previousSibling();
    }

    // First add in floats from the parent. Self-collapsing blocks let their parent track any floats that intrude into
    // them (as opposed to floats they contain themselves) so check for those here too.
    LayoutUnit logicalTopOffset = logicalTop();
    bool parentHasIntrudingFloats = !parentHasFloats && (!prev || toRenderBlockFlow(prev)->isSelfCollapsingBlock()) && parentBlockFlow->lowestFloatLogicalBottom() > logicalTopOffset;
    if (parentHasFloats || parentHasIntrudingFloats)
        addIntrudingFloats(parentBlockFlow, parentBlockFlow->logicalLeftOffsetForContent(), logicalTopOffset);

    // Add overhanging floats from the previous RenderBlockFlow, but only if it has a float that intrudes into our space.
    if (prev) {
        RenderBlockFlow* blockFlow = toRenderBlockFlow(prev);
        logicalTopOffset -= blockFlow->logicalTop();
        if (blockFlow->lowestFloatLogicalBottom() > logicalTopOffset)
            addIntrudingFloats(blockFlow, 0, logicalTopOffset);
    }

    if (childrenInline()) {
        LayoutUnit changeLogicalTop = LayoutUnit::max();
        LayoutUnit changeLogicalBottom = LayoutUnit::min();
        if (m_floatingObjects) {
            const FloatingObjectSet& floatingObjectSet = m_floatingObjects->set();
            FloatingObjectSetIterator end = floatingObjectSet.end();
            for (FloatingObjectSetIterator it = floatingObjectSet.begin(); it != end; ++it) {
                FloatingObject* floatingObject = it->get();
                FloatingObject* oldFloatingObject = floatMap.get(floatingObject->renderer());
                LayoutUnit logicalBottom = logicalBottomForFloat(floatingObject);
                if (oldFloatingObject) {
                    LayoutUnit oldLogicalBottom = logicalBottomForFloat(oldFloatingObject);
                    if (logicalWidthForFloat(floatingObject) != logicalWidthForFloat(oldFloatingObject) || logicalLeftForFloat(floatingObject) != logicalLeftForFloat(oldFloatingObject)) {
                        changeLogicalTop = 0;
                        changeLogicalBottom = std::max(changeLogicalBottom, std::max(logicalBottom, oldLogicalBottom));
                    } else {
                        if (logicalBottom != oldLogicalBottom) {
                            changeLogicalTop = std::min(changeLogicalTop, std::min(logicalBottom, oldLogicalBottom));
                            changeLogicalBottom = std::max(changeLogicalBottom, std::max(logicalBottom, oldLogicalBottom));
                        }
                        LayoutUnit logicalTop = logicalTopForFloat(floatingObject);
                        LayoutUnit oldLogicalTop = logicalTopForFloat(oldFloatingObject);
                        if (logicalTop != oldLogicalTop) {
                            changeLogicalTop = std::min(changeLogicalTop, std::min(logicalTop, oldLogicalTop));
                            changeLogicalBottom = std::max(changeLogicalBottom, std::max(logicalTop, oldLogicalTop));
                        }
                    }

                    if (oldFloatingObject->originatingLine() && !selfNeedsLayout()) {
                        ASSERT(oldFloatingObject->originatingLine()->renderer() == this);
                        oldFloatingObject->originatingLine()->markDirty();
                    }

                    floatMap.remove(floatingObject->renderer());
                } else {
                    changeLogicalTop = 0;
                    changeLogicalBottom = std::max(changeLogicalBottom, logicalBottom);
                }
            }
        }

        RendererToFloatInfoMap::iterator end = floatMap.end();
        for (RendererToFloatInfoMap::iterator it = floatMap.begin(); it != end; ++it) {
            OwnPtr<FloatingObject>& floatingObject = it->value;
            if (!floatingObject->isDescendant()) {
                changeLogicalTop = 0;
                changeLogicalBottom = std::max(changeLogicalBottom, logicalBottomForFloat(floatingObject.get()));
            }
        }

        markLinesDirtyInBlockRange(changeLogicalTop, changeLogicalBottom);
    } else if (!oldIntrudingFloatSet.isEmpty()) {
        // If there are previously intruding floats that no longer intrude, then children with floats
        // should also get layout because they might need their floating object lists cleared.
        if (m_floatingObjects->set().size() < oldIntrudingFloatSet.size()) {
            markAllDescendantsWithFloatsForLayout();
        } else {
            const FloatingObjectSet& floatingObjectSet = m_floatingObjects->set();
            FloatingObjectSetIterator end = floatingObjectSet.end();
            for (FloatingObjectSetIterator it = floatingObjectSet.begin(); it != end && !oldIntrudingFloatSet.isEmpty(); ++it)
                oldIntrudingFloatSet.remove((*it)->renderer());
            if (!oldIntrudingFloatSet.isEmpty())
                markAllDescendantsWithFloatsForLayout();
        }
    }
}

void RenderBlockFlow::layoutBlockChildren(bool relayoutChildren, SubtreeLayoutScope& layoutScope, LayoutUnit beforeEdge, LayoutUnit afterEdge)
{
    dirtyForLayoutFromPercentageHeightDescendants(layoutScope);

    // The margin struct caches all our current margin collapsing state. The compact struct caches state when we encounter compacts,
    MarginInfo marginInfo(this, beforeEdge, afterEdge);

    // Fieldsets need to find their legend and position it inside the border of the object.
    // The legend then gets skipped during normal layout. The same is true for ruby text.
    // It doesn't get included in the normal layout process but is instead skipped.
    RenderObject* childToExclude = layoutSpecialExcludedChild(relayoutChildren, layoutScope);

    LayoutUnit previousFloatLogicalBottom = 0;

    RenderBox* next = firstChildBox();
    RenderBox* lastNormalFlowChild = 0;

    while (next) {
        RenderBox* child = next;
        next = child->nextSiblingBox();

        // FIXME: this should only be set from clearNeedsLayout crbug.com/361250
        child->setLayoutDidGetCalled(true);

        if (childToExclude == child)
            continue; // Skip this child, since it will be positioned by the specialized subclass (fieldsets and ruby runs).

        updateBlockChildDirtyBitsBeforeLayout(relayoutChildren, child);

        if (child->isOutOfFlowPositioned()) {
            child->containingBlock()->insertPositionedObject(child);
            adjustPositionedBlock(child, marginInfo);
            continue;
        }
        if (child->isFloating()) {
            insertFloatingObject(child);
            adjustFloatingBlock(marginInfo);
            continue;
        }

        // Lay out the child.
        layoutBlockChild(child, marginInfo, previousFloatLogicalBottom);
        lastNormalFlowChild = child;
    }

    // Now do the handling of the bottom of the block, adding in our bottom border/padding and
    // determining the correct collapsed bottom margin information.
    handleAfterSideOfBlock(lastNormalFlowChild, beforeEdge, afterEdge, marginInfo);
}

// Our MarginInfo state used when laying out block children.
MarginInfo::MarginInfo(RenderBlockFlow* blockFlow, LayoutUnit beforeBorderPadding, LayoutUnit afterBorderPadding)
    : m_canCollapseMarginAfterWithLastChild(true)
    , m_atBeforeSideOfBlock(true)
    , m_atAfterSideOfBlock(false)
    , m_hasMarginBeforeQuirk(false)
    , m_hasMarginAfterQuirk(false)
    , m_determinedMarginBeforeQuirk(false)
    , m_discardMargin(false)
{
    RenderStyle* blockStyle = blockFlow->style();
    ASSERT(blockFlow->isRenderView() || blockFlow->parent());
    m_canCollapseWithChildren = !blockFlow->createsBlockFormattingContext() && !blockFlow->isRenderFlowThread() && !blockFlow->isRenderView();

    m_canCollapseMarginBeforeWithChildren = m_canCollapseWithChildren && !beforeBorderPadding && blockStyle->marginBeforeCollapse() != MSEPARATE;

    // If any height other than auto is specified in CSS, then we don't collapse our bottom
    // margins with our children's margins. To do otherwise would be to risk odd visual
    // effects when the children overflow out of the parent block and yet still collapse
    // with it. We also don't collapse if we have any bottom border/padding.
    m_canCollapseMarginAfterWithChildren = m_canCollapseWithChildren && !afterBorderPadding
        && (blockStyle->logicalHeight().isAuto() && !blockStyle->logicalHeight().value()) && blockStyle->marginAfterCollapse() != MSEPARATE;

    m_quirkContainer = blockFlow->isTableCell() || blockFlow->isBody();

    m_discardMargin = m_canCollapseMarginBeforeWithChildren && blockFlow->mustDiscardMarginBefore();

    m_positiveMargin = (m_canCollapseMarginBeforeWithChildren && !blockFlow->mustDiscardMarginBefore()) ? blockFlow->maxPositiveMarginBefore() : LayoutUnit();
    m_negativeMargin = (m_canCollapseMarginBeforeWithChildren && !blockFlow->mustDiscardMarginBefore()) ? blockFlow->maxNegativeMarginBefore() : LayoutUnit();
}

RenderBlockFlow::MarginValues RenderBlockFlow::marginValuesForChild(RenderBox* child) const
{
    LayoutUnit childBeforePositive = 0;
    LayoutUnit childBeforeNegative = 0;
    LayoutUnit childAfterPositive = 0;
    LayoutUnit childAfterNegative = 0;

    LayoutUnit beforeMargin = 0;
    LayoutUnit afterMargin = 0;

    RenderBlockFlow* childRenderBlockFlow = child->isRenderBlockFlow() ? toRenderBlockFlow(child) : 0;

    // If the child has the same directionality as we do, then we can just return its
    // margins in the same direction.
    if (!child->isWritingModeRoot()) {
        if (childRenderBlockFlow) {
            childBeforePositive = childRenderBlockFlow->maxPositiveMarginBefore();
            childBeforeNegative = childRenderBlockFlow->maxNegativeMarginBefore();
            childAfterPositive = childRenderBlockFlow->maxPositiveMarginAfter();
            childAfterNegative = childRenderBlockFlow->maxNegativeMarginAfter();
        } else {
            beforeMargin = child->marginBefore();
            afterMargin = child->marginAfter();
        }
    } else if (child->isHorizontalWritingMode() == isHorizontalWritingMode()) {
        // The child has a different directionality. If the child is parallel, then it's just
        // flipped relative to us. We can use the margins for the opposite edges.
        if (childRenderBlockFlow) {
            childBeforePositive = childRenderBlockFlow->maxPositiveMarginAfter();
            childBeforeNegative = childRenderBlockFlow->maxNegativeMarginAfter();
            childAfterPositive = childRenderBlockFlow->maxPositiveMarginBefore();
            childAfterNegative = childRenderBlockFlow->maxNegativeMarginBefore();
        } else {
            beforeMargin = child->marginAfter();
            afterMargin = child->marginBefore();
        }
    } else {
        // The child is perpendicular to us, which means its margins don't collapse but are on the
        // "logical left/right" sides of the child box. We can just return the raw margin in this case.
        beforeMargin = marginBeforeForChild(child);
        afterMargin = marginAfterForChild(child);
    }

    // Resolve uncollapsing margins into their positive/negative buckets.
    if (beforeMargin) {
        if (beforeMargin > 0)
            childBeforePositive = beforeMargin;
        else
            childBeforeNegative = -beforeMargin;
    }
    if (afterMargin) {
        if (afterMargin > 0)
            childAfterPositive = afterMargin;
        else
            childAfterNegative = -afterMargin;
    }

    return RenderBlockFlow::MarginValues(childBeforePositive, childBeforeNegative, childAfterPositive, childAfterNegative);
}

LayoutUnit RenderBlockFlow::collapseMargins(RenderBox* child, MarginInfo& marginInfo, bool childIsSelfCollapsing)
{
    bool childDiscardMarginBefore = mustDiscardMarginBeforeForChild(child);
    bool childDiscardMarginAfter = mustDiscardMarginAfterForChild(child);

    // The child discards the before margin when the the after margin has discard in the case of a self collapsing block.
    childDiscardMarginBefore = childDiscardMarginBefore || (childDiscardMarginAfter && childIsSelfCollapsing);

    // Get the four margin values for the child and cache them.
    const RenderBlockFlow::MarginValues childMargins = marginValuesForChild(child);

    // Get our max pos and neg top margins.
    LayoutUnit posTop = childMargins.positiveMarginBefore();
    LayoutUnit negTop = childMargins.negativeMarginBefore();

    // For self-collapsing blocks, collapse our bottom margins into our
    // top to get new posTop and negTop values.
    if (childIsSelfCollapsing) {
        posTop = std::max(posTop, childMargins.positiveMarginAfter());
        negTop = std::max(negTop, childMargins.negativeMarginAfter());
    }

    // See if the top margin is quirky. We only care if this child has
    // margins that will collapse with us.
    bool topQuirk = hasMarginBeforeQuirk(child);

    if (marginInfo.canCollapseWithMarginBefore()) {
        if (!childDiscardMarginBefore && !marginInfo.discardMargin()) {
            // This child is collapsing with the top of the
            // block. If it has larger margin values, then we need to update
            // our own maximal values.
            if (!document().inQuirksMode() || !marginInfo.quirkContainer() || !topQuirk)
                setMaxMarginBeforeValues(std::max(posTop, maxPositiveMarginBefore()), std::max(negTop, maxNegativeMarginBefore()));

            // The minute any of the margins involved isn't a quirk, don't
            // collapse it away, even if the margin is smaller (www.webreference.com
            // has an example of this, a <dt> with 0.8em author-specified inside
            // a <dl> inside a <td>.
            if (!marginInfo.determinedMarginBeforeQuirk() && !topQuirk && (posTop - negTop)) {
                setHasMarginBeforeQuirk(false);
                marginInfo.setDeterminedMarginBeforeQuirk(true);
            }

            if (!marginInfo.determinedMarginBeforeQuirk() && topQuirk && !marginBefore()) {
                // We have no top margin and our top child has a quirky margin.
                // We will pick up this quirky margin and pass it through.
                // This deals with the <td><div><p> case.
                // Don't do this for a block that split two inlines though. You do
                // still apply margins in this case.
                setHasMarginBeforeQuirk(true);
            }
        } else {
            // The before margin of the container will also discard all the margins it is collapsing with.
            setMustDiscardMarginBefore();
        }
    }

    // Once we find a child with discardMarginBefore all the margins collapsing with us must also discard.
    if (childDiscardMarginBefore) {
        marginInfo.setDiscardMargin(true);
        marginInfo.clearMargin();
    }

    if (marginInfo.quirkContainer() && marginInfo.atBeforeSideOfBlock() && (posTop - negTop))
        marginInfo.setHasMarginBeforeQuirk(topQuirk);

    LayoutUnit beforeCollapseLogicalTop = logicalHeight();
    LayoutUnit logicalTop = beforeCollapseLogicalTop;

    LayoutUnit clearanceForSelfCollapsingBlock;
    RenderObject* prev = child->previousSibling();
    RenderBlockFlow* previousBlockFlow =  prev && prev->isRenderBlockFlow() && !prev->isFloatingOrOutOfFlowPositioned() ? toRenderBlockFlow(prev) : 0;
    // If the child's previous sibling is a self-collapsing block that cleared a float then its top border edge has been set at the bottom border edge
    // of the float. Since we want to collapse the child's top margin with the self-collapsing block's top and bottom margins we need to adjust our parent's height to match the
    // margin top of the self-collapsing block. If the resulting collapsed margin leaves the child still intruding into the float then we will want to clear it.
    if (!marginInfo.canCollapseWithMarginBefore() && previousBlockFlow && previousBlockFlow->isSelfCollapsingBlock()) {
        clearanceForSelfCollapsingBlock = previousBlockFlow->marginOffsetForSelfCollapsingBlock();
        setLogicalHeight(logicalHeight() - clearanceForSelfCollapsingBlock);
    }

    if (childIsSelfCollapsing) {
        // For a self collapsing block both the before and after margins get discarded. The block doesn't contribute anything to the height of the block.
        // Also, the child's top position equals the logical height of the container.
        if (!childDiscardMarginBefore && !marginInfo.discardMargin()) {
            // This child has no height. We need to compute our
            // position before we collapse the child's margins together,
            // so that we can get an accurate position for the zero-height block.
            LayoutUnit collapsedBeforePos = std::max(marginInfo.positiveMargin(), childMargins.positiveMarginBefore());
            LayoutUnit collapsedBeforeNeg = std::max(marginInfo.negativeMargin(), childMargins.negativeMarginBefore());
            marginInfo.setMargin(collapsedBeforePos, collapsedBeforeNeg);

            // Now collapse the child's margins together, which means examining our
            // bottom margin values as well.
            marginInfo.setPositiveMarginIfLarger(childMargins.positiveMarginAfter());
            marginInfo.setNegativeMarginIfLarger(childMargins.negativeMarginAfter());

            if (!marginInfo.canCollapseWithMarginBefore()) {
                // We need to make sure that the position of the self-collapsing block
                // is correct, since it could have overflowing content
                // that needs to be positioned correctly (e.g., a block that
                // had a specified height of 0 but that actually had subcontent).
                logicalTop = logicalHeight() + collapsedBeforePos - collapsedBeforeNeg;
            }
        }
    } else {
        if (mustSeparateMarginBeforeForChild(child)) {
            ASSERT(!marginInfo.discardMargin() || (marginInfo.discardMargin() && !marginInfo.margin()));
            // If we are at the before side of the block and we collapse, ignore the computed margin
            // and just add the child margin to the container height. This will correctly position
            // the child inside the container.
            LayoutUnit separateMargin = !marginInfo.canCollapseWithMarginBefore() ? marginInfo.margin() : LayoutUnit(0);
            setLogicalHeight(logicalHeight() + separateMargin + marginBeforeForChild(child));
            logicalTop = logicalHeight();
        } else if (!marginInfo.discardMargin() && (!marginInfo.atBeforeSideOfBlock()
            || (!marginInfo.canCollapseMarginBeforeWithChildren()
            && (!document().inQuirksMode() || !marginInfo.quirkContainer() || !marginInfo.hasMarginBeforeQuirk())))) {
            // We're collapsing with a previous sibling's margins and not
            // with the top of the block.
            setLogicalHeight(logicalHeight() + std::max(marginInfo.positiveMargin(), posTop) - std::max(marginInfo.negativeMargin(), negTop));
            logicalTop = logicalHeight();
        }

        marginInfo.setDiscardMargin(childDiscardMarginAfter);

        if (!marginInfo.discardMargin()) {
            marginInfo.setPositiveMargin(childMargins.positiveMarginAfter());
            marginInfo.setNegativeMargin(childMargins.negativeMarginAfter());
        } else {
            marginInfo.clearMargin();
        }

        if (marginInfo.margin())
            marginInfo.setHasMarginAfterQuirk(hasMarginAfterQuirk(child));
    }

    // If margins would pull us past the top of the next page, then we need to pull back and pretend like the margins
    // collapsed into the page edge.
    LayoutState* layoutState = view()->layoutState();
    if (layoutState->isPaginated() && layoutState->pageLogicalHeight() && logicalTop > beforeCollapseLogicalTop) {
        LayoutUnit oldLogicalTop = logicalTop;
        logicalTop = std::min(logicalTop, nextPageLogicalTop(beforeCollapseLogicalTop));
        logicalTop = adjustLogicalTopForSpanningHeader(child, layoutState->columnInfo(), logicalTop);
        setLogicalHeight(logicalHeight() + (logicalTop - oldLogicalTop));
    }

    if (previousBlockFlow) {
        // If |child| is a self-collapsing block it may have collapsed into a previous sibling and although it hasn't reduced the height of the parent yet
        // any floats from the parent will now overhang.
        LayoutUnit oldLogicalHeight = logicalHeight();
        setLogicalHeight(logicalTop);
        if (!previousBlockFlow->avoidsFloats() && (previousBlockFlow->logicalTop() + previousBlockFlow->lowestFloatLogicalBottom()) > logicalTop)
            addOverhangingFloats(previousBlockFlow, false);
        setLogicalHeight(oldLogicalHeight);

        // If |child|'s previous sibling is a self-collapsing block that cleared a float and margin collapsing resulted in |child| moving up
        // into the margin area of the self-collapsing block then the float it clears is now intruding into |child|. Layout again so that we can look for
        // floats in the parent that overhang |child|'s new logical top.
        bool logicalTopIntrudesIntoFloat = clearanceForSelfCollapsingBlock > 0 && logicalTop < beforeCollapseLogicalTop;
        if (logicalTopIntrudesIntoFloat && containsFloats() && !child->avoidsFloats() && lowestFloatLogicalBottom() > logicalTop)
            child->setNeedsLayoutAndFullPaintInvalidation();
    }

    return logicalTop;
}

void RenderBlockFlow::adjustPositionedBlock(RenderBox* child, const MarginInfo& marginInfo)
{
    bool isHorizontal = isHorizontalWritingMode();
    bool hasStaticBlockPosition = child->style()->hasStaticBlockPosition(isHorizontal);

    LayoutUnit logicalTop = logicalHeight();
    updateStaticInlinePositionForChild(child, logicalTop);

    if (!marginInfo.canCollapseWithMarginBefore()) {
        // Positioned blocks don't collapse margins, so add the margin provided by
        // the container now. The child's own margin is added later when calculating its logical top.
        LayoutUnit collapsedBeforePos = marginInfo.positiveMargin();
        LayoutUnit collapsedBeforeNeg = marginInfo.negativeMargin();
        logicalTop += collapsedBeforePos - collapsedBeforeNeg;
    }

    RenderLayer* childLayer = child->layer();
    if (childLayer->staticBlockPosition() != logicalTop) {
        childLayer->setStaticBlockPosition(logicalTop);
        if (hasStaticBlockPosition)
            child->setChildNeedsLayout(MarkOnlyThis);
    }
}

LayoutUnit RenderBlockFlow::clearFloatsIfNeeded(RenderBox* child, MarginInfo& marginInfo, LayoutUnit oldTopPosMargin, LayoutUnit oldTopNegMargin, LayoutUnit yPos, bool childIsSelfCollapsing)
{
    LayoutUnit heightIncrease = getClearDelta(child, yPos);
    if (!heightIncrease)
        return yPos;

    if (childIsSelfCollapsing) {
        bool childDiscardMargin = mustDiscardMarginBeforeForChild(child) || mustDiscardMarginAfterForChild(child);

        // For self-collapsing blocks that clear, they can still collapse their
        // margins with following siblings. Reset the current margins to represent
        // the self-collapsing block's margins only.
        // If DISCARD is specified for -webkit-margin-collapse, reset the margin values.
        RenderBlockFlow::MarginValues childMargins = marginValuesForChild(child);
        if (!childDiscardMargin) {
            marginInfo.setPositiveMargin(std::max(childMargins.positiveMarginBefore(), childMargins.positiveMarginAfter()));
            marginInfo.setNegativeMargin(std::max(childMargins.negativeMarginBefore(), childMargins.negativeMarginAfter()));
        } else {
            marginInfo.clearMargin();
        }
        marginInfo.setDiscardMargin(childDiscardMargin);

        // CSS2.1 states:
        // "If the top and bottom margins of an element with clearance are adjoining, its margins collapse with
        // the adjoining margins of following siblings but that resulting margin does not collapse with the bottom margin of the parent block."
        // So the parent's bottom margin cannot collapse through this block or any subsequent self-collapsing blocks. Set a bit to ensure
        // this happens; it will get reset if we encounter an in-flow sibling that is not self-collapsing.
        marginInfo.setCanCollapseMarginAfterWithLastChild(false);

        // For now set the border-top of |child| flush with the bottom border-edge of the float so it can layout any floating or positioned children of
        // its own at the correct vertical position. If subsequent siblings attempt to collapse with |child|'s margins in |collapseMargins| we will
        // adjust the height of the parent to |child|'s margin top (which if it is positive sits up 'inside' the float it's clearing) so that all three
        // margins can collapse at the correct vertical position.
        // Per CSS2.1 we need to ensure that any negative margin-top clears |child| beyond the bottom border-edge of the float so that the top border edge of the child
        // (i.e. its clearance)  is at a position that satisfies the equation: "the amount of clearance is set so that clearance + margin-top = [height of float],
        // i.e., clearance = [height of float] - margin-top".
        setLogicalHeight(child->logicalTop() + childMargins.negativeMarginBefore());
    } else {
        // Increase our height by the amount we had to clear.
        setLogicalHeight(logicalHeight() + heightIncrease);
    }

    if (marginInfo.canCollapseWithMarginBefore()) {
        // We can no longer collapse with the top of the block since a clear
        // occurred. The empty blocks collapse into the cleared block.
        setMaxMarginBeforeValues(oldTopPosMargin, oldTopNegMargin);
        marginInfo.setAtBeforeSideOfBlock(false);

        // In case the child discarded the before margin of the block we need to reset the mustDiscardMarginBefore flag to the initial value.
        setMustDiscardMarginBefore(style()->marginBeforeCollapse() == MDISCARD);
    }

    return yPos + heightIncrease;
}

void RenderBlockFlow::setCollapsedBottomMargin(const MarginInfo& marginInfo)
{
    if (marginInfo.canCollapseWithMarginAfter() && !marginInfo.canCollapseWithMarginBefore()) {
        // Update the after side margin of the container to discard if the after margin of the last child also discards and we collapse with it.
        // Don't update the max margin values because we won't need them anyway.
        if (marginInfo.discardMargin()) {
            setMustDiscardMarginAfter();
            return;
        }

        // Update our max pos/neg bottom margins, since we collapsed our bottom margins
        // with our children.
        setMaxMarginAfterValues(std::max(maxPositiveMarginAfter(), marginInfo.positiveMargin()), std::max(maxNegativeMarginAfter(), marginInfo.negativeMargin()));

        if (!marginInfo.hasMarginAfterQuirk())
            setHasMarginAfterQuirk(false);

        if (marginInfo.hasMarginAfterQuirk() && !marginAfter()) {
            // We have no bottom margin and our last child has a quirky margin.
            // We will pick up this quirky margin and pass it through.
            // This deals with the <td><div><p> case.
            setHasMarginAfterQuirk(true);
        }
    }
}

void RenderBlockFlow::marginBeforeEstimateForChild(RenderBox* child, LayoutUnit& positiveMarginBefore, LayoutUnit& negativeMarginBefore, bool& discardMarginBefore) const
{
    // Give up if in quirks mode and we're a body/table cell and the top margin of the child box is quirky.
    // Give up if the child specified -webkit-margin-collapse: separate that prevents collapsing.
    // FIXME: Use writing mode independent accessor for marginBeforeCollapse.
    if ((document().inQuirksMode() && hasMarginBeforeQuirk(child) && (isTableCell() || isBody())) || child->style()->marginBeforeCollapse() == MSEPARATE)
        return;

    // The margins are discarded by a child that specified -webkit-margin-collapse: discard.
    // FIXME: Use writing mode independent accessor for marginBeforeCollapse.
    if (child->style()->marginBeforeCollapse() == MDISCARD) {
        positiveMarginBefore = 0;
        negativeMarginBefore = 0;
        discardMarginBefore = true;
        return;
    }

    LayoutUnit beforeChildMargin = marginBeforeForChild(child);
    positiveMarginBefore = std::max(positiveMarginBefore, beforeChildMargin);
    negativeMarginBefore = std::max(negativeMarginBefore, -beforeChildMargin);

    if (!child->isRenderBlockFlow())
        return;

    RenderBlockFlow* childBlockFlow = toRenderBlockFlow(child);
    if (childBlockFlow->childrenInline() || childBlockFlow->isWritingModeRoot())
        return;

    MarginInfo childMarginInfo(childBlockFlow, childBlockFlow->borderBefore() + childBlockFlow->paddingBefore(), childBlockFlow->borderAfter() + childBlockFlow->paddingAfter());
    if (!childMarginInfo.canCollapseMarginBeforeWithChildren())
        return;

    RenderBox* grandchildBox = childBlockFlow->firstChildBox();
    for ( ; grandchildBox; grandchildBox = grandchildBox->nextSiblingBox()) {
        if (!grandchildBox->isFloatingOrOutOfFlowPositioned())
            break;
    }

    // Give up if there is clearance on the box, since it probably won't collapse into us.
    if (!grandchildBox || grandchildBox->style()->clear() != CNONE)
        return;

    // Make sure to update the block margins now for the grandchild box so that we're looking at current values.
    if (grandchildBox->needsLayout()) {
        grandchildBox->computeAndSetBlockDirectionMargins(this);
        if (grandchildBox->isRenderBlock()) {
            RenderBlock* grandchildBlock = toRenderBlock(grandchildBox);
            grandchildBlock->setHasMarginBeforeQuirk(grandchildBox->style()->hasMarginBeforeQuirk());
            grandchildBlock->setHasMarginAfterQuirk(grandchildBox->style()->hasMarginAfterQuirk());
        }
    }

    // Collapse the margin of the grandchild box with our own to produce an estimate.
    childBlockFlow->marginBeforeEstimateForChild(grandchildBox, positiveMarginBefore, negativeMarginBefore, discardMarginBefore);
}

LayoutUnit RenderBlockFlow::estimateLogicalTopPosition(RenderBox* child, const MarginInfo& marginInfo, LayoutUnit& estimateWithoutPagination)
{
    // FIXME: We need to eliminate the estimation of vertical position, because when it's wrong we sometimes trigger a pathological
    // relayout if there are intruding floats.
    LayoutUnit logicalTopEstimate = logicalHeight();
    if (!marginInfo.canCollapseWithMarginBefore()) {
        LayoutUnit positiveMarginBefore = 0;
        LayoutUnit negativeMarginBefore = 0;
        bool discardMarginBefore = false;
        if (child->selfNeedsLayout()) {
            // Try to do a basic estimation of how the collapse is going to go.
            marginBeforeEstimateForChild(child, positiveMarginBefore, negativeMarginBefore, discardMarginBefore);
        } else {
            // Use the cached collapsed margin values from a previous layout. Most of the time they
            // will be right.
            RenderBlockFlow::MarginValues marginValues = marginValuesForChild(child);
            positiveMarginBefore = std::max(positiveMarginBefore, marginValues.positiveMarginBefore());
            negativeMarginBefore = std::max(negativeMarginBefore, marginValues.negativeMarginBefore());
            discardMarginBefore = mustDiscardMarginBeforeForChild(child);
        }

        // Collapse the result with our current margins.
        if (!discardMarginBefore)
            logicalTopEstimate += std::max(marginInfo.positiveMargin(), positiveMarginBefore) - std::max(marginInfo.negativeMargin(), negativeMarginBefore);
    }

    // Adjust logicalTopEstimate down to the next page if the margins are so large that we don't fit on the current
    // page.
    LayoutState* layoutState = view()->layoutState();
    if (layoutState->isPaginated() && layoutState->pageLogicalHeight() && logicalTopEstimate > logicalHeight()) {
        logicalTopEstimate = std::min(logicalTopEstimate, nextPageLogicalTop(logicalHeight()));
        logicalTopEstimate = adjustLogicalTopForSpanningHeader(child, layoutState->columnInfo(), logicalTopEstimate);
    }

    logicalTopEstimate += getClearDelta(child, logicalTopEstimate);

    estimateWithoutPagination = logicalTopEstimate;

    if (layoutState->isPaginated()) {
        // If the object has a page or column break value of "before", then we should shift to the top of the next page.
        logicalTopEstimate = applyBeforeBreak(child, logicalTopEstimate);

        // For replaced elements and scrolled elements, we want to shift them to the next page if they don't fit on the current one.
        logicalTopEstimate = adjustForUnsplittableChild(child, logicalTopEstimate);

        if (!child->selfNeedsLayout() && child->isRenderBlockFlow())
            logicalTopEstimate += toRenderBlockFlow(child)->paginationStrut();
    }

    return logicalTopEstimate;
}

LayoutUnit RenderBlockFlow::marginOffsetForSelfCollapsingBlock()
{
    ASSERT(isSelfCollapsingBlock());
    RenderBlockFlow* parentBlock = toRenderBlockFlow(parent());
    if (parentBlock && style()->clear() && parentBlock->getClearDelta(this, logicalHeight()))
        return marginValuesForChild(this).positiveMarginBefore();
    return LayoutUnit();
}

void RenderBlockFlow::adjustFloatingBlock(const MarginInfo& marginInfo)
{
    // The float should be positioned taking into account the bottom margin
    // of the previous flow. We add that margin into the height, get the
    // float positioned properly, and then subtract the margin out of the
    // height again. In the case of self-collapsing blocks, we always just
    // use the top margins, since the self-collapsing block collapsed its
    // own bottom margin into its top margin.
    //
    // Note also that the previous flow may collapse its margin into the top of
    // our block. If this is the case, then we do not add the margin in to our
    // height when computing the position of the float. This condition can be tested
    // for by simply calling canCollapseWithMarginBefore. See
    // http://www.hixie.ch/tests/adhoc/css/box/block/margin-collapse/046.html for
    // an example of this scenario.
    LayoutUnit marginOffset = marginInfo.canCollapseWithMarginBefore() ? LayoutUnit() : marginInfo.margin();
    setLogicalHeight(logicalHeight() + marginOffset);
    positionNewFloats();
    setLogicalHeight(logicalHeight() - marginOffset);
}

void RenderBlockFlow::handleAfterSideOfBlock(RenderBox* lastChild, LayoutUnit beforeSide, LayoutUnit afterSide, MarginInfo& marginInfo)
{
    marginInfo.setAtAfterSideOfBlock(true);

    // If our last child was a self-collapsing block with clearance then our logical height is flush with the
    // bottom edge of the float that the child clears. The correct vertical position for the margin-collapsing we want
    // to perform now is at the child's margin-top - so adjust our height to that position.
    if (lastChild && lastChild->isRenderBlockFlow() && lastChild->isSelfCollapsingBlock())
        setLogicalHeight(logicalHeight() - toRenderBlockFlow(lastChild)->marginOffsetForSelfCollapsingBlock());

    if (marginInfo.canCollapseMarginAfterWithChildren() && !marginInfo.canCollapseMarginAfterWithLastChild())
        marginInfo.setCanCollapseMarginAfterWithChildren(false);

    // If we can't collapse with children then go ahead and add in the bottom margin.
    if (!marginInfo.discardMargin() && (!marginInfo.canCollapseWithMarginAfter() && !marginInfo.canCollapseWithMarginBefore()
        && (!document().inQuirksMode() || !marginInfo.quirkContainer() || !marginInfo.hasMarginAfterQuirk())))
        setLogicalHeight(logicalHeight() + marginInfo.margin());

    // Now add in our bottom border/padding.
    setLogicalHeight(logicalHeight() + afterSide);

    // Negative margins can cause our height to shrink below our minimal height (border/padding).
    // If this happens, ensure that the computed height is increased to the minimal height.
    setLogicalHeight(std::max(logicalHeight(), beforeSide + afterSide));

    // Update our bottom collapsed margin info.
    setCollapsedBottomMargin(marginInfo);
}

void RenderBlockFlow::setMustDiscardMarginBefore(bool value)
{
    if (style()->marginBeforeCollapse() == MDISCARD) {
        ASSERT(value);
        return;
    }

    if (!m_rareData && !value)
        return;

    if (!m_rareData)
        m_rareData = adoptPtrWillBeNoop(new RenderBlockFlowRareData(this));

    m_rareData->m_discardMarginBefore = value;
}

void RenderBlockFlow::setMustDiscardMarginAfter(bool value)
{
    if (style()->marginAfterCollapse() == MDISCARD) {
        ASSERT(value);
        return;
    }

    if (!m_rareData && !value)
        return;

    if (!m_rareData)
        m_rareData = adoptPtrWillBeNoop(new RenderBlockFlowRareData(this));

    m_rareData->m_discardMarginAfter = value;
}

bool RenderBlockFlow::mustDiscardMarginBefore() const
{
    return style()->marginBeforeCollapse() == MDISCARD || (m_rareData && m_rareData->m_discardMarginBefore);
}

bool RenderBlockFlow::mustDiscardMarginAfter() const
{
    return style()->marginAfterCollapse() == MDISCARD || (m_rareData && m_rareData->m_discardMarginAfter);
}

bool RenderBlockFlow::mustDiscardMarginBeforeForChild(const RenderBox* child) const
{
    ASSERT(!child->selfNeedsLayout());
    if (!child->isWritingModeRoot())
        return child->isRenderBlockFlow() ? toRenderBlockFlow(child)->mustDiscardMarginBefore() : (child->style()->marginBeforeCollapse() == MDISCARD);
    if (child->isHorizontalWritingMode() == isHorizontalWritingMode())
        return child->isRenderBlockFlow() ? toRenderBlockFlow(child)->mustDiscardMarginAfter() : (child->style()->marginAfterCollapse() == MDISCARD);

    // FIXME: We return false here because the implementation is not geometrically complete. We have values only for before/after, not start/end.
    // In case the boxes are perpendicular we assume the property is not specified.
    return false;
}

bool RenderBlockFlow::mustDiscardMarginAfterForChild(const RenderBox* child) const
{
    ASSERT(!child->selfNeedsLayout());
    if (!child->isWritingModeRoot())
        return child->isRenderBlockFlow() ? toRenderBlockFlow(child)->mustDiscardMarginAfter() : (child->style()->marginAfterCollapse() == MDISCARD);
    if (child->isHorizontalWritingMode() == isHorizontalWritingMode())
        return child->isRenderBlockFlow() ? toRenderBlockFlow(child)->mustDiscardMarginBefore() : (child->style()->marginBeforeCollapse() == MDISCARD);

    // FIXME: See |mustDiscardMarginBeforeForChild| above.
    return false;
}

void RenderBlockFlow::setMaxMarginBeforeValues(LayoutUnit pos, LayoutUnit neg)
{
    if (!m_rareData) {
        if (pos == RenderBlockFlowRareData::positiveMarginBeforeDefault(this) && neg == RenderBlockFlowRareData::negativeMarginBeforeDefault(this))
            return;
        m_rareData = adoptPtrWillBeNoop(new RenderBlockFlowRareData(this));
    }
    m_rareData->m_margins.setPositiveMarginBefore(pos);
    m_rareData->m_margins.setNegativeMarginBefore(neg);
}

void RenderBlockFlow::setMaxMarginAfterValues(LayoutUnit pos, LayoutUnit neg)
{
    if (!m_rareData) {
        if (pos == RenderBlockFlowRareData::positiveMarginAfterDefault(this) && neg == RenderBlockFlowRareData::negativeMarginAfterDefault(this))
            return;
        m_rareData = adoptPtrWillBeNoop(new RenderBlockFlowRareData(this));
    }
    m_rareData->m_margins.setPositiveMarginAfter(pos);
    m_rareData->m_margins.setNegativeMarginAfter(neg);
}

bool RenderBlockFlow::mustSeparateMarginBeforeForChild(const RenderBox* child) const
{
    ASSERT(!child->selfNeedsLayout());
    const RenderStyle* childStyle = child->style();
    if (!child->isWritingModeRoot())
        return childStyle->marginBeforeCollapse() == MSEPARATE;
    if (child->isHorizontalWritingMode() == isHorizontalWritingMode())
        return childStyle->marginAfterCollapse() == MSEPARATE;

    // FIXME: See |mustDiscardMarginBeforeForChild| above.
    return false;
}

bool RenderBlockFlow::mustSeparateMarginAfterForChild(const RenderBox* child) const
{
    ASSERT(!child->selfNeedsLayout());
    const RenderStyle* childStyle = child->style();
    if (!child->isWritingModeRoot())
        return childStyle->marginAfterCollapse() == MSEPARATE;
    if (child->isHorizontalWritingMode() == isHorizontalWritingMode())
        return childStyle->marginBeforeCollapse() == MSEPARATE;

    // FIXME: See |mustDiscardMarginBeforeForChild| above.
    return false;
}

LayoutUnit RenderBlockFlow::applyBeforeBreak(RenderBox* child, LayoutUnit logicalOffset)
{
    // FIXME: Add page break checking here when we support printing.
    RenderFlowThread* flowThread = flowThreadContainingBlock();
    bool isInsideMulticolFlowThread = flowThread;
    bool checkColumnBreaks = isInsideMulticolFlowThread || view()->layoutState()->isPaginatingColumns();
    bool checkPageBreaks = !checkColumnBreaks && view()->layoutState()->pageLogicalHeight(); // FIXME: Once columns can print we have to check this.
    bool checkBeforeAlways = (checkColumnBreaks && child->style()->columnBreakBefore() == PBALWAYS)
        || (checkPageBreaks && child->style()->pageBreakBefore() == PBALWAYS);
    if (checkBeforeAlways && inNormalFlow(child)) {
        if (checkColumnBreaks) {
            if (isInsideMulticolFlowThread) {
                LayoutUnit offsetBreakAdjustment = 0;
                if (flowThread->addForcedRegionBreak(offsetFromLogicalTopOfFirstPage() + logicalOffset, child, true, &offsetBreakAdjustment))
                    return logicalOffset + offsetBreakAdjustment;
            } else {
                view()->layoutState()->addForcedColumnBreak(*child, logicalOffset);
            }
        }
        return nextPageLogicalTop(logicalOffset, IncludePageBoundary);
    }
    return logicalOffset;
}

LayoutUnit RenderBlockFlow::applyAfterBreak(RenderBox* child, LayoutUnit logicalOffset, MarginInfo& marginInfo)
{
    // FIXME: Add page break checking here when we support printing.
    RenderFlowThread* flowThread = flowThreadContainingBlock();
    bool isInsideMulticolFlowThread = flowThread;
    bool checkColumnBreaks = isInsideMulticolFlowThread || view()->layoutState()->isPaginatingColumns();
    bool checkPageBreaks = !checkColumnBreaks && view()->layoutState()->pageLogicalHeight(); // FIXME: Once columns can print we have to check this.
    bool checkAfterAlways = (checkColumnBreaks && child->style()->columnBreakAfter() == PBALWAYS)
        || (checkPageBreaks && child->style()->pageBreakAfter() == PBALWAYS);
    if (checkAfterAlways && inNormalFlow(child)) {
        LayoutUnit marginOffset = marginInfo.canCollapseWithMarginBefore() ? LayoutUnit() : marginInfo.margin();

        // So our margin doesn't participate in the next collapsing steps.
        marginInfo.clearMargin();

        if (checkColumnBreaks) {
            if (isInsideMulticolFlowThread) {
                LayoutUnit offsetBreakAdjustment = 0;
                if (flowThread->addForcedRegionBreak(offsetFromLogicalTopOfFirstPage() + logicalOffset + marginOffset, child, false, &offsetBreakAdjustment))
                    return logicalOffset + marginOffset + offsetBreakAdjustment;
            } else {
                view()->layoutState()->addForcedColumnBreak(*child, logicalOffset);
            }
        }
        return nextPageLogicalTop(logicalOffset, IncludePageBoundary);
    }
    return logicalOffset;
}

void RenderBlockFlow::addOverflowFromFloats()
{
    if (!m_floatingObjects)
        return;

    const FloatingObjectSet& floatingObjectSet = m_floatingObjects->set();
    FloatingObjectSetIterator end = floatingObjectSet.end();
    for (FloatingObjectSetIterator it = floatingObjectSet.begin(); it != end; ++it) {
        FloatingObject* floatingObject = it->get();
        if (floatingObject->isDescendant())
            addOverflowFromChild(floatingObject->renderer(), IntSize(xPositionForFloatIncludingMargin(floatingObject), yPositionForFloatIncludingMargin(floatingObject)));
    }
}

void RenderBlockFlow::computeOverflow(LayoutUnit oldClientAfterEdge, bool recomputeFloats)
{
    RenderBlock::computeOverflow(oldClientAfterEdge, recomputeFloats);
    if (!hasColumns() && (recomputeFloats || createsBlockFormattingContext() || hasSelfPaintingLayer()))
        addOverflowFromFloats();
}

RootInlineBox* RenderBlockFlow::createAndAppendRootInlineBox()
{
    RootInlineBox* rootBox = createRootInlineBox();
    m_lineBoxes.appendLineBox(rootBox);

    return rootBox;
}

void RenderBlockFlow::deleteLineBoxTree()
{
    if (containsFloats())
        m_floatingObjects->clearLineBoxTreePointers();

    m_lineBoxes.deleteLineBoxTree();
}

void RenderBlockFlow::markAllDescendantsWithFloatsForLayout(RenderBox* floatToRemove, bool inLayout)
{
    if (!everHadLayout() && !containsFloats())
        return;

    if (m_descendantsWithFloatsMarkedForLayout && !floatToRemove)
        return;
    m_descendantsWithFloatsMarkedForLayout |= !floatToRemove;

    MarkingBehavior markParents = inLayout ? MarkOnlyThis : MarkContainingBlockChain;
    setChildNeedsLayout(markParents);

    if (floatToRemove)
        removeFloatingObject(floatToRemove);

    // Iterate over our children and mark them as needed.
    if (!childrenInline()) {
        for (RenderObject* child = firstChild(); child; child = child->nextSibling()) {
            if ((!floatToRemove && child->isFloatingOrOutOfFlowPositioned()) || !child->isRenderBlock())
                continue;
            if (!child->isRenderBlockFlow()) {
                RenderBlock* childBlock = toRenderBlock(child);
                if (childBlock->shrinkToAvoidFloats() && childBlock->everHadLayout())
                    childBlock->setChildNeedsLayout(markParents);
                continue;
            }
            RenderBlockFlow* childBlockFlow = toRenderBlockFlow(child);
            if ((floatToRemove ? childBlockFlow->containsFloat(floatToRemove) : childBlockFlow->containsFloats()) || childBlockFlow->shrinkToAvoidFloats())
                childBlockFlow->markAllDescendantsWithFloatsForLayout(floatToRemove, inLayout);
        }
    }
}

void RenderBlockFlow::markSiblingsWithFloatsForLayout(RenderBox* floatToRemove)
{
    if (!m_floatingObjects)
        return;

    const FloatingObjectSet& floatingObjectSet = m_floatingObjects->set();
    FloatingObjectSetIterator end = floatingObjectSet.end();

    for (RenderObject* next = nextSibling(); next; next = next->nextSibling()) {
        if (!next->isRenderBlockFlow() || next->isFloatingOrOutOfFlowPositioned() || toRenderBlockFlow(next)->avoidsFloats())
            continue;

        RenderBlockFlow* nextBlock = toRenderBlockFlow(next);
        for (FloatingObjectSetIterator it = floatingObjectSet.begin(); it != end; ++it) {
            RenderBox* floatingBox = (*it)->renderer();
            if (floatToRemove && floatingBox != floatToRemove)
                continue;
            if (nextBlock->containsFloat(floatingBox))
                nextBlock->markAllDescendantsWithFloatsForLayout(floatingBox);
        }
    }
}

LayoutUnit RenderBlockFlow::getClearDelta(RenderBox* child, LayoutUnit logicalTop)
{
    // There is no need to compute clearance if we have no floats.
    if (!containsFloats())
        return 0;

    // At least one float is present. We need to perform the clearance computation.
    bool clearSet = child->style()->clear() != CNONE;
    LayoutUnit logicalBottom = 0;
    switch (child->style()->clear()) {
    case CNONE:
        break;
    case CLEFT:
        logicalBottom = lowestFloatLogicalBottom(FloatingObject::FloatLeft);
        break;
    case CRIGHT:
        logicalBottom = lowestFloatLogicalBottom(FloatingObject::FloatRight);
        break;
    case CBOTH:
        logicalBottom = lowestFloatLogicalBottom();
        break;
    }

    // We also clear floats if we are too big to sit on the same line as a float (and wish to avoid floats by default).
    LayoutUnit result = clearSet ? std::max<LayoutUnit>(0, logicalBottom - logicalTop) : LayoutUnit();
    if (!result && child->avoidsFloats()) {
        LayoutUnit newLogicalTop = logicalTop;
        while (true) {
            LayoutUnit availableLogicalWidthAtNewLogicalTopOffset = availableLogicalWidthForLine(newLogicalTop, false, logicalHeightForChild(child));
            if (availableLogicalWidthAtNewLogicalTopOffset == availableLogicalWidthForContent())
                return newLogicalTop - logicalTop;

            LayoutRect borderBox = child->borderBoxRect();
            LayoutUnit childLogicalWidthAtOldLogicalTopOffset = isHorizontalWritingMode() ? borderBox.width() : borderBox.height();

            // FIXME: None of this is right for perpendicular writing-mode children.
            LayoutUnit childOldLogicalWidth = child->logicalWidth();
            LayoutUnit childOldMarginLeft = child->marginLeft();
            LayoutUnit childOldMarginRight = child->marginRight();
            LayoutUnit childOldLogicalTop = child->logicalTop();

            child->setLogicalTop(newLogicalTop);
            child->updateLogicalWidth();
            borderBox = child->borderBoxRect();
            LayoutUnit childLogicalWidthAtNewLogicalTopOffset = isHorizontalWritingMode() ? borderBox.width() : borderBox.height();

            child->setLogicalTop(childOldLogicalTop);
            child->setLogicalWidth(childOldLogicalWidth);
            child->setMarginLeft(childOldMarginLeft);
            child->setMarginRight(childOldMarginRight);

            if (childLogicalWidthAtNewLogicalTopOffset <= availableLogicalWidthAtNewLogicalTopOffset) {
                // Even though we may not be moving, if the logical width did shrink because of the presence of new floats, then
                // we need to force a relayout as though we shifted. This happens because of the dynamic addition of overhanging floats
                // from previous siblings when negative margins exist on a child (see the addOverhangingFloats call at the end of collapseMargins).
                if (childLogicalWidthAtOldLogicalTopOffset != childLogicalWidthAtNewLogicalTopOffset)
                    child->setChildNeedsLayout(MarkOnlyThis);
                return newLogicalTop - logicalTop;
            }

            newLogicalTop = nextFloatLogicalBottomBelow(newLogicalTop);
            ASSERT(newLogicalTop >= logicalTop);
            if (newLogicalTop < logicalTop)
                break;
        }
        ASSERT_NOT_REACHED();
    }
    return result;
}

void RenderBlockFlow::createFloatingObjects()
{
    m_floatingObjects = adoptPtr(new FloatingObjects(this, isHorizontalWritingMode()));
}

void RenderBlockFlow::styleWillChange(StyleDifference diff, const RenderStyle& newStyle)
{
    RenderStyle* oldStyle = style();
    s_canPropagateFloatIntoSibling = oldStyle ? !isFloatingOrOutOfFlowPositioned() && !avoidsFloats() : false;
    if (oldStyle && parent() && diff.needsFullLayout() && oldStyle->position() != newStyle.position()
        && containsFloats() && !isFloating() && !isOutOfFlowPositioned() && newStyle.hasOutOfFlowPosition())
            markAllDescendantsWithFloatsForLayout();

    RenderBlock::styleWillChange(diff, newStyle);
}

void RenderBlockFlow::styleDidChange(StyleDifference diff, const RenderStyle* oldStyle)
{
    RenderBlock::styleDidChange(diff, oldStyle);

    // After our style changed, if we lose our ability to propagate floats into next sibling
    // blocks, then we need to find the top most parent containing that overhanging float and
    // then mark its descendants with floats for layout and clear all floats from its next
    // sibling blocks that exist in our floating objects list. See bug 56299 and 62875.
    bool canPropagateFloatIntoSibling = !isFloatingOrOutOfFlowPositioned() && !avoidsFloats();
    if (diff.needsFullLayout() && s_canPropagateFloatIntoSibling && !canPropagateFloatIntoSibling && hasOverhangingFloats()) {
        RenderBlockFlow* parentBlockFlow = this;
        const FloatingObjectSet& floatingObjectSet = m_floatingObjects->set();
        FloatingObjectSetIterator end = floatingObjectSet.end();

        for (RenderObject* curr = parent(); curr && !curr->isRenderView(); curr = curr->parent()) {
            if (curr->isRenderBlockFlow()) {
                RenderBlockFlow* currBlock = toRenderBlockFlow(curr);

                if (currBlock->hasOverhangingFloats()) {
                    for (FloatingObjectSetIterator it = floatingObjectSet.begin(); it != end; ++it) {
                        RenderBox* renderer = (*it)->renderer();
                        if (currBlock->hasOverhangingFloat(renderer)) {
                            parentBlockFlow = currBlock;
                            break;
                        }
                    }
                }
            }
        }

        parentBlockFlow->markAllDescendantsWithFloatsForLayout();
        parentBlockFlow->markSiblingsWithFloatsForLayout();
    }

    if (diff.needsFullLayout() || !oldStyle)
        createOrDestroyMultiColumnFlowThreadIfNeeded(oldStyle);
}

void RenderBlockFlow::updateStaticInlinePositionForChild(RenderBox* child, LayoutUnit logicalTop)
{
    if (child->style()->isOriginalDisplayInlineType())
        setStaticInlinePositionForChild(child, startAlignedOffsetForLine(logicalTop, false));
    else
        setStaticInlinePositionForChild(child, startOffsetForContent());
}

void RenderBlockFlow::setStaticInlinePositionForChild(RenderBox* child, LayoutUnit inlinePosition)
{
    child->layer()->setStaticInlinePosition(inlinePosition);
}

void RenderBlockFlow::addChild(RenderObject* newChild, RenderObject* beforeChild)
{
    if (RenderMultiColumnFlowThread* flowThread = multiColumnFlowThread()) {
        flowThread->addChild(newChild, beforeChild);
        return;
    }
    RenderBlock::addChild(newChild, beforeChild);
}

void RenderBlockFlow::moveAllChildrenIncludingFloatsTo(RenderBlock* toBlock, bool fullRemoveInsert)
{
    RenderBlockFlow* toBlockFlow = toRenderBlockFlow(toBlock);
    moveAllChildrenTo(toBlockFlow, fullRemoveInsert);

    // When a portion of the render tree is being detached, anonymous blocks
    // will be combined as their children are deleted. In this process, the
    // anonymous block later in the tree is merged into the one preceeding it.
    // It can happen that the later block (this) contains floats that the
    // previous block (toBlockFlow) did not contain, and thus are not in the
    // floating objects list for toBlockFlow. This can result in toBlockFlow containing
    // floats that are not in it's floating objects list, but are in the
    // floating objects lists of siblings and parents. This can cause problems
    // when the float itself is deleted, since the deletion code assumes that
    // if a float is not in it's containing block's floating objects list, it
    // isn't in any floating objects list. In order to preserve this condition
    // (removing it has serious performance implications), we need to copy the
    // floating objects from the old block (this) to the new block (toBlockFlow).
    // The float's metrics will likely all be wrong, but since toBlockFlow is
    // already marked for layout, this will get fixed before anything gets
    // displayed.
    // See bug https://code.google.com/p/chromium/issues/detail?id=230907
    if (m_floatingObjects) {
        if (!toBlockFlow->m_floatingObjects)
            toBlockFlow->createFloatingObjects();

        const FloatingObjectSet& fromFloatingObjectSet = m_floatingObjects->set();
        FloatingObjectSetIterator end = fromFloatingObjectSet.end();

        for (FloatingObjectSetIterator it = fromFloatingObjectSet.begin(); it != end; ++it) {
            FloatingObject* floatingObject = it->get();

            // Don't insert the object again if it's already in the list
            if (toBlockFlow->containsFloat(floatingObject->renderer()))
                continue;

            toBlockFlow->m_floatingObjects->add(floatingObject->unsafeClone());
        }
    }

}

void RenderBlockFlow::invalidatePaintForOverhangingFloats(bool paintAllDescendants)
{
    // Invalidate paint of any overhanging floats (if we know we're the one to paint them).
    // Otherwise, bail out.
    if (!hasOverhangingFloats())
        return;

    const FloatingObjectSet& floatingObjectSet = m_floatingObjects->set();
    FloatingObjectSetIterator end = floatingObjectSet.end();
    for (FloatingObjectSetIterator it = floatingObjectSet.begin(); it != end; ++it) {
        FloatingObject* floatingObject = it->get();
        // Only issue paint invaldiations for the object if it is overhanging, is not in its own layer, and
        // is our responsibility to paint (m_shouldPaint is set). When paintAllDescendants is true, the latter
        // condition is replaced with being a descendant of us.
        if (logicalBottomForFloat(floatingObject) > logicalHeight()
            && !floatingObject->renderer()->hasSelfPaintingLayer()
            && (floatingObject->shouldPaint() || (paintAllDescendants && floatingObject->renderer()->isDescendantOf(this)))) {

            RenderBox* floatingRenderer = floatingObject->renderer();
            floatingRenderer->setShouldDoFullPaintInvalidation(true);
            floatingRenderer->invalidatePaintForOverhangingFloats(false);
        }
    }
}

void RenderBlockFlow::invalidatePaintForOverflow()
{
    // FIXME: We could tighten up the left and right invalidation points if we let layoutInlineChildren fill them in based off the particular lines
    // it had to lay out. We wouldn't need the hasOverflowClip() hack in that case either.
    LayoutUnit paintInvalidationLogicalLeft = logicalLeftVisualOverflow();
    LayoutUnit paintInvalidationLogicalRight = logicalRightVisualOverflow();
    if (hasOverflowClip()) {
        // If we have clipped overflow, we should use layout overflow as well, since visual overflow from lines didn't propagate to our block's overflow.
        // Note the old code did this as well but even for overflow:visible. The addition of hasOverflowClip() at least tightens up the hack a bit.
        // layoutInlineChildren should be patched to compute the entire paint invalidation rect.
        paintInvalidationLogicalLeft = std::min(paintInvalidationLogicalLeft, logicalLeftLayoutOverflow());
        paintInvalidationLogicalRight = std::max(paintInvalidationLogicalRight, logicalRightLayoutOverflow());
    }

    LayoutRect paintInvalidationRect;
    if (isHorizontalWritingMode())
        paintInvalidationRect = LayoutRect(paintInvalidationLogicalLeft, m_paintInvalidationLogicalTop, paintInvalidationLogicalRight - paintInvalidationLogicalLeft, m_paintInvalidationLogicalBottom - m_paintInvalidationLogicalTop);
    else
        paintInvalidationRect = LayoutRect(m_paintInvalidationLogicalTop, paintInvalidationLogicalLeft, m_paintInvalidationLogicalBottom - m_paintInvalidationLogicalTop, paintInvalidationLogicalRight - paintInvalidationLogicalLeft);

    // The paint invalidation rect may be split across columns, in which case adjustRectForColumns() will return the union.
    adjustRectForColumns(paintInvalidationRect);

    if (hasOverflowClip()) {
        // Adjust the paint invalidation rect for scroll offset
        paintInvalidationRect.move(-scrolledContentOffset());

        // Don't allow this rect to spill out of our overflow box.
        paintInvalidationRect.intersect(LayoutRect(LayoutPoint(), size()));
    }

    // Make sure the rect is still non-empty after intersecting for overflow above
    if (!paintInvalidationRect.isEmpty()) {
        // Hits in media/event-attributes.html
        DisableCompositingQueryAsserts disabler;

        invalidatePaintRectangle(paintInvalidationRect); // We need to do a partial paint invalidation of our content.
        if (hasReflection())
            invalidatePaintRectangle(reflectedRect(paintInvalidationRect));
    }

    m_paintInvalidationLogicalTop = 0;
    m_paintInvalidationLogicalBottom = 0;
}

void RenderBlockFlow::paintFloats(PaintInfo& paintInfo, const LayoutPoint& paintOffset, bool preservePhase)
{
    BlockFlowPainter(*this).paintFloats(paintInfo, paintOffset, preservePhase);
}

void RenderBlockFlow::clipOutFloatingObjects(const RenderBlock* rootBlock, const PaintInfo* paintInfo, const LayoutPoint& rootBlockPhysicalPosition, const LayoutSize& offsetFromRootBlock) const
{
    if (m_floatingObjects) {
        const FloatingObjectSet& floatingObjectSet = m_floatingObjects->set();
        FloatingObjectSetIterator end = floatingObjectSet.end();
        for (FloatingObjectSetIterator it = floatingObjectSet.begin(); it != end; ++it) {
            FloatingObject* floatingObject = it->get();
            LayoutRect floatBox(offsetFromRootBlock.width() + xPositionForFloatIncludingMargin(floatingObject),
                offsetFromRootBlock.height() + yPositionForFloatIncludingMargin(floatingObject),
                floatingObject->renderer()->width(), floatingObject->renderer()->height());
            rootBlock->flipForWritingMode(floatBox);
            floatBox.move(rootBlockPhysicalPosition.x(), rootBlockPhysicalPosition.y());
            paintInfo->context->clipOut(pixelSnappedIntRect(floatBox));
        }
    }
}

void RenderBlockFlow::clearFloats(EClear clear)
{
    positionNewFloats();
    // set y position
    LayoutUnit newY = 0;
    switch (clear) {
    case CLEFT:
        newY = lowestFloatLogicalBottom(FloatingObject::FloatLeft);
        break;
    case CRIGHT:
        newY = lowestFloatLogicalBottom(FloatingObject::FloatRight);
        break;
    case CBOTH:
        newY = lowestFloatLogicalBottom();
    default:
        break;
    }
    if (height() < newY)
        setLogicalHeight(newY);
}

bool RenderBlockFlow::containsFloat(RenderBox* renderer) const
{
    return m_floatingObjects && m_floatingObjects->set().contains<FloatingObjectHashTranslator>(renderer);
}

void RenderBlockFlow::removeFloatingObjects()
{
    if (!m_floatingObjects)
        return;

    markSiblingsWithFloatsForLayout();

    m_floatingObjects->clear();
}

LayoutPoint RenderBlockFlow::flipFloatForWritingModeForChild(const FloatingObject* child, const LayoutPoint& point) const
{
    if (!style()->isFlippedBlocksWritingMode())
        return point;

    // This is similar to RenderBox::flipForWritingModeForChild. We have to subtract out our left/top offsets twice, since
    // it's going to get added back in. We hide this complication here so that the calling code looks normal for the unflipped
    // case.
    if (isHorizontalWritingMode())
        return LayoutPoint(point.x(), point.y() + height() - child->renderer()->height() - 2 * yPositionForFloatIncludingMargin(child));
    return LayoutPoint(point.x() + width() - child->renderer()->width() - 2 * xPositionForFloatIncludingMargin(child), point.y());
}

LayoutUnit RenderBlockFlow::logicalLeftOffsetForPositioningFloat(LayoutUnit logicalTop, LayoutUnit fixedOffset, bool applyTextIndent, LayoutUnit* heightRemaining) const
{
    LayoutUnit offset = fixedOffset;
    if (m_floatingObjects && m_floatingObjects->hasLeftObjects())
        offset = m_floatingObjects->logicalLeftOffsetForPositioningFloat(fixedOffset, logicalTop, heightRemaining);
    return adjustLogicalLeftOffsetForLine(offset, applyTextIndent);
}

LayoutUnit RenderBlockFlow::logicalRightOffsetForPositioningFloat(LayoutUnit logicalTop, LayoutUnit fixedOffset, bool applyTextIndent, LayoutUnit* heightRemaining) const
{
    LayoutUnit offset = fixedOffset;
    if (m_floatingObjects && m_floatingObjects->hasRightObjects())
        offset = m_floatingObjects->logicalRightOffsetForPositioningFloat(fixedOffset, logicalTop, heightRemaining);
    return adjustLogicalRightOffsetForLine(offset, applyTextIndent);
}

LayoutUnit RenderBlockFlow::adjustLogicalLeftOffsetForLine(LayoutUnit offsetFromFloats, bool applyTextIndent) const
{
    LayoutUnit left = offsetFromFloats;

    if (applyTextIndent && style()->isLeftToRightDirection())
        left += textIndentOffset();

    return left;
}

LayoutUnit RenderBlockFlow::adjustLogicalRightOffsetForLine(LayoutUnit offsetFromFloats, bool applyTextIndent) const
{
    LayoutUnit right = offsetFromFloats;

    if (applyTextIndent && !style()->isLeftToRightDirection())
        right -= textIndentOffset();

    return right;
}

LayoutPoint RenderBlockFlow::computeLogicalLocationForFloat(const FloatingObject* floatingObject, LayoutUnit logicalTopOffset) const
{
    RenderBox* childBox = floatingObject->renderer();
    LayoutUnit logicalLeftOffset = logicalLeftOffsetForContent(); // Constant part of left offset.
    LayoutUnit logicalRightOffset; // Constant part of right offset.
    logicalRightOffset = logicalRightOffsetForContent();

    LayoutUnit floatLogicalWidth = std::min(logicalWidthForFloat(floatingObject), logicalRightOffset - logicalLeftOffset); // The width we look for.

    LayoutUnit floatLogicalLeft;

    bool insideFlowThread = flowThreadContainingBlock();

    if (childBox->style()->floating() == LeftFloat) {
        LayoutUnit heightRemainingLeft = 1;
        LayoutUnit heightRemainingRight = 1;
        floatLogicalLeft = logicalLeftOffsetForPositioningFloat(logicalTopOffset, logicalLeftOffset, false, &heightRemainingLeft);
        while (logicalRightOffsetForPositioningFloat(logicalTopOffset, logicalRightOffset, false, &heightRemainingRight) - floatLogicalLeft < floatLogicalWidth) {
            logicalTopOffset += std::min(heightRemainingLeft, heightRemainingRight);
            floatLogicalLeft = logicalLeftOffsetForPositioningFloat(logicalTopOffset, logicalLeftOffset, false, &heightRemainingLeft);
            if (insideFlowThread) {
                // Have to re-evaluate all of our offsets, since they may have changed.
                logicalRightOffset = logicalRightOffsetForContent(); // Constant part of right offset.
                logicalLeftOffset = logicalLeftOffsetForContent(); // Constant part of left offset.
                floatLogicalWidth = std::min(logicalWidthForFloat(floatingObject), logicalRightOffset - logicalLeftOffset);
            }
        }
        floatLogicalLeft = std::max(logicalLeftOffset - borderAndPaddingLogicalLeft(), floatLogicalLeft);
    } else {
        LayoutUnit heightRemainingLeft = 1;
        LayoutUnit heightRemainingRight = 1;
        floatLogicalLeft = logicalRightOffsetForPositioningFloat(logicalTopOffset, logicalRightOffset, false, &heightRemainingRight);
        while (floatLogicalLeft - logicalLeftOffsetForPositioningFloat(logicalTopOffset, logicalLeftOffset, false, &heightRemainingLeft) < floatLogicalWidth) {
            logicalTopOffset += std::min(heightRemainingLeft, heightRemainingRight);
            floatLogicalLeft = logicalRightOffsetForPositioningFloat(logicalTopOffset, logicalRightOffset, false, &heightRemainingRight);
            if (insideFlowThread) {
                // Have to re-evaluate all of our offsets, since they may have changed.
                logicalRightOffset = logicalRightOffsetForContent(); // Constant part of right offset.
                logicalLeftOffset = logicalLeftOffsetForContent(); // Constant part of left offset.
                floatLogicalWidth = std::min(logicalWidthForFloat(floatingObject), logicalRightOffset - logicalLeftOffset);
            }
        }
        // Use the original width of the float here, since the local variable
        // |floatLogicalWidth| was capped to the available line width. See
        // fast/block/float/clamped-right-float.html.
        floatLogicalLeft -= logicalWidthForFloat(floatingObject);
    }

    return LayoutPoint(floatLogicalLeft, logicalTopOffset);
}

FloatingObject* RenderBlockFlow::insertFloatingObject(RenderBox* floatBox)
{
    ASSERT(floatBox->isFloating());

    // Create the list of special objects if we don't aleady have one
    if (!m_floatingObjects) {
        createFloatingObjects();
    } else {
        // Don't insert the object again if it's already in the list
        const FloatingObjectSet& floatingObjectSet = m_floatingObjects->set();
        FloatingObjectSetIterator it = floatingObjectSet.find<FloatingObjectHashTranslator>(floatBox);
        if (it != floatingObjectSet.end())
            return it->get();
    }

    // Create the special object entry & append it to the list

    OwnPtr<FloatingObject> newObj = FloatingObject::create(floatBox);

    // Our location is irrelevant if we're unsplittable or no pagination is in effect.
    // Just go ahead and lay out the float.
    bool isChildRenderBlock = floatBox->isRenderBlock();
    if (isChildRenderBlock && !floatBox->needsLayout() && view()->layoutState()->pageLogicalHeightChanged())
        floatBox->setChildNeedsLayout(MarkOnlyThis);

    bool needsBlockDirectionLocationSetBeforeLayout = isChildRenderBlock && view()->layoutState()->needsBlockDirectionLocationSetBeforeLayout();
    if (!needsBlockDirectionLocationSetBeforeLayout || isWritingModeRoot()) { // We are unsplittable if we're a block flow root.
        floatBox->layoutIfNeeded();
    } else {
        floatBox->updateLogicalWidth();
        floatBox->computeAndSetBlockDirectionMargins(this);
    }

    setLogicalWidthForFloat(newObj.get(), logicalWidthForChild(floatBox) + marginStartForChild(floatBox) + marginEndForChild(floatBox));

    return m_floatingObjects->add(newObj.release());
}

void RenderBlockFlow::removeFloatingObject(RenderBox* floatBox)
{
    if (m_floatingObjects) {
        const FloatingObjectSet& floatingObjectSet = m_floatingObjects->set();
        FloatingObjectSetIterator it = floatingObjectSet.find<FloatingObjectHashTranslator>(floatBox);
        if (it != floatingObjectSet.end()) {
            FloatingObject* floatingObject = it->get();
            if (childrenInline()) {
                LayoutUnit logicalTop = logicalTopForFloat(floatingObject);
                LayoutUnit logicalBottom = logicalBottomForFloat(floatingObject);

                // Fix for https://bugs.webkit.org/show_bug.cgi?id=54995.
                if (logicalBottom < 0 || logicalBottom < logicalTop || logicalTop == LayoutUnit::max()) {
                    logicalBottom = LayoutUnit::max();
                } else {
                    // Special-case zero- and less-than-zero-height floats: those don't touch
                    // the line that they're on, but it still needs to be dirtied. This is
                    // accomplished by pretending they have a height of 1.
                    logicalBottom = std::max(logicalBottom, logicalTop + 1);
                }
                if (floatingObject->originatingLine()) {
                    if (!selfNeedsLayout()) {
                        ASSERT(floatingObject->originatingLine()->renderer() == this);
                        floatingObject->originatingLine()->markDirty();
                    }
#if ENABLE(ASSERT)
                    floatingObject->setOriginatingLine(0);
#endif
                }
                markLinesDirtyInBlockRange(0, logicalBottom);
            }
            m_floatingObjects->remove(floatingObject);
        }
    }
}

void RenderBlockFlow::removeFloatingObjectsBelow(FloatingObject* lastFloat, int logicalOffset)
{
    if (!containsFloats())
        return;

    const FloatingObjectSet& floatingObjectSet = m_floatingObjects->set();
    FloatingObject* curr = floatingObjectSet.last().get();
    while (curr != lastFloat && (!curr->isPlaced() || logicalTopForFloat(curr) >= logicalOffset)) {
        m_floatingObjects->remove(curr);
        if (floatingObjectSet.isEmpty())
            break;
        curr = floatingObjectSet.last().get();
    }
}

bool RenderBlockFlow::positionNewFloats()
{
    if (!m_floatingObjects)
        return false;

    const FloatingObjectSet& floatingObjectSet = m_floatingObjects->set();
    if (floatingObjectSet.isEmpty())
        return false;

    // If all floats have already been positioned, then we have no work to do.
    if (floatingObjectSet.last()->isPlaced())
        return false;

    // Move backwards through our floating object list until we find a float that has
    // already been positioned. Then we'll be able to move forward, positioning all of
    // the new floats that need it.
    FloatingObjectSetIterator it = floatingObjectSet.end();
    --it; // Go to last item.
    FloatingObjectSetIterator begin = floatingObjectSet.begin();
    FloatingObject* lastPlacedFloatingObject = 0;
    while (it != begin) {
        --it;
        if ((*it)->isPlaced()) {
            lastPlacedFloatingObject = it->get();
            ++it;
            break;
        }
    }

    LayoutUnit logicalTop = logicalHeight();

    // The float cannot start above the top position of the last positioned float.
    if (lastPlacedFloatingObject)
        logicalTop = std::max(logicalTopForFloat(lastPlacedFloatingObject), logicalTop);

    FloatingObjectSetIterator end = floatingObjectSet.end();
    // Now walk through the set of unpositioned floats and place them.
    for (; it != end; ++it) {
        FloatingObject* floatingObject = it->get();
        // The containing block is responsible for positioning floats, so if we have floats in our
        // list that come from somewhere else, do not attempt to position them.
        if (floatingObject->renderer()->containingBlock() != this)
            continue;

        RenderBox* childBox = floatingObject->renderer();

        // FIXME Investigate if this can be removed. crbug.com/370006
        childBox->setMayNeedPaintInvalidation(true);

        LayoutUnit childLogicalLeftMargin = style()->isLeftToRightDirection() ? marginStartForChild(childBox) : marginEndForChild(childBox);
        if (childBox->style()->clear() & CLEFT)
            logicalTop = std::max(lowestFloatLogicalBottom(FloatingObject::FloatLeft), logicalTop);
        if (childBox->style()->clear() & CRIGHT)
            logicalTop = std::max(lowestFloatLogicalBottom(FloatingObject::FloatRight), logicalTop);

        LayoutPoint floatLogicalLocation = computeLogicalLocationForFloat(floatingObject, logicalTop);

        setLogicalLeftForFloat(floatingObject, floatLogicalLocation.x());

        setLogicalLeftForChild(childBox, floatLogicalLocation.x() + childLogicalLeftMargin);
        setLogicalTopForChild(childBox, floatLogicalLocation.y() + marginBeforeForChild(childBox));

        SubtreeLayoutScope layoutScope(*childBox);
        LayoutState* layoutState = view()->layoutState();
        bool isPaginated = layoutState->isPaginated();
        if (isPaginated && !childBox->needsLayout())
            childBox->markForPaginationRelayoutIfNeeded(layoutScope);

        childBox->layoutIfNeeded();

        if (isPaginated) {
            // If we are unsplittable and don't fit, then we need to move down.
            // We include our margins as part of the unsplittable area.
            LayoutUnit newLogicalTop = adjustForUnsplittableChild(childBox, floatLogicalLocation.y(), true);
            if (layoutState->pageLogicalHeight()) {
                newLogicalTop = adjustLogicalTopForSpanningHeader(childBox, layoutState->columnInfo(), newLogicalTop);
            }

            // See if we have a pagination strut that is making us move down further.
            // Note that an unsplittable child can't also have a pagination strut, so this is
            // exclusive with the case above.
            RenderBlockFlow* childBlockFlow = childBox->isRenderBlockFlow() ? toRenderBlockFlow(childBox) : 0;
            if (childBlockFlow && childBlockFlow->paginationStrut()) {
                newLogicalTop += childBlockFlow->paginationStrut();
                childBlockFlow->setPaginationStrut(0);
            }

            if (newLogicalTop != floatLogicalLocation.y()) {
                floatingObject->setPaginationStrut(newLogicalTop - floatLogicalLocation.y());

                floatLogicalLocation = computeLogicalLocationForFloat(floatingObject, newLogicalTop);
                setLogicalLeftForFloat(floatingObject, floatLogicalLocation.x());

                setLogicalLeftForChild(childBox, floatLogicalLocation.x() + childLogicalLeftMargin);
                setLogicalTopForChild(childBox, floatLogicalLocation.y() + marginBeforeForChild(childBox));

                if (childBox->isRenderBlock())
                    childBox->setChildNeedsLayout(MarkOnlyThis);
                childBox->layoutIfNeeded();
            }
        }

        setLogicalTopForFloat(floatingObject, floatLogicalLocation.y());

        setLogicalHeightForFloat(floatingObject, logicalHeightForChild(childBox) + marginBeforeForChild(childBox) + marginAfterForChild(childBox));

        m_floatingObjects->addPlacedObject(floatingObject);

        if (ShapeOutsideInfo* shapeOutside = childBox->shapeOutsideInfo())
            shapeOutside->setReferenceBoxLogicalSize(logicalSizeForChild(childBox));
    }
    return true;
}

bool RenderBlockFlow::hasOverhangingFloat(RenderBox* renderer)
{
    if (!m_floatingObjects || hasColumns() || !parent())
        return false;

    const FloatingObjectSet& floatingObjectSet = m_floatingObjects->set();
    FloatingObjectSetIterator it = floatingObjectSet.find<FloatingObjectHashTranslator>(renderer);
    if (it == floatingObjectSet.end())
        return false;

    return logicalBottomForFloat(it->get()) > logicalHeight();
}

void RenderBlockFlow::addIntrudingFloats(RenderBlockFlow* prev, LayoutUnit logicalLeftOffset, LayoutUnit logicalTopOffset)
{
    ASSERT(!avoidsFloats());

    // If we create our own block formatting context then our contents don't interact with floats outside it, even those from our parent.
    if (createsBlockFormattingContext())
        return;

    // If the parent or previous sibling doesn't have any floats to add, don't bother.
    if (!prev->m_floatingObjects)
        return;

    logicalLeftOffset += marginLogicalLeft();

    const FloatingObjectSet& prevSet = prev->m_floatingObjects->set();
    FloatingObjectSetIterator prevEnd = prevSet.end();
    for (FloatingObjectSetIterator prevIt = prevSet.begin(); prevIt != prevEnd; ++prevIt) {
        FloatingObject* floatingObject = prevIt->get();
        if (logicalBottomForFloat(floatingObject) > logicalTopOffset) {
            if (!m_floatingObjects || !m_floatingObjects->set().contains(floatingObject)) {
                // We create the floating object list lazily.
                if (!m_floatingObjects)
                    createFloatingObjects();

                // Applying the child's margin makes no sense in the case where the child was passed in.
                // since this margin was added already through the modification of the |logicalLeftOffset| variable
                // above. |logicalLeftOffset| will equal the margin in this case, so it's already been taken
                // into account. Only apply this code if prev is the parent, since otherwise the left margin
                // will get applied twice.
                LayoutSize offset = isHorizontalWritingMode()
                    ? LayoutSize(logicalLeftOffset - (prev != parent() ? prev->marginLeft() : LayoutUnit()), logicalTopOffset)
                    : LayoutSize(logicalTopOffset, logicalLeftOffset - (prev != parent() ? prev->marginTop() : LayoutUnit()));

                m_floatingObjects->add(floatingObject->copyToNewContainer(offset));
            }
        }
    }
}

void RenderBlockFlow::addOverhangingFloats(RenderBlockFlow* child, bool makeChildPaintOtherFloats)
{
    // Prevent floats from being added to the canvas by the root element, e.g., <html>.
    if (!child->containsFloats() || child->isRenderRegion() || child->createsBlockFormattingContext())
        return;

    LayoutUnit childLogicalTop = child->logicalTop();
    LayoutUnit childLogicalLeft = child->logicalLeft();

    // Floats that will remain the child's responsibility to paint should factor into its
    // overflow.
    FloatingObjectSetIterator childEnd = child->m_floatingObjects->set().end();
    for (FloatingObjectSetIterator childIt = child->m_floatingObjects->set().begin(); childIt != childEnd; ++childIt) {
        FloatingObject* floatingObject = childIt->get();
        LayoutUnit logicalBottomForFloat = std::min(this->logicalBottomForFloat(floatingObject), LayoutUnit::max() - childLogicalTop);
        LayoutUnit logicalBottom = childLogicalTop + logicalBottomForFloat;

        if (logicalBottom > logicalHeight()) {
            // If the object is not in the list, we add it now.
            if (!containsFloat(floatingObject->renderer())) {
                LayoutSize offset = isHorizontalWritingMode() ? LayoutSize(-childLogicalLeft, -childLogicalTop) : LayoutSize(-childLogicalTop, -childLogicalLeft);
                bool shouldPaint = false;

                // The nearest enclosing layer always paints the float (so that zindex and stacking
                // behaves properly). We always want to propagate the desire to paint the float as
                // far out as we can, to the outermost block that overlaps the float, stopping only
                // if we hit a self-painting layer boundary.
                if (floatingObject->renderer()->enclosingFloatPaintingLayer() == enclosingFloatPaintingLayer()) {
                    floatingObject->setShouldPaint(false);
                    shouldPaint = true;
                }
                // We create the floating object list lazily.
                if (!m_floatingObjects)
                    createFloatingObjects();

                m_floatingObjects->add(floatingObject->copyToNewContainer(offset, shouldPaint, true));
            }
        } else {
            if (makeChildPaintOtherFloats && !floatingObject->shouldPaint() && !floatingObject->renderer()->hasSelfPaintingLayer()
                && floatingObject->renderer()->isDescendantOf(child) && floatingObject->renderer()->enclosingFloatPaintingLayer() == child->enclosingFloatPaintingLayer()) {
                // The float is not overhanging from this block, so if it is a descendant of the child, the child should
                // paint it (the other case is that it is intruding into the child), unless it has its own layer or enclosing
                // layer.
                // If makeChildPaintOtherFloats is false, it means that the child must already know about all the floats
                // it should paint.
                floatingObject->setShouldPaint(true);
            }

            // Since the float doesn't overhang, it didn't get put into our list. We need to go ahead and add its overflow in to the
            // child now.
            if (floatingObject->isDescendant())
                child->addOverflowFromChild(floatingObject->renderer(), LayoutSize(xPositionForFloatIncludingMargin(floatingObject), yPositionForFloatIncludingMargin(floatingObject)));
        }
    }
}

LayoutUnit RenderBlockFlow::lowestFloatLogicalBottom(FloatingObject::Type floatType) const
{
    if (!m_floatingObjects)
        return 0;

    return m_floatingObjects->lowestFloatLogicalBottom(floatType);
}

LayoutUnit RenderBlockFlow::nextFloatLogicalBottomBelow(LayoutUnit logicalHeight, ShapeOutsideFloatOffsetMode offsetMode) const
{
    if (!m_floatingObjects)
        return logicalHeight;

    LayoutUnit logicalBottom;
    const FloatingObjectSet& floatingObjectSet = m_floatingObjects->set();
    FloatingObjectSetIterator end = floatingObjectSet.end();
    for (FloatingObjectSetIterator it = floatingObjectSet.begin(); it != end; ++it) {
        FloatingObject* floatingObject = it->get();
        LayoutUnit floatLogicalBottom = logicalBottomForFloat(floatingObject);
        ShapeOutsideInfo* shapeOutside = floatingObject->renderer()->shapeOutsideInfo();
        if (shapeOutside && (offsetMode == ShapeOutsideFloatShapeOffset)) {
            LayoutUnit shapeLogicalBottom = logicalTopForFloat(floatingObject) + marginBeforeForChild(floatingObject->renderer()) + shapeOutside->shapeLogicalBottom();
            // Use the shapeLogicalBottom unless it extends outside of the margin box, in which case it is clipped.
            if (shapeLogicalBottom < floatLogicalBottom)
                floatLogicalBottom = shapeLogicalBottom;
        }
        if (floatLogicalBottom > logicalHeight)
            logicalBottom = logicalBottom ? std::min(floatLogicalBottom, logicalBottom) : floatLogicalBottom;
    }

    return logicalBottom;
}

bool RenderBlockFlow::hitTestFloats(const HitTestRequest& request, HitTestResult& result, const HitTestLocation& locationInContainer, const LayoutPoint& accumulatedOffset)
{
    if (!m_floatingObjects)
        return false;

    LayoutPoint adjustedLocation = accumulatedOffset;
    if (isRenderView()) {
        adjustedLocation += toLayoutSize(toRenderView(this)->frameView()->scrollPosition());
    }

    const FloatingObjectSet& floatingObjectSet = m_floatingObjects->set();
    FloatingObjectSetIterator begin = floatingObjectSet.begin();
    for (FloatingObjectSetIterator it = floatingObjectSet.end(); it != begin;) {
        --it;
        FloatingObject* floatingObject = it->get();
        if (floatingObject->shouldPaint() && !floatingObject->renderer()->hasSelfPaintingLayer()) {
            LayoutUnit xOffset = xPositionForFloatIncludingMargin(floatingObject) - floatingObject->renderer()->x();
            LayoutUnit yOffset = yPositionForFloatIncludingMargin(floatingObject) - floatingObject->renderer()->y();
            LayoutPoint childPoint = flipFloatForWritingModeForChild(floatingObject, adjustedLocation + LayoutSize(xOffset, yOffset));
            if (floatingObject->renderer()->hitTest(request, result, locationInContainer, childPoint)) {
                updateHitTestResult(result, locationInContainer.point() - toLayoutSize(childPoint));
                return true;
            }
        }
    }

    return false;
}

void RenderBlockFlow::adjustForBorderFit(LayoutUnit x, LayoutUnit& left, LayoutUnit& right) const
{
    if (style()->visibility() != VISIBLE)
        return;

    // We don't deal with relative positioning. Our assumption is that you shrink to fit the lines without accounting
    // for either overflow or translations via relative positioning.
    if (childrenInline()) {
        for (RootInlineBox* box = firstRootBox(); box; box = box->nextRootBox()) {
            if (box->firstChild())
                left = std::min(left, x + static_cast<LayoutUnit>(box->firstChild()->x()));
            if (box->lastChild())
                right = std::max(right, x + static_cast<LayoutUnit>(ceilf(box->lastChild()->logicalRight())));
        }
    } else {
        for (RenderBox* obj = firstChildBox(); obj; obj = obj->nextSiblingBox()) {
            if (!obj->isFloatingOrOutOfFlowPositioned()) {
                if (obj->isRenderBlockFlow() && !obj->hasOverflowClip()) {
                    toRenderBlockFlow(obj)->adjustForBorderFit(x + obj->x(), left, right);
                } else if (obj->style()->visibility() == VISIBLE) {
                    // We are a replaced element or some kind of non-block-flow object.
                    left = std::min(left, x + obj->x());
                    right = std::max(right, x + obj->x() + obj->width());
                }
            }
        }
    }

    if (m_floatingObjects) {
        const FloatingObjectSet& floatingObjectSet = m_floatingObjects->set();
        FloatingObjectSetIterator end = floatingObjectSet.end();
        for (FloatingObjectSetIterator it = floatingObjectSet.begin(); it != end; ++it) {
            FloatingObject* floatingObject = it->get();
            // Only examine the object if our m_shouldPaint flag is set.
            if (floatingObject->shouldPaint()) {
                LayoutUnit floatLeft = xPositionForFloatIncludingMargin(floatingObject) - floatingObject->renderer()->x();
                LayoutUnit floatRight = floatLeft + floatingObject->renderer()->width();
                left = std::min(left, floatLeft);
                right = std::max(right, floatRight);
            }
        }
    }
}

void RenderBlockFlow::fitBorderToLinesIfNeeded()
{
    if (style()->borderFit() == BorderFitBorder || hasOverrideWidth())
        return;

    // Walk any normal flow lines to snugly fit.
    LayoutUnit left = LayoutUnit::max();
    LayoutUnit right = LayoutUnit::min();
    LayoutUnit oldWidth = contentWidth();
    adjustForBorderFit(0, left, right);

    // Clamp to our existing edges. We can never grow. We only shrink.
    LayoutUnit leftEdge = borderLeft() + paddingLeft();
    LayoutUnit rightEdge = leftEdge + oldWidth;
    left = std::min(rightEdge, std::max(leftEdge, left));
    right = std::max(left, std::min(rightEdge, right));

    LayoutUnit newContentWidth = right - left;
    if (newContentWidth == oldWidth)
        return;

    setOverrideLogicalContentWidth(newContentWidth);
    layoutBlock(false);
    clearOverrideLogicalContentWidth();
}

LayoutUnit RenderBlockFlow::logicalLeftFloatOffsetForLine(LayoutUnit logicalTop, LayoutUnit fixedOffset, LayoutUnit logicalHeight) const
{
    if (m_floatingObjects && m_floatingObjects->hasLeftObjects())
        return m_floatingObjects->logicalLeftOffset(fixedOffset, logicalTop, logicalHeight);

    return fixedOffset;
}

LayoutUnit RenderBlockFlow::logicalRightFloatOffsetForLine(LayoutUnit logicalTop, LayoutUnit fixedOffset, LayoutUnit logicalHeight) const
{
    if (m_floatingObjects && m_floatingObjects->hasRightObjects())
        return m_floatingObjects->logicalRightOffset(fixedOffset, logicalTop, logicalHeight);

    return fixedOffset;
}

<<<<<<< HEAD
GapRects RenderBlockFlow::inlineSelectionGaps(RenderBlock* rootBlock, const LayoutPoint& rootBlockPhysicalPosition, const LayoutSize& offsetFromRootBlock,
    LayoutUnit& lastLogicalTop, LayoutUnit& lastLogicalLeft, LayoutUnit& lastLogicalRight, const PaintInfo* paintInfo,
    bool& shouldHighlightBeforeSide, bool& isAfterSideSelected)
=======
GapRects RenderBlockFlow::inlineSelectionGaps(const RenderBlock* rootBlock, const LayoutPoint& rootBlockPhysicalPosition, const LayoutSize& offsetFromRootBlock,
    LayoutUnit& lastLogicalTop, LayoutUnit& lastLogicalLeft, LayoutUnit& lastLogicalRight, const PaintInfo* paintInfo,
    bool& shouldHighlightBeforeSide, bool& isAfterSideSelected) const
>>>>>>> 45d9687a
{
    GapRects result;

    bool containsStart = selectionState() == SelectionStart || selectionState() == SelectionBoth;

    if (!firstLineBox()) {
        if (containsStart) {
            // Go ahead and update our lastLogicalTop to be the bottom of the block.  <hr>s or empty blocks with height can trip this
            // case.
            lastLogicalTop = rootBlock->blockDirectionOffset(offsetFromRootBlock) + logicalHeight();
            lastLogicalLeft = logicalLeftSelectionOffset(rootBlock, logicalHeight());
            lastLogicalRight = logicalRightSelectionOffset(rootBlock, logicalHeight());
        }
        isAfterSideSelected = true;
        return result;
    }

    RootInlineBox* lastSelectedLine = 0;
    RootInlineBox* curr;
    for (curr = firstRootBox(); curr && !curr->hasSelectedChildren(); curr = curr->nextRootBox())
        shouldHighlightBeforeSide = false;

    // We need to fill the top of if the before-side is selected.
    bool shouldFillTop = !containsStart || shouldHighlightBeforeSide;
    if (shouldFillTop && curr) {
        // Set lastLogicalLeft and lastLogicalRight to be the selection left/right of the first line.
        ASSERT(curr->hasSelectedChildren());
        getLineSelectionLogicalLeftAndRight(rootBlock, offsetFromRootBlock, curr, lastLogicalLeft, lastLogicalRight);
    }

    // Now paint the gaps for the lines.
    for (; curr && curr->hasSelectedChildren(); curr = curr->nextRootBox()) {
        LayoutUnit selTop =  curr->selectionTopAdjustedForPrecedingBlock();
        LayoutUnit selHeight = curr->selectionHeightAdjustedForPrecedingBlock();

        if (shouldFillTop && !lastSelectedLine) {
            result.uniteCenter(blockSelectionGap(rootBlock, rootBlockPhysicalPosition, offsetFromRootBlock, lastLogicalTop,
                lastLogicalLeft, lastLogicalRight, selTop, paintInfo));
            shouldHighlightBeforeSide = false;
        }

        LayoutRect logicalRect(curr->logicalLeft(), selTop, curr->logicalWidth(), selTop + selHeight);
        logicalRect.move(isHorizontalWritingMode() ? offsetFromRootBlock : offsetFromRootBlock.transposedSize());
        LayoutRect physicalRect = rootBlock->logicalRectToPhysicalRect(rootBlockPhysicalPosition, logicalRect);
        if (!paintInfo || (isHorizontalWritingMode() && physicalRect.y() < paintInfo->rect.maxY() && physicalRect.maxY() > paintInfo->rect.y())
            || (!isHorizontalWritingMode() && physicalRect.x() < paintInfo->rect.maxX() && physicalRect.maxX() > paintInfo->rect.x()))
            result.unite(curr->lineSelectionGap(rootBlock, rootBlockPhysicalPosition, offsetFromRootBlock, selTop, selHeight, paintInfo));

        lastSelectedLine = curr;
    }

    if (containsStart && !lastSelectedLine) {
        // VisibleSelection must start just after our last line.
        lastSelectedLine = lastRootBox();
    }

    isAfterSideSelected = lastSelectedLine == lastRootBox();
    if (isAfterSideSelected) {
        // Go ahead and update our lastY to be the bottom of the last selected line.
        lastLogicalTop = rootBlock->blockDirectionOffset(offsetFromRootBlock) + lastSelectedLine->selectionBottom();
        getLineSelectionLogicalLeftAndRight(rootBlock, offsetFromRootBlock, lastSelectedLine, lastLogicalLeft, lastLogicalRight);
    }
    return result;
}

void RenderBlockFlow::setPaginationStrut(LayoutUnit strut)
{
    if (!m_rareData) {
        if (!strut)
            return;
        m_rareData = adoptPtrWillBeNoop(new RenderBlockFlowRareData(this));
    }
    m_rareData->m_paginationStrut = strut;
}

bool RenderBlockFlow::avoidsFloats() const
{
    // Floats can't intrude into our box if we have a non-auto column count or width.
    // Note: we need to use RenderBox::avoidsFloats here since RenderBlock::avoidsFloats is always true.
    return RenderBox::avoidsFloats() || !style()->hasAutoColumnCount() || !style()->hasAutoColumnWidth();
}

LayoutUnit RenderBlockFlow::logicalLeftSelectionOffset(const RenderBlock* rootBlock, LayoutUnit position) const
{
    LayoutUnit logicalLeft = logicalLeftOffsetForLine(position, false);
    if (logicalLeft == logicalLeftOffsetForContent()) {
        logicalLeft = RenderBlock::logicalLeftSelectionOffset(rootBlock, position);
        if (isListItem() && style()->isLeftToRightDirection()) {
            logicalLeft += additionalMarginStart();
        }
        return logicalLeft;
    }

    const RenderBlock* cb = this;
    while (cb != rootBlock) {
        if (cb->isListItem() && cb->style()->isLeftToRightDirection()) {
            logicalLeft += cb->additionalMarginStart();
        }
        logicalLeft += cb->logicalLeft();
        cb = cb->containingBlock();
    }
    return logicalLeft;
}

LayoutUnit RenderBlockFlow::logicalRightSelectionOffset(const RenderBlock* rootBlock, LayoutUnit position) const
{
    LayoutUnit logicalRight = logicalRightOffsetForLine(position, false);
    if (logicalRight == logicalRightOffsetForContent()) {
        logicalRight = RenderBlock::logicalRightSelectionOffset(rootBlock, position);
        if (isListItem() && !style()->isLeftToRightDirection()) {
            logicalRight -= additionalMarginStart();
        }
        return logicalRight;
    }

    const RenderBlock* cb = this;
    while (cb != rootBlock) {
        if (cb->isListItem() && !cb->style()->isLeftToRightDirection()) {
            logicalRight -= cb->additionalMarginStart();
        }
        logicalRight += cb->logicalLeft();
        cb = cb->containingBlock();
    }
    return logicalRight;
}

RootInlineBox* RenderBlockFlow::createRootInlineBox()
{
    return new RootInlineBox(*this);
}

bool RenderBlockFlow::isPagedOverflow(const RenderStyle* style)
{
    return style->isOverflowPaged() && node() != document().viewportDefiningElement();
}

RenderBlockFlow::FlowThreadType RenderBlockFlow::flowThreadType(const RenderStyle* style)
{
    if (isPagedOverflow(style))
        return PagedFlowThread;
    if (style->specifiesColumns())
        return MultiColumnFlowThread;
    return NoFlowThread;
}

RenderMultiColumnFlowThread* RenderBlockFlow::createMultiColumnFlowThread(FlowThreadType type)
{
    switch (type) {
    case MultiColumnFlowThread:
        return RenderMultiColumnFlowThread::createAnonymous(document(), style());
    case PagedFlowThread:
        // Paged overflow is currently done using the multicol implementation.
        return RenderPagedFlowThread::createAnonymous(document(), style());
    default:
        ASSERT_NOT_REACHED();
        return nullptr;
    }
}

void RenderBlockFlow::createOrDestroyMultiColumnFlowThreadIfNeeded(const RenderStyle* oldStyle)
{
    if (!document().regionBasedColumnsEnabled())
        return;

    // Paged overflow trumps multicol in this implementation. Ideally, it should be possible to have
    // both paged overflow and multicol on the same element, but then we need two flow
    // threads. Anyway, this is nothing to worry about until we can actually nest multicol properly
    // inside other fragmentation contexts.
    FlowThreadType type = flowThreadType(style());

    if (multiColumnFlowThread()) {
        ASSERT(oldStyle);
        if (type != flowThreadType(oldStyle)) {
            // If we're no longer to be multicol/paged, destroy the flow thread. Also destroy it
            // when switching between multicol and paged, since that affects the column set
            // structure (multicol containers may have spanners, paged containers may not).
            multiColumnFlowThread()->evacuateAndDestroy();
            ASSERT(!multiColumnFlowThread());
        }
    }

    if (type == NoFlowThread || multiColumnFlowThread())
        return;

    RenderMultiColumnFlowThread* flowThread = createMultiColumnFlowThread(type);
    addChild(flowThread);
    flowThread->populate();
    RenderBlockFlowRareData& rareData = ensureRareData();
    ASSERT(!rareData.m_multiColumnFlowThread);
    rareData.m_multiColumnFlowThread = flowThread;
}

RenderBlockFlow::RenderBlockFlowRareData& RenderBlockFlow::ensureRareData()
{
    if (m_rareData)
        return *m_rareData;

    m_rareData = adoptPtrWillBeNoop(new RenderBlockFlowRareData(this));
    return *m_rareData;
}

void RenderBlockFlow::positionDialog()
{
    HTMLDialogElement* dialog = toHTMLDialogElement(node());
    if (dialog->centeringMode() == HTMLDialogElement::NotCentered)
        return;

    bool canCenterDialog = (style()->position() == AbsolutePosition || style()->position() == FixedPosition)
        && style()->hasAutoTopAndBottom();

    if (dialog->centeringMode() == HTMLDialogElement::Centered) {
        if (canCenterDialog)
            setY(dialog->centeredPosition());
        return;
    }

    ASSERT(dialog->centeringMode() == HTMLDialogElement::NeedsCentering);
    if (!canCenterDialog) {
        dialog->setNotCentered();
        return;
    }

    FrameView* frameView = document().view();
    LayoutUnit top = (style()->position() == FixedPosition) ? 0 : frameView->scrollOffset().height();
    int visibleHeight = frameView->visibleContentRect(IncludeScrollbars).height();
    if (height() < visibleHeight)
        top += (visibleHeight - height()) / 2;
    setY(top);
    dialog->setCentered(top);
}

} // namespace blink<|MERGE_RESOLUTION|>--- conflicted
+++ resolved
@@ -2784,15 +2784,9 @@
     return fixedOffset;
 }
 
-<<<<<<< HEAD
-GapRects RenderBlockFlow::inlineSelectionGaps(RenderBlock* rootBlock, const LayoutPoint& rootBlockPhysicalPosition, const LayoutSize& offsetFromRootBlock,
-    LayoutUnit& lastLogicalTop, LayoutUnit& lastLogicalLeft, LayoutUnit& lastLogicalRight, const PaintInfo* paintInfo,
-    bool& shouldHighlightBeforeSide, bool& isAfterSideSelected)
-=======
 GapRects RenderBlockFlow::inlineSelectionGaps(const RenderBlock* rootBlock, const LayoutPoint& rootBlockPhysicalPosition, const LayoutSize& offsetFromRootBlock,
     LayoutUnit& lastLogicalTop, LayoutUnit& lastLogicalLeft, LayoutUnit& lastLogicalRight, const PaintInfo* paintInfo,
     bool& shouldHighlightBeforeSide, bool& isAfterSideSelected) const
->>>>>>> 45d9687a
 {
     GapRects result;
 
