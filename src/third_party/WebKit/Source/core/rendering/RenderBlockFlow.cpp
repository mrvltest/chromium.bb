/*
 * Copyright (C) 2013 Google Inc. All rights reserved.
 *
 * Redistribution and use in source and binary forms, with or without
 * modification, are permitted provided that the following conditions are
 * met:
 *
 *     * Redistributions of source code must retain the above copyright
 * notice, this list of conditions and the following disclaimer.
 *     * Redistributions in binary form must reproduce the above
 * copyright notice, this list of conditions and the following disclaimer
 * in the documentation and/or other materials provided with the
 * distribution.
 *     * Neither the name of Google Inc. nor the names of its
 * contributors may be used to endorse or promote products derived from
 * this software without specific prior written permission.
 *
 * THIS SOFTWARE IS PROVIDED BY THE COPYRIGHT HOLDERS AND CONTRIBUTORS
 * "AS IS" AND ANY EXPRESS OR IMPLIED WARRANTIES, INCLUDING, BUT NOT
 * LIMITED TO, THE IMPLIED WARRANTIES OF MERCHANTABILITY AND FITNESS FOR
 * A PARTICULAR PURPOSE ARE DISCLAIMED. IN NO EVENT SHALL THE COPYRIGHT
 * OWNER OR CONTRIBUTORS BE LIABLE FOR ANY DIRECT, INDIRECT, INCIDENTAL,
 * SPECIAL, EXEMPLARY, OR CONSEQUENTIAL DAMAGES (INCLUDING, BUT NOT
 * LIMITED TO, PROCUREMENT OF SUBSTITUTE GOODS OR SERVICES; LOSS OF USE,
 * DATA, OR PROFITS; OR BUSINESS INTERRUPTION) HOWEVER CAUSED AND ON ANY
 * THEORY OF LIABILITY, WHETHER IN CONTRACT, STRICT LIABILITY, OR TORT
 * (INCLUDING NEGLIGENCE OR OTHERWISE) ARISING IN ANY WAY OUT OF THE USE
 * OF THIS SOFTWARE, EVEN IF ADVISED OF THE POSSIBILITY OF SUCH DAMAGE.
 */

#include "config.h"
#include "core/rendering/RenderBlockFlow.h"

#include "core/frame/FrameView.h"
#include "core/rendering/HitTestLocation.h"
<<<<<<< HEAD
=======
#include "core/rendering/LayoutRectRecorder.h"
>>>>>>> 8c15b39e
#include "core/rendering/LayoutRepainter.h"
#include "core/rendering/LineWidth.h"
#include "core/rendering/RenderLayer.h"
#include "core/rendering/RenderNamedFlowFragment.h"
#include "core/rendering/RenderNamedFlowThread.h"
#include "core/rendering/RenderText.h"
#include "core/rendering/RenderView.h"
#include "core/rendering/svg/SVGTextRunRenderingContext.h"
<<<<<<< HEAD
=======
#include "platform/text/BidiResolver.h"
#include "platform/text/TextRunIterator.h"
>>>>>>> 8c15b39e

using namespace std;

namespace WebCore {

bool RenderBlockFlow::s_canPropagateFloatIntoSibling = false;

struct SameSizeAsMarginInfo {
    uint16_t bitfields;
    LayoutUnit margins[2];
};

COMPILE_ASSERT(sizeof(RenderBlockFlow::MarginValues) == sizeof(LayoutUnit[4]), MarginValues_should_stay_small);

class MarginInfo {
    // Collapsing flags for whether we can collapse our margins with our children's margins.
    bool m_canCollapseWithChildren : 1;
    bool m_canCollapseMarginBeforeWithChildren : 1;
    bool m_canCollapseMarginAfterWithChildren : 1;

    // Whether or not we are a quirky container, i.e., do we collapse away top and bottom
    // margins in our container. Table cells and the body are the common examples. We
    // also have a custom style property for Safari RSS to deal with TypePad blog articles.
    bool m_quirkContainer : 1;

    // This flag tracks whether we are still looking at child margins that can all collapse together at the beginning of a block.
    // They may or may not collapse with the top margin of the block (|m_canCollapseTopWithChildren| tells us that), but they will
    // always be collapsing with one another. This variable can remain set to true through multiple iterations
    // as long as we keep encountering self-collapsing blocks.
    bool m_atBeforeSideOfBlock : 1;

    // This flag is set when we know we're examining bottom margins and we know we're at the bottom of the block.
    bool m_atAfterSideOfBlock : 1;

    // These variables are used to detect quirky margins that we need to collapse away (in table cells
    // and in the body element).
    bool m_hasMarginBeforeQuirk : 1;
    bool m_hasMarginAfterQuirk : 1;
    bool m_determinedMarginBeforeQuirk : 1;

    bool m_discardMargin : 1;

    // These flags track the previous maximal positive and negative margins.
    LayoutUnit m_positiveMargin;
    LayoutUnit m_negativeMargin;

public:
    MarginInfo(RenderBlockFlow*, LayoutUnit beforeBorderPadding, LayoutUnit afterBorderPadding);

    void setAtBeforeSideOfBlock(bool b) { m_atBeforeSideOfBlock = b; }
    void setAtAfterSideOfBlock(bool b) { m_atAfterSideOfBlock = b; }
    void clearMargin()
    {
        m_positiveMargin = 0;
        m_negativeMargin = 0;
    }
    void setHasMarginBeforeQuirk(bool b) { m_hasMarginBeforeQuirk = b; }
    void setHasMarginAfterQuirk(bool b) { m_hasMarginAfterQuirk = b; }
    void setDeterminedMarginBeforeQuirk(bool b) { m_determinedMarginBeforeQuirk = b; }
    void setPositiveMargin(LayoutUnit p) { ASSERT(!m_discardMargin); m_positiveMargin = p; }
    void setNegativeMargin(LayoutUnit n) { ASSERT(!m_discardMargin); m_negativeMargin = n; }
    void setPositiveMarginIfLarger(LayoutUnit p)
    {
        ASSERT(!m_discardMargin);
        if (p > m_positiveMargin)
            m_positiveMargin = p;
    }
    void setNegativeMarginIfLarger(LayoutUnit n)
    {
        ASSERT(!m_discardMargin);
        if (n > m_negativeMargin)
            m_negativeMargin = n;
    }

    void setMargin(LayoutUnit p, LayoutUnit n) { ASSERT(!m_discardMargin); m_positiveMargin = p; m_negativeMargin = n; }
    void setCanCollapseMarginAfterWithChildren(bool collapse) { m_canCollapseMarginAfterWithChildren = collapse; }
    void setDiscardMargin(bool value) { m_discardMargin = value; }

    bool atBeforeSideOfBlock() const { return m_atBeforeSideOfBlock; }
    bool canCollapseWithMarginBefore() const { return m_atBeforeSideOfBlock && m_canCollapseMarginBeforeWithChildren; }
    bool canCollapseWithMarginAfter() const { return m_atAfterSideOfBlock && m_canCollapseMarginAfterWithChildren; }
    bool canCollapseMarginBeforeWithChildren() const { return m_canCollapseMarginBeforeWithChildren; }
    bool canCollapseMarginAfterWithChildren() const { return m_canCollapseMarginAfterWithChildren; }
    bool quirkContainer() const { return m_quirkContainer; }
    bool determinedMarginBeforeQuirk() const { return m_determinedMarginBeforeQuirk; }
    bool hasMarginBeforeQuirk() const { return m_hasMarginBeforeQuirk; }
    bool hasMarginAfterQuirk() const { return m_hasMarginAfterQuirk; }
    LayoutUnit positiveMargin() const { return m_positiveMargin; }
    LayoutUnit negativeMargin() const { return m_negativeMargin; }
    bool discardMargin() const { return m_discardMargin; }
    LayoutUnit margin() const { return m_positiveMargin - m_negativeMargin; }
};

static bool inNormalFlow(RenderBox* child)
{
    RenderBlock* curr = child->containingBlock();
    RenderView* renderView = child->view();
    while (curr && curr != renderView) {
        if (curr->hasColumns() || curr->isRenderFlowThread())
            return true;
        if (curr->isFloatingOrOutOfFlowPositioned())
            return false;
        curr = curr->containingBlock();
    }
    return true;
}

RenderBlockFlow::RenderBlockFlow(ContainerNode* node)
    : RenderBlock(node)
{
    COMPILE_ASSERT(sizeof(MarginInfo) == sizeof(SameSizeAsMarginInfo), MarginInfo_should_stay_small);
}

RenderBlockFlow::~RenderBlockFlow()
{
}

RenderBlockFlow* RenderBlockFlow::createAnonymous(Document* document)
{
    RenderBlockFlow* renderer = new RenderBlockFlow(0);
    renderer->setDocumentForAnonymous(document);
    return renderer;
}

RenderBlockFlow* RenderBlockFlow::createAnonymousBlockFlow() const
{
    return toRenderBlockFlow(createAnonymousWithParentRendererAndDisplay(this, BLOCK));
}

void RenderBlockFlow::willBeDestroyed()
{
    if (lineGridBox())
        lineGridBox()->destroy();

    if (renderNamedFlowFragment())
        setRenderNamedFlowFragment(0);

    RenderBlock::willBeDestroyed();
}

bool RenderBlockFlow::relayoutForPagination(bool hasSpecifiedPageLogicalHeight, LayoutUnit pageLogicalHeight, LayoutStateMaintainer& statePusher)
{
    if (!hasColumns())
        return false;

    OwnPtr<RenderOverflow> savedOverflow = m_overflow.release();
    if (childrenInline())
        addOverflowFromInlineChildren();
    else
        addOverflowFromBlockChildren();
    LayoutUnit layoutOverflowLogicalBottom = (isHorizontalWritingMode() ? layoutOverflowRect().maxY() : layoutOverflowRect().maxX()) - borderBefore() - paddingBefore();

    // FIXME: We don't balance properly at all in the presence of forced page breaks. We need to understand what
    // the distance between forced page breaks is so that we can avoid making the minimum column height too tall.
    ColumnInfo* colInfo = columnInfo();
    if (!hasSpecifiedPageLogicalHeight) {
        LayoutUnit columnHeight = pageLogicalHeight;
        int minColumnCount = colInfo->forcedBreaks() + 1;
        int desiredColumnCount = colInfo->desiredColumnCount();
        if (minColumnCount >= desiredColumnCount) {
            // The forced page breaks are in control of the balancing. Just set the column height to the
            // maximum page break distance.
            if (!pageLogicalHeight) {
                LayoutUnit distanceBetweenBreaks = max<LayoutUnit>(colInfo->maximumDistanceBetweenForcedBreaks(),
                    view()->layoutState()->pageLogicalOffset(this, borderBefore() + paddingBefore() + layoutOverflowLogicalBottom) - colInfo->forcedBreakOffset());
                columnHeight = max(colInfo->minimumColumnHeight(), distanceBetweenBreaks);
            }
        } else if (layoutOverflowLogicalBottom > boundedMultiply(pageLogicalHeight, desiredColumnCount)) {
            // Now that we know the intrinsic height of the columns, we have to rebalance them.
            columnHeight = max<LayoutUnit>(colInfo->minimumColumnHeight(), ceilf((float)layoutOverflowLogicalBottom / desiredColumnCount));
        }

        if (columnHeight && columnHeight != pageLogicalHeight) {
            statePusher.pop();
            setEverHadLayout(true);
            layoutBlock(false, columnHeight);
            return true;
        }
    }

    if (pageLogicalHeight)
        colInfo->setColumnCountAndHeight(ceilf((float)layoutOverflowLogicalBottom / pageLogicalHeight), pageLogicalHeight);

    if (columnCount(colInfo)) {
        setLogicalHeight(borderBefore() + paddingBefore() + colInfo->columnHeight() + borderAfter() + paddingAfter() + scrollbarLogicalHeight());
        m_overflow.clear();
    } else {
        m_overflow = savedOverflow.release();
    }

    return false;
}

void RenderBlockFlow::layoutBlock(bool relayoutChildren, LayoutUnit pageLogicalHeight)
{
    ASSERT(needsLayout());

    if (isInline() && !isInlineBlockOrInlineTable()) // Inline <form>s inside various table elements can cause us to come in here. Bail.
        return;

    if (!relayoutChildren && simplifiedLayout())
        return;

    LayoutRepainter repainter(*this, checkForRepaintDuringLayout());

    if (updateLogicalWidthAndColumnWidth())
        relayoutChildren = true;

    rebuildFloatsFromIntruding();

    LayoutUnit previousHeight = logicalHeight();
    // FIXME: should this start out as borderAndPaddingLogicalHeight() + scrollbarLogicalHeight(),
    // for consistency with other render classes?
    setLogicalHeight(0);

    bool pageLogicalHeightChanged = false;
    bool hasSpecifiedPageLogicalHeight = false;
    checkForPaginationLogicalHeightChange(pageLogicalHeight, pageLogicalHeightChanged, hasSpecifiedPageLogicalHeight);

    RenderView* renderView = view();
    LayoutStateMaintainer statePusher(renderView, this, locationOffset(), hasColumns() || hasTransform() || hasReflection() || style()->isFlippedBlocksWritingMode(), pageLogicalHeight, pageLogicalHeightChanged, columnInfo());

    // Regions changing widths can force us to relayout our children.
    RenderFlowThread* flowThread = flowThreadContainingBlock();
    if (logicalWidthChangedInRegions(flowThread))
        relayoutChildren = true;
    if (updateRegionsAndShapesLogicalSize(flowThread))
        relayoutChildren = true;
    if (!relayoutChildren && isRenderNamedFlowFragmentContainer())
        relayoutChildren = true;

    // We use four values, maxTopPos, maxTopNeg, maxBottomPos, and maxBottomNeg, to track
    // our current maximal positive and negative margins. These values are used when we
    // are collapsed with adjacent blocks, so for example, if you have block A and B
    // collapsing together, then you'd take the maximal positive margin from both A and B
    // and subtract it from the maximal negative margin from both A and B to get the
    // true collapsed margin. This algorithm is recursive, so when we finish layout()
    // our block knows its current maximal positive/negative values.
    //
    // Start out by setting our margin values to our current margins. Table cells have
    // no margins, so we don't fill in the values for table cells.
    bool isCell = isTableCell();
    if (!isCell) {
        initMaxMarginValues();

        setHasMarginBeforeQuirk(style()->hasMarginBeforeQuirk());
        setHasMarginAfterQuirk(style()->hasMarginAfterQuirk());
        setPaginationStrut(0);
    }

    if (hasColumns() && view()->layoutState()->m_columnInfo) {
        view()->layoutState()->m_columnInfo->setSpanningHeaderSizeChanged(false);
    }

    SubtreeLayoutScope layoutScope(this);

    m_repaintLogicalTop = 0;
    m_repaintLogicalBottom = 0;
    LayoutUnit maxFloatLogicalBottom = 0;
    if (!firstChild() && !isAnonymousBlock())
        setChildrenInline(true);
    if (childrenInline())
        layoutInlineChildren(relayoutChildren, m_repaintLogicalTop, m_repaintLogicalBottom);
    else
        layoutBlockChildren(relayoutChildren, maxFloatLogicalBottom, layoutScope);

    if (frameView()->partialLayout().isStopping()) {
        statePusher.pop();
        return;
    }

    // Expand our intrinsic height to encompass floats.
    LayoutUnit toAdd = borderAfter() + paddingAfter() + scrollbarLogicalHeight();
    if (lowestFloatLogicalBottom() > (logicalHeight() - toAdd) && expandsToEncloseOverhangingFloats())
        setLogicalHeight(lowestFloatLogicalBottom() + toAdd);

    if (relayoutForPagination(hasSpecifiedPageLogicalHeight, pageLogicalHeight, statePusher) || relayoutToAvoidWidows(statePusher)) {
        ASSERT(!shouldBreakAtLineToAvoidWidow());
        return;
    }

    // Calculate our new height.
    LayoutUnit oldHeight = logicalHeight();
    LayoutUnit oldClientAfterEdge = clientLogicalBottom();

    // Before updating the final size of the flow thread make sure a forced break is applied after the content.
    // This ensures the size information is correctly computed for the last auto-height region receiving content.
    if (isRenderFlowThread())
        toRenderFlowThread(this)->applyBreakAfterContent(oldClientAfterEdge);

    updateLogicalHeight();
    LayoutUnit newHeight = logicalHeight();
    if (oldHeight != newHeight) {
        if (oldHeight > newHeight && maxFloatLogicalBottom > newHeight && !childrenInline()) {
            // One of our children's floats may have become an overhanging float for us. We need to look for it.
            for (RenderObject* child = firstChild(); child; child = child->nextSibling()) {
                if (child->isRenderBlockFlow() && !child->isFloatingOrOutOfFlowPositioned()) {
                    RenderBlockFlow* block = toRenderBlockFlow(child);
                    if (block->lowestFloatLogicalBottom() + block->logicalTop() > newHeight)
                        addOverhangingFloats(block, false);
                }
            }
        }
    }

    bool heightChanged = (previousHeight != newHeight);
    if (heightChanged)
        relayoutChildren = true;

    layoutPositionedObjects(relayoutChildren || isRoot());

    updateRegionsAndShapesAfterChildLayout(flowThread, heightChanged);

    // Add overflow from children (unless we're multi-column, since in that case all our child overflow is clipped anyway).
    computeOverflow(oldClientAfterEdge);

    statePusher.pop();

    fitBorderToLinesIfNeeded();

    if (frameView()->partialLayout().isStopping())
        return;

    if (renderView->layoutState()->m_pageLogicalHeight)
        setPageLogicalOffset(renderView->layoutState()->pageLogicalOffset(this, logicalTop()));

    updateLayerTransform();

    // Update our scroll information if we're overflow:auto/scroll/hidden now that we know if
    // we overflow or not.
    updateScrollInfoAfterLayout();

    // Repaint with our new bounds if they are different from our old bounds.
    bool didFullRepaint = repainter.repaintAfterLayout();
    if (!didFullRepaint && m_repaintLogicalTop != m_repaintLogicalBottom && (style()->visibility() == VISIBLE || enclosingLayer()->hasVisibleContent())) {
        if (RuntimeEnabledFeatures::repaintAfterLayoutEnabled())
            setShouldRepaintOverflowIfNeeded(true);
        else
            repaintOverflow();
    }

    clearNeedsLayout();
}

void RenderBlockFlow::layoutBlockChild(RenderBox* child, MarginInfo& marginInfo, LayoutUnit& previousFloatLogicalBottom, LayoutUnit& maxFloatLogicalBottom)
{
    ColumnInfo* columnInfo = view()->layoutState()->m_columnInfo;
    RenderBox* previousBox = child->previousSiblingBox();
    bool previousBoxWasFirst = (previousBox == firstChildBox());
    bool shouldSetSpanningHeaderInfo = hasColumns() && columnInfo && previousBoxWasFirst;
    bool previousBoxIsSpanningHeader = previousBox && previousBox->style()->columnSpanCount() > 1 && !previousBox->style()->hasSpanAllColumns();

    LayoutUnit oldPosMarginBefore = maxPositiveMarginBefore();
    LayoutUnit oldNegMarginBefore = maxNegativeMarginBefore();

    // The child is a normal flow object. Compute the margins we will use for collapsing now.
    child->computeAndSetBlockDirectionMargins(this);

    // Try to guess our correct logical top position. In most cases this guess will
    // be correct. Only if we're wrong (when we compute the real logical top position)
    // will we have to potentially relayout.
    LayoutUnit estimateWithoutPagination;
    LayoutUnit logicalTopEstimate = estimateLogicalTopPosition(child, marginInfo, estimateWithoutPagination);

    // Cache our old rect so that we can dirty the proper repaint rects if the child moves.
    LayoutRect oldRect = child->frameRect();
    LayoutUnit oldLogicalTop = logicalTopForChild(child);

#if !ASSERT_DISABLED
    LayoutSize oldLayoutDelta = view()->layoutDelta();
#endif
    // Go ahead and position the child as though it didn't collapse with the top.
    setLogicalTopForChild(child, logicalTopEstimate, ApplyLayoutDelta);
    if (shouldSetSpanningHeaderInfo) {
        // If the previous child was a spanning header in a multi-column layout, then store the logical top
        // of the current child as the header "height".  The first line in any column within the column span
        // will be pushed down by the logicalTop of the current child (this takes into account margin before/after
        // from the previous child).
        columnInfo->setSpanningHeaderColumnCount(previousBoxIsSpanningHeader ? previousBox->style()->columnSpanCount() : 1);
        columnInfo->setSpanningHeaderHeight(previousBoxIsSpanningHeader ? logicalTopEstimate : 0);
    }

    RenderBlock* childRenderBlock = child->isRenderBlock() ? toRenderBlock(child) : 0;
    RenderBlockFlow* childRenderBlockFlow = (childRenderBlock && child->isRenderBlockFlow()) ? toRenderBlockFlow(child) : 0;
    bool markDescendantsWithFloats = false;
    if (logicalTopEstimate != oldLogicalTop && !child->avoidsFloats() && childRenderBlock && childRenderBlock->containsFloats()) {
        markDescendantsWithFloats = true;
    } else if (UNLIKELY(logicalTopEstimate.mightBeSaturated())) {
        // logicalTopEstimate, returned by estimateLogicalTopPosition, might be saturated for
        // very large elements. If it does the comparison with oldLogicalTop might yield a
        // false negative as adding and removing margins, borders etc from a saturated number
        // might yield incorrect results. If this is the case always mark for layout.
        markDescendantsWithFloats = true;
    } else if (!child->avoidsFloats() || child->shrinkToAvoidFloats()) {
        // If an element might be affected by the presence of floats, then always mark it for
        // layout.
        LayoutUnit fb = max(previousFloatLogicalBottom, lowestFloatLogicalBottom());
        if (fb > logicalTopEstimate)
            markDescendantsWithFloats = true;
    }

    if (childRenderBlockFlow) {
        if (markDescendantsWithFloats)
            childRenderBlockFlow->markAllDescendantsWithFloatsForLayout();
        if (!child->isWritingModeRoot())
            previousFloatLogicalBottom = max(previousFloatLogicalBottom, oldLogicalTop + childRenderBlockFlow->lowestFloatLogicalBottom());
    }

    SubtreeLayoutScope layoutScope(child);
    if (!child->needsLayout())
        child->markForPaginationRelayoutIfNeeded(layoutScope);

    bool childHadLayout = child->everHadLayout();
    bool childNeededLayout = child->needsLayout();
    if (childNeededLayout)
        child->layout();

    if (frameView()->partialLayout().isStopping())
        return;

    // Cache if we are at the top of the block right now.
    bool atBeforeSideOfBlock = marginInfo.atBeforeSideOfBlock();

    // Now determine the correct ypos based off examination of collapsing margin
    // values.
    LayoutUnit logicalTopBeforeClear = collapseMargins(child, marginInfo);

    // Now check for clear.
    LayoutUnit logicalTopAfterClear = clearFloatsIfNeeded(child, marginInfo, oldPosMarginBefore, oldNegMarginBefore, logicalTopBeforeClear);

    bool paginated = view()->layoutState()->isPaginated();
    if (paginated) {
        logicalTopAfterClear = adjustBlockChildForPagination(logicalTopAfterClear, estimateWithoutPagination, child,
            atBeforeSideOfBlock && logicalTopBeforeClear == logicalTopAfterClear);
    }

    setLogicalTopForChild(child, logicalTopAfterClear, ApplyLayoutDelta);

    // Now we have a final top position. See if it really does end up being different from our estimate.
    // clearFloatsIfNeeded can also mark the child as needing a layout even though we didn't move. This happens
    // when collapseMargins dynamically adds overhanging floats because of a child with negative margins.
    if (logicalTopAfterClear != logicalTopEstimate || child->needsLayout() || (paginated && childRenderBlock && childRenderBlock->shouldBreakAtLineToAvoidWidow())) {
        if (shouldSetSpanningHeaderInfo) {
            columnInfo->setSpanningHeaderHeight(previousBoxIsSpanningHeader ? logicalTopAfterClear : 0);
        }

        SubtreeLayoutScope layoutScope(child);
        if (child->shrinkToAvoidFloats()) {
            // The child's width depends on the line width.
            // When the child shifts to clear an item, its width can
            // change (because it has more available line width).
            // So go ahead and mark the item as dirty.
            layoutScope.setChildNeedsLayout(child);
        }

        if (childRenderBlock) {
            if (!child->avoidsFloats() && childRenderBlock->containsFloats())
                childRenderBlockFlow->markAllDescendantsWithFloatsForLayout();
            if (!child->needsLayout())
                child->markForPaginationRelayoutIfNeeded(layoutScope);
        }

        // Our guess was wrong. Make the child lay itself out again.
        child->layoutIfNeeded();
    }

    // We are no longer at the top of the block if we encounter a non-empty child.
    // This has to be done after checking for clear, so that margins can be reset if a clear occurred.
    if (marginInfo.atBeforeSideOfBlock() && !child->isSelfCollapsingBlock())
        marginInfo.setAtBeforeSideOfBlock(false);

    // Now place the child in the correct left position
    determineLogicalLeftPositionForChild(child, ApplyLayoutDelta);

    LayoutSize childOffset = child->location() - oldRect.location();
    relayoutShapeDescendantIfMoved(childRenderBlock, childOffset);

    // Update our height now that the child has been placed in the correct position.
    setLogicalHeight(logicalHeight() + logicalHeightForChild(child));
    if (mustSeparateMarginAfterForChild(child)) {
        setLogicalHeight(logicalHeight() + marginAfterForChild(child));
        marginInfo.clearMargin();
    }
    // If the child has overhanging floats that intrude into following siblings (or possibly out
    // of this block), then the parent gets notified of the floats now.
    if (childRenderBlockFlow && childRenderBlockFlow->containsFloats())
        maxFloatLogicalBottom = max(maxFloatLogicalBottom, addOverhangingFloats(childRenderBlockFlow, !childNeededLayout));

    if (childOffset.width() || childOffset.height()) {
        view()->addLayoutDelta(childOffset);

        // If the child moved, we have to repaint it as well as any floating/positioned
        // descendants. An exception is if we need a layout. In this case, we know we're going to
        // repaint ourselves (and the child) anyway.
        if (RuntimeEnabledFeatures::repaintAfterLayoutEnabled() && childHadLayout && !selfNeedsLayout())
            child->repaintOverhangingFloats(true);
        else if (childHadLayout && !selfNeedsLayout() && child->checkForRepaintDuringLayout())
            child->repaintDuringLayoutIfMoved(oldRect);
    }

    if (!childHadLayout && child->checkForRepaintDuringLayout()) {
        if (!RuntimeEnabledFeatures::repaintAfterLayoutEnabled())
            child->repaint();
        child->repaintOverhangingFloats(true);
    }

    if (paginated) {
        // Check for an after page/column break.
        LayoutUnit newHeight = applyAfterBreak(child, logicalHeight(), marginInfo);
        if (newHeight != height())
            setLogicalHeight(newHeight);
    }

    ASSERT(view()->layoutDeltaMatches(oldLayoutDelta));
}

LayoutUnit RenderBlockFlow::adjustBlockChildForPagination(LayoutUnit logicalTopAfterClear, LayoutUnit estimateWithoutPagination, RenderBox* child, bool atBeforeSideOfBlock)
{
    RenderBlock* childRenderBlock = child->isRenderBlock() ? toRenderBlock(child) : 0;

    if (estimateWithoutPagination != logicalTopAfterClear) {
        // Our guess prior to pagination movement was wrong. Before we attempt to paginate, let's try again at the new
        // position.
        setLogicalHeight(logicalTopAfterClear);
        setLogicalTopForChild(child, logicalTopAfterClear, ApplyLayoutDelta);

        if (child->shrinkToAvoidFloats()) {
            // The child's width depends on the line width.
            // When the child shifts to clear an item, its width can
            // change (because it has more available line width).
            // So go ahead and mark the item as dirty.
            child->setChildNeedsLayout(MarkOnlyThis);
        }

        SubtreeLayoutScope layoutScope(child);

        if (childRenderBlock) {
            if (!child->avoidsFloats() && childRenderBlock->containsFloats())
                toRenderBlockFlow(childRenderBlock)->markAllDescendantsWithFloatsForLayout();
            if (!child->needsLayout())
                child->markForPaginationRelayoutIfNeeded(layoutScope);
        }

        // Our guess was wrong. Make the child lay itself out again.
        child->layoutIfNeeded();
    }

    LayoutUnit oldTop = logicalTopAfterClear;

    // If the object has a page or column break value of "before", then we should shift to the top of the next page.
    LayoutUnit result = applyBeforeBreak(child, logicalTopAfterClear);

    if (pageLogicalHeightForOffset(result)) {
        LayoutUnit remainingLogicalHeight = pageRemainingLogicalHeightForOffset(result, ExcludePageBoundary);
        LayoutUnit spaceShortage = child->logicalHeight() - remainingLogicalHeight;
        if (spaceShortage > 0) {
            // If the child crosses a column boundary, report a break, in case nothing inside it has already
            // done so. The column balancer needs to know how much it has to stretch the columns to make more
            // content fit. If no breaks are reported (but do occur), the balancer will have no clue. FIXME:
            // This should be improved, though, because here we just pretend that the child is
            // unsplittable. A splittable child, on the other hand, has break opportunities at every position
            // where there's no child content, border or padding. In other words, we risk stretching more
            // than necessary.
            setPageBreak(result, spaceShortage);
        }
    }

    // For replaced elements and scrolled elements, we want to shift them to the next page if they don't fit on the current one.
    LayoutUnit logicalTopBeforeUnsplittableAdjustment = result;
    LayoutUnit logicalTopAfterUnsplittableAdjustment = adjustForUnsplittableChild(child, result);

    LayoutUnit paginationStrut = 0;
    LayoutUnit unsplittableAdjustmentDelta = logicalTopAfterUnsplittableAdjustment - logicalTopBeforeUnsplittableAdjustment;
    if (unsplittableAdjustmentDelta)
        paginationStrut = unsplittableAdjustmentDelta;
    else if (childRenderBlock && childRenderBlock->paginationStrut())
        paginationStrut = childRenderBlock->paginationStrut();

    if (paginationStrut) {
        // We are willing to propagate out to our parent block as long as we were at the top of the block prior
        // to collapsing our margins, and as long as we didn't clear or move as a result of other pagination.
        if (atBeforeSideOfBlock && oldTop == result && !isOutOfFlowPositioned() && !isTableCell()) {
            // FIXME: Should really check if we're exceeding the page height before propagating the strut, but we don't
            // have all the information to do so (the strut only has the remaining amount to push). Gecko gets this wrong too
            // and pushes to the next page anyway, so not too concerned about it.
            setPaginationStrut(result + paginationStrut);
            if (childRenderBlock)
                childRenderBlock->setPaginationStrut(0);
        } else {
            result += paginationStrut;
        }
    }

    // Similar to how we apply clearance. Go ahead and boost height() to be the place where we're going to position the child.
    setLogicalHeight(logicalHeight() + (result - oldTop));

    // Return the final adjusted logical top.
    return result;
}

void RenderBlockFlow::rebuildFloatsFromIntruding()
{
    if (m_floatingObjects)
        m_floatingObjects->setHorizontalWritingMode(isHorizontalWritingMode());

    HashSet<RenderBox*> oldIntrudingFloatSet;
    if (!childrenInline() && m_floatingObjects) {
        const FloatingObjectSet& floatingObjectSet = m_floatingObjects->set();
        FloatingObjectSetIterator end = floatingObjectSet.end();
        for (FloatingObjectSetIterator it = floatingObjectSet.begin(); it != end; ++it) {
            FloatingObject* floatingObject = *it;
            if (!floatingObject->isDescendant())
                oldIntrudingFloatSet.add(floatingObject->renderer());
        }
    }

    // Inline blocks are covered by the isReplaced() check in the avoidFloats method.
    if (avoidsFloats() || isRoot() || isRenderView() || isFloatingOrOutOfFlowPositioned() || isTableCell()) {
        if (m_floatingObjects) {
            m_floatingObjects->clear();
        }
        if (!oldIntrudingFloatSet.isEmpty())
            markAllDescendantsWithFloatsForLayout();
        return;
    }

    RendererToFloatInfoMap floatMap;

    if (m_floatingObjects) {
        if (childrenInline())
            m_floatingObjects->moveAllToFloatInfoMap(floatMap);
        else
            m_floatingObjects->clear();
    }

    // We should not process floats if the parent node is not a RenderBlockFlow. Otherwise, we will add
    // floats in an invalid context. This will cause a crash arising from a bad cast on the parent.
    // See <rdar://problem/8049753>, where float property is applied on a text node in a SVG.
    if (!parent() || !parent()->isRenderBlockFlow())
        return;

    // Attempt to locate a previous sibling with overhanging floats. We skip any elements that are
    // out of flow (like floating/positioned elements), and we also skip over any objects that may have shifted
    // to avoid floats.
    RenderBlockFlow* parentBlockFlow = toRenderBlockFlow(parent());
    bool parentHasFloats = false;
    RenderObject* prev = previousSibling();
    while (prev && (prev->isFloatingOrOutOfFlowPositioned() || !prev->isBox() || !prev->isRenderBlock() || toRenderBlock(prev)->avoidsFloats())) {
        if (prev->isFloating())
            parentHasFloats = true;
        prev = prev->previousSibling();
    }

    // First add in floats from the parent. Self-collapsing blocks let their parent track any floats that intrude into
    // them (as opposed to floats they contain themselves) so check for those here too.
    LayoutUnit logicalTopOffset = logicalTop();
<<<<<<< HEAD
    if (parentHasFloats)
=======
    if (parentHasFloats || (prev && toRenderBlockFlow(prev)->isSelfCollapsingBlock() && parentBlockFlow->lowestFloatLogicalBottom() > logicalTopOffset))
>>>>>>> 8c15b39e
        addIntrudingFloats(parentBlockFlow, parentBlockFlow->logicalLeftOffsetForContent(), logicalTopOffset);

    LayoutUnit logicalLeftOffset = 0;
    if (prev) {
        logicalTopOffset -= toRenderBox(prev)->logicalTop();
    } else {
        prev = parentBlockFlow;
        logicalLeftOffset += parentBlockFlow->logicalLeftOffsetForContent();
    }

    // Add overhanging floats from the previous RenderBlockFlow, but only if it has a float that intrudes into our space.
    RenderBlockFlow* blockFlow = toRenderBlockFlow(prev);
    if (blockFlow->m_floatingObjects && blockFlow->lowestFloatLogicalBottom() > logicalTopOffset)
        addIntrudingFloats(blockFlow, logicalLeftOffset, logicalTopOffset);

    if (childrenInline()) {
        LayoutUnit changeLogicalTop = LayoutUnit::max();
        LayoutUnit changeLogicalBottom = LayoutUnit::min();
        if (m_floatingObjects) {
            const FloatingObjectSet& floatingObjectSet = m_floatingObjects->set();
            FloatingObjectSetIterator end = floatingObjectSet.end();
            for (FloatingObjectSetIterator it = floatingObjectSet.begin(); it != end; ++it) {
                FloatingObject* floatingObject = *it;
                FloatingObject* oldFloatingObject = floatMap.get(floatingObject->renderer());
                LayoutUnit logicalBottom = logicalBottomForFloat(floatingObject);
                if (oldFloatingObject) {
                    LayoutUnit oldLogicalBottom = logicalBottomForFloat(oldFloatingObject);
                    if (logicalWidthForFloat(floatingObject) != logicalWidthForFloat(oldFloatingObject) || logicalLeftForFloat(floatingObject) != logicalLeftForFloat(oldFloatingObject)) {
                        changeLogicalTop = 0;
                        changeLogicalBottom = max(changeLogicalBottom, max(logicalBottom, oldLogicalBottom));
                    } else {
                        if (logicalBottom != oldLogicalBottom) {
                            changeLogicalTop = min(changeLogicalTop, min(logicalBottom, oldLogicalBottom));
                            changeLogicalBottom = max(changeLogicalBottom, max(logicalBottom, oldLogicalBottom));
                        }
                        LayoutUnit logicalTop = logicalTopForFloat(floatingObject);
                        LayoutUnit oldLogicalTop = logicalTopForFloat(oldFloatingObject);
                        if (logicalTop != oldLogicalTop) {
                            changeLogicalTop = min(changeLogicalTop, min(logicalTop, oldLogicalTop));
                            changeLogicalBottom = max(changeLogicalBottom, max(logicalTop, oldLogicalTop));
                        }
                    }

                    floatMap.remove(floatingObject->renderer());
                    if (oldFloatingObject->originatingLine() && !selfNeedsLayout()) {
                        ASSERT(oldFloatingObject->originatingLine()->renderer() == this);
                        oldFloatingObject->originatingLine()->markDirty();
                    }
                    delete oldFloatingObject;
                } else {
                    changeLogicalTop = 0;
                    changeLogicalBottom = max(changeLogicalBottom, logicalBottom);
                }
            }
        }

        RendererToFloatInfoMap::iterator end = floatMap.end();
        for (RendererToFloatInfoMap::iterator it = floatMap.begin(); it != end; ++it) {
            FloatingObject* floatingObject = (*it).value;
            if (!floatingObject->isDescendant()) {
                changeLogicalTop = 0;
                changeLogicalBottom = max(changeLogicalBottom, logicalBottomForFloat(floatingObject));
            }
        }
        deleteAllValues(floatMap);

        markLinesDirtyInBlockRange(changeLogicalTop, changeLogicalBottom);
    } else if (!oldIntrudingFloatSet.isEmpty()) {
        // If there are previously intruding floats that no longer intrude, then children with floats
        // should also get layout because they might need their floating object lists cleared.
        if (m_floatingObjects->set().size() < oldIntrudingFloatSet.size()) {
            markAllDescendantsWithFloatsForLayout();
        } else {
            const FloatingObjectSet& floatingObjectSet = m_floatingObjects->set();
            FloatingObjectSetIterator end = floatingObjectSet.end();
            for (FloatingObjectSetIterator it = floatingObjectSet.begin(); it != end && !oldIntrudingFloatSet.isEmpty(); ++it)
                oldIntrudingFloatSet.remove((*it)->renderer());
            if (!oldIntrudingFloatSet.isEmpty())
                markAllDescendantsWithFloatsForLayout();
        }
    }
}

void RenderBlockFlow::layoutBlockChildren(bool relayoutChildren, LayoutUnit& maxFloatLogicalBottom, SubtreeLayoutScope& layoutScope)
{
    dirtyForLayoutFromPercentageHeightDescendants(layoutScope);

    LayoutUnit beforeEdge = borderBefore() + paddingBefore();
    LayoutUnit afterEdge = borderAfter() + paddingAfter() + scrollbarLogicalHeight();

    setLogicalHeight(beforeEdge);

    // Lay out our hypothetical grid line as though it occurs at the top of the block.
    if (view()->layoutState()->lineGrid() == this)
        layoutLineGridBox();

    // The margin struct caches all our current margin collapsing state. The compact struct caches state when we encounter compacts,
    MarginInfo marginInfo(this, beforeEdge, afterEdge);

    // Fieldsets need to find their legend and position it inside the border of the object.
    // The legend then gets skipped during normal layout. The same is true for ruby text.
    // It doesn't get included in the normal layout process but is instead skipped.
    RenderObject* childToExclude = layoutSpecialExcludedChild(relayoutChildren, layoutScope);

    LayoutUnit previousFloatLogicalBottom = 0;
    maxFloatLogicalBottom = 0;

    RenderBox* next = firstChildBox();

    while (next) {
        RenderBox* child = next;
        next = child->nextSiblingBox();

        LayoutRectRecorder recorder(*child);

        if (childToExclude == child)
            continue; // Skip this child, since it will be positioned by the specialized subclass (fieldsets and ruby runs).

        updateBlockChildDirtyBitsBeforeLayout(relayoutChildren, child);

        if (child->isOutOfFlowPositioned()) {
            child->containingBlock()->insertPositionedObject(child);
            adjustPositionedBlock(child, marginInfo);
            continue;
        }
        if (child->isFloating()) {
            insertFloatingObject(child);
            adjustFloatingBlock(marginInfo);
            continue;
        }

        // Lay out the child.
        layoutBlockChild(child, marginInfo, previousFloatLogicalBottom, maxFloatLogicalBottom);

        // If doing a partial layout and the child was the target renderer, early exit here.
        if (frameView()->partialLayout().checkPartialLayoutComplete(child))
            break;
    }

    // Now do the handling of the bottom of the block, adding in our bottom border/padding and
    // determining the correct collapsed bottom margin information.
    handleAfterSideOfBlock(beforeEdge, afterEdge, marginInfo);
}

// Our MarginInfo state used when laying out block children.
MarginInfo::MarginInfo(RenderBlockFlow* blockFlow, LayoutUnit beforeBorderPadding, LayoutUnit afterBorderPadding)
    : m_atBeforeSideOfBlock(true)
    , m_atAfterSideOfBlock(false)
    , m_hasMarginBeforeQuirk(false)
    , m_hasMarginAfterQuirk(false)
    , m_determinedMarginBeforeQuirk(false)
    , m_discardMargin(false)
{
    RenderStyle* blockStyle = blockFlow->style();
    ASSERT(blockFlow->isRenderView() || blockFlow->parent());
    m_canCollapseWithChildren = !blockFlow->isRenderView() && !blockFlow->isRoot() && !blockFlow->isOutOfFlowPositioned()
        && !blockFlow->isFloating() && !blockFlow->isTableCell() && !blockFlow->hasOverflowClip() && !blockFlow->isInlineBlockOrInlineTable()
        && !blockFlow->isRenderFlowThread() && !blockFlow->isWritingModeRoot() && !blockFlow->parent()->isFlexibleBox()
        && blockStyle->hasAutoColumnCount() && blockStyle->hasAutoColumnWidth() && !blockStyle->hasSpanAllColumns();

    m_canCollapseMarginBeforeWithChildren = m_canCollapseWithChildren && !beforeBorderPadding && blockStyle->marginBeforeCollapse() != MSEPARATE;

    // If any height other than auto is specified in CSS, then we don't collapse our bottom
    // margins with our children's margins. To do otherwise would be to risk odd visual
    // effects when the children overflow out of the parent block and yet still collapse
    // with it. We also don't collapse if we have any bottom border/padding.
    m_canCollapseMarginAfterWithChildren = m_canCollapseWithChildren && !afterBorderPadding
        && (blockStyle->logicalHeight().isAuto() && !blockStyle->logicalHeight().value()) && blockStyle->marginAfterCollapse() != MSEPARATE;

    m_quirkContainer = blockFlow->isTableCell() || blockFlow->isBody();

    m_discardMargin = m_canCollapseMarginBeforeWithChildren && blockFlow->mustDiscardMarginBefore();

    m_positiveMargin = (m_canCollapseMarginBeforeWithChildren && !blockFlow->mustDiscardMarginBefore()) ? blockFlow->maxPositiveMarginBefore() : LayoutUnit();
    m_negativeMargin = (m_canCollapseMarginBeforeWithChildren && !blockFlow->mustDiscardMarginBefore()) ? blockFlow->maxNegativeMarginBefore() : LayoutUnit();
}

RenderBlockFlow::MarginValues RenderBlockFlow::marginValuesForChild(RenderBox* child) const
{
    LayoutUnit childBeforePositive = 0;
    LayoutUnit childBeforeNegative = 0;
    LayoutUnit childAfterPositive = 0;
    LayoutUnit childAfterNegative = 0;

    LayoutUnit beforeMargin = 0;
    LayoutUnit afterMargin = 0;

    RenderBlockFlow* childRenderBlockFlow = child->isRenderBlockFlow() ? toRenderBlockFlow(child) : 0;

    // If the child has the same directionality as we do, then we can just return its
    // margins in the same direction.
    if (!child->isWritingModeRoot()) {
        if (childRenderBlockFlow) {
            childBeforePositive = childRenderBlockFlow->maxPositiveMarginBefore();
            childBeforeNegative = childRenderBlockFlow->maxNegativeMarginBefore();
            childAfterPositive = childRenderBlockFlow->maxPositiveMarginAfter();
            childAfterNegative = childRenderBlockFlow->maxNegativeMarginAfter();
        } else {
            beforeMargin = child->marginBefore();
            afterMargin = child->marginAfter();
        }
    } else if (child->isHorizontalWritingMode() == isHorizontalWritingMode()) {
        // The child has a different directionality. If the child is parallel, then it's just
        // flipped relative to us. We can use the margins for the opposite edges.
        if (childRenderBlockFlow) {
            childBeforePositive = childRenderBlockFlow->maxPositiveMarginAfter();
            childBeforeNegative = childRenderBlockFlow->maxNegativeMarginAfter();
            childAfterPositive = childRenderBlockFlow->maxPositiveMarginBefore();
            childAfterNegative = childRenderBlockFlow->maxNegativeMarginBefore();
        } else {
            beforeMargin = child->marginAfter();
            afterMargin = child->marginBefore();
        }
    } else {
        // The child is perpendicular to us, which means its margins don't collapse but are on the
        // "logical left/right" sides of the child box. We can just return the raw margin in this case.
        beforeMargin = marginBeforeForChild(child);
        afterMargin = marginAfterForChild(child);
    }

    // Resolve uncollapsing margins into their positive/negative buckets.
    if (beforeMargin) {
        if (beforeMargin > 0)
            childBeforePositive = beforeMargin;
        else
            childBeforeNegative = -beforeMargin;
    }
    if (afterMargin) {
        if (afterMargin > 0)
            childAfterPositive = afterMargin;
        else
            childAfterNegative = -afterMargin;
    }

    return RenderBlockFlow::MarginValues(childBeforePositive, childBeforeNegative, childAfterPositive, childAfterNegative);
}

LayoutUnit RenderBlockFlow::collapseMargins(RenderBox* child, MarginInfo& marginInfo)
{
    bool childDiscardMarginBefore = mustDiscardMarginBeforeForChild(child);
    bool childDiscardMarginAfter = mustDiscardMarginAfterForChild(child);
    bool childIsSelfCollapsing = child->isSelfCollapsingBlock();

    // The child discards the before margin when the the after margin has discard in the case of a self collapsing block.
    childDiscardMarginBefore = childDiscardMarginBefore || (childDiscardMarginAfter && childIsSelfCollapsing);

    // Get the four margin values for the child and cache them.
    const RenderBlockFlow::MarginValues childMargins = marginValuesForChild(child);

    // Get our max pos and neg top margins.
    LayoutUnit posTop = childMargins.positiveMarginBefore();
    LayoutUnit negTop = childMargins.negativeMarginBefore();

    // For self-collapsing blocks, collapse our bottom margins into our
    // top to get new posTop and negTop values.
    if (childIsSelfCollapsing) {
        posTop = max(posTop, childMargins.positiveMarginAfter());
        negTop = max(negTop, childMargins.negativeMarginAfter());
    }

    // See if the top margin is quirky. We only care if this child has
    // margins that will collapse with us.
    bool topQuirk = hasMarginBeforeQuirk(child);

    if (marginInfo.canCollapseWithMarginBefore()) {
        if (!childDiscardMarginBefore && !marginInfo.discardMargin()) {
            // This child is collapsing with the top of the
            // block. If it has larger margin values, then we need to update
            // our own maximal values.
            if (!document().inQuirksMode() || !marginInfo.quirkContainer() || !topQuirk)
                setMaxMarginBeforeValues(max(posTop, maxPositiveMarginBefore()), max(negTop, maxNegativeMarginBefore()));

            // The minute any of the margins involved isn't a quirk, don't
            // collapse it away, even if the margin is smaller (www.webreference.com
            // has an example of this, a <dt> with 0.8em author-specified inside
            // a <dl> inside a <td>.
            if (!marginInfo.determinedMarginBeforeQuirk() && !topQuirk && (posTop - negTop)) {
                setHasMarginBeforeQuirk(false);
                marginInfo.setDeterminedMarginBeforeQuirk(true);
            }

            if (!marginInfo.determinedMarginBeforeQuirk() && topQuirk && !marginBefore()) {
                // We have no top margin and our top child has a quirky margin.
                // We will pick up this quirky margin and pass it through.
                // This deals with the <td><div><p> case.
                // Don't do this for a block that split two inlines though. You do
                // still apply margins in this case.
                setHasMarginBeforeQuirk(true);
            }
        } else {
            // The before margin of the container will also discard all the margins it is collapsing with.
            setMustDiscardMarginBefore();
        }
    }

    // Once we find a child with discardMarginBefore all the margins collapsing with us must also discard.
    if (childDiscardMarginBefore) {
        marginInfo.setDiscardMargin(true);
        marginInfo.clearMargin();
    }

    if (marginInfo.quirkContainer() && marginInfo.atBeforeSideOfBlock() && (posTop - negTop))
        marginInfo.setHasMarginBeforeQuirk(topQuirk);

    LayoutUnit beforeCollapseLogicalTop = logicalHeight();
    LayoutUnit logicalTop = beforeCollapseLogicalTop;

    LayoutUnit clearanceForSelfCollapsingBlock;
    RenderObject* prev = child->previousSibling();
    // If the child's previous sibling is a self-collapsing block that cleared a float then its top border edge has been set at the bottom border edge
    // of the float. Since we want to collapse the child's top margin with the self-collapsing block's top and bottom margins we need to adjust our parent's height to match the
    // margin top of the self-collapsing block. If the resulting collapsed margin leaves the child still intruding into the float then we will want to clear it.
    if (!marginInfo.canCollapseWithMarginBefore() && prev && prev->isRenderBlockFlow() && toRenderBlockFlow(prev)->isSelfCollapsingBlock()) {
        clearanceForSelfCollapsingBlock = toRenderBlockFlow(prev)->marginOffsetForSelfCollapsingBlock();
        setLogicalHeight(logicalHeight() - clearanceForSelfCollapsingBlock);
    }

    if (childIsSelfCollapsing) {
        // For a self collapsing block both the before and after margins get discarded. The block doesn't contribute anything to the height of the block.
        // Also, the child's top position equals the logical height of the container.
        if (!childDiscardMarginBefore && !marginInfo.discardMargin()) {
            // This child has no height. We need to compute our
            // position before we collapse the child's margins together,
            // so that we can get an accurate position for the zero-height block.
            LayoutUnit collapsedBeforePos = max(marginInfo.positiveMargin(), childMargins.positiveMarginBefore());
            LayoutUnit collapsedBeforeNeg = max(marginInfo.negativeMargin(), childMargins.negativeMarginBefore());
            marginInfo.setMargin(collapsedBeforePos, collapsedBeforeNeg);

            // Now collapse the child's margins together, which means examining our
            // bottom margin values as well.
            marginInfo.setPositiveMarginIfLarger(childMargins.positiveMarginAfter());
            marginInfo.setNegativeMarginIfLarger(childMargins.negativeMarginAfter());

            if (!marginInfo.canCollapseWithMarginBefore()) {
                // We need to make sure that the position of the self-collapsing block
                // is correct, since it could have overflowing content
                // that needs to be positioned correctly (e.g., a block that
                // had a specified height of 0 but that actually had subcontent).
                logicalTop = logicalHeight() + collapsedBeforePos - collapsedBeforeNeg;
            }
        }
    } else {
        if (mustSeparateMarginBeforeForChild(child)) {
            ASSERT(!marginInfo.discardMargin() || (marginInfo.discardMargin() && !marginInfo.margin()));
            // If we are at the before side of the block and we collapse, ignore the computed margin
            // and just add the child margin to the container height. This will correctly position
            // the child inside the container.
            LayoutUnit separateMargin = !marginInfo.canCollapseWithMarginBefore() ? marginInfo.margin() : LayoutUnit(0);
            setLogicalHeight(logicalHeight() + separateMargin + marginBeforeForChild(child));
            logicalTop = logicalHeight();
        } else if (!marginInfo.discardMargin() && (!marginInfo.atBeforeSideOfBlock()
            || (!marginInfo.canCollapseMarginBeforeWithChildren()
            && (!document().inQuirksMode() || !marginInfo.quirkContainer() || !marginInfo.hasMarginBeforeQuirk())))) {
            // We're collapsing with a previous sibling's margins and not
            // with the top of the block.
            setLogicalHeight(logicalHeight() + max(marginInfo.positiveMargin(), posTop) - max(marginInfo.negativeMargin(), negTop));
            logicalTop = logicalHeight();
        }

        marginInfo.setDiscardMargin(childDiscardMarginAfter);

        if (!marginInfo.discardMargin()) {
            marginInfo.setPositiveMargin(childMargins.positiveMarginAfter());
            marginInfo.setNegativeMargin(childMargins.negativeMarginAfter());
        } else {
            marginInfo.clearMargin();
        }

        if (marginInfo.margin())
            marginInfo.setHasMarginAfterQuirk(hasMarginAfterQuirk(child));
    }

    // If margins would pull us past the top of the next page, then we need to pull back and pretend like the margins
    // collapsed into the page edge.
    LayoutState* layoutState = view()->layoutState();
    if (layoutState->isPaginated() && layoutState->pageLogicalHeight() && logicalTop > beforeCollapseLogicalTop
        && hasNextPage(beforeCollapseLogicalTop)) {
        LayoutUnit oldLogicalTop = logicalTop;
        logicalTop = min(logicalTop, nextPageLogicalTop(beforeCollapseLogicalTop));
        logicalTop = adjustLogicalTopForSpanningHeader(child, layoutState->m_columnInfo, logicalTop);
        setLogicalHeight(logicalHeight() + (logicalTop - oldLogicalTop));
    }

    if (prev && prev->isRenderBlockFlow() && !prev->isFloatingOrOutOfFlowPositioned()) {
        // If |child| is a self-collapsing block it may have collapsed into a previous sibling and although it hasn't reduced the height of the parent yet
        // any floats from the parent will now overhang.
        RenderBlockFlow* blockFlow = toRenderBlockFlow(prev);
        LayoutUnit oldLogicalHeight = logicalHeight();
        setLogicalHeight(logicalTop);
        if (blockFlow->containsFloats() && !blockFlow->avoidsFloats() && (blockFlow->logicalTop() + blockFlow->lowestFloatLogicalBottom()) > logicalTop)
            addOverhangingFloats(blockFlow, false);
        setLogicalHeight(oldLogicalHeight);

        // If |child|'s previous sibling is a self-collapsing block that cleared a float and margin collapsing resulted in |child| moving up
        // into the margin area of the self-collapsing block then the float it clears is now intruding into |child|. Layout again so that we can look for
        // floats in the parent that overhang |child|'s new logical top.
        bool logicalTopIntrudesIntoFloat = clearanceForSelfCollapsingBlock > 0 && logicalTop < beforeCollapseLogicalTop;
        if (logicalTopIntrudesIntoFloat && containsFloats() && !child->avoidsFloats() && lowestFloatLogicalBottom() > logicalTop)
            child->setNeedsLayout();
    }

    return logicalTop;
}

void RenderBlockFlow::adjustPositionedBlock(RenderBox* child, const MarginInfo& marginInfo)
{
    bool isHorizontal = isHorizontalWritingMode();
    bool hasStaticBlockPosition = child->style()->hasStaticBlockPosition(isHorizontal);

    LayoutUnit logicalTop = logicalHeight();
    updateStaticInlinePositionForChild(child, logicalTop);

    if (!marginInfo.canCollapseWithMarginBefore()) {
        // Positioned blocks don't collapse margins, so add the margin provided by
        // the container now. The child's own margin is added later when calculating its logical top.
        LayoutUnit collapsedBeforePos = marginInfo.positiveMargin();
        LayoutUnit collapsedBeforeNeg = marginInfo.negativeMargin();
        logicalTop += collapsedBeforePos - collapsedBeforeNeg;
    }

    RenderLayer* childLayer = child->layer();
    if (childLayer->staticBlockPosition() != logicalTop) {
        childLayer->setStaticBlockPosition(logicalTop);
        if (hasStaticBlockPosition)
            child->setChildNeedsLayout(MarkOnlyThis);
    }
}

LayoutUnit RenderBlockFlow::clearFloatsIfNeeded(RenderBox* child, MarginInfo& marginInfo, LayoutUnit oldTopPosMargin, LayoutUnit oldTopNegMargin, LayoutUnit yPos)
{
    LayoutUnit heightIncrease = getClearDelta(child, yPos);
    if (!heightIncrease)
        return yPos;

    if (child->isSelfCollapsingBlock()) {
        bool childDiscardMargin = mustDiscardMarginBeforeForChild(child) || mustDiscardMarginAfterForChild(child);

        // For self-collapsing blocks that clear, they can still collapse their
        // margins with following siblings. Reset the current margins to represent
        // the self-collapsing block's margins only.
        // If DISCARD is specified for -webkit-margin-collapse, reset the margin values.
        RenderBlockFlow::MarginValues childMargins = marginValuesForChild(child);
        if (!childDiscardMargin) {
            marginInfo.setPositiveMargin(max(childMargins.positiveMarginBefore(), childMargins.positiveMarginAfter()));
            marginInfo.setNegativeMargin(max(childMargins.negativeMarginBefore(), childMargins.negativeMarginAfter()));
        } else {
            marginInfo.clearMargin();
        }
        marginInfo.setDiscardMargin(childDiscardMargin);

        // CSS2.1 states:
        // "If the top and bottom margins of an element with clearance are adjoining, its margins collapse with
        // the adjoining margins of following siblings but that resulting margin does not collapse with the bottom margin of the parent block."
        // So the parent's bottom margin cannot collapse through this block or any subsequent self-collapsing blocks. Check subsequent siblings
        // for a block with height - if none is found then don't allow the margins to collapse with the parent.
        bool wouldCollapseMarginsWithParent = marginInfo.canCollapseMarginAfterWithChildren();
        for (RenderBox* curr = child->nextSiblingBox(); curr && wouldCollapseMarginsWithParent; curr = curr->nextSiblingBox()) {
            if (!curr->isFloatingOrOutOfFlowPositioned() && !curr->isSelfCollapsingBlock())
                wouldCollapseMarginsWithParent = false;
        }
        if (wouldCollapseMarginsWithParent)
            marginInfo.setCanCollapseMarginAfterWithChildren(false);

        // For now set the border-top of |child| flush with the bottom border-edge of the float so it can layout any floating or positioned children of
        // its own at the correct vertical position. If subsequent siblings attempt to collapse with |child|'s margins in |collapseMargins| we will
        // adjust the height of the parent to |child|'s margin top (which if it is positive sits up 'inside' the float it's clearing) so that all three
        // margins can collapse at the correct vertical position.
        // Per CSS2.1 we need to ensure that any negative margin-top clears |child| beyond the bottom border-edge of the float so that the top border edge of the child
        // (i.e. its clearance)  is at a position that satisfies the equation: "the amount of clearance is set so that clearance + margin-top = [height of float],
        // i.e., clearance = [height of float] - margin-top".
        setLogicalHeight(child->logicalTop() + childMargins.negativeMarginBefore());
    } else {
        // Increase our height by the amount we had to clear.
        setLogicalHeight(logicalHeight() + heightIncrease);
    }

    if (marginInfo.canCollapseWithMarginBefore()) {
        // We can no longer collapse with the top of the block since a clear
        // occurred. The empty blocks collapse into the cleared block.
        // FIXME: This isn't quite correct. Need clarification for what to do
        // if the height the cleared block is offset by is smaller than the
        // margins involved.
        setMaxMarginBeforeValues(oldTopPosMargin, oldTopNegMargin);
        marginInfo.setAtBeforeSideOfBlock(false);

        // In case the child discarded the before margin of the block we need to reset the mustDiscardMarginBefore flag to the initial value.
        setMustDiscardMarginBefore(style()->marginBeforeCollapse() == MDISCARD);
    }

<<<<<<< HEAD
    LayoutUnit logicalTop = yPos + heightIncrease;
    // After margin collapsing, one of our floats may now intrude into the child. If the child doesn't contain floats of its own it
    // won't get picked up for relayout even though the logical top estimate was wrong - so add the newly intruding float now.
    if (containsFloats() && child->isRenderBlockFlow() && !toRenderBlockFlow(child)->containsFloats() && !child->avoidsFloats() && lowestFloatLogicalBottom() > logicalTop)
        toRenderBlockFlow(child)->addIntrudingFloats(this, logicalLeftOffsetForContent(), logicalTop);

    return logicalTop;
=======
    return yPos + heightIncrease;
>>>>>>> 8c15b39e
}

void RenderBlockFlow::setCollapsedBottomMargin(const MarginInfo& marginInfo)
{
    if (marginInfo.canCollapseWithMarginAfter() && !marginInfo.canCollapseWithMarginBefore()) {
        // Update the after side margin of the container to discard if the after margin of the last child also discards and we collapse with it.
        // Don't update the max margin values because we won't need them anyway.
        if (marginInfo.discardMargin()) {
            setMustDiscardMarginAfter();
            return;
        }

        // Update our max pos/neg bottom margins, since we collapsed our bottom margins
        // with our children.
        setMaxMarginAfterValues(max(maxPositiveMarginAfter(), marginInfo.positiveMargin()), max(maxNegativeMarginAfter(), marginInfo.negativeMargin()));

        if (!marginInfo.hasMarginAfterQuirk())
            setHasMarginAfterQuirk(false);

        if (marginInfo.hasMarginAfterQuirk() && !marginAfter()) {
            // We have no bottom margin and our last child has a quirky margin.
            // We will pick up this quirky margin and pass it through.
            // This deals with the <td><div><p> case.
            setHasMarginAfterQuirk(true);
        }
    }
}

void RenderBlockFlow::marginBeforeEstimateForChild(RenderBox* child, LayoutUnit& positiveMarginBefore, LayoutUnit& negativeMarginBefore, bool& discardMarginBefore) const
{
    // Give up if in quirks mode and we're a body/table cell and the top margin of the child box is quirky.
    // Give up if the child specified -webkit-margin-collapse: separate that prevents collapsing.
    // FIXME: Use writing mode independent accessor for marginBeforeCollapse.
    if ((document().inQuirksMode() && hasMarginAfterQuirk(child) && (isTableCell() || isBody())) || child->style()->marginBeforeCollapse() == MSEPARATE)
        return;

    // The margins are discarded by a child that specified -webkit-margin-collapse: discard.
    // FIXME: Use writing mode independent accessor for marginBeforeCollapse.
    if (child->style()->marginBeforeCollapse() == MDISCARD) {
        positiveMarginBefore = 0;
        negativeMarginBefore = 0;
        discardMarginBefore = true;
        return;
    }

    LayoutUnit beforeChildMargin = marginBeforeForChild(child);
    positiveMarginBefore = max(positiveMarginBefore, beforeChildMargin);
    negativeMarginBefore = max(negativeMarginBefore, -beforeChildMargin);

    if (!child->isRenderBlockFlow())
        return;

    RenderBlockFlow* childBlockFlow = toRenderBlockFlow(child);
    if (childBlockFlow->childrenInline() || childBlockFlow->isWritingModeRoot())
        return;

    MarginInfo childMarginInfo(childBlockFlow, childBlockFlow->borderBefore() + childBlockFlow->paddingBefore(), childBlockFlow->borderAfter() + childBlockFlow->paddingAfter());
    if (!childMarginInfo.canCollapseMarginBeforeWithChildren())
        return;

    RenderBox* grandchildBox = childBlockFlow->firstChildBox();
    for ( ; grandchildBox; grandchildBox = grandchildBox->nextSiblingBox()) {
        if (!grandchildBox->isFloatingOrOutOfFlowPositioned())
            break;
    }

    // Give up if there is clearance on the box, since it probably won't collapse into us.
    if (!grandchildBox || grandchildBox->style()->clear() != CNONE)
        return;

    // Make sure to update the block margins now for the grandchild box so that we're looking at current values.
    if (grandchildBox->needsLayout()) {
        grandchildBox->computeAndSetBlockDirectionMargins(this);
        if (grandchildBox->isRenderBlock()) {
            RenderBlock* grandchildBlock = toRenderBlock(grandchildBox);
            grandchildBlock->setHasMarginBeforeQuirk(grandchildBox->style()->hasMarginBeforeQuirk());
            grandchildBlock->setHasMarginAfterQuirk(grandchildBox->style()->hasMarginAfterQuirk());
        }
    }

    // Collapse the margin of the grandchild box with our own to produce an estimate.
    childBlockFlow->marginBeforeEstimateForChild(grandchildBox, positiveMarginBefore, negativeMarginBefore, discardMarginBefore);
}

LayoutUnit RenderBlockFlow::estimateLogicalTopPosition(RenderBox* child, const MarginInfo& marginInfo, LayoutUnit& estimateWithoutPagination)
{
    // FIXME: We need to eliminate the estimation of vertical position, because when it's wrong we sometimes trigger a pathological
    // relayout if there are intruding floats.
    LayoutUnit logicalTopEstimate = logicalHeight();
    if (!marginInfo.canCollapseWithMarginBefore()) {
        LayoutUnit positiveMarginBefore = 0;
        LayoutUnit negativeMarginBefore = 0;
        bool discardMarginBefore = false;
        if (child->selfNeedsLayout()) {
            // Try to do a basic estimation of how the collapse is going to go.
            marginBeforeEstimateForChild(child, positiveMarginBefore, negativeMarginBefore, discardMarginBefore);
        } else {
            // Use the cached collapsed margin values from a previous layout. Most of the time they
            // will be right.
            RenderBlockFlow::MarginValues marginValues = marginValuesForChild(child);
            positiveMarginBefore = max(positiveMarginBefore, marginValues.positiveMarginBefore());
            negativeMarginBefore = max(negativeMarginBefore, marginValues.negativeMarginBefore());
            discardMarginBefore = mustDiscardMarginBeforeForChild(child);
        }

        // Collapse the result with our current margins.
        if (!discardMarginBefore)
            logicalTopEstimate += max(marginInfo.positiveMargin(), positiveMarginBefore) - max(marginInfo.negativeMargin(), negativeMarginBefore);
    }

    // Adjust logicalTopEstimate down to the next page if the margins are so large that we don't fit on the current
    // page.
    LayoutState* layoutState = view()->layoutState();
    if (layoutState->isPaginated() && layoutState->pageLogicalHeight() && logicalTopEstimate > logicalHeight()
        && hasNextPage(logicalHeight())) {
        logicalTopEstimate = min(logicalTopEstimate, nextPageLogicalTop(logicalHeight()));
        logicalTopEstimate = adjustLogicalTopForSpanningHeader(child, layoutState->m_columnInfo, logicalTopEstimate);
    }

    logicalTopEstimate += getClearDelta(child, logicalTopEstimate);

    estimateWithoutPagination = logicalTopEstimate;

    if (layoutState->isPaginated()) {
        // If the object has a page or column break value of "before", then we should shift to the top of the next page.
        logicalTopEstimate = applyBeforeBreak(child, logicalTopEstimate);

        // For replaced elements and scrolled elements, we want to shift them to the next page if they don't fit on the current one.
        logicalTopEstimate = adjustForUnsplittableChild(child, logicalTopEstimate);

        if (!child->selfNeedsLayout() && child->isRenderBlock())
            logicalTopEstimate += toRenderBlock(child)->paginationStrut();
    }

    return logicalTopEstimate;
}

LayoutUnit RenderBlockFlow::marginOffsetForSelfCollapsingBlock()
{
    ASSERT(isSelfCollapsingBlock());
    RenderBlockFlow* parentBlock = toRenderBlockFlow(parent());
    if (parentBlock && style()->clear() && parentBlock->getClearDelta(this, logicalHeight()))
        return marginValuesForChild(this).positiveMarginBefore();
    return LayoutUnit();
}

void RenderBlockFlow::adjustFloatingBlock(const MarginInfo& marginInfo)
{
    // The float should be positioned taking into account the bottom margin
    // of the previous flow. We add that margin into the height, get the
    // float positioned properly, and then subtract the margin out of the
    // height again. In the case of self-collapsing blocks, we always just
    // use the top margins, since the self-collapsing block collapsed its
    // own bottom margin into its top margin.
    //
    // Note also that the previous flow may collapse its margin into the top of
    // our block. If this is the case, then we do not add the margin in to our
    // height when computing the position of the float. This condition can be tested
    // for by simply calling canCollapseWithMarginBefore. See
    // http://www.hixie.ch/tests/adhoc/css/box/block/margin-collapse/046.html for
    // an example of this scenario.
    LayoutUnit marginOffset = marginInfo.canCollapseWithMarginBefore() ? LayoutUnit() : marginInfo.margin();
    setLogicalHeight(logicalHeight() + marginOffset);
    positionNewFloats();
    setLogicalHeight(logicalHeight() - marginOffset);
}

void RenderBlockFlow::handleAfterSideOfBlock(LayoutUnit beforeSide, LayoutUnit afterSide, MarginInfo& marginInfo)
{
    marginInfo.setAtAfterSideOfBlock(true);

    // If our last child was a self-collapsing block with clearance then our logical height is flush with the
    // bottom edge of the float that the child clears. The correct vertical position for the margin-collapsing we want
    // to perform now is at the child's margin-top - so adjust our height to that position.
    RenderObject* child = lastChild();
    if (child && child->isRenderBlockFlow() && toRenderBlockFlow(child)->isSelfCollapsingBlock())
        setLogicalHeight(logicalHeight() - toRenderBlockFlow(child)->marginOffsetForSelfCollapsingBlock());

    // If we can't collapse with children then go ahead and add in the bottom margin.
    if (!marginInfo.discardMargin() && (!marginInfo.canCollapseWithMarginAfter() && !marginInfo.canCollapseWithMarginBefore()
        && (!document().inQuirksMode() || !marginInfo.quirkContainer() || !marginInfo.hasMarginAfterQuirk())))
        setLogicalHeight(logicalHeight() + marginInfo.margin());

    // Now add in our bottom border/padding.
    setLogicalHeight(logicalHeight() + afterSide);

    // Negative margins can cause our height to shrink below our minimal height (border/padding).
    // If this happens, ensure that the computed height is increased to the minimal height.
    setLogicalHeight(max(logicalHeight(), beforeSide + afterSide));

    // Update our bottom collapsed margin info.
    setCollapsedBottomMargin(marginInfo);
}

void RenderBlockFlow::setMustDiscardMarginBefore(bool value)
{
    if (style()->marginBeforeCollapse() == MDISCARD) {
        ASSERT(value);
        return;
    }

    if (!m_rareData && !value)
        return;

    if (!m_rareData)
        m_rareData = adoptPtr(new RenderBlockFlowRareData(this));

    m_rareData->m_discardMarginBefore = value;
}

void RenderBlockFlow::setMustDiscardMarginAfter(bool value)
{
    if (style()->marginAfterCollapse() == MDISCARD) {
        ASSERT(value);
        return;
    }

    if (!m_rareData && !value)
        return;

    if (!m_rareData)
        m_rareData = adoptPtr(new RenderBlockFlowRareData(this));

    m_rareData->m_discardMarginAfter = value;
}

bool RenderBlockFlow::mustDiscardMarginBefore() const
{
    return style()->marginBeforeCollapse() == MDISCARD || (m_rareData && m_rareData->m_discardMarginBefore);
}

bool RenderBlockFlow::mustDiscardMarginAfter() const
{
    return style()->marginAfterCollapse() == MDISCARD || (m_rareData && m_rareData->m_discardMarginAfter);
}

bool RenderBlockFlow::mustDiscardMarginBeforeForChild(const RenderBox* child) const
{
    ASSERT(!child->selfNeedsLayout());
    if (!child->isWritingModeRoot())
        return child->isRenderBlockFlow() ? toRenderBlockFlow(child)->mustDiscardMarginBefore() : (child->style()->marginBeforeCollapse() == MDISCARD);
    if (child->isHorizontalWritingMode() == isHorizontalWritingMode())
        return child->isRenderBlockFlow() ? toRenderBlockFlow(child)->mustDiscardMarginAfter() : (child->style()->marginAfterCollapse() == MDISCARD);

    // FIXME: We return false here because the implementation is not geometrically complete. We have values only for before/after, not start/end.
    // In case the boxes are perpendicular we assume the property is not specified.
    return false;
}

bool RenderBlockFlow::mustDiscardMarginAfterForChild(const RenderBox* child) const
{
    ASSERT(!child->selfNeedsLayout());
    if (!child->isWritingModeRoot())
        return child->isRenderBlockFlow() ? toRenderBlockFlow(child)->mustDiscardMarginAfter() : (child->style()->marginAfterCollapse() == MDISCARD);
    if (child->isHorizontalWritingMode() == isHorizontalWritingMode())
        return child->isRenderBlockFlow() ? toRenderBlockFlow(child)->mustDiscardMarginBefore() : (child->style()->marginBeforeCollapse() == MDISCARD);

    // FIXME: See |mustDiscardMarginBeforeForChild| above.
    return false;
}

void RenderBlockFlow::setMaxMarginBeforeValues(LayoutUnit pos, LayoutUnit neg)
{
    if (!m_rareData) {
        if (pos == RenderBlockFlowRareData::positiveMarginBeforeDefault(this) && neg == RenderBlockFlowRareData::negativeMarginBeforeDefault(this))
            return;
        m_rareData = adoptPtr(new RenderBlockFlowRareData(this));
    }
    m_rareData->m_margins.setPositiveMarginBefore(pos);
    m_rareData->m_margins.setNegativeMarginBefore(neg);
}

void RenderBlockFlow::setMaxMarginAfterValues(LayoutUnit pos, LayoutUnit neg)
{
    if (!m_rareData) {
        if (pos == RenderBlockFlowRareData::positiveMarginAfterDefault(this) && neg == RenderBlockFlowRareData::negativeMarginAfterDefault(this))
            return;
        m_rareData = adoptPtr(new RenderBlockFlowRareData(this));
    }
    m_rareData->m_margins.setPositiveMarginAfter(pos);
    m_rareData->m_margins.setNegativeMarginAfter(neg);
}

bool RenderBlockFlow::mustSeparateMarginBeforeForChild(const RenderBox* child) const
{
    ASSERT(!child->selfNeedsLayout());
    const RenderStyle* childStyle = child->style();
    if (!child->isWritingModeRoot())
        return childStyle->marginBeforeCollapse() == MSEPARATE;
    if (child->isHorizontalWritingMode() == isHorizontalWritingMode())
        return childStyle->marginAfterCollapse() == MSEPARATE;

    // FIXME: See |mustDiscardMarginBeforeForChild| above.
    return false;
}

bool RenderBlockFlow::mustSeparateMarginAfterForChild(const RenderBox* child) const
{
    ASSERT(!child->selfNeedsLayout());
    const RenderStyle* childStyle = child->style();
    if (!child->isWritingModeRoot())
        return childStyle->marginAfterCollapse() == MSEPARATE;
    if (child->isHorizontalWritingMode() == isHorizontalWritingMode())
        return childStyle->marginBeforeCollapse() == MSEPARATE;

    // FIXME: See |mustDiscardMarginBeforeForChild| above.
    return false;
}

LayoutUnit RenderBlockFlow::applyBeforeBreak(RenderBox* child, LayoutUnit logicalOffset)
{
    // FIXME: Add page break checking here when we support printing.
    bool checkColumnBreaks = view()->layoutState()->isPaginatingColumns();
    bool checkPageBreaks = !checkColumnBreaks && view()->layoutState()->m_pageLogicalHeight; // FIXME: Once columns can print we have to check this.
    RenderFlowThread* flowThread = flowThreadContainingBlock();
    bool checkRegionBreaks = flowThread && flowThread->isRenderNamedFlowThread();
    bool checkBeforeAlways = (checkColumnBreaks && child->style()->columnBreakBefore() == PBALWAYS) || (checkPageBreaks && child->style()->pageBreakBefore() == PBALWAYS)
        || (checkRegionBreaks && child->style()->regionBreakBefore() == PBALWAYS);
    if (checkBeforeAlways && inNormalFlow(child) && hasNextPage(logicalOffset, IncludePageBoundary)) {
        if (checkColumnBreaks)
            view()->layoutState()->addForcedColumnBreak(child, logicalOffset);
        if (checkRegionBreaks) {
            LayoutUnit offsetBreakAdjustment = 0;
            if (flowThread->addForcedRegionBreak(offsetFromLogicalTopOfFirstPage() + logicalOffset, child, true, &offsetBreakAdjustment))
                return logicalOffset + offsetBreakAdjustment;
        }
        return nextPageLogicalTop(logicalOffset, IncludePageBoundary);
    }
    return logicalOffset;
}

LayoutUnit RenderBlockFlow::applyAfterBreak(RenderBox* child, LayoutUnit logicalOffset, MarginInfo& marginInfo)
{
    // FIXME: Add page break checking here when we support printing.
    bool checkColumnBreaks = view()->layoutState()->isPaginatingColumns();
    bool checkPageBreaks = !checkColumnBreaks && view()->layoutState()->m_pageLogicalHeight; // FIXME: Once columns can print we have to check this.
    RenderFlowThread* flowThread = flowThreadContainingBlock();
    bool checkRegionBreaks = flowThread && flowThread->isRenderNamedFlowThread();
    bool checkAfterAlways = (checkColumnBreaks && child->style()->columnBreakAfter() == PBALWAYS) || (checkPageBreaks && child->style()->pageBreakAfter() == PBALWAYS)
        || (checkRegionBreaks && child->style()->regionBreakAfter() == PBALWAYS);
    if (checkAfterAlways && inNormalFlow(child) && hasNextPage(logicalOffset, IncludePageBoundary)) {
        LayoutUnit marginOffset = marginInfo.canCollapseWithMarginBefore() ? LayoutUnit() : marginInfo.margin();

        // So our margin doesn't participate in the next collapsing steps.
        marginInfo.clearMargin();

        if (checkColumnBreaks)
            view()->layoutState()->addForcedColumnBreak(child, logicalOffset);
        if (checkRegionBreaks) {
            LayoutUnit offsetBreakAdjustment = 0;
            if (flowThread->addForcedRegionBreak(offsetFromLogicalTopOfFirstPage() + logicalOffset + marginOffset, child, false, &offsetBreakAdjustment))
                return logicalOffset + marginOffset + offsetBreakAdjustment;
        }
        return nextPageLogicalTop(logicalOffset, IncludePageBoundary);
    }
    return logicalOffset;
}

void RenderBlockFlow::addOverflowFromFloats()
{
    if (!m_floatingObjects)
        return;

    const FloatingObjectSet& floatingObjectSet = m_floatingObjects->set();
    FloatingObjectSetIterator end = floatingObjectSet.end();
    for (FloatingObjectSetIterator it = floatingObjectSet.begin(); it != end; ++it) {
        FloatingObject* floatingObject = *it;
        if (floatingObject->isDescendant())
            addOverflowFromChild(floatingObject->renderer(), IntSize(xPositionForFloatIncludingMargin(floatingObject), yPositionForFloatIncludingMargin(floatingObject)));
    }
}

void RenderBlockFlow::computeOverflow(LayoutUnit oldClientAfterEdge, bool recomputeFloats)
{
    RenderBlock::computeOverflow(oldClientAfterEdge, recomputeFloats);
    if (!hasColumns() && (recomputeFloats || isRoot() || expandsToEncloseOverhangingFloats() || hasSelfPaintingLayer()))
        addOverflowFromFloats();
}

void RenderBlockFlow::deleteLineBoxTree()
{
    if (containsFloats())
        m_floatingObjects->clearLineBoxTreePointers();
    RenderBlock::deleteLineBoxTree();
}

void RenderBlockFlow::markAllDescendantsWithFloatsForLayout(RenderBox* floatToRemove, bool inLayout)
{
    if (!everHadLayout() && !containsFloats())
        return;

    MarkingBehavior markParents = inLayout ? MarkOnlyThis : MarkContainingBlockChain;
    setChildNeedsLayout(markParents);

    if (floatToRemove)
        removeFloatingObject(floatToRemove);

    // Iterate over our children and mark them as needed.
    if (!childrenInline()) {
        for (RenderObject* child = firstChild(); child; child = child->nextSibling()) {
            if ((!floatToRemove && child->isFloatingOrOutOfFlowPositioned()) || !child->isRenderBlock())
                continue;
            if (!child->isRenderBlockFlow()) {
                RenderBlock* childBlock = toRenderBlock(child);
                if (childBlock->shrinkToAvoidFloats() && childBlock->everHadLayout())
                    childBlock->setChildNeedsLayout(markParents);
                continue;
            }
            RenderBlockFlow* childBlockFlow = toRenderBlockFlow(child);
            if ((floatToRemove ? childBlockFlow->containsFloat(floatToRemove) : childBlockFlow->containsFloats()) || childBlockFlow->shrinkToAvoidFloats())
                childBlockFlow->markAllDescendantsWithFloatsForLayout(floatToRemove, inLayout);
        }
    }
}

void RenderBlockFlow::markSiblingsWithFloatsForLayout(RenderBox* floatToRemove)
{
    if (!m_floatingObjects)
        return;

    const FloatingObjectSet& floatingObjectSet = m_floatingObjects->set();
    FloatingObjectSetIterator end = floatingObjectSet.end();

    for (RenderObject* next = nextSibling(); next; next = next->nextSibling()) {
        if (!next->isRenderBlockFlow() || next->isFloatingOrOutOfFlowPositioned() || toRenderBlock(next)->avoidsFloats())
            continue;

        RenderBlockFlow* nextBlock = toRenderBlockFlow(next);
        for (FloatingObjectSetIterator it = floatingObjectSet.begin(); it != end; ++it) {
            RenderBox* floatingBox = (*it)->renderer();
            if (floatToRemove && floatingBox != floatToRemove)
                continue;
            if (nextBlock->containsFloat(floatingBox))
                nextBlock->markAllDescendantsWithFloatsForLayout(floatingBox);
        }
    }
}

LayoutUnit RenderBlockFlow::getClearDelta(RenderBox* child, LayoutUnit logicalTop)
{
    // There is no need to compute clearance if we have no floats.
    if (!containsFloats())
        return 0;

    // At least one float is present. We need to perform the clearance computation.
    bool clearSet = child->style()->clear() != CNONE;
    LayoutUnit logicalBottom = 0;
    switch (child->style()->clear()) {
    case CNONE:
        break;
    case CLEFT:
        logicalBottom = lowestFloatLogicalBottom(FloatingObject::FloatLeft);
        break;
    case CRIGHT:
        logicalBottom = lowestFloatLogicalBottom(FloatingObject::FloatRight);
        break;
    case CBOTH:
        logicalBottom = lowestFloatLogicalBottom();
        break;
    }

    // We also clear floats if we are too big to sit on the same line as a float (and wish to avoid floats by default).
    LayoutUnit result = clearSet ? max<LayoutUnit>(0, logicalBottom - logicalTop) : LayoutUnit();
    if (!result && child->avoidsFloats()) {
        LayoutUnit newLogicalTop = logicalTop;
        while (true) {
            LayoutUnit availableLogicalWidthAtNewLogicalTopOffset = availableLogicalWidthForLine(newLogicalTop, false, logicalHeightForChild(child));
            if (availableLogicalWidthAtNewLogicalTopOffset == availableLogicalWidthForContent(newLogicalTop))
                return newLogicalTop - logicalTop;

            RenderRegion* region = regionAtBlockOffset(logicalTopForChild(child));
            LayoutRect borderBox = child->borderBoxRectInRegion(region, DoNotCacheRenderBoxRegionInfo);
            LayoutUnit childLogicalWidthAtOldLogicalTopOffset = isHorizontalWritingMode() ? borderBox.width() : borderBox.height();

            // FIXME: None of this is right for perpendicular writing-mode children.
            LayoutUnit childOldLogicalWidth = child->logicalWidth();
            LayoutUnit childOldMarginLeft = child->marginLeft();
            LayoutUnit childOldMarginRight = child->marginRight();
            LayoutUnit childOldLogicalTop = child->logicalTop();

            child->setLogicalTop(newLogicalTop);
            child->updateLogicalWidth();
            region = regionAtBlockOffset(logicalTopForChild(child));
            borderBox = child->borderBoxRectInRegion(region, DoNotCacheRenderBoxRegionInfo);
            LayoutUnit childLogicalWidthAtNewLogicalTopOffset = isHorizontalWritingMode() ? borderBox.width() : borderBox.height();

            child->setLogicalTop(childOldLogicalTop);
            child->setLogicalWidth(childOldLogicalWidth);
            child->setMarginLeft(childOldMarginLeft);
            child->setMarginRight(childOldMarginRight);

            if (childLogicalWidthAtNewLogicalTopOffset <= availableLogicalWidthAtNewLogicalTopOffset) {
                // Even though we may not be moving, if the logical width did shrink because of the presence of new floats, then
                // we need to force a relayout as though we shifted. This happens because of the dynamic addition of overhanging floats
                // from previous siblings when negative margins exist on a child (see the addOverhangingFloats call at the end of collapseMargins).
                if (childLogicalWidthAtOldLogicalTopOffset != childLogicalWidthAtNewLogicalTopOffset)
                    child->setChildNeedsLayout(MarkOnlyThis);
                return newLogicalTop - logicalTop;
            }

            newLogicalTop = nextFloatLogicalBottomBelow(newLogicalTop);
            ASSERT(newLogicalTop >= logicalTop);
            if (newLogicalTop < logicalTop)
                break;
        }
        ASSERT_NOT_REACHED();
    }
    return result;
}

void RenderBlockFlow::createFloatingObjects()
{
    m_floatingObjects = adoptPtr(new FloatingObjects(this, isHorizontalWritingMode()));
}

void RenderBlockFlow::styleWillChange(StyleDifference diff, const RenderStyle* newStyle)
{
    RenderStyle* oldStyle = style();
    s_canPropagateFloatIntoSibling = oldStyle ? !isFloatingOrOutOfFlowPositioned() && !avoidsFloats() : false;
    if (oldStyle && parent() && diff == StyleDifferenceLayout && oldStyle->position() != newStyle->position()
        && containsFloats() && !isFloating() && !isOutOfFlowPositioned() && newStyle->hasOutOfFlowPosition())
            markAllDescendantsWithFloatsForLayout();

    RenderBlock::styleWillChange(diff, newStyle);
}

void RenderBlockFlow::styleDidChange(StyleDifference diff, const RenderStyle* oldStyle)
{
    RenderBlock::styleDidChange(diff, oldStyle);

    // After our style changed, if we lose our ability to propagate floats into next sibling
    // blocks, then we need to find the top most parent containing that overhanging float and
    // then mark its descendants with floats for layout and clear all floats from its next
    // sibling blocks that exist in our floating objects list. See bug 56299 and 62875.
    bool canPropagateFloatIntoSibling = !isFloatingOrOutOfFlowPositioned() && !avoidsFloats();
    if (diff == StyleDifferenceLayout && s_canPropagateFloatIntoSibling && !canPropagateFloatIntoSibling && hasOverhangingFloats()) {
        RenderBlockFlow* parentBlockFlow = this;
        const FloatingObjectSet& floatingObjectSet = m_floatingObjects->set();
        FloatingObjectSetIterator end = floatingObjectSet.end();

        for (RenderObject* curr = parent(); curr && !curr->isRenderView(); curr = curr->parent()) {
            if (curr->isRenderBlockFlow()) {
                RenderBlockFlow* currBlock = toRenderBlockFlow(curr);

                if (currBlock->hasOverhangingFloats()) {
                    for (FloatingObjectSetIterator it = floatingObjectSet.begin(); it != end; ++it) {
                        RenderBox* renderer = (*it)->renderer();
                        if (currBlock->hasOverhangingFloat(renderer)) {
                            parentBlockFlow = currBlock;
                            break;
                        }
                    }
                }
            }
        }

        parentBlockFlow->markAllDescendantsWithFloatsForLayout();
        parentBlockFlow->markSiblingsWithFloatsForLayout();
    }
<<<<<<< HEAD
=======

    if (renderNamedFlowFragment())
        renderNamedFlowFragment()->setStyleForNamedFlowFragment(style());
}

void RenderBlockFlow::updateStaticInlinePositionForChild(RenderBox* child, LayoutUnit logicalTop)
{
    if (child->style()->isOriginalDisplayInlineType())
        setStaticInlinePositionForChild(child, logicalTop, startAlignedOffsetForLine(logicalTop, false));
    else
        setStaticInlinePositionForChild(child, logicalTop, startOffsetForContent(logicalTop));
}

void RenderBlockFlow::setStaticInlinePositionForChild(RenderBox* child, LayoutUnit blockOffset, LayoutUnit inlinePosition)
{
    if (flowThreadContainingBlock()) {
        // Shift the inline position to exclude the region offset.
        inlinePosition += startOffsetForContent() - startOffsetForContent(blockOffset);
    }
    child->layer()->setStaticInlinePosition(inlinePosition);
>>>>>>> 8c15b39e
}

void RenderBlockFlow::moveAllChildrenIncludingFloatsTo(RenderBlock* toBlock, bool fullRemoveInsert)
{
    RenderBlockFlow* toBlockFlow = toRenderBlockFlow(toBlock);
    moveAllChildrenTo(toBlockFlow, fullRemoveInsert);

    // When a portion of the render tree is being detached, anonymous blocks
    // will be combined as their children are deleted. In this process, the
    // anonymous block later in the tree is merged into the one preceeding it.
    // It can happen that the later block (this) contains floats that the
    // previous block (toBlockFlow) did not contain, and thus are not in the
    // floating objects list for toBlockFlow. This can result in toBlockFlow containing
    // floats that are not in it's floating objects list, but are in the
    // floating objects lists of siblings and parents. This can cause problems
    // when the float itself is deleted, since the deletion code assumes that
    // if a float is not in it's containing block's floating objects list, it
    // isn't in any floating objects list. In order to preserve this condition
    // (removing it has serious performance implications), we need to copy the
    // floating objects from the old block (this) to the new block (toBlockFlow).
    // The float's metrics will likely all be wrong, but since toBlockFlow is
    // already marked for layout, this will get fixed before anything gets
    // displayed.
    // See bug https://code.google.com/p/chromium/issues/detail?id=230907
    if (m_floatingObjects) {
        if (!toBlockFlow->m_floatingObjects)
            toBlockFlow->createFloatingObjects();

        const FloatingObjectSet& fromFloatingObjectSet = m_floatingObjects->set();
        FloatingObjectSetIterator end = fromFloatingObjectSet.end();

        for (FloatingObjectSetIterator it = fromFloatingObjectSet.begin(); it != end; ++it) {
            FloatingObject* floatingObject = *it;

            // Don't insert the object again if it's already in the list
            if (toBlockFlow->containsFloat(floatingObject->renderer()))
                continue;

            toBlockFlow->m_floatingObjects->add(floatingObject->unsafeClone());
        }
    }

}

void RenderBlockFlow::repaintOverhangingFloats(bool paintAllDescendants)
{
    // Repaint any overhanging floats (if we know we're the one to paint them).
    // Otherwise, bail out.
    if (!hasOverhangingFloats())
        return;

    // FIXME: Avoid disabling LayoutState. At the very least, don't disable it for floats originating
    // in this block. Better yet would be to push extra state for the containers of other floats.
    LayoutStateDisabler layoutStateDisabler(view());
    const FloatingObjectSet& floatingObjectSet = m_floatingObjects->set();
    FloatingObjectSetIterator end = floatingObjectSet.end();
    for (FloatingObjectSetIterator it = floatingObjectSet.begin(); it != end; ++it) {
        FloatingObject* floatingObject = *it;
        // Only repaint the object if it is overhanging, is not in its own layer, and
        // is our responsibility to paint (m_shouldPaint is set). When paintAllDescendants is true, the latter
        // condition is replaced with being a descendant of us.
        if (logicalBottomForFloat(floatingObject) > logicalHeight()
            && !floatingObject->renderer()->hasSelfPaintingLayer()
            && (floatingObject->shouldPaint() || (paintAllDescendants && floatingObject->renderer()->isDescendantOf(this)))) {
<<<<<<< HEAD
            floatingObject->renderer()->repaint();
            floatingObject->renderer()->repaintOverhangingFloats(false);
        }
    }
}

=======

            RenderBox* floatingRenderer = floatingObject->renderer();
            LayoutRectRecorder recorder(*floatingRenderer);
            if (RuntimeEnabledFeatures::repaintAfterLayoutEnabled())
                floatingRenderer->setShouldDoFullRepaintAfterLayout(true);
            else
                floatingRenderer->repaint();

            floatingRenderer->repaintOverhangingFloats(false);
        }
    }
}

void RenderBlockFlow::repaintOverflow()
{
    // FIXME: We could tighten up the left and right invalidation points if we let layoutInlineChildren fill them in based off the particular lines
    // it had to lay out. We wouldn't need the hasOverflowClip() hack in that case either.
    LayoutUnit repaintLogicalLeft = logicalLeftVisualOverflow();
    LayoutUnit repaintLogicalRight = logicalRightVisualOverflow();
    if (hasOverflowClip()) {
        // If we have clipped overflow, we should use layout overflow as well, since visual overflow from lines didn't propagate to our block's overflow.
        // Note the old code did this as well but even for overflow:visible. The addition of hasOverflowClip() at least tightens up the hack a bit.
        // layoutInlineChildren should be patched to compute the entire repaint rect.
        repaintLogicalLeft = min(repaintLogicalLeft, logicalLeftLayoutOverflow());
        repaintLogicalRight = max(repaintLogicalRight, logicalRightLayoutOverflow());
    }

    LayoutRect repaintRect;
    if (isHorizontalWritingMode())
        repaintRect = LayoutRect(repaintLogicalLeft, m_repaintLogicalTop, repaintLogicalRight - repaintLogicalLeft, m_repaintLogicalBottom - m_repaintLogicalTop);
    else
        repaintRect = LayoutRect(m_repaintLogicalTop, repaintLogicalLeft, m_repaintLogicalBottom - m_repaintLogicalTop, repaintLogicalRight - repaintLogicalLeft);

    // The repaint rect may be split across columns, in which case adjustRectForColumns() will return the union.
    adjustRectForColumns(repaintRect);

    repaintRect.inflate(maximalOutlineSize(PaintPhaseOutline));

    if (hasOverflowClip()) {
        // Adjust repaint rect for scroll offset
        repaintRect.move(-scrolledContentOffset());

        // Don't allow this rect to spill out of our overflow box.
        repaintRect.intersect(LayoutRect(LayoutPoint(), size()));
    }

    // Make sure the rect is still non-empty after intersecting for overflow above
    if (!repaintRect.isEmpty()) {
        repaintRectangle(repaintRect); // We need to do a partial repaint of our content.
        if (hasReflection())
            repaintRectangle(reflectedRect(repaintRect));
    }

    m_repaintLogicalTop = 0;
    m_repaintLogicalBottom = 0;
}

>>>>>>> 8c15b39e
void RenderBlockFlow::paintFloats(PaintInfo& paintInfo, const LayoutPoint& paintOffset, bool preservePhase)
{
    if (!m_floatingObjects)
        return;

    const FloatingObjectSet& floatingObjectSet = m_floatingObjects->set();
    FloatingObjectSetIterator end = floatingObjectSet.end();
    for (FloatingObjectSetIterator it = floatingObjectSet.begin(); it != end; ++it) {
        FloatingObject* floatingObject = *it;
        // Only paint the object if our m_shouldPaint flag is set.
        if (floatingObject->shouldPaint() && !floatingObject->renderer()->hasSelfPaintingLayer()) {
            PaintInfo currentPaintInfo(paintInfo);
            currentPaintInfo.phase = preservePhase ? paintInfo.phase : PaintPhaseBlockBackground;
            // FIXME: LayoutPoint version of xPositionForFloatIncludingMargin would make this much cleaner.
            LayoutPoint childPoint = flipFloatForWritingModeForChild(floatingObject, LayoutPoint(paintOffset.x() + xPositionForFloatIncludingMargin(floatingObject) - floatingObject->renderer()->x(), paintOffset.y() + yPositionForFloatIncludingMargin(floatingObject) - floatingObject->renderer()->y()));
            floatingObject->renderer()->paint(currentPaintInfo, childPoint);
            if (!preservePhase) {
                currentPaintInfo.phase = PaintPhaseChildBlockBackgrounds;
                floatingObject->renderer()->paint(currentPaintInfo, childPoint);
                currentPaintInfo.phase = PaintPhaseFloat;
                floatingObject->renderer()->paint(currentPaintInfo, childPoint);
                currentPaintInfo.phase = PaintPhaseForeground;
                floatingObject->renderer()->paint(currentPaintInfo, childPoint);
                currentPaintInfo.phase = PaintPhaseOutline;
                floatingObject->renderer()->paint(currentPaintInfo, childPoint);
            }
        }
    }
}

void RenderBlockFlow::clipOutFloatingObjects(RenderBlock* rootBlock, const PaintInfo* paintInfo, const LayoutPoint& rootBlockPhysicalPosition, const LayoutSize& offsetFromRootBlock)
{
    if (m_floatingObjects) {
        const FloatingObjectSet& floatingObjectSet = m_floatingObjects->set();
        FloatingObjectSetIterator end = floatingObjectSet.end();
        for (FloatingObjectSetIterator it = floatingObjectSet.begin(); it != end; ++it) {
            FloatingObject* floatingObject = *it;
            LayoutRect floatBox(offsetFromRootBlock.width() + xPositionForFloatIncludingMargin(floatingObject),
                offsetFromRootBlock.height() + yPositionForFloatIncludingMargin(floatingObject),
                floatingObject->renderer()->width(), floatingObject->renderer()->height());
            rootBlock->flipForWritingMode(floatBox);
            floatBox.move(rootBlockPhysicalPosition.x(), rootBlockPhysicalPosition.y());
            paintInfo->context->clipOut(pixelSnappedIntRect(floatBox));
        }
    }
}

void RenderBlockFlow::clearFloats(EClear clear)
{
    positionNewFloats();
    // set y position
    LayoutUnit newY = 0;
    switch (clear) {
    case CLEFT:
        newY = lowestFloatLogicalBottom(FloatingObject::FloatLeft);
        break;
    case CRIGHT:
        newY = lowestFloatLogicalBottom(FloatingObject::FloatRight);
        break;
    case CBOTH:
        newY = lowestFloatLogicalBottom();
    default:
        break;
    }
    if (height() < newY)
        setLogicalHeight(newY);
}

bool RenderBlockFlow::containsFloat(RenderBox* renderer) const
{
<<<<<<< HEAD
    return m_floatingObjects && m_floatingObjects->set().contains<RenderBox*, FloatingObjectHashTranslator>(renderer);
=======
    return m_floatingObjects && m_floatingObjects->set().contains<FloatingObjectHashTranslator>(renderer);
>>>>>>> 8c15b39e
}

void RenderBlockFlow::removeFloatingObjects()
{
    if (!m_floatingObjects)
        return;

    m_floatingObjects->clear();
}

LayoutPoint RenderBlockFlow::flipFloatForWritingModeForChild(const FloatingObject* child, const LayoutPoint& point) const
{
    if (!style()->isFlippedBlocksWritingMode())
        return point;

    // This is similar to RenderBox::flipForWritingModeForChild. We have to subtract out our left/top offsets twice, since
    // it's going to get added back in. We hide this complication here so that the calling code looks normal for the unflipped
    // case.
    if (isHorizontalWritingMode())
        return LayoutPoint(point.x(), point.y() + height() - child->renderer()->height() - 2 * yPositionForFloatIncludingMargin(child));
    return LayoutPoint(point.x() + width() - child->renderer()->width() - 2 * xPositionForFloatIncludingMargin(child), point.y());
}

<<<<<<< HEAD
=======
LayoutUnit RenderBlockFlow::logicalLeftOffsetForPositioningFloat(LayoutUnit logicalTop, LayoutUnit fixedOffset, bool applyTextIndent, LayoutUnit* heightRemaining) const
{
    LayoutUnit offset = fixedOffset;
    if (m_floatingObjects && m_floatingObjects->hasLeftObjects())
        offset = m_floatingObjects->logicalLeftOffsetForPositioningFloat(fixedOffset, logicalTop, heightRemaining);
    return adjustLogicalLeftOffsetForLine(offset, applyTextIndent);
}

LayoutUnit RenderBlockFlow::logicalRightOffsetForPositioningFloat(LayoutUnit logicalTop, LayoutUnit fixedOffset, bool applyTextIndent, LayoutUnit* heightRemaining) const
{
    LayoutUnit offset = fixedOffset;
    if (m_floatingObjects && m_floatingObjects->hasRightObjects())
        offset = m_floatingObjects->logicalRightOffsetForPositioningFloat(fixedOffset, logicalTop, heightRemaining);
    return adjustLogicalRightOffsetForLine(offset, applyTextIndent);
}

>>>>>>> 8c15b39e
LayoutPoint RenderBlockFlow::computeLogicalLocationForFloat(const FloatingObject* floatingObject, LayoutUnit logicalTopOffset) const
{
    RenderBox* childBox = floatingObject->renderer();
    LayoutUnit logicalLeftOffset = logicalLeftOffsetForContent(logicalTopOffset); // Constant part of left offset.
    LayoutUnit logicalRightOffset; // Constant part of right offset.
    // FIXME Bug 102948: This only works for shape outside directly set on this block.
    ShapeInsideInfo* shapeInsideInfo = this->layoutShapeInsideInfo();
    // FIXME: Implement behavior for right floats.
    if (shapeInsideInfo) {
        LayoutSize floatLogicalSize = logicalSizeForFloat(floatingObject);
        // floatingObject's logicalSize doesn't contain the actual height at this point, so we need to calculate it
        floatLogicalSize.setHeight(logicalHeightForChild(childBox) + marginBeforeForChild(childBox) + marginAfterForChild(childBox));

        // FIXME: If the float doesn't fit in the shape we should push it under the content box
        logicalTopOffset = shapeInsideInfo->computeFirstFitPositionForFloat(floatLogicalSize);
        if (logicalHeight() > logicalTopOffset)
            logicalTopOffset = logicalHeight();

        SegmentList segments = shapeInsideInfo->computeSegmentsForLine(logicalTopOffset, floatLogicalSize.height());
        // FIXME: Add support for shapes with multiple segments.
        if (segments.size() == 1) {
            // The segment offsets are relative to the content box.
            logicalRightOffset = logicalLeftOffset + segments[0].logicalRight;
            logicalLeftOffset += segments[0].logicalLeft;
        }
    } else {
        logicalRightOffset = logicalRightOffsetForContent(logicalTopOffset);
    }

    LayoutUnit floatLogicalWidth = min(logicalWidthForFloat(floatingObject), logicalRightOffset - logicalLeftOffset); // The width we look for.

    LayoutUnit floatLogicalLeft;

    bool insideFlowThread = flowThreadContainingBlock();

    if (childBox->style()->floating() == LeftFloat) {
        LayoutUnit heightRemainingLeft = 1;
        LayoutUnit heightRemainingRight = 1;
<<<<<<< HEAD
        floatLogicalLeft = logicalLeftOffsetForLineIgnoringShapeOutside(logicalTopOffset, logicalLeftOffset, false, &heightRemainingLeft);
        while (logicalRightOffsetForLineIgnoringShapeOutside(logicalTopOffset, logicalRightOffset, false, &heightRemainingRight) - floatLogicalLeft < floatLogicalWidth) {
            logicalTopOffset += min(heightRemainingLeft, heightRemainingRight);
            floatLogicalLeft = logicalLeftOffsetForLineIgnoringShapeOutside(logicalTopOffset, logicalLeftOffset, false, &heightRemainingLeft);
=======
        floatLogicalLeft = logicalLeftOffsetForPositioningFloat(logicalTopOffset, logicalLeftOffset, false, &heightRemainingLeft);
        while (logicalRightOffsetForPositioningFloat(logicalTopOffset, logicalRightOffset, false, &heightRemainingRight) - floatLogicalLeft < floatLogicalWidth) {
            logicalTopOffset += min(heightRemainingLeft, heightRemainingRight);
            floatLogicalLeft = logicalLeftOffsetForPositioningFloat(logicalTopOffset, logicalLeftOffset, false, &heightRemainingLeft);
>>>>>>> 8c15b39e
            if (insideFlowThread) {
                // Have to re-evaluate all of our offsets, since they may have changed.
                logicalRightOffset = logicalRightOffsetForContent(logicalTopOffset); // Constant part of right offset.
                logicalLeftOffset = logicalLeftOffsetForContent(logicalTopOffset); // Constant part of left offset.
                floatLogicalWidth = min(logicalWidthForFloat(floatingObject), logicalRightOffset - logicalLeftOffset);
            }
        }
        floatLogicalLeft = max(logicalLeftOffset - borderAndPaddingLogicalLeft(), floatLogicalLeft);
    } else {
        LayoutUnit heightRemainingLeft = 1;
        LayoutUnit heightRemainingRight = 1;
<<<<<<< HEAD
        floatLogicalLeft = logicalRightOffsetForLineIgnoringShapeOutside(logicalTopOffset, logicalRightOffset, false, &heightRemainingRight);
        while (floatLogicalLeft - logicalLeftOffsetForLineIgnoringShapeOutside(logicalTopOffset, logicalLeftOffset, false, &heightRemainingLeft) < floatLogicalWidth) {
            logicalTopOffset += min(heightRemainingLeft, heightRemainingRight);
            floatLogicalLeft = logicalRightOffsetForLineIgnoringShapeOutside(logicalTopOffset, logicalRightOffset, false, &heightRemainingRight);
=======
        floatLogicalLeft = logicalRightOffsetForPositioningFloat(logicalTopOffset, logicalRightOffset, false, &heightRemainingRight);
        while (floatLogicalLeft - logicalLeftOffsetForPositioningFloat(logicalTopOffset, logicalLeftOffset, false, &heightRemainingLeft) < floatLogicalWidth) {
            logicalTopOffset += min(heightRemainingLeft, heightRemainingRight);
            floatLogicalLeft = logicalRightOffsetForPositioningFloat(logicalTopOffset, logicalRightOffset, false, &heightRemainingRight);
>>>>>>> 8c15b39e
            if (insideFlowThread) {
                // Have to re-evaluate all of our offsets, since they may have changed.
                logicalRightOffset = logicalRightOffsetForContent(logicalTopOffset); // Constant part of right offset.
                logicalLeftOffset = logicalLeftOffsetForContent(logicalTopOffset); // Constant part of left offset.
                floatLogicalWidth = min(logicalWidthForFloat(floatingObject), logicalRightOffset - logicalLeftOffset);
            }
        }
        // Use the original width of the float here, since the local variable
        // |floatLogicalWidth| was capped to the available line width. See
        // fast/block/float/clamped-right-float.html.
        floatLogicalLeft -= logicalWidthForFloat(floatingObject);
    }

    return LayoutPoint(floatLogicalLeft, logicalTopOffset);
}

FloatingObject* RenderBlockFlow::insertFloatingObject(RenderBox* floatBox)
{
    ASSERT(floatBox->isFloating());

    // Create the list of special objects if we don't aleady have one
    if (!m_floatingObjects) {
        createFloatingObjects();
    } else {
        // Don't insert the object again if it's already in the list
        const FloatingObjectSet& floatingObjectSet = m_floatingObjects->set();
<<<<<<< HEAD
        FloatingObjectSetIterator it = floatingObjectSet.find<RenderBox*, FloatingObjectHashTranslator>(floatBox);
=======
        FloatingObjectSetIterator it = floatingObjectSet.find<FloatingObjectHashTranslator>(floatBox);
>>>>>>> 8c15b39e
        if (it != floatingObjectSet.end())
            return *it;
    }

    // Create the special object entry & append it to the list

    OwnPtr<FloatingObject> newObj = FloatingObject::create(floatBox);

    // Our location is irrelevant if we're unsplittable or no pagination is in effect.
    // Just go ahead and lay out the float.
    bool isChildRenderBlock = floatBox->isRenderBlock();
    if (isChildRenderBlock && !floatBox->needsLayout() && view()->layoutState()->pageLogicalHeightChanged())
        floatBox->setChildNeedsLayout(MarkOnlyThis);

    bool needsBlockDirectionLocationSetBeforeLayout = isChildRenderBlock && view()->layoutState()->needsBlockDirectionLocationSetBeforeLayout();
    if (!needsBlockDirectionLocationSetBeforeLayout || isWritingModeRoot()) { // We are unsplittable if we're a block flow root.
        floatBox->layoutIfNeeded();
    } else {
        floatBox->updateLogicalWidth();
        floatBox->computeAndSetBlockDirectionMargins(this);
    }

    setLogicalWidthForFloat(newObj.get(), logicalWidthForChild(floatBox) + marginStartForChild(floatBox) + marginEndForChild(floatBox));

<<<<<<< HEAD
    if (ShapeOutsideInfo* shapeOutside = floatBox->shapeOutsideInfo())
        shapeOutside->setShapeSize(logicalWidthForChild(floatBox), logicalHeightForChild(floatBox));

=======
>>>>>>> 8c15b39e
    return m_floatingObjects->add(newObj.release());
}

void RenderBlockFlow::removeFloatingObject(RenderBox* floatBox)
{
    if (m_floatingObjects) {
        const FloatingObjectSet& floatingObjectSet = m_floatingObjects->set();
<<<<<<< HEAD
        FloatingObjectSetIterator it = floatingObjectSet.find<RenderBox*, FloatingObjectHashTranslator>(floatBox);
=======
        FloatingObjectSetIterator it = floatingObjectSet.find<FloatingObjectHashTranslator>(floatBox);
>>>>>>> 8c15b39e
        if (it != floatingObjectSet.end()) {
            FloatingObject* floatingObject = *it;
            if (childrenInline()) {
                LayoutUnit logicalTop = logicalTopForFloat(floatingObject);
                LayoutUnit logicalBottom = logicalBottomForFloat(floatingObject);

                // Fix for https://bugs.webkit.org/show_bug.cgi?id=54995.
                if (logicalBottom < 0 || logicalBottom < logicalTop || logicalTop == LayoutUnit::max()) {
                    logicalBottom = LayoutUnit::max();
                } else {
                    // Special-case zero- and less-than-zero-height floats: those don't touch
                    // the line that they're on, but it still needs to be dirtied. This is
                    // accomplished by pretending they have a height of 1.
                    logicalBottom = max(logicalBottom, logicalTop + 1);
                }
                if (floatingObject->originatingLine()) {
                    if (!selfNeedsLayout()) {
                        ASSERT(floatingObject->originatingLine()->renderer() == this);
                        floatingObject->originatingLine()->markDirty();
                    }
#if !ASSERT_DISABLED
                    floatingObject->setOriginatingLine(0);
#endif
                }
                markLinesDirtyInBlockRange(0, logicalBottom);
            }
            m_floatingObjects->remove(floatingObject);
        }
    }
}

void RenderBlockFlow::removeFloatingObjectsBelow(FloatingObject* lastFloat, int logicalOffset)
{
    if (!containsFloats())
        return;

    const FloatingObjectSet& floatingObjectSet = m_floatingObjects->set();
    FloatingObject* curr = floatingObjectSet.last();
    while (curr != lastFloat && (!curr->isPlaced() || logicalTopForFloat(curr) >= logicalOffset)) {
        m_floatingObjects->remove(curr);
        if (floatingObjectSet.isEmpty())
            break;
        curr = floatingObjectSet.last();
    }
}

bool RenderBlockFlow::positionNewFloats()
{
    if (!m_floatingObjects)
        return false;

    const FloatingObjectSet& floatingObjectSet = m_floatingObjects->set();
    if (floatingObjectSet.isEmpty())
        return false;

    // If all floats have already been positioned, then we have no work to do.
    if (floatingObjectSet.last()->isPlaced())
        return false;

    // Move backwards through our floating object list until we find a float that has
    // already been positioned. Then we'll be able to move forward, positioning all of
    // the new floats that need it.
    FloatingObjectSetIterator it = floatingObjectSet.end();
    --it; // Go to last item.
    FloatingObjectSetIterator begin = floatingObjectSet.begin();
    FloatingObject* lastPlacedFloatingObject = 0;
    while (it != begin) {
        --it;
        if ((*it)->isPlaced()) {
            lastPlacedFloatingObject = *it;
            ++it;
            break;
        }
    }

    LayoutUnit logicalTop = logicalHeight();

    // The float cannot start above the top position of the last positioned float.
    if (lastPlacedFloatingObject)
        logicalTop = max(logicalTopForFloat(lastPlacedFloatingObject), logicalTop);

    FloatingObjectSetIterator end = floatingObjectSet.end();
    // Now walk through the set of unpositioned floats and place them.
    for (; it != end; ++it) {
        FloatingObject* floatingObject = *it;
        // The containing block is responsible for positioning floats, so if we have floats in our
        // list that come from somewhere else, do not attempt to position them.
        if (floatingObject->renderer()->containingBlock() != this)
            continue;

        RenderBox* childBox = floatingObject->renderer();
        LayoutUnit childLogicalLeftMargin = style()->isLeftToRightDirection() ? marginStartForChild(childBox) : marginEndForChild(childBox);

        LayoutRect oldRect = childBox->frameRect();

        if (childBox->style()->clear() & CLEFT)
            logicalTop = max(lowestFloatLogicalBottom(FloatingObject::FloatLeft), logicalTop);
        if (childBox->style()->clear() & CRIGHT)
            logicalTop = max(lowestFloatLogicalBottom(FloatingObject::FloatRight), logicalTop);

        LayoutPoint floatLogicalLocation = computeLogicalLocationForFloat(floatingObject, logicalTop);

        setLogicalLeftForFloat(floatingObject, floatLogicalLocation.x());

        setLogicalLeftForChild(childBox, floatLogicalLocation.x() + childLogicalLeftMargin);
        setLogicalTopForChild(childBox, floatLogicalLocation.y() + marginBeforeForChild(childBox));

        SubtreeLayoutScope layoutScope(childBox);
        LayoutState* layoutState = view()->layoutState();
        bool isPaginated = layoutState->isPaginated();
        if (isPaginated && !childBox->needsLayout())
            childBox->markForPaginationRelayoutIfNeeded(layoutScope);

        childBox->layoutIfNeeded();

        if (isPaginated) {
            // If we are unsplittable and don't fit, then we need to move down.
            // We include our margins as part of the unsplittable area.
            LayoutUnit newLogicalTop = adjustForUnsplittableChild(childBox, floatLogicalLocation.y(), true);
            if (layoutState->pageLogicalHeight()) {
                newLogicalTop = adjustLogicalTopForSpanningHeader(childBox, layoutState->m_columnInfo, newLogicalTop);
            }

            // See if we have a pagination strut that is making us move down further.
            // Note that an unsplittable child can't also have a pagination strut, so this is
            // exclusive with the case above.
            RenderBlock* childBlock = childBox->isRenderBlock() ? toRenderBlock(childBox) : 0;
            if (childBlock && childBlock->paginationStrut()) {
                newLogicalTop += childBlock->paginationStrut();
                childBlock->setPaginationStrut(0);
            }

            if (newLogicalTop != floatLogicalLocation.y()) {
                floatingObject->setPaginationStrut(newLogicalTop - floatLogicalLocation.y());

                floatLogicalLocation = computeLogicalLocationForFloat(floatingObject, newLogicalTop);
                setLogicalLeftForFloat(floatingObject, floatLogicalLocation.x());

                setLogicalLeftForChild(childBox, floatLogicalLocation.x() + childLogicalLeftMargin);
                setLogicalTopForChild(childBox, floatLogicalLocation.y() + marginBeforeForChild(childBox));

                if (childBlock)
                    childBlock->setChildNeedsLayout(MarkOnlyThis);
                childBox->layoutIfNeeded();
            }
        }

        setLogicalTopForFloat(floatingObject, floatLogicalLocation.y());

        setLogicalHeightForFloat(floatingObject, logicalHeightForChild(childBox) + marginBeforeForChild(childBox) + marginAfterForChild(childBox));

        m_floatingObjects->addPlacedObject(floatingObject);

<<<<<<< HEAD
=======
        if (ShapeOutsideInfo* shapeOutside = childBox->shapeOutsideInfo())
            shapeOutside->setShapeSize(logicalWidthForChild(childBox), logicalHeightForChild(childBox));

>>>>>>> 8c15b39e
        // If the child moved, we have to repaint it.
        if (childBox->checkForRepaintDuringLayout())
            childBox->repaintDuringLayoutIfMoved(oldRect);
    }
    return true;
}

bool RenderBlockFlow::hasOverhangingFloat(RenderBox* renderer)
{
    if (!m_floatingObjects || hasColumns() || !parent())
        return false;

    const FloatingObjectSet& floatingObjectSet = m_floatingObjects->set();
<<<<<<< HEAD
    FloatingObjectSetIterator it = floatingObjectSet.find<RenderBox*, FloatingObjectHashTranslator>(renderer);
=======
    FloatingObjectSetIterator it = floatingObjectSet.find<FloatingObjectHashTranslator>(renderer);
>>>>>>> 8c15b39e
    if (it == floatingObjectSet.end())
        return false;

    return logicalBottomForFloat(*it) > logicalHeight();
}

void RenderBlockFlow::addIntrudingFloats(RenderBlockFlow* prev, LayoutUnit logicalLeftOffset, LayoutUnit logicalTopOffset)
{
    ASSERT(!avoidsFloats());

    // If the parent or previous sibling doesn't have any floats to add, don't bother.
    if (!prev->m_floatingObjects)
        return;

    logicalLeftOffset += marginLogicalLeft();

    const FloatingObjectSet& prevSet = prev->m_floatingObjects->set();
    FloatingObjectSetIterator prevEnd = prevSet.end();
    for (FloatingObjectSetIterator prevIt = prevSet.begin(); prevIt != prevEnd; ++prevIt) {
        FloatingObject* floatingObject = *prevIt;
        if (logicalBottomForFloat(floatingObject) > logicalTopOffset) {
            if (!m_floatingObjects || !m_floatingObjects->set().contains(floatingObject)) {
                // We create the floating object list lazily.
                if (!m_floatingObjects)
                    createFloatingObjects();

                // Applying the child's margin makes no sense in the case where the child was passed in.
                // since this margin was added already through the modification of the |logicalLeftOffset| variable
                // above. |logicalLeftOffset| will equal the margin in this case, so it's already been taken
                // into account. Only apply this code if prev is the parent, since otherwise the left margin
                // will get applied twice.
                LayoutSize offset = isHorizontalWritingMode()
                    ? LayoutSize(logicalLeftOffset - (prev != parent() ? prev->marginLeft() : LayoutUnit()), logicalTopOffset)
                    : LayoutSize(logicalTopOffset, logicalLeftOffset - (prev != parent() ? prev->marginTop() : LayoutUnit()));

                m_floatingObjects->add(floatingObject->copyToNewContainer(offset));
            }
        }
    }
}

LayoutUnit RenderBlockFlow::addOverhangingFloats(RenderBlockFlow* child, bool makeChildPaintOtherFloats)
{
    // Prevent floats from being added to the canvas by the root element, e.g., <html>.
    if (child->hasOverflowClip() || !child->containsFloats() || child->isRoot() || child->hasColumns() || child->isWritingModeRoot())
        return 0;

    LayoutUnit childLogicalTop = child->logicalTop();
    LayoutUnit childLogicalLeft = child->logicalLeft();
    LayoutUnit lowestFloatLogicalBottom = 0;

    // Floats that will remain the child's responsibility to paint should factor into its
    // overflow.
    FloatingObjectSetIterator childEnd = child->m_floatingObjects->set().end();
    for (FloatingObjectSetIterator childIt = child->m_floatingObjects->set().begin(); childIt != childEnd; ++childIt) {
        FloatingObject* floatingObject = *childIt;
        LayoutUnit logicalBottomForFloat = min(this->logicalBottomForFloat(floatingObject), LayoutUnit::max() - childLogicalTop);
        LayoutUnit logicalBottom = childLogicalTop + logicalBottomForFloat;
        lowestFloatLogicalBottom = max(lowestFloatLogicalBottom, logicalBottom);

        if (logicalBottom > logicalHeight()) {
            // If the object is not in the list, we add it now.
            if (!containsFloat(floatingObject->renderer())) {
                LayoutSize offset = isHorizontalWritingMode() ? LayoutSize(-childLogicalLeft, -childLogicalTop) : LayoutSize(-childLogicalTop, -childLogicalLeft);
                bool shouldPaint = false;

                // The nearest enclosing layer always paints the float (so that zindex and stacking
                // behaves properly). We always want to propagate the desire to paint the float as
                // far out as we can, to the outermost block that overlaps the float, stopping only
                // if we hit a self-painting layer boundary.
                if (floatingObject->renderer()->enclosingFloatPaintingLayer() == enclosingFloatPaintingLayer()) {
                    floatingObject->setShouldPaint(false);
                    shouldPaint = true;
                }
                // We create the floating object list lazily.
                if (!m_floatingObjects)
                    createFloatingObjects();

                m_floatingObjects->add(floatingObject->copyToNewContainer(offset, shouldPaint, true));
            }
        } else {
            if (makeChildPaintOtherFloats && !floatingObject->shouldPaint() && !floatingObject->renderer()->hasSelfPaintingLayer()
                && floatingObject->renderer()->isDescendantOf(child) && floatingObject->renderer()->enclosingFloatPaintingLayer() == child->enclosingFloatPaintingLayer()) {
                // The float is not overhanging from this block, so if it is a descendant of the child, the child should
                // paint it (the other case is that it is intruding into the child), unless it has its own layer or enclosing
                // layer.
                // If makeChildPaintOtherFloats is false, it means that the child must already know about all the floats
                // it should paint.
                floatingObject->setShouldPaint(true);
            }

            // Since the float doesn't overhang, it didn't get put into our list. We need to go ahead and add its overflow in to the
            // child now.
            if (floatingObject->isDescendant())
                child->addOverflowFromChild(floatingObject->renderer(), LayoutSize(xPositionForFloatIncludingMargin(floatingObject), yPositionForFloatIncludingMargin(floatingObject)));
        }
    }
    return lowestFloatLogicalBottom;
}

LayoutUnit RenderBlockFlow::lowestFloatLogicalBottom(FloatingObject::Type floatType) const
{
    if (!m_floatingObjects)
        return 0;

    return m_floatingObjects->lowestFloatLogicalBottom(floatType);
}

LayoutUnit RenderBlockFlow::nextFloatLogicalBottomBelow(LayoutUnit logicalHeight, ShapeOutsideFloatOffsetMode offsetMode) const
{
    if (!m_floatingObjects)
        return logicalHeight;

    LayoutUnit logicalBottom = LayoutUnit::max();
    const FloatingObjectSet& floatingObjectSet = m_floatingObjects->set();
    FloatingObjectSetIterator end = floatingObjectSet.end();
    for (FloatingObjectSetIterator it = floatingObjectSet.begin(); it != end; ++it) {
        FloatingObject* floatingObject = *it;
        LayoutUnit floatLogicalBottom = logicalBottomForFloat(floatingObject);
        ShapeOutsideInfo* shapeOutside = floatingObject->renderer()->shapeOutsideInfo();
        if (shapeOutside && (offsetMode == ShapeOutsideFloatShapeOffset)) {
            LayoutUnit shapeLogicalBottom = logicalTopForFloat(floatingObject) + marginBeforeForChild(floatingObject->renderer()) + shapeOutside->shapeLogicalBottom();
            // Use the shapeLogicalBottom unless it extends outside of the margin box, in which case it is clipped.
            if (shapeLogicalBottom < floatLogicalBottom)
                floatLogicalBottom = shapeLogicalBottom;
        }
        if (floatLogicalBottom > logicalHeight)
            logicalBottom = min(floatLogicalBottom, logicalBottom);
    }

    return logicalBottom == LayoutUnit::max() ? LayoutUnit() : logicalBottom;
}

bool RenderBlockFlow::hitTestFloats(const HitTestRequest& request, HitTestResult& result, const HitTestLocation& locationInContainer, const LayoutPoint& accumulatedOffset)
{
    if (!m_floatingObjects)
        return false;

    LayoutPoint adjustedLocation = accumulatedOffset;
    if (isRenderView()) {
        adjustedLocation += toLayoutSize(toRenderView(this)->frameView()->scrollPosition());
    }

    const FloatingObjectSet& floatingObjectSet = m_floatingObjects->set();
    FloatingObjectSetIterator begin = floatingObjectSet.begin();
    for (FloatingObjectSetIterator it = floatingObjectSet.end(); it != begin;) {
        --it;
        FloatingObject* floatingObject = *it;
        if (floatingObject->shouldPaint() && !floatingObject->renderer()->hasSelfPaintingLayer()) {
            LayoutUnit xOffset = xPositionForFloatIncludingMargin(floatingObject) - floatingObject->renderer()->x();
            LayoutUnit yOffset = yPositionForFloatIncludingMargin(floatingObject) - floatingObject->renderer()->y();
            LayoutPoint childPoint = flipFloatForWritingModeForChild(floatingObject, adjustedLocation + LayoutSize(xOffset, yOffset));
            if (floatingObject->renderer()->hitTest(request, result, locationInContainer, childPoint)) {
                updateHitTestResult(result, locationInContainer.point() - toLayoutSize(childPoint));
                return true;
            }
        }
    }

    return false;
}

void RenderBlockFlow::adjustForBorderFit(LayoutUnit x, LayoutUnit& left, LayoutUnit& right) const
{
    RenderBlock::adjustForBorderFit(x, left, right);
    if (m_floatingObjects && style()->visibility() == VISIBLE) {
        const FloatingObjectSet& floatingObjectSet = m_floatingObjects->set();
        FloatingObjectSetIterator end = floatingObjectSet.end();
        for (FloatingObjectSetIterator it = floatingObjectSet.begin(); it != end; ++it) {
            FloatingObject* floatingObject = *it;
            // Only examine the object if our m_shouldPaint flag is set.
            if (floatingObject->shouldPaint()) {
                LayoutUnit floatLeft = xPositionForFloatIncludingMargin(floatingObject) - floatingObject->renderer()->x();
                LayoutUnit floatRight = floatLeft + floatingObject->renderer()->width();
                left = min(left, floatLeft);
                right = max(right, floatRight);
            }
        }
    }
}

<<<<<<< HEAD
LayoutUnit RenderBlockFlow::logicalLeftFloatOffsetForLine(LayoutUnit logicalTop, LayoutUnit fixedOffset, LayoutUnit* heightRemaining, LayoutUnit logicalHeight, ShapeOutsideFloatOffsetMode offsetMode) const
{
    if (m_floatingObjects && m_floatingObjects->hasLeftObjects())
        return m_floatingObjects->logicalLeftOffset(fixedOffset, logicalTop, logicalHeight, offsetMode, heightRemaining);
=======
LayoutUnit RenderBlockFlow::logicalLeftFloatOffsetForLine(LayoutUnit logicalTop, LayoutUnit fixedOffset, LayoutUnit logicalHeight) const
{
    if (m_floatingObjects && m_floatingObjects->hasLeftObjects())
        return m_floatingObjects->logicalLeftOffset(fixedOffset, logicalTop, logicalHeight);
>>>>>>> 8c15b39e

    return fixedOffset;
}

<<<<<<< HEAD
LayoutUnit RenderBlockFlow::logicalRightFloatOffsetForLine(LayoutUnit logicalTop, LayoutUnit fixedOffset, LayoutUnit* heightRemaining, LayoutUnit logicalHeight, ShapeOutsideFloatOffsetMode offsetMode) const
{
    if (m_floatingObjects && m_floatingObjects->hasRightObjects())
        return m_floatingObjects->logicalRightOffset(fixedOffset, logicalTop, logicalHeight, offsetMode, heightRemaining);
=======
LayoutUnit RenderBlockFlow::logicalRightFloatOffsetForLine(LayoutUnit logicalTop, LayoutUnit fixedOffset, LayoutUnit logicalHeight) const
{
    if (m_floatingObjects && m_floatingObjects->hasRightObjects())
        return m_floatingObjects->logicalRightOffset(fixedOffset, logicalTop, logicalHeight);
>>>>>>> 8c15b39e

    return fixedOffset;
}

<<<<<<< HEAD
=======
GapRects RenderBlockFlow::inlineSelectionGaps(RenderBlock* rootBlock, const LayoutPoint& rootBlockPhysicalPosition, const LayoutSize& offsetFromRootBlock,
    LayoutUnit& lastLogicalTop, LayoutUnit& lastLogicalLeft, LayoutUnit& lastLogicalRight, const PaintInfo* paintInfo,
    bool& shouldHighlightBeforeSide, bool& isAfterSideSelected)
{
    GapRects result;

    bool containsStart = selectionState() == SelectionStart || selectionState() == SelectionBoth;

    if (!firstLineBox()) {
        if (containsStart) {
            // Go ahead and update our lastLogicalTop to be the bottom of the block.  <hr>s or empty blocks with height can trip this
            // case.
            lastLogicalTop = rootBlock->blockDirectionOffset(offsetFromRootBlock) + logicalHeight();
            lastLogicalLeft = logicalLeftSelectionOffset(rootBlock, logicalHeight());
            lastLogicalRight = logicalRightSelectionOffset(rootBlock, logicalHeight());
        }
        isAfterSideSelected = true;
        return result;
    }

    RootInlineBox* lastSelectedLine = 0;
    RootInlineBox* curr;
    for (curr = firstRootBox(); curr && !curr->hasSelectedChildren(); curr = curr->nextRootBox())
        shouldHighlightBeforeSide = false;

    // We need to fill the top of if the before-side is selected.
    bool shouldFillTop = !containsStart || shouldHighlightBeforeSide;
    if (shouldFillTop && curr) {
        // Set lastLogicalLeft and lastLogicalRight to be the selection left/right of the first line.
        ASSERT(curr->hasSelectedChildren());
        getLineSelectionLogicalLeftAndRight(rootBlock, offsetFromRootBlock, curr, lastLogicalLeft, lastLogicalRight);
    }

    // Now paint the gaps for the lines.
    for (; curr && curr->hasSelectedChildren(); curr = curr->nextRootBox()) {
        LayoutUnit selTop =  curr->selectionTopAdjustedForPrecedingBlock();
        LayoutUnit selHeight = curr->selectionHeightAdjustedForPrecedingBlock();

        if (shouldFillTop && !lastSelectedLine) {
            result.uniteCenter(blockSelectionGap(rootBlock, rootBlockPhysicalPosition, offsetFromRootBlock, lastLogicalTop,
                lastLogicalLeft, lastLogicalRight, selTop, paintInfo));
            shouldHighlightBeforeSide = false;
        }

        LayoutRect logicalRect(curr->logicalLeft(), selTop, curr->logicalWidth(), selTop + selHeight);
        logicalRect.move(isHorizontalWritingMode() ? offsetFromRootBlock : offsetFromRootBlock.transposedSize());
        LayoutRect physicalRect = rootBlock->logicalRectToPhysicalRect(rootBlockPhysicalPosition, logicalRect);
        if (!paintInfo || (isHorizontalWritingMode() && physicalRect.y() < paintInfo->rect.maxY() && physicalRect.maxY() > paintInfo->rect.y())
            || (!isHorizontalWritingMode() && physicalRect.x() < paintInfo->rect.maxX() && physicalRect.maxX() > paintInfo->rect.x()))
            result.unite(curr->lineSelectionGap(rootBlock, rootBlockPhysicalPosition, offsetFromRootBlock, selTop, selHeight, paintInfo));

        lastSelectedLine = curr;
    }

    if (containsStart && !lastSelectedLine) {
        // VisibleSelection must start just after our last line.
        lastSelectedLine = lastRootBox();
    }

    isAfterSideSelected = lastSelectedLine == lastRootBox();
    if (isAfterSideSelected) {
        // Go ahead and update our lastY to be the bottom of the last selected line.
        lastLogicalTop = rootBlock->blockDirectionOffset(offsetFromRootBlock) + lastSelectedLine->selectionBottom();
        getLineSelectionLogicalLeftAndRight(rootBlock, offsetFromRootBlock, lastSelectedLine, lastLogicalLeft, lastLogicalRight);
    }
    return result;
}

>>>>>>> 8c15b39e
template <typename CharacterType>
static inline TextRun constructTextRunInternal(RenderObject* context, const Font& font, const CharacterType* characters, int length, RenderStyle* style, TextRun::ExpansionBehavior expansion)
{
    ASSERT(style);

    TextDirection textDirection = LTR;
    bool directionalOverride = style->rtlOrdering() == VisualOrder;

    TextRun run(characters, length, 0, 0, expansion, textDirection, directionalOverride);
    if (textRunNeedsRenderingContext(font))
        run.setRenderingContext(SVGTextRunRenderingContext::create(context));

    return run;
}

template <typename CharacterType>
static inline TextRun constructTextRunInternal(RenderObject* context, const Font& font, const CharacterType* characters, int length, RenderStyle* style, TextRun::ExpansionBehavior expansion, TextRunFlags flags)
{
    ASSERT(style);

    TextDirection textDirection = LTR;
    bool directionalOverride = style->rtlOrdering() == VisualOrder;
    if (flags != DefaultTextRunFlags) {
        if (flags & RespectDirection)
            textDirection = style->direction();
        if (flags & RespectDirectionOverride)
            directionalOverride |= isOverride(style->unicodeBidi());
    }
<<<<<<< HEAD
    TextRun run(characters, length, 0, 0, expansion, textDirection, directionalOverride);
=======

    TextRun run(characters, length, 0, 0, expansion, textDirection, directionalOverride);
    if (!directionalOverride) {
        BidiResolver<TextRunIterator, BidiCharacterRun> bidiResolver;
        bidiResolver.setStatus(BidiStatus(run.direction(), run.directionalOverride()));
        bidiResolver.setPositionIgnoringNestedIsolates(TextRunIterator(&run, 0));
        bool hasStrongDirectionality;
        TextDirection direction = bidiResolver.determineParagraphDirectionality(&hasStrongDirectionality);
        if (hasStrongDirectionality)
            run.setDirection(direction);
    }

>>>>>>> 8c15b39e
    if (textRunNeedsRenderingContext(font))
        run.setRenderingContext(SVGTextRunRenderingContext::create(context));

    return run;
}

TextRun RenderBlockFlow::constructTextRun(RenderObject* context, const Font& font, const LChar* characters, int length, RenderStyle* style, TextRun::ExpansionBehavior expansion)
{
    return constructTextRunInternal(context, font, characters, length, style, expansion);
}

TextRun RenderBlockFlow::constructTextRun(RenderObject* context, const Font& font, const UChar* characters, int length, RenderStyle* style, TextRun::ExpansionBehavior expansion)
{
    return constructTextRunInternal(context, font, characters, length, style, expansion);
}

TextRun RenderBlockFlow::constructTextRun(RenderObject* context, const Font& font, const RenderText* text, RenderStyle* style, TextRun::ExpansionBehavior expansion)
{
    if (text->is8Bit())
        return constructTextRunInternal(context, font, text->characters8(), text->textLength(), style, expansion);
    return constructTextRunInternal(context, font, text->characters16(), text->textLength(), style, expansion);
}

TextRun RenderBlockFlow::constructTextRun(RenderObject* context, const Font& font, const RenderText* text, unsigned offset, unsigned length, RenderStyle* style, TextRun::ExpansionBehavior expansion)
{
    ASSERT(offset + length <= text->textLength());
    if (text->is8Bit())
        return constructTextRunInternal(context, font, text->characters8() + offset, length, style, expansion);
    return constructTextRunInternal(context, font, text->characters16() + offset, length, style, expansion);
}

TextRun RenderBlockFlow::constructTextRun(RenderObject* context, const Font& font, const String& string, RenderStyle* style, TextRun::ExpansionBehavior expansion, TextRunFlags flags)
{
    unsigned length = string.length();
    if (!length)
        return constructTextRunInternal(context, font, static_cast<const LChar*>(0), length, style, expansion, flags);
    if (string.is8Bit())
        return constructTextRunInternal(context, font, string.characters8(), length, style, expansion, flags);
    return constructTextRunInternal(context, font, string.characters16(), length, style, expansion, flags);
}

<<<<<<< HEAD
=======
RootInlineBox* RenderBlockFlow::createRootInlineBox()
{
    return new RootInlineBox(this);
}

void RenderBlockFlow::createRenderNamedFlowFragmentIfNeeded()
{
    if (!RuntimeEnabledFeatures::cssRegionsEnabled()
        || renderNamedFlowFragment()
        || isRenderNamedFlowFragment())
        return;

    RenderStyle* styleToUse = style();
    if (styleToUse->isDisplayRegionType() && styleToUse->hasFlowFrom() && document().renderView()) {
        RenderNamedFlowFragment* flowFragment = RenderNamedFlowFragment::createAnonymous(&document());
        flowFragment->setStyleForNamedFlowFragment(styleToUse);
        setRenderNamedFlowFragment(flowFragment);
        addChild(flowFragment);
    }
}

void RenderBlockFlow::insertedIntoTree()
{
    RenderBlock::insertedIntoTree();

    createRenderNamedFlowFragmentIfNeeded();
}

bool RenderBlockFlow::canHaveChildren() const
{
    return !renderNamedFlowFragment() ? RenderBlock::canHaveChildren() : renderNamedFlowFragment()->canHaveChildren();
}

bool RenderBlockFlow::canHaveGeneratedChildren() const
{
    return !renderNamedFlowFragment() ? RenderBlock::canHaveGeneratedChildren() : renderNamedFlowFragment()->canHaveGeneratedChildren();
}

void RenderBlockFlow::updateLogicalHeight()
{
    RenderBlock::updateLogicalHeight();

    if (renderNamedFlowFragment())
        renderNamedFlowFragment()->setLogicalHeight(max<LayoutUnit>(0, logicalHeight() - borderAndPaddingLogicalHeight()));
}

void RenderBlockFlow::setRenderNamedFlowFragment(RenderNamedFlowFragment* flowFragment)
{
    RenderBlockFlow::RenderBlockFlowRareData& rareData = ensureRareData();
    if (rareData.m_renderNamedFlowFragment)
        rareData.m_renderNamedFlowFragment->destroy();
    rareData.m_renderNamedFlowFragment = flowFragment;
}

RenderBlockFlow::RenderBlockFlowRareData& RenderBlockFlow::ensureRareData()
{
    if (m_rareData)
        return *m_rareData;

    m_rareData = adoptPtr(new RenderBlockFlowRareData(this));
    return *m_rareData;
}

>>>>>>> 8c15b39e
} // namespace WebCore<|MERGE_RESOLUTION|>--- conflicted
+++ resolved
@@ -33,10 +33,7 @@
 
 #include "core/frame/FrameView.h"
 #include "core/rendering/HitTestLocation.h"
-<<<<<<< HEAD
-=======
 #include "core/rendering/LayoutRectRecorder.h"
->>>>>>> 8c15b39e
 #include "core/rendering/LayoutRepainter.h"
 #include "core/rendering/LineWidth.h"
 #include "core/rendering/RenderLayer.h"
@@ -45,11 +42,8 @@
 #include "core/rendering/RenderText.h"
 #include "core/rendering/RenderView.h"
 #include "core/rendering/svg/SVGTextRunRenderingContext.h"
-<<<<<<< HEAD
-=======
 #include "platform/text/BidiResolver.h"
 #include "platform/text/TextRunIterator.h"
->>>>>>> 8c15b39e
 
 using namespace std;
 
@@ -706,11 +700,7 @@
     // First add in floats from the parent. Self-collapsing blocks let their parent track any floats that intrude into
     // them (as opposed to floats they contain themselves) so check for those here too.
     LayoutUnit logicalTopOffset = logicalTop();
-<<<<<<< HEAD
-    if (parentHasFloats)
-=======
     if (parentHasFloats || (prev && toRenderBlockFlow(prev)->isSelfCollapsingBlock() && parentBlockFlow->lowestFloatLogicalBottom() > logicalTopOffset))
->>>>>>> 8c15b39e
         addIntrudingFloats(parentBlockFlow, parentBlockFlow->logicalLeftOffsetForContent(), logicalTopOffset);
 
     LayoutUnit logicalLeftOffset = 0;
@@ -1200,17 +1190,7 @@
         setMustDiscardMarginBefore(style()->marginBeforeCollapse() == MDISCARD);
     }
 
-<<<<<<< HEAD
-    LayoutUnit logicalTop = yPos + heightIncrease;
-    // After margin collapsing, one of our floats may now intrude into the child. If the child doesn't contain floats of its own it
-    // won't get picked up for relayout even though the logical top estimate was wrong - so add the newly intruding float now.
-    if (containsFloats() && child->isRenderBlockFlow() && !toRenderBlockFlow(child)->containsFloats() && !child->avoidsFloats() && lowestFloatLogicalBottom() > logicalTop)
-        toRenderBlockFlow(child)->addIntrudingFloats(this, logicalLeftOffsetForContent(), logicalTop);
-
-    return logicalTop;
-=======
     return yPos + heightIncrease;
->>>>>>> 8c15b39e
 }
 
 void RenderBlockFlow::setCollapsedBottomMargin(const MarginInfo& marginInfo)
@@ -1770,8 +1750,6 @@
         parentBlockFlow->markAllDescendantsWithFloatsForLayout();
         parentBlockFlow->markSiblingsWithFloatsForLayout();
     }
-<<<<<<< HEAD
-=======
 
     if (renderNamedFlowFragment())
         renderNamedFlowFragment()->setStyleForNamedFlowFragment(style());
@@ -1792,7 +1770,6 @@
         inlinePosition += startOffsetForContent() - startOffsetForContent(blockOffset);
     }
     child->layer()->setStaticInlinePosition(inlinePosition);
->>>>>>> 8c15b39e
 }
 
 void RenderBlockFlow::moveAllChildrenIncludingFloatsTo(RenderBlock* toBlock, bool fullRemoveInsert)
@@ -1857,14 +1834,6 @@
         if (logicalBottomForFloat(floatingObject) > logicalHeight()
             && !floatingObject->renderer()->hasSelfPaintingLayer()
             && (floatingObject->shouldPaint() || (paintAllDescendants && floatingObject->renderer()->isDescendantOf(this)))) {
-<<<<<<< HEAD
-            floatingObject->renderer()->repaint();
-            floatingObject->renderer()->repaintOverhangingFloats(false);
-        }
-    }
-}
-
-=======
 
             RenderBox* floatingRenderer = floatingObject->renderer();
             LayoutRectRecorder recorder(*floatingRenderer);
@@ -1922,7 +1891,6 @@
     m_repaintLogicalBottom = 0;
 }
 
->>>>>>> 8c15b39e
 void RenderBlockFlow::paintFloats(PaintInfo& paintInfo, const LayoutPoint& paintOffset, bool preservePhase)
 {
     if (!m_floatingObjects)
@@ -1993,11 +1961,7 @@
 
 bool RenderBlockFlow::containsFloat(RenderBox* renderer) const
 {
-<<<<<<< HEAD
-    return m_floatingObjects && m_floatingObjects->set().contains<RenderBox*, FloatingObjectHashTranslator>(renderer);
-=======
     return m_floatingObjects && m_floatingObjects->set().contains<FloatingObjectHashTranslator>(renderer);
->>>>>>> 8c15b39e
 }
 
 void RenderBlockFlow::removeFloatingObjects()
@@ -2021,8 +1985,6 @@
     return LayoutPoint(point.x() + width() - child->renderer()->width() - 2 * xPositionForFloatIncludingMargin(child), point.y());
 }
 
-<<<<<<< HEAD
-=======
 LayoutUnit RenderBlockFlow::logicalLeftOffsetForPositioningFloat(LayoutUnit logicalTop, LayoutUnit fixedOffset, bool applyTextIndent, LayoutUnit* heightRemaining) const
 {
     LayoutUnit offset = fixedOffset;
@@ -2039,7 +2001,6 @@
     return adjustLogicalRightOffsetForLine(offset, applyTextIndent);
 }
 
->>>>>>> 8c15b39e
 LayoutPoint RenderBlockFlow::computeLogicalLocationForFloat(const FloatingObject* floatingObject, LayoutUnit logicalTopOffset) const
 {
     RenderBox* childBox = floatingObject->renderer();
@@ -2078,17 +2039,10 @@
     if (childBox->style()->floating() == LeftFloat) {
         LayoutUnit heightRemainingLeft = 1;
         LayoutUnit heightRemainingRight = 1;
-<<<<<<< HEAD
-        floatLogicalLeft = logicalLeftOffsetForLineIgnoringShapeOutside(logicalTopOffset, logicalLeftOffset, false, &heightRemainingLeft);
-        while (logicalRightOffsetForLineIgnoringShapeOutside(logicalTopOffset, logicalRightOffset, false, &heightRemainingRight) - floatLogicalLeft < floatLogicalWidth) {
-            logicalTopOffset += min(heightRemainingLeft, heightRemainingRight);
-            floatLogicalLeft = logicalLeftOffsetForLineIgnoringShapeOutside(logicalTopOffset, logicalLeftOffset, false, &heightRemainingLeft);
-=======
         floatLogicalLeft = logicalLeftOffsetForPositioningFloat(logicalTopOffset, logicalLeftOffset, false, &heightRemainingLeft);
         while (logicalRightOffsetForPositioningFloat(logicalTopOffset, logicalRightOffset, false, &heightRemainingRight) - floatLogicalLeft < floatLogicalWidth) {
             logicalTopOffset += min(heightRemainingLeft, heightRemainingRight);
             floatLogicalLeft = logicalLeftOffsetForPositioningFloat(logicalTopOffset, logicalLeftOffset, false, &heightRemainingLeft);
->>>>>>> 8c15b39e
             if (insideFlowThread) {
                 // Have to re-evaluate all of our offsets, since they may have changed.
                 logicalRightOffset = logicalRightOffsetForContent(logicalTopOffset); // Constant part of right offset.
@@ -2100,17 +2054,10 @@
     } else {
         LayoutUnit heightRemainingLeft = 1;
         LayoutUnit heightRemainingRight = 1;
-<<<<<<< HEAD
-        floatLogicalLeft = logicalRightOffsetForLineIgnoringShapeOutside(logicalTopOffset, logicalRightOffset, false, &heightRemainingRight);
-        while (floatLogicalLeft - logicalLeftOffsetForLineIgnoringShapeOutside(logicalTopOffset, logicalLeftOffset, false, &heightRemainingLeft) < floatLogicalWidth) {
-            logicalTopOffset += min(heightRemainingLeft, heightRemainingRight);
-            floatLogicalLeft = logicalRightOffsetForLineIgnoringShapeOutside(logicalTopOffset, logicalRightOffset, false, &heightRemainingRight);
-=======
         floatLogicalLeft = logicalRightOffsetForPositioningFloat(logicalTopOffset, logicalRightOffset, false, &heightRemainingRight);
         while (floatLogicalLeft - logicalLeftOffsetForPositioningFloat(logicalTopOffset, logicalLeftOffset, false, &heightRemainingLeft) < floatLogicalWidth) {
             logicalTopOffset += min(heightRemainingLeft, heightRemainingRight);
             floatLogicalLeft = logicalRightOffsetForPositioningFloat(logicalTopOffset, logicalRightOffset, false, &heightRemainingRight);
->>>>>>> 8c15b39e
             if (insideFlowThread) {
                 // Have to re-evaluate all of our offsets, since they may have changed.
                 logicalRightOffset = logicalRightOffsetForContent(logicalTopOffset); // Constant part of right offset.
@@ -2137,11 +2084,7 @@
     } else {
         // Don't insert the object again if it's already in the list
         const FloatingObjectSet& floatingObjectSet = m_floatingObjects->set();
-<<<<<<< HEAD
-        FloatingObjectSetIterator it = floatingObjectSet.find<RenderBox*, FloatingObjectHashTranslator>(floatBox);
-=======
         FloatingObjectSetIterator it = floatingObjectSet.find<FloatingObjectHashTranslator>(floatBox);
->>>>>>> 8c15b39e
         if (it != floatingObjectSet.end())
             return *it;
     }
@@ -2166,12 +2109,6 @@
 
     setLogicalWidthForFloat(newObj.get(), logicalWidthForChild(floatBox) + marginStartForChild(floatBox) + marginEndForChild(floatBox));
 
-<<<<<<< HEAD
-    if (ShapeOutsideInfo* shapeOutside = floatBox->shapeOutsideInfo())
-        shapeOutside->setShapeSize(logicalWidthForChild(floatBox), logicalHeightForChild(floatBox));
-
-=======
->>>>>>> 8c15b39e
     return m_floatingObjects->add(newObj.release());
 }
 
@@ -2179,11 +2116,7 @@
 {
     if (m_floatingObjects) {
         const FloatingObjectSet& floatingObjectSet = m_floatingObjects->set();
-<<<<<<< HEAD
-        FloatingObjectSetIterator it = floatingObjectSet.find<RenderBox*, FloatingObjectHashTranslator>(floatBox);
-=======
         FloatingObjectSetIterator it = floatingObjectSet.find<FloatingObjectHashTranslator>(floatBox);
->>>>>>> 8c15b39e
         if (it != floatingObjectSet.end()) {
             FloatingObject* floatingObject = *it;
             if (childrenInline()) {
@@ -2337,12 +2270,9 @@
 
         m_floatingObjects->addPlacedObject(floatingObject);
 
-<<<<<<< HEAD
-=======
         if (ShapeOutsideInfo* shapeOutside = childBox->shapeOutsideInfo())
             shapeOutside->setShapeSize(logicalWidthForChild(childBox), logicalHeightForChild(childBox));
 
->>>>>>> 8c15b39e
         // If the child moved, we have to repaint it.
         if (childBox->checkForRepaintDuringLayout())
             childBox->repaintDuringLayoutIfMoved(oldRect);
@@ -2356,11 +2286,7 @@
         return false;
 
     const FloatingObjectSet& floatingObjectSet = m_floatingObjects->set();
-<<<<<<< HEAD
-    FloatingObjectSetIterator it = floatingObjectSet.find<RenderBox*, FloatingObjectHashTranslator>(renderer);
-=======
     FloatingObjectSetIterator it = floatingObjectSet.find<FloatingObjectHashTranslator>(renderer);
->>>>>>> 8c15b39e
     if (it == floatingObjectSet.end())
         return false;
 
@@ -2542,38 +2468,22 @@
     }
 }
 
-<<<<<<< HEAD
-LayoutUnit RenderBlockFlow::logicalLeftFloatOffsetForLine(LayoutUnit logicalTop, LayoutUnit fixedOffset, LayoutUnit* heightRemaining, LayoutUnit logicalHeight, ShapeOutsideFloatOffsetMode offsetMode) const
-{
-    if (m_floatingObjects && m_floatingObjects->hasLeftObjects())
-        return m_floatingObjects->logicalLeftOffset(fixedOffset, logicalTop, logicalHeight, offsetMode, heightRemaining);
-=======
 LayoutUnit RenderBlockFlow::logicalLeftFloatOffsetForLine(LayoutUnit logicalTop, LayoutUnit fixedOffset, LayoutUnit logicalHeight) const
 {
     if (m_floatingObjects && m_floatingObjects->hasLeftObjects())
         return m_floatingObjects->logicalLeftOffset(fixedOffset, logicalTop, logicalHeight);
->>>>>>> 8c15b39e
 
     return fixedOffset;
 }
 
-<<<<<<< HEAD
-LayoutUnit RenderBlockFlow::logicalRightFloatOffsetForLine(LayoutUnit logicalTop, LayoutUnit fixedOffset, LayoutUnit* heightRemaining, LayoutUnit logicalHeight, ShapeOutsideFloatOffsetMode offsetMode) const
-{
-    if (m_floatingObjects && m_floatingObjects->hasRightObjects())
-        return m_floatingObjects->logicalRightOffset(fixedOffset, logicalTop, logicalHeight, offsetMode, heightRemaining);
-=======
 LayoutUnit RenderBlockFlow::logicalRightFloatOffsetForLine(LayoutUnit logicalTop, LayoutUnit fixedOffset, LayoutUnit logicalHeight) const
 {
     if (m_floatingObjects && m_floatingObjects->hasRightObjects())
         return m_floatingObjects->logicalRightOffset(fixedOffset, logicalTop, logicalHeight);
->>>>>>> 8c15b39e
 
     return fixedOffset;
 }
 
-<<<<<<< HEAD
-=======
 GapRects RenderBlockFlow::inlineSelectionGaps(RenderBlock* rootBlock, const LayoutPoint& rootBlockPhysicalPosition, const LayoutSize& offsetFromRootBlock,
     LayoutUnit& lastLogicalTop, LayoutUnit& lastLogicalLeft, LayoutUnit& lastLogicalRight, const PaintInfo* paintInfo,
     bool& shouldHighlightBeforeSide, bool& isAfterSideSelected)
@@ -2642,7 +2552,6 @@
     return result;
 }
 
->>>>>>> 8c15b39e
 template <typename CharacterType>
 static inline TextRun constructTextRunInternal(RenderObject* context, const Font& font, const CharacterType* characters, int length, RenderStyle* style, TextRun::ExpansionBehavior expansion)
 {
@@ -2671,9 +2580,6 @@
         if (flags & RespectDirectionOverride)
             directionalOverride |= isOverride(style->unicodeBidi());
     }
-<<<<<<< HEAD
-    TextRun run(characters, length, 0, 0, expansion, textDirection, directionalOverride);
-=======
 
     TextRun run(characters, length, 0, 0, expansion, textDirection, directionalOverride);
     if (!directionalOverride) {
@@ -2686,7 +2592,6 @@
             run.setDirection(direction);
     }
 
->>>>>>> 8c15b39e
     if (textRunNeedsRenderingContext(font))
         run.setRenderingContext(SVGTextRunRenderingContext::create(context));
 
@@ -2728,8 +2633,6 @@
     return constructTextRunInternal(context, font, string.characters16(), length, style, expansion, flags);
 }
 
-<<<<<<< HEAD
-=======
 RootInlineBox* RenderBlockFlow::createRootInlineBox()
 {
     return new RootInlineBox(this);
@@ -2793,5 +2696,4 @@
     return *m_rareData;
 }
 
->>>>>>> 8c15b39e
 } // namespace WebCore