--- conflicted
+++ resolved
@@ -593,15 +593,11 @@
     // clearFloatsIfNeeded can also mark the child as needing a layout even though we didn't move. This happens
     // when collapseMargins dynamically adds overhanging floats because of a child with negative margins.
     if (logicalTopAfterClear != logicalTopEstimate || child->needsLayout() || (paginated && childRenderBlock && childRenderBlock->shouldBreakAtLineToAvoidWidow())) {
-<<<<<<< HEAD
-        SubtreeLayoutScope layoutScope(*child);
-=======
         if (shouldSetSpanningHeaderInfo) {
             columnInfo->setSpanningHeaderHeight(previousBoxIsSpanningHeader ? logicalTopAfterClear : 0);
         }
 
-        SubtreeLayoutScope layoutScope(child);
->>>>>>> 31abfbd0
+        SubtreeLayoutScope layoutScope(*child);
         if (child->shrinkToAvoidFloats()) {
             // The child's width depends on the line width.
             // When the child shifts to clear an item, its width can
