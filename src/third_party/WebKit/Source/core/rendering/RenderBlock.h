--- conflicted
+++ resolved
@@ -570,15 +570,8 @@
     virtual bool shouldPaintSelectionGaps() const OVERRIDE FINAL;
     bool isSelectionRoot() const;
     GapRects selectionGaps(RenderBlock* rootBlock, const LayoutPoint& rootBlockPhysicalPosition, const LayoutSize& offsetFromRootBlock,
-<<<<<<< HEAD
-                           LayoutUnit& lastLogicalTop, LayoutUnit& lastLogicalLeft, LayoutUnit& lastLogicalRight, const PaintInfo* = 0);
-=======
                            LayoutUnit& lastLogicalTop, LayoutUnit& lastLogicalLeft, LayoutUnit& lastLogicalRight, const PaintInfo*,
                            bool& shouldHighlightBeforeSide, bool& isAfterSideSelected);
-    GapRects inlineSelectionGaps(RenderBlock* rootBlock, const LayoutPoint& rootBlockPhysicalPosition, const LayoutSize& offsetFromRootBlock,
-                                 LayoutUnit& lastLogicalTop, LayoutUnit& lastLogicalLeft, LayoutUnit& lastLogicalRight, const PaintInfo*,
-                                 bool& shouldHighlightBeforeSide, bool& isAfterSideSelected);
->>>>>>> dda9c770
     GapRects blockSelectionGaps(RenderBlock* rootBlock, const LayoutPoint& rootBlockPhysicalPosition, const LayoutSize& offsetFromRootBlock,
                                 LayoutUnit& lastLogicalTop, LayoutUnit& lastLogicalLeft, LayoutUnit& lastLogicalRight, const PaintInfo*,
                                 bool& shouldHighlightBeforeSide, bool& isAfterSideSelected);
