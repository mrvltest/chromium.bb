--- conflicted
+++ resolved
@@ -157,20 +157,6 @@
     LayoutUnit blockDirectionOffset(const LayoutSize& offsetFromBlock) const;
     LayoutUnit inlineDirectionOffset(const LayoutSize& offsetFromBlock) const;
 
-<<<<<<< HEAD
-    virtual bool shouldPaintSelectionGaps() const override final;
-    GapRects selectionGapRectsForPaintInvalidation(const RenderLayerModelObject* paintInvalidationContainer) const;
-    LayoutRect logicalLeftSelectionGap(const RenderBlock* rootBlock, const LayoutPoint& rootBlockPhysicalPosition, const LayoutSize& offsetFromRootBlock,
-                                       const RenderObject* selObj, LayoutUnit logicalLeft, LayoutUnit logicalTop, LayoutUnit logicalHeight, const PaintInfo*) const;
-    LayoutRect logicalRightSelectionGap(const RenderBlock* rootBlock, const LayoutPoint& rootBlockPhysicalPosition, const LayoutSize& offsetFromRootBlock,
-                                        const RenderObject* selObj, LayoutUnit logicalRight, LayoutUnit logicalTop, LayoutUnit logicalHeight, const PaintInfo*) const;
-    LayoutRect lineEndingSelectionGap(const RenderBlock* rootBlock, const LayoutPoint& rootBlockPhysicalPosition, const LayoutSize& offsetFromRootBlock,
-                                      const RenderObject* selObj, LayoutUnit logicalEnd, LayoutUnit logicalTop, LayoutUnit logicalHeight, const PaintInfo*) const;
-    void getLineEndingGapLogicalLeftAndRight(const RenderBlock* rootBlock, const LayoutSize& offsetFromRootBlock, LayoutUnit logicalEnd,
-                                             LayoutUnit logicalTop, LayoutUnit logicalHeight, LayoutUnit& logicalLeft, LayoutUnit& logicalRight) const;
-    void getSelectionGapInfo(const RenderBlock* rootBlock, bool& leftGap, bool& rightGap) const;
-=======
->>>>>>> dd3f5914
     RenderBlock* blockBeforeWithinSelectionRoot(LayoutSize& offset) const;
 
     virtual void setSelectionState(SelectionState) override;
@@ -249,13 +235,6 @@
     virtual LayoutUnit logicalLeftSelectionOffset(const RenderBlock* rootBlock, LayoutUnit position) const;
     virtual LayoutUnit logicalRightSelectionOffset(const RenderBlock* rootBlock, LayoutUnit position) const;
 
-<<<<<<< HEAD
-    GapRects selectionGaps(const RenderBlock* rootBlock, const LayoutPoint& rootBlockPhysicalPosition, const LayoutSize& offsetFromRootBlock,
-        LayoutUnit& lastLogicalTop, LayoutUnit& lastLogicalLeft, LayoutUnit& lastLogicalRight, const PaintInfo*,
-        bool& shouldHighlightBeforeSide, bool& isAfterSideSelected) const;
-
-=======
->>>>>>> dd3f5914
 #if ENABLE(ASSERT)
     void checkPositionedObjectsNeedLayout();
     bool paintsContinuationOutline(RenderInline* flow);
@@ -406,16 +385,6 @@
     virtual void childBecameNonInline(RenderObject* child) override final;
 
     bool isSelectionRoot() const;
-<<<<<<< HEAD
-    GapRects blockSelectionGaps(const RenderBlock* rootBlock, const LayoutPoint& rootBlockPhysicalPosition, const LayoutSize& offsetFromRootBlock,
-                                LayoutUnit& lastLogicalTop, LayoutUnit& lastLogicalLeft, LayoutUnit& lastLogicalRight, const PaintInfo*,
-                                bool& shouldHighlightBeforeSide, bool& isAfterSideSelected) const;
-    void getLineSelectionLogicalLeftAndRight(const RenderBlock *rootBlock, const LayoutSize& offsetFromRootBlock, RootInlineBox* line,
-                                             LayoutUnit& logicalLeft, LayoutUnit& logicalRight) const;
-    LayoutRect blockSelectionGap(const RenderBlock* rootBlock, const LayoutPoint& rootBlockPhysicalPosition, const LayoutSize& offsetFromRootBlock,
-                                 LayoutUnit lastLogicalTop, LayoutUnit lastLogicalLeft, LayoutUnit lastLogicalRight, LayoutUnit logicalBottom, const PaintInfo*) const;
-=======
->>>>>>> dd3f5914
 
     // FIXME-BLOCKFLOW: Remove virtualizaion when all callers have moved to RenderBlockFlow
     virtual void clipOutFloatingObjects(const RenderBlock*, const PaintInfo*, const LayoutPoint&, const LayoutSize&) const { };
