--- conflicted
+++ resolved
@@ -1017,11 +1017,7 @@
             continue;
         }
 
-<<<<<<< HEAD
-        bool hasBreak = isBreakable(breakIterator, i, nextBreakable, breakAll ? LineBreakType::BreakAll : LineBreakType::Normal);
-=======
-        bool hasBreak = breakAll || isBreakable(breakIterator, i, nextBreakable, effectiveWordBreak);
->>>>>>> 541fa4d0
+        bool hasBreak = isBreakable(breakIterator, i, nextBreakable, effectiveWordBreak, breakAll ? LineBreakType::BreakAll : LineBreakType::Normal);
         bool betweenWords = true;
         int j = i;
         while (c != newlineCharacter && c != space && c != characterTabulation && (c != softHyphen)) {
