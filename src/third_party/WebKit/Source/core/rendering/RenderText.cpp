/*
 * (C) 1999 Lars Knoll (knoll@kde.org)
 * (C) 2000 Dirk Mueller (mueller@kde.org)
 * Copyright (C) 2004, 2005, 2006, 2007 Apple Inc. All rights reserved.
 * Copyright (C) 2006 Andrew Wellington (proton@wiretapped.net)
 * Copyright (C) 2006 Graham Dennis (graham.dennis@gmail.com)
 *
 * This library is free software; you can redistribute it and/or
 * modify it under the terms of the GNU Library General Public
 * License as published by the Free Software Foundation; either
 * version 2 of the License, or (at your option) any later version.
 *
 * This library is distributed in the hope that it will be useful,
 * but WITHOUT ANY WARRANTY; without even the implied warranty of
 * MERCHANTABILITY or FITNESS FOR A PARTICULAR PURPOSE.  See the GNU
 * Library General Public License for more details.
 *
 * You should have received a copy of the GNU Library General Public License
 * along with this library; see the file COPYING.LIB.  If not, write to
 * the Free Software Foundation, Inc., 51 Franklin Street, Fifth Floor,
 * Boston, MA 02110-1301, USA.
 *
 */

#include "config.h"
#include "core/rendering/RenderText.h"

#include "core/accessibility/AXObjectCache.h"
#include "core/dom/Text.h"
#include "core/editing/TextIterator.h"
#include "core/frame/FrameView.h"
#include "core/frame/Settings.h"
#include "core/html/parser/TextResourceDecoder.h"
#include "core/rendering/AbstractInlineTextBox.h"
#include "core/rendering/EllipsisBox.h"
#include "core/rendering/InlineTextBox.h"
#include "core/rendering/RenderBlock.h"
#include "core/rendering/RenderCombineText.h"
#include "core/rendering/RenderLayer.h"
#include "core/rendering/RenderView.h"
#include "core/rendering/TextRunConstructor.h"
#include "core/rendering/break_lines.h"
#include "platform/fonts/Character.h"
#include "platform/fonts/FontCache.h"
#include "platform/geometry/FloatQuad.h"
#include "platform/text/BidiResolver.h"
#include "platform/text/TextBreakIterator.h"
#include "platform/text/TextRunIterator.h"
#include "wtf/text/StringBuffer.h"
#include "wtf/text/StringBuilder.h"
#include "wtf/unicode/CharacterNames.h"

using namespace WTF;
using namespace Unicode;

namespace blink {

struct SameSizeAsRenderText : public RenderObject {
    uint32_t bitfields : 16;
    float widths[4];
    String text;
    void* pointers[2];
};

COMPILE_ASSERT(sizeof(RenderText) == sizeof(SameSizeAsRenderText), RenderText_should_stay_small);

class SecureTextTimer;
typedef HashMap<RenderText*, SecureTextTimer*> SecureTextTimerMap;
static SecureTextTimerMap* gSecureTextTimers = 0;

class SecureTextTimer FINAL : public TimerBase {
public:
    SecureTextTimer(RenderText* renderText)
        : m_renderText(renderText)
        , m_lastTypedCharacterOffset(-1)
    {
    }

    void restartWithNewText(unsigned lastTypedCharacterOffset)
    {
        m_lastTypedCharacterOffset = lastTypedCharacterOffset;
        if (Settings* settings = m_renderText->document().settings())
            startOneShot(settings->passwordEchoDurationInSeconds(), FROM_HERE);
    }
    void invalidate() { m_lastTypedCharacterOffset = -1; }
    unsigned lastTypedCharacterOffset() { return m_lastTypedCharacterOffset; }

private:
    virtual void fired() OVERRIDE
    {
        ASSERT(gSecureTextTimers->contains(m_renderText));
        m_renderText->setText(m_renderText->text().impl(), true /* forcing setting text as it may be masked later */);
    }

    RenderText* m_renderText;
    int m_lastTypedCharacterOffset;
};

static void makeCapitalized(String* string, UChar previous)
{
    if (string->isNull())
        return;

    unsigned length = string->length();
    const StringImpl& input = *string->impl();

    if (length >= std::numeric_limits<unsigned>::max())
        CRASH();

    StringBuffer<UChar> stringWithPrevious(length + 1);
    stringWithPrevious[0] = previous == noBreakSpace ? space : previous;
    for (unsigned i = 1; i < length + 1; i++) {
        // Replace &nbsp with a real space since ICU no longer treats &nbsp as a word separator.
        if (input[i - 1] == noBreakSpace)
            stringWithPrevious[i] = space;
        else
            stringWithPrevious[i] = input[i - 1];
    }

    TextBreakIterator* boundary = wordBreakIterator(stringWithPrevious.characters(), length + 1);
    if (!boundary)
        return;

    StringBuilder result;
    result.reserveCapacity(length);

    int32_t endOfWord;
    int32_t startOfWord = boundary->first();
    for (endOfWord = boundary->next(); endOfWord != TextBreakDone; startOfWord = endOfWord, endOfWord = boundary->next()) {
        if (startOfWord) // Ignore first char of previous string
            result.append(input[startOfWord - 1] == noBreakSpace ? noBreakSpace : toTitleCase(stringWithPrevious[startOfWord]));
        for (int i = startOfWord + 1; i < endOfWord; i++)
            result.append(input[i - 1]);
    }

    *string = result.toString();
}

RenderText::RenderText(Node* node, PassRefPtr<StringImpl> str)
    : RenderObject(!node || node->isDocumentNode() ? 0 : node)
    , m_hasTab(false)
    , m_linesDirty(false)
    , m_containsReversedText(false)
    , m_knownToHaveNoOverflowAndNoFallbackFonts(false)
    , m_minWidth(-1)
    , m_maxWidth(-1)
    , m_firstLineMinWidth(0)
    , m_lastLineLineMinWidth(0)
    , m_text(str)
    , m_firstTextBox(0)
    , m_lastTextBox(0)
{
    ASSERT(m_text);
    // FIXME: Some clients of RenderText (and subclasses) pass Document as node to create anonymous renderer.
    // They should be switched to passing null and using setDocumentForAnonymous.
    if (node && node->isDocumentNode())
        setDocumentForAnonymous(toDocument(node));

    m_isAllASCII = m_text.containsOnlyASCII();
    m_canUseSimpleFontCodePath = computeCanUseSimpleFontCodePath();
    setIsText();

    view()->frameView()->incrementVisuallyNonEmptyCharacterCount(m_text.length());
}

#if ENABLE(ASSERT)

RenderText::~RenderText()
{
    ASSERT(!m_firstTextBox);
    ASSERT(!m_lastTextBox);
}

#endif

const char* RenderText::renderName() const
{
    return "RenderText";
}

bool RenderText::isTextFragment() const
{
    return false;
}

bool RenderText::isWordBreak() const
{
    return false;
}

void RenderText::styleDidChange(StyleDifference diff, const RenderStyle* oldStyle)
{
    // There is no need to ever schedule paint invalidations from a style change of a text run, since
    // we already did this for the parent of the text run.
    // We do have to schedule layouts, though, since a style change can force us to
    // need to relayout.
    if (diff.needsFullLayout()) {
        setNeedsLayoutAndPrefWidthsRecalc();
        m_knownToHaveNoOverflowAndNoFallbackFonts = false;
    }

    RenderStyle* newStyle = style();
    ETextTransform oldTransform = oldStyle ? oldStyle->textTransform() : TTNONE;
    ETextSecurity oldSecurity = oldStyle ? oldStyle->textSecurity() : TSNONE;
    if (oldTransform != newStyle->textTransform() || oldSecurity != newStyle->textSecurity())
        transformText();

    // This is an optimization that kicks off font load before layout.
    // In order to make it fast, we only check if the first character of the
    // text is included in the unicode ranges of the fonts.
    if (!text().containsOnlyWhitespace())
        newStyle->font().willUseFontData(text().characterStartingAt(0));
}

void RenderText::removeAndDestroyTextBoxes()
{
    if (!documentBeingDestroyed()) {
        if (firstTextBox()) {
            if (isBR()) {
                RootInlineBox* next = firstTextBox()->root().nextRootBox();
                if (next)
                    next->markDirty();
            }
            for (InlineTextBox* box = firstTextBox(); box; box = box->nextTextBox())
                box->remove();
        } else if (parent())
            parent()->dirtyLinesFromChangedChild(this);
    }
    deleteTextBoxes();
}

void RenderText::willBeDestroyed()
{
    if (SecureTextTimer* secureTextTimer = gSecureTextTimers ? gSecureTextTimers->take(this) : 0)
        delete secureTextTimer;

    removeAndDestroyTextBoxes();
    RenderObject::willBeDestroyed();
}

void RenderText::extractTextBox(InlineTextBox* box)
{
    checkConsistency();

    m_lastTextBox = box->prevTextBox();
    if (box == m_firstTextBox)
        m_firstTextBox = 0;
    if (box->prevTextBox())
        box->prevTextBox()->setNextTextBox(0);
    box->setPreviousTextBox(0);
    for (InlineTextBox* curr = box; curr; curr = curr->nextTextBox())
        curr->setExtracted();

    checkConsistency();
}

void RenderText::attachTextBox(InlineTextBox* box)
{
    checkConsistency();

    if (m_lastTextBox) {
        m_lastTextBox->setNextTextBox(box);
        box->setPreviousTextBox(m_lastTextBox);
    } else
        m_firstTextBox = box;
    InlineTextBox* last = box;
    for (InlineTextBox* curr = box; curr; curr = curr->nextTextBox()) {
        curr->setExtracted(false);
        last = curr;
    }
    m_lastTextBox = last;

    checkConsistency();
}

void RenderText::removeTextBox(InlineTextBox* box)
{
    checkConsistency();

    if (box == m_firstTextBox)
        m_firstTextBox = box->nextTextBox();
    if (box == m_lastTextBox)
        m_lastTextBox = box->prevTextBox();
    if (box->nextTextBox())
        box->nextTextBox()->setPreviousTextBox(box->prevTextBox());
    if (box->prevTextBox())
        box->prevTextBox()->setNextTextBox(box->nextTextBox());

    checkConsistency();
}

void RenderText::deleteTextBoxes()
{
    if (firstTextBox()) {
        InlineTextBox* next;
        for (InlineTextBox* curr = firstTextBox(); curr; curr = next) {
            next = curr->nextTextBox();
            curr->destroy();
        }
        m_firstTextBox = m_lastTextBox = 0;
    }
}

PassRefPtr<StringImpl> RenderText::originalText() const
{
    Node* e = node();
    return (e && e->isTextNode()) ? toText(e)->dataImpl() : 0;
}

String RenderText::plainText() const
{
    if (node())
        return blink::plainText(rangeOfContents(node()).get());

    // FIXME: this is just a stopgap until TextIterator is adapted to support generated text.
    StringBuilder plainTextBuilder;
    for (InlineTextBox* textBox = firstTextBox(); textBox; textBox = textBox->nextTextBox()) {
        String text = m_text.substring(textBox->start(), textBox->len()).simplifyWhiteSpace(WTF::DoNotStripWhiteSpace);
        plainTextBuilder.append(text);
        if (textBox->nextTextBox() && textBox->nextTextBox()->start() > textBox->end() && text.length() && !text.right(1).containsOnlyWhitespace())
            plainTextBuilder.append(space);
    }
    return plainTextBuilder.toString();
}

void RenderText::absoluteRects(Vector<IntRect>& rects, const LayoutPoint& accumulatedOffset) const
{
    for (InlineTextBox* box = firstTextBox(); box; box = box->nextTextBox())
        rects.append(enclosingIntRect(FloatRect(accumulatedOffset + box->topLeft(), box->size())));
}

static FloatRect localQuadForTextBox(InlineTextBox* box, unsigned start, unsigned end, bool useSelectionHeight)
{
    unsigned realEnd = std::min(box->end() + 1, end);
    LayoutRect r = box->localSelectionRect(start, realEnd);
    if (r.height()) {
        if (!useSelectionHeight) {
            // Change the height and y position (or width and x for vertical text)
            // because selectionRect uses selection-specific values.
            if (box->isHorizontal()) {
                r.setHeight(box->height());
                r.setY(box->y());
            } else {
                r.setWidth(box->width());
                r.setX(box->x());
            }
        }
        return FloatRect(r);
    }
    return FloatRect();
}

void RenderText::absoluteRectsForRange(Vector<IntRect>& rects, unsigned start, unsigned end, bool useSelectionHeight, bool* wasFixed)
{
    // Work around signed/unsigned issues. This function takes unsigneds, and is often passed UINT_MAX
    // to mean "all the way to the end". InlineTextBox coordinates are unsigneds, so changing this
    // function to take ints causes various internal mismatches. But selectionRect takes ints, and
    // passing UINT_MAX to it causes trouble. Ideally we'd change selectionRect to take unsigneds, but
    // that would cause many ripple effects, so for now we'll just clamp our unsigned parameters to INT_MAX.
    ASSERT(end == UINT_MAX || end <= INT_MAX);
    ASSERT(start <= INT_MAX);
    start = std::min(start, static_cast<unsigned>(INT_MAX));
    end = std::min(end, static_cast<unsigned>(INT_MAX));

    for (InlineTextBox* box = firstTextBox(); box; box = box->nextTextBox()) {
        // Note: box->end() returns the index of the last character, not the index past it
        if (start <= box->start() && box->end() < end) {
            FloatRect r = box->calculateBoundaries();
            if (useSelectionHeight) {
                LayoutRect selectionRect = box->localSelectionRect(start, end);
                if (box->isHorizontal()) {
                    r.setHeight(selectionRect.height().toFloat());
                    r.setY(selectionRect.y().toFloat());
                } else {
                    r.setWidth(selectionRect.width().toFloat());
                    r.setX(selectionRect.x().toFloat());
                }
            }
            rects.append(localToAbsoluteQuad(r, 0, wasFixed).enclosingBoundingBox());
        } else {
            // FIXME: This code is wrong. It's converting local to absolute twice. http://webkit.org/b/65722
            FloatRect rect = localQuadForTextBox(box, start, end, useSelectionHeight);
            if (!rect.isZero())
                rects.append(localToAbsoluteQuad(rect, 0, wasFixed).enclosingBoundingBox());
        }
    }
}

static IntRect ellipsisRectForBox(InlineTextBox* box, unsigned startPos, unsigned endPos)
{
    if (!box)
        return IntRect();

    unsigned short truncation = box->truncation();
    if (truncation == cNoTruncation)
        return IntRect();

    IntRect rect;
    if (EllipsisBox* ellipsis = box->root().ellipsisBox()) {
        int ellipsisStartPosition = std::max<int>(startPos - box->start(), 0);
        int ellipsisEndPosition = std::min<int>(endPos - box->start(), box->len());

        // The ellipsis should be considered to be selected if the end of
        // the selection is past the beginning of the truncation and the
        // beginning of the selection is before or at the beginning of the truncation.
        if (ellipsisEndPosition >= truncation && ellipsisStartPosition <= truncation)
            return ellipsis->selectionRect();
    }

    return IntRect();
}

void RenderText::absoluteQuads(Vector<FloatQuad>& quads, bool* wasFixed, ClippingOption option) const
{
    for (InlineTextBox* box = firstTextBox(); box; box = box->nextTextBox()) {
        FloatRect boundaries = box->calculateBoundaries();

        // Shorten the width of this text box if it ends in an ellipsis.
        // FIXME: ellipsisRectForBox should switch to return FloatRect soon with the subpixellayout branch.
        IntRect ellipsisRect = (option == ClipToEllipsis) ? ellipsisRectForBox(box, 0, textLength()) : IntRect();
        if (!ellipsisRect.isEmpty()) {
            if (style()->isHorizontalWritingMode())
                boundaries.setWidth(ellipsisRect.maxX() - boundaries.x());
            else
                boundaries.setHeight(ellipsisRect.maxY() - boundaries.y());
        }
        quads.append(localToAbsoluteQuad(boundaries, 0, wasFixed));
    }
}

void RenderText::absoluteQuads(Vector<FloatQuad>& quads, bool* wasFixed) const
{
    absoluteQuads(quads, wasFixed, NoClipping);
}

void RenderText::absoluteQuadsForRange(Vector<FloatQuad>& quads, unsigned start, unsigned end, bool useSelectionHeight, bool* wasFixed)
{
    // Work around signed/unsigned issues. This function takes unsigneds, and is often passed UINT_MAX
    // to mean "all the way to the end". InlineTextBox coordinates are unsigneds, so changing this
    // function to take ints causes various internal mismatches. But selectionRect takes ints, and
    // passing UINT_MAX to it causes trouble. Ideally we'd change selectionRect to take unsigneds, but
    // that would cause many ripple effects, so for now we'll just clamp our unsigned parameters to INT_MAX.
    ASSERT(end == UINT_MAX || end <= INT_MAX);
    ASSERT(start <= INT_MAX);
    start = std::min(start, static_cast<unsigned>(INT_MAX));
    end = std::min(end, static_cast<unsigned>(INT_MAX));

    for (InlineTextBox* box = firstTextBox(); box; box = box->nextTextBox()) {
        // Note: box->end() returns the index of the last character, not the index past it
        if (start <= box->start() && box->end() < end) {
            FloatRect r = box->calculateBoundaries();
            if (useSelectionHeight) {
                LayoutRect selectionRect = box->localSelectionRect(start, end);
                if (box->isHorizontal()) {
                    r.setHeight(selectionRect.height().toFloat());
                    r.setY(selectionRect.y().toFloat());
                } else {
                    r.setWidth(selectionRect.width().toFloat());
                    r.setX(selectionRect.x().toFloat());
                }
            }
            quads.append(localToAbsoluteQuad(r, 0, wasFixed));
        } else {
            FloatRect rect = localQuadForTextBox(box, start, end, useSelectionHeight);
            if (!rect.isZero())
                quads.append(localToAbsoluteQuad(rect, 0, wasFixed));
        }
    }
}

enum ShouldAffinityBeDownstream { AlwaysDownstream, AlwaysUpstream, UpstreamIfPositionIsNotAtStart };

static bool lineDirectionPointFitsInBox(int pointLineDirection, InlineTextBox* box, ShouldAffinityBeDownstream& shouldAffinityBeDownstream)
{
    shouldAffinityBeDownstream = AlwaysDownstream;

    // the x coordinate is equal to the left edge of this box
    // the affinity must be downstream so the position doesn't jump back to the previous line
    // except when box is the first box in the line
    if (pointLineDirection <= box->logicalLeft()) {
        shouldAffinityBeDownstream = !box->prevLeafChild() ? UpstreamIfPositionIsNotAtStart : AlwaysDownstream;
        return true;
    }

    // and the x coordinate is to the left of the right edge of this box
    // check to see if position goes in this box
    if (pointLineDirection < box->logicalRight()) {
        shouldAffinityBeDownstream = UpstreamIfPositionIsNotAtStart;
        return true;
    }

    // box is first on line
    // and the x coordinate is to the left of the first text box left edge
    if (!box->prevLeafChildIgnoringLineBreak() && pointLineDirection < box->logicalLeft())
        return true;

    if (!box->nextLeafChildIgnoringLineBreak()) {
        // box is last on line
        // and the x coordinate is to the right of the last text box right edge
        // generate VisiblePosition, use UPSTREAM affinity if possible
        shouldAffinityBeDownstream = UpstreamIfPositionIsNotAtStart;
        return true;
    }

    return false;
}

static PositionWithAffinity createPositionWithAffinityForBox(const InlineBox* box, int offset, ShouldAffinityBeDownstream shouldAffinityBeDownstream)
{
    EAffinity affinity = VP_DEFAULT_AFFINITY;
    switch (shouldAffinityBeDownstream) {
    case AlwaysDownstream:
        affinity = DOWNSTREAM;
        break;
    case AlwaysUpstream:
        affinity = VP_UPSTREAM_IF_POSSIBLE;
        break;
    case UpstreamIfPositionIsNotAtStart:
        affinity = offset > box->caretMinOffset() ? VP_UPSTREAM_IF_POSSIBLE : DOWNSTREAM;
        break;
    }
    int textStartOffset = box->renderer().isText() ? toRenderText(box->renderer()).textStartOffset() : 0;
    return box->renderer().createPositionWithAffinity(offset + textStartOffset, affinity);
}

static PositionWithAffinity createPositionWithAffinityForBoxAfterAdjustingOffsetForBiDi(const InlineTextBox* box, int offset, ShouldAffinityBeDownstream shouldAffinityBeDownstream)
{
    ASSERT(box);
    ASSERT(offset >= 0);

    if (offset && static_cast<unsigned>(offset) < box->len())
        return createPositionWithAffinityForBox(box, box->start() + offset, shouldAffinityBeDownstream);

    bool positionIsAtStartOfBox = !offset;
    if (positionIsAtStartOfBox == box->isLeftToRightDirection()) {
        // offset is on the left edge

        const InlineBox* prevBox = box->prevLeafChildIgnoringLineBreak();
        if ((prevBox && prevBox->bidiLevel() == box->bidiLevel())
            || box->renderer().containingBlock()->style()->direction() == box->direction()) // FIXME: left on 12CBA
            return createPositionWithAffinityForBox(box, box->caretLeftmostOffset(), shouldAffinityBeDownstream);

        if (prevBox && prevBox->bidiLevel() > box->bidiLevel()) {
            // e.g. left of B in aDC12BAb
            const InlineBox* leftmostBox;
            do {
                leftmostBox = prevBox;
                prevBox = leftmostBox->prevLeafChildIgnoringLineBreak();
            } while (prevBox && prevBox->bidiLevel() > box->bidiLevel());
            return createPositionWithAffinityForBox(leftmostBox, leftmostBox->caretRightmostOffset(), shouldAffinityBeDownstream);
        }

        if (!prevBox || prevBox->bidiLevel() < box->bidiLevel()) {
            // e.g. left of D in aDC12BAb
            const InlineBox* rightmostBox;
            const InlineBox* nextBox = box;
            do {
                rightmostBox = nextBox;
                nextBox = rightmostBox->nextLeafChildIgnoringLineBreak();
            } while (nextBox && nextBox->bidiLevel() >= box->bidiLevel());
            return createPositionWithAffinityForBox(rightmostBox,
                box->isLeftToRightDirection() ? rightmostBox->caretMaxOffset() : rightmostBox->caretMinOffset(), shouldAffinityBeDownstream);
        }

        return createPositionWithAffinityForBox(box, box->caretRightmostOffset(), shouldAffinityBeDownstream);
    }

    const InlineBox* nextBox = box->nextLeafChildIgnoringLineBreak();
    if ((nextBox && nextBox->bidiLevel() == box->bidiLevel())
        || box->renderer().containingBlock()->style()->direction() == box->direction())
        return createPositionWithAffinityForBox(box, box->caretRightmostOffset(), shouldAffinityBeDownstream);

    // offset is on the right edge
    if (nextBox && nextBox->bidiLevel() > box->bidiLevel()) {
        // e.g. right of C in aDC12BAb
        const InlineBox* rightmostBox;
        do {
            rightmostBox = nextBox;
            nextBox = rightmostBox->nextLeafChildIgnoringLineBreak();
        } while (nextBox && nextBox->bidiLevel() > box->bidiLevel());
        return createPositionWithAffinityForBox(rightmostBox, rightmostBox->caretLeftmostOffset(), shouldAffinityBeDownstream);
    }

    if (!nextBox || nextBox->bidiLevel() < box->bidiLevel()) {
        // e.g. right of A in aDC12BAb
        const InlineBox* leftmostBox;
        const InlineBox* prevBox = box;
        do {
            leftmostBox = prevBox;
            prevBox = leftmostBox->prevLeafChildIgnoringLineBreak();
        } while (prevBox && prevBox->bidiLevel() >= box->bidiLevel());
        return createPositionWithAffinityForBox(leftmostBox,
            box->isLeftToRightDirection() ? leftmostBox->caretMinOffset() : leftmostBox->caretMaxOffset(), shouldAffinityBeDownstream);
    }

    return createPositionWithAffinityForBox(box, box->caretLeftmostOffset(), shouldAffinityBeDownstream);
}

PositionWithAffinity RenderText::positionForPoint(const LayoutPoint& point)
{
    if (!firstTextBox() || textLength() == 0)
        return createPositionWithAffinity(0, DOWNSTREAM);

    LayoutUnit pointLineDirection = firstTextBox()->isHorizontal() ? point.x() : point.y();
    LayoutUnit pointBlockDirection = firstTextBox()->isHorizontal() ? point.y() : point.x();
    bool blocksAreFlipped = style()->isFlippedBlocksWritingMode();

    InlineTextBox* lastBox = 0;
    for (InlineTextBox* box = firstTextBox(); box; box = box->nextTextBox()) {
        if (box->isLineBreak() && !box->prevLeafChild() && box->nextLeafChild() && !box->nextLeafChild()->isLineBreak())
            box = box->nextTextBox();

        RootInlineBox& rootBox = box->root();
        LayoutUnit top = std::min(rootBox.selectionTop(), rootBox.lineTop());
        if (pointBlockDirection > top || (!blocksAreFlipped && pointBlockDirection == top)) {
            LayoutUnit bottom = rootBox.selectionBottom();
            if (rootBox.nextRootBox())
                bottom = std::min(bottom, rootBox.nextRootBox()->lineTop());

            if (pointBlockDirection < bottom || (blocksAreFlipped && pointBlockDirection == bottom)) {
                ShouldAffinityBeDownstream shouldAffinityBeDownstream;
                if (lineDirectionPointFitsInBox(pointLineDirection, box, shouldAffinityBeDownstream))
                    return createPositionWithAffinityForBoxAfterAdjustingOffsetForBiDi(box, box->offsetForPosition(pointLineDirection.toFloat()), shouldAffinityBeDownstream);
            }
        }
        lastBox = box;
    }

    if (lastBox) {
        ShouldAffinityBeDownstream shouldAffinityBeDownstream;
        lineDirectionPointFitsInBox(pointLineDirection, lastBox, shouldAffinityBeDownstream);
        return createPositionWithAffinityForBoxAfterAdjustingOffsetForBiDi(lastBox, lastBox->offsetForPosition(pointLineDirection.toFloat()) + lastBox->start(), shouldAffinityBeDownstream);
    }
    return createPositionWithAffinity(0, DOWNSTREAM);
}

LayoutRect RenderText::localCaretRect(InlineBox* inlineBox, int caretOffset, LayoutUnit* extraWidthToEndOfLine)
{
    if (!inlineBox)
        return LayoutRect();

    ASSERT(inlineBox->isInlineTextBox());
    if (!inlineBox->isInlineTextBox())
        return LayoutRect();

    InlineTextBox* box = toInlineTextBox(inlineBox);

    int height = box->root().selectionHeight();
    int top = box->root().selectionTop();

    // Go ahead and round left to snap it to the nearest pixel.
    float left = box->positionForOffset(caretOffset);

    // Distribute the caret's width to either side of the offset.
    int caretWidthLeftOfOffset = caretWidth / 2;
    left -= caretWidthLeftOfOffset;
    int caretWidthRightOfOffset = caretWidth - caretWidthLeftOfOffset;

    left = roundf(left);

    float rootLeft = box->root().logicalLeft();
    float rootRight = box->root().logicalRight();

    // FIXME: should we use the width of the root inline box or the
    // width of the containing block for this?
    if (extraWidthToEndOfLine)
        *extraWidthToEndOfLine = (box->root().logicalWidth() + rootLeft) - (left + 1);

    RenderBlock* cb = containingBlock();
    RenderStyle* cbStyle = cb->style();

    float leftEdge;
    float rightEdge;
    leftEdge = std::min<float>(0, rootLeft);
    rightEdge = std::max<float>(cb->logicalWidth().toFloat(), rootRight);

    bool rightAligned = false;
    switch (cbStyle->textAlign()) {
    case RIGHT:
    case WEBKIT_RIGHT:
        rightAligned = true;
        break;
    case LEFT:
    case WEBKIT_LEFT:
    case CENTER:
    case WEBKIT_CENTER:
        break;
    case JUSTIFY:
    case TASTART:
        rightAligned = !cbStyle->isLeftToRightDirection();
        break;
    case TAEND:
        rightAligned = cbStyle->isLeftToRightDirection();
        break;
    }

    // for dir=auto, use inlineBoxBidiLevel() to test the correct direction for the cursor.
    if (rightAligned && (node() && node()->selfOrAncestorHasDirAutoAttribute())) {
        if (inlineBox->bidiLevel()%2 != 1)
            rightAligned = false;
    }

    if (rightAligned) {
        left = std::max(left, leftEdge);
        left = std::min(left, rootRight - caretWidth);
    } else {
        left = std::min(left, rightEdge - caretWidthRightOfOffset);
        left = std::max(left, rootLeft);
    }

    return style()->isHorizontalWritingMode() ? IntRect(left, top, caretWidth, height) : IntRect(top, left, height, caretWidth);
}

ALWAYS_INLINE float RenderText::widthFromCache(const Font& f, int start, int len, float xPos, TextDirection textDirection, HashSet<const SimpleFontData*>* fallbackFonts, GlyphOverflow* glyphOverflow) const
{
    if (style()->hasTextCombine() && isCombineText()) {
        const RenderCombineText* combineText = toRenderCombineText(this);
        if (combineText->isCombined())
            return combineText->combinedTextWidth(f);
    }

    if (f.isFixedPitch() && f.fontDescription().variant() == FontVariantNormal && m_isAllASCII && (!glyphOverflow || !glyphOverflow->computeBounds)) {
        float monospaceCharacterWidth = f.spaceWidth();
        float w = 0;
        bool isSpace;
        ASSERT(m_text);
        StringImpl& text = *m_text.impl();
        for (int i = start; i < start + len; i++) {
            char c = text[i];
            if (c <= space) {
                if (c == space || c == newlineCharacter) {
                    w += monospaceCharacterWidth;
                    isSpace = true;
                } else if (c == characterTabulation) {
                    if (style()->collapseWhiteSpace()) {
                        w += monospaceCharacterWidth;
                        isSpace = true;
                    } else {
                        w += f.tabWidth(style()->tabSize(), xPos + w);
                        isSpace = false;
                    }
                } else
                    isSpace = false;
            } else {
                w += monospaceCharacterWidth;
                isSpace = false;
            }
            if (isSpace && i > start)
                w += f.fontDescription().wordSpacing();
        }
        return w;
    }

    TextRun run = constructTextRun(const_cast<RenderText*>(this), f, this, start, len, style(), textDirection);
    run.setCharactersLength(textLength() - start);
    ASSERT(run.charactersLength() >= run.length());

    run.setCharacterScanForCodePath(!canUseSimpleFontCodePath());
    run.setTabSize(!style()->collapseWhiteSpace(), style()->tabSize());
    run.setXPos(xPos);
    FontCachePurgePreventer fontCachePurgePreventer;
    return f.width(run, fallbackFonts, glyphOverflow);
}

void RenderText::trimmedPrefWidths(float leadWidth,
    float& firstLineMinWidth, bool& hasBreakableStart,
    float& lastLineMinWidth, bool& hasBreakableEnd,
    bool& hasBreakableChar, bool& hasBreak,
    float& firstLineMaxWidth, float& lastLineMaxWidth,
    float& minWidth, float& maxWidth, bool& stripFrontSpaces,
    TextDirection direction)
{
    bool collapseWhiteSpace = style()->collapseWhiteSpace();
    if (!collapseWhiteSpace)
        stripFrontSpaces = false;

    if (m_hasTab || preferredLogicalWidthsDirty())
        computePreferredLogicalWidths(leadWidth);

    hasBreakableStart = !stripFrontSpaces && m_hasBreakableStart;
    hasBreakableEnd = m_hasBreakableEnd;

    int len = textLength();

    if (!len || (stripFrontSpaces && text().impl()->containsOnlyWhitespace())) {
        firstLineMinWidth = 0;
        lastLineMinWidth = 0;
        firstLineMaxWidth = 0;
        lastLineMaxWidth = 0;
        minWidth = 0;
        maxWidth = 0;
        hasBreak = false;
        return;
    }

    minWidth = m_minWidth;
    maxWidth = m_maxWidth;

    firstLineMinWidth = m_firstLineMinWidth;
    lastLineMinWidth = m_lastLineLineMinWidth;

    hasBreakableChar = m_hasBreakableChar;
    hasBreak = m_hasBreak;

    ASSERT(m_text);
    StringImpl& text = *m_text.impl();
    if (text[0] == space || (text[0] == newlineCharacter && !style()->preserveNewline()) || text[0] == characterTabulation) {
        const Font& font = style()->font(); // FIXME: This ignores first-line.
        if (stripFrontSpaces) {
            const UChar spaceChar = space;
            float spaceWidth = font.width(constructTextRun(this, font, &spaceChar, 1, style(), direction));
            maxWidth -= spaceWidth;
        } else {
            maxWidth += font.fontDescription().wordSpacing();
        }
    }

    stripFrontSpaces = collapseWhiteSpace && m_hasEndWhiteSpace;

    if (!style()->autoWrap() || minWidth > maxWidth)
        minWidth = maxWidth;

    // Compute our max widths by scanning the string for newlines.
    if (hasBreak) {
        const Font& f = style()->font(); // FIXME: This ignores first-line.
        bool firstLine = true;
        firstLineMaxWidth = maxWidth;
        lastLineMaxWidth = maxWidth;
        for (int i = 0; i < len; i++) {
            int linelen = 0;
            while (i + linelen < len && text[i + linelen] != newlineCharacter)
                linelen++;

            if (linelen) {
                lastLineMaxWidth = widthFromCache(f, i, linelen, leadWidth + lastLineMaxWidth, direction, 0, 0);
                if (firstLine) {
                    firstLine = false;
                    leadWidth = 0;
                    firstLineMaxWidth = lastLineMaxWidth;
                }
                i += linelen;
            } else if (firstLine) {
                firstLineMaxWidth = 0;
                firstLine = false;
                leadWidth = 0;
            }

            if (i == len - 1) {
                // A <pre> run that ends with a newline, as in, e.g.,
                // <pre>Some text\n\n<span>More text</pre>
                lastLineMaxWidth = 0;
            }
        }
    }
}

float RenderText::minLogicalWidth() const
{
    if (preferredLogicalWidthsDirty())
        const_cast<RenderText*>(this)->computePreferredLogicalWidths(0);

    return m_minWidth;
}

float RenderText::maxLogicalWidth() const
{
    if (preferredLogicalWidthsDirty())
        const_cast<RenderText*>(this)->computePreferredLogicalWidths(0);

    return m_maxWidth;
}

void RenderText::computePreferredLogicalWidths(float leadWidth)
{
    HashSet<const SimpleFontData*> fallbackFonts;
    GlyphOverflow glyphOverflow;
    computePreferredLogicalWidths(leadWidth, fallbackFonts, glyphOverflow);

    // We shouldn't change our mind once we "know".
    ASSERT(!m_knownToHaveNoOverflowAndNoFallbackFonts || (fallbackFonts.isEmpty() && glyphOverflow.isZero()));
    m_knownToHaveNoOverflowAndNoFallbackFonts = fallbackFonts.isEmpty() && glyphOverflow.isZero();
}

static inline float hyphenWidth(RenderText* renderer, const Font& font, TextDirection direction)
{
    RenderStyle* style = renderer->style();
    return font.width(constructTextRun(renderer, font, style->hyphenString().string(), style, direction));
}

void RenderText::computePreferredLogicalWidths(float leadWidth, HashSet<const SimpleFontData*>& fallbackFonts, GlyphOverflow& glyphOverflow)
{
    ASSERT(m_hasTab || preferredLogicalWidthsDirty() || !m_knownToHaveNoOverflowAndNoFallbackFonts);

    m_minWidth = 0;
    m_maxWidth = 0;
    m_firstLineMinWidth = 0;
    m_lastLineLineMinWidth = 0;

    if (isBR())
        return;

    float currMinWidth = 0;
    float currMaxWidth = 0;
    m_hasBreakableChar = false;
    m_hasBreak = false;
    m_hasTab = false;
    m_hasBreakableStart = false;
    m_hasBreakableEnd = false;
    m_hasEndWhiteSpace = false;

    RenderStyle* styleToUse = style();
    const Font& f = styleToUse->font(); // FIXME: This ignores first-line.
    float wordSpacing = styleToUse->wordSpacing();
    int len = textLength();
    LazyLineBreakIterator breakIterator(m_text, styleToUse->locale());
    bool needsWordSpacing = false;
    bool ignoringSpaces = false;
    bool isSpace = false;
    bool firstWord = true;
    bool firstLine = true;
    int nextBreakable = -1;
    int lastWordBoundary = 0;
    float cachedWordTrailingSpaceWidth[2] = { 0, 0 }; // LTR, RTL

    int firstGlyphLeftOverflow = -1;

    bool breakAll = (styleToUse->wordBreak() == BreakAllWordBreak || styleToUse->wordBreak() == BreakWordBreak) && styleToUse->autoWrap();
    EWordBreak effectiveWordBreak = styleToUse->autoWrap() ? styleToUse->wordBreak() : NormalWordBreak;

    TextRun textRun(text());
    BidiResolver<TextRunIterator, BidiCharacterRun> bidiResolver;
    BidiCharacterRun* run;
    TextDirection textDirection = styleToUse->direction();
    if (isOverride(styleToUse->unicodeBidi())) {
        run = 0;
    } else {
        BidiStatus status(textDirection, false);
        bidiResolver.setStatus(status);
        bidiResolver.setPositionIgnoringNestedIsolates(TextRunIterator(&textRun, 0));
        bool hardLineBreak = false;
        bool reorderRuns = false;
        bidiResolver.createBidiRunsForLine(TextRunIterator(&textRun, textRun.length()), NoVisualOverride, hardLineBreak, reorderRuns);
        BidiRunList<BidiCharacterRun>& bidiRuns = bidiResolver.runs();
        run = bidiRuns.firstRun();
    }

    for (int i = 0; i < len; i++) {
        UChar c = uncheckedCharacterAt(i);

        if (run) {
            // Treat adjacent runs with the same resolved directionality
            // (TextDirection as opposed to WTF::Unicode::Direction) as belonging
            // to the same run to avoid breaking unnecessarily.
            while (i >= run->stop() || (run->next() && run->next()->direction() == run->direction()))
                run = run->next();

            ASSERT(run);
            ASSERT(i <= run->stop());
            textDirection = run->direction();
        }

        bool previousCharacterIsSpace = isSpace;
        bool isNewline = false;
        if (c == newlineCharacter) {
            if (styleToUse->preserveNewline()) {
                m_hasBreak = true;
                isNewline = true;
                isSpace = false;
            } else
                isSpace = true;
        } else if (c == characterTabulation) {
            if (!styleToUse->collapseWhiteSpace()) {
                m_hasTab = true;
                isSpace = false;
            } else
                isSpace = true;
        } else {
            isSpace = c == space;
        }

        bool isBreakableLocation = isNewline || (isSpace && styleToUse->autoWrap());
        if (!i)
            m_hasBreakableStart = isBreakableLocation;
        if (i == len - 1) {
            m_hasBreakableEnd = isBreakableLocation;
            m_hasEndWhiteSpace = isNewline || isSpace;
        }

        if (!ignoringSpaces && styleToUse->collapseWhiteSpace() && previousCharacterIsSpace && isSpace)
            ignoringSpaces = true;

        if (ignoringSpaces && !isSpace)
            ignoringSpaces = false;

        // Ignore spaces and soft hyphens
        if (ignoringSpaces) {
            ASSERT(lastWordBoundary == i);
            lastWordBoundary++;
            continue;
        } else if (c == softHyphen) {
            currMaxWidth += widthFromCache(f, lastWordBoundary, i - lastWordBoundary, leadWidth + currMaxWidth, textDirection, &fallbackFonts, &glyphOverflow);
            if (firstGlyphLeftOverflow < 0)
                firstGlyphLeftOverflow = glyphOverflow.left;
            lastWordBoundary = i + 1;
            continue;
        }

        bool hasBreak = breakAll || isBreakable(breakIterator, i, nextBreakable, effectiveWordBreak);
        bool betweenWords = true;
        int j = i;
        while (c != newlineCharacter && c != space && c != characterTabulation && (c != softHyphen)) {
            j++;
            if (j == len)
                break;
            c = uncheckedCharacterAt(j);
            if (isBreakable(breakIterator, j, nextBreakable, effectiveWordBreak) && characterAt(j - 1) != softHyphen)
                break;
            if (breakAll) {
                betweenWords = false;
                break;
            }
        }

        // Terminate word boundary at bidi run boundary.
        if (run)
            j = std::min(j, run->stop() + 1);
        int wordLen = j - i;
        if (wordLen) {
            bool isSpace = (j < len) && c == space;

            // Non-zero only when kerning is enabled, in which case we measure words with their trailing
            // space, then subtract its width.
            float wordTrailingSpaceWidth = 0;
            if (isSpace && (f.fontDescription().typesettingFeatures() & Kerning)) {
                ASSERT(textDirection >=0 && textDirection <= 1);
                if (!cachedWordTrailingSpaceWidth[textDirection])
                    cachedWordTrailingSpaceWidth[textDirection] = f.width(constructTextRun(this, f, &space, 1, styleToUse, textDirection)) + wordSpacing;
                wordTrailingSpaceWidth = cachedWordTrailingSpaceWidth[textDirection];
            }

            float w;
            if (wordTrailingSpaceWidth && isSpace)
                w = widthFromCache(f, i, wordLen + 1, leadWidth + currMaxWidth, textDirection, &fallbackFonts, &glyphOverflow) - wordTrailingSpaceWidth;
            else {
                w = widthFromCache(f, i, wordLen, leadWidth + currMaxWidth, textDirection, &fallbackFonts, &glyphOverflow);
                if (c == softHyphen)
                    currMinWidth += hyphenWidth(this, f, textDirection);
            }

            if (firstGlyphLeftOverflow < 0)
                firstGlyphLeftOverflow = glyphOverflow.left;
            currMinWidth += w;
            if (betweenWords) {
                if (lastWordBoundary == i)
                    currMaxWidth += w;
                else
                    currMaxWidth += widthFromCache(f, lastWordBoundary, j - lastWordBoundary, leadWidth + currMaxWidth, textDirection, &fallbackFonts, &glyphOverflow);
                lastWordBoundary = j;
            }

            bool isCollapsibleWhiteSpace = (j < len) && styleToUse->isCollapsibleWhiteSpace(c);
            if (j < len && styleToUse->autoWrap())
                m_hasBreakableChar = true;

            // Add in wordSpacing to our currMaxWidth, but not if this is the last word on a line or the
            // last word in the run.
            if (wordSpacing && (isSpace || isCollapsibleWhiteSpace) && !containsOnlyWhitespace(j, len-j))
                currMaxWidth += wordSpacing;

            if (firstWord) {
                firstWord = false;
                // If the first character in the run is breakable, then we consider ourselves to have a beginning
                // minimum width of 0, since a break could occur right before our run starts, preventing us from ever
                // being appended to a previous text run when considering the total minimum width of the containing block.
                if (hasBreak)
                    m_hasBreakableChar = true;
                m_firstLineMinWidth = hasBreak ? 0 : currMinWidth;
            }
            m_lastLineLineMinWidth = currMinWidth;

            if (currMinWidth > m_minWidth)
                m_minWidth = currMinWidth;
            currMinWidth = 0;

            i += wordLen - 1;
        } else {
            // Nowrap can never be broken, so don't bother setting the
            // breakable character boolean. Pre can only be broken if we encounter a newline.
            if (style()->autoWrap() || isNewline)
                m_hasBreakableChar = true;

            if (currMinWidth > m_minWidth)
                m_minWidth = currMinWidth;
            currMinWidth = 0;

            if (isNewline) { // Only set if preserveNewline was true and we saw a newline.
                if (firstLine) {
                    firstLine = false;
                    leadWidth = 0;
                    if (!styleToUse->autoWrap())
                        m_firstLineMinWidth = currMaxWidth;
                }

                if (currMaxWidth > m_maxWidth)
                    m_maxWidth = currMaxWidth;
                currMaxWidth = 0;
            } else {
                TextRun run = constructTextRun(this, f, this, i, 1, styleToUse, textDirection);
                run.setCharactersLength(len - i);
                run.setUseComplexCodePath(!canUseSimpleFontCodePath());
                ASSERT(run.charactersLength() >= run.length());
                run.setTabSize(!style()->collapseWhiteSpace(), style()->tabSize());
                run.setXPos(leadWidth + currMaxWidth);

                currMaxWidth += f.width(run);
                glyphOverflow.right = 0;
                needsWordSpacing = isSpace && !previousCharacterIsSpace && i == len - 1;
            }
            ASSERT(lastWordBoundary == i);
            lastWordBoundary++;
        }
    }
    if (run)
        bidiResolver.runs().deleteRuns();

    if (firstGlyphLeftOverflow > 0)
        glyphOverflow.left = firstGlyphLeftOverflow;

    if ((needsWordSpacing && len > 1) || (ignoringSpaces && !firstWord))
        currMaxWidth += wordSpacing;

    m_minWidth = std::max(currMinWidth, m_minWidth);
    m_maxWidth = std::max(currMaxWidth, m_maxWidth);

    if (!styleToUse->autoWrap())
        m_minWidth = m_maxWidth;

    if (styleToUse->whiteSpace() == PRE) {
        if (firstLine)
            m_firstLineMinWidth = m_maxWidth;
        m_lastLineLineMinWidth = currMaxWidth;
    }

    clearPreferredLogicalWidthsDirty();
}

bool RenderText::isAllCollapsibleWhitespace() const
{
    unsigned length = textLength();
    if (is8Bit()) {
        for (unsigned i = 0; i < length; ++i) {
            if (!style()->isCollapsibleWhiteSpace(characters8()[i]))
                return false;
        }
        return true;
    }
    for (unsigned i = 0; i < length; ++i) {
        if (!style()->isCollapsibleWhiteSpace(characters16()[i]))
            return false;
    }
    return true;
}

bool RenderText::containsOnlyWhitespace(unsigned from, unsigned len) const
{
    ASSERT(m_text);
    StringImpl& text = *m_text.impl();
    unsigned currPos;
    for (currPos = from;
    currPos < from + len && (text[currPos] == newlineCharacter || text[currPos] == space || text[currPos] == characterTabulation);
    currPos++) { }
    return currPos >= (from + len);
}

FloatPoint RenderText::firstRunOrigin() const
{
    return IntPoint(firstRunX(), firstRunY());
}

float RenderText::firstRunX() const
{
    return m_firstTextBox ? m_firstTextBox->x() : 0;
}

float RenderText::firstRunY() const
{
    return m_firstTextBox ? m_firstTextBox->y() : 0;
}

void RenderText::setSelectionState(SelectionState state)
{
    RenderObject::setSelectionState(state);

    if (canUpdateSelectionOnRootLineBoxes()) {
        if (state == SelectionStart || state == SelectionEnd || state == SelectionBoth) {
            int startPos, endPos;
            selectionStartEnd(startPos, endPos);
            if (selectionState() == SelectionStart) {
                endPos = textLength();

                // to handle selection from end of text to end of line
                if (startPos && startPos == endPos)
                    startPos = endPos - 1;
            } else if (selectionState() == SelectionEnd)
                startPos = 0;

            for (InlineTextBox* box = firstTextBox(); box; box = box->nextTextBox()) {
                if (box->isSelected(startPos, endPos)) {
                    box->root().setHasSelectedChildren(true);
                }
            }
        } else {
            for (InlineTextBox* box = firstTextBox(); box; box = box->nextTextBox()) {
                box->root().setHasSelectedChildren(state == SelectionInside);
            }
        }
    }

    // The containing block can be null in case of an orphaned tree.
    RenderBlock* containingBlock = this->containingBlock();
    if (containingBlock && !containingBlock->isRenderView())
        containingBlock->setSelectionState(state);
}

extern bool g_bbNoRelayoutOnSetCharacterData;

bool shouldSkipRelayoutOnSetText(const RenderText* rt)
{
    return g_bbNoRelayoutOnSetCharacterData
        && rt->firstTextBox()
        && rt->firstTextBox() == rt->lastTextBox();
}

void RenderText::setTextWithOffset(PassRefPtr<StringImpl> text, unsigned offset, unsigned len, bool force)
{
    if (!force && equal(m_text.impl(), text.get()))
        return;

    if (shouldSkipRelayoutOnSetText(this)) {
        firstTextBox()->setStart(0);
        firstTextBox()->setLen(text->length());
        m_linesDirty = false;
        setText(text, force);
        return;
    }

    unsigned oldLen = textLength();
    unsigned newLen = text->length();
    int delta = newLen - oldLen;
    unsigned end = len ? offset + len - 1 : offset;

    RootInlineBox* firstRootBox = 0;
    RootInlineBox* lastRootBox = 0;

    bool dirtiedLines = false;

    // Dirty all text boxes that include characters in between offset and offset+len.
    for (InlineTextBox* curr = firstTextBox(); curr; curr = curr->nextTextBox()) {
        // FIXME: This shouldn't rely on the end of a dirty line box. See https://bugs.webkit.org/show_bug.cgi?id=97264
        // Text run is entirely before the affected range.
        if (curr->end() < offset)
            continue;

        // Text run is entirely after the affected range.
        if (curr->start() > end) {
            curr->offsetRun(delta);
            RootInlineBox* root = &curr->root();
            if (!firstRootBox) {
                firstRootBox = root;
                // The affected area was in between two runs. Go ahead and mark the root box of
                // the run after the affected area as dirty.
                firstRootBox->markDirty();
                dirtiedLines = true;
            }
            lastRootBox = root;
        } else if (curr->end() >= offset && curr->end() <= end) {
            // Text run overlaps with the left end of the affected range.
            curr->dirtyLineBoxes();
            dirtiedLines = true;
        } else if (curr->start() <= offset && curr->end() >= end) {
            // Text run subsumes the affected range.
            curr->dirtyLineBoxes();
            dirtiedLines = true;
        } else if (curr->start() <= end && curr->end() >= end) {
            // Text run overlaps with right end of the affected range.
            curr->dirtyLineBoxes();
            dirtiedLines = true;
        }
    }

    // Now we have to walk all of the clean lines and adjust their cached line break information
    // to reflect our updated offsets.
    if (lastRootBox)
        lastRootBox = lastRootBox->nextRootBox();
    if (firstRootBox) {
        RootInlineBox* prev = firstRootBox->prevRootBox();
        if (prev)
            firstRootBox = prev;
    } else if (lastTextBox()) {
        ASSERT(!lastRootBox);
        firstRootBox = &lastTextBox()->root();
        firstRootBox->markDirty();
        dirtiedLines = true;
    }
    for (RootInlineBox* curr = firstRootBox; curr && curr != lastRootBox; curr = curr->nextRootBox()) {
        if (curr->lineBreakObj() == this && curr->lineBreakPos() > end)
            curr->setLineBreakPos(clampToInteger(curr->lineBreakPos() + delta));
    }

    // If the text node is empty, dirty the line where new text will be inserted.
    if (!firstTextBox() && parent()) {
        parent()->dirtyLinesFromChangedChild(this);
        dirtiedLines = true;
    }

    m_linesDirty = dirtiedLines;
    setText(text, force || dirtiedLines);
}

void RenderText::transformText()
{
    if (RefPtr<StringImpl> textToTransform = originalText())
        setText(textToTransform.release(), true);
}

static inline bool isInlineFlowOrEmptyText(const RenderObject* o)
{
    if (o->isRenderInline())
        return true;
    if (!o->isText())
        return false;
    return toRenderText(o)->text().isEmpty();
}

UChar RenderText::previousCharacter() const
{
    // find previous text renderer if one exists
    const RenderObject* previousText = previousInPreOrder();
    for (; previousText; previousText = previousText->previousInPreOrder())
        if (!isInlineFlowOrEmptyText(previousText))
            break;
    UChar prev = space;
    if (previousText && previousText->isText())
        if (StringImpl* previousString = toRenderText(previousText)->text().impl())
            prev = (*previousString)[previousString->length() - 1];
    return prev;
}

void RenderText::addLayerHitTestRects(LayerHitTestRects&, const RenderLayer* currentLayer, const LayoutPoint& layerOffset, const LayoutRect& containerRect) const
{
    // Text nodes aren't event targets, so don't descend any further.
}

void applyTextTransform(const RenderStyle* style, String& text, UChar previousCharacter)
{
    if (!style)
        return;

    switch (style->textTransform()) {
    case TTNONE:
        break;
    case CAPITALIZE:
        makeCapitalized(&text, previousCharacter);
        break;
    case UPPERCASE:
        text = text.upper(style->locale());
        break;
    case LOWERCASE:
        text = text.lower(style->locale());
        break;
    }
}

void RenderText::setTextInternal(PassRefPtr<StringImpl> text)
{
    ASSERT(text);
    m_text = text;

    if (style()) {
        applyTextTransform(style(), m_text, previousCharacter());

        // We use the same characters here as for list markers.
        // See the listMarkerText function in RenderListMarker.cpp.
        switch (style()->textSecurity()) {
        case TSNONE:
            break;
        case TSCIRCLE:
            secureText(whiteBullet);
            break;
        case TSDISC:
            secureText(bullet);
            break;
        case TSSQUARE:
            secureText(blackSquare);
        }
    }

    ASSERT(m_text);
    ASSERT(!isBR() || (textLength() == 1 && m_text[0] == newlineCharacter));

    m_isAllASCII = m_text.containsOnlyASCII();
    m_canUseSimpleFontCodePath = computeCanUseSimpleFontCodePath();
}

void RenderText::secureText(UChar mask)
{
    if (!m_text.length())
        return;

    int lastTypedCharacterOffsetToReveal = -1;
    UChar revealedText;
    SecureTextTimer* secureTextTimer = gSecureTextTimers ? gSecureTextTimers->get(this) : 0;
    if (secureTextTimer && secureTextTimer->isActive()) {
        lastTypedCharacterOffsetToReveal = secureTextTimer->lastTypedCharacterOffset();
        if (lastTypedCharacterOffsetToReveal >= 0)
            revealedText = m_text[lastTypedCharacterOffsetToReveal];
    }

    m_text.fill(mask);
    if (lastTypedCharacterOffsetToReveal >= 0) {
        m_text.replace(lastTypedCharacterOffsetToReveal, 1, String(&revealedText, 1));
        // m_text may be updated later before timer fires. We invalidate the lastTypedCharacterOffset to avoid inconsistency.
        secureTextTimer->invalidate();
    }
}

void RenderText::setText(PassRefPtr<StringImpl> text, bool force)
{
    ASSERT(text);

    if (!force && equal(m_text.impl(), text.get()))
        return;

    setTextInternal(text);
    // If preferredLogicalWidthsDirty() of an orphan child is true, RenderObjectChildList::
    // insertChildNode() fails to set true to owner. To avoid that, we call
    // setNeedsLayoutAndPrefWidthsRecalc() only if this RenderText has parent.
    if (parent()) {
        if (shouldSkipRelayoutOnSetText(this))
<<<<<<< HEAD
            parent()->paintInvalidationForWholeRenderer();
        else
            setNeedsLayoutAndPrefWidthsRecalcAndFullPaintInvalidation();
=======
            parent()->setShouldDoFullPaintInvalidation(true);
        else
            setNeedsLayoutAndPrefWidthsRecalc();
>>>>>>> 45d9687a
    }
    m_knownToHaveNoOverflowAndNoFallbackFonts = false;

    if (AXObjectCache* cache = document().existingAXObjectCache())
        cache->textChanged(this);
}

void RenderText::dirtyLineBoxes(bool fullLayout)
{
    if (fullLayout)
        deleteTextBoxes();
    else if (!m_linesDirty) {
        for (InlineTextBox* box = firstTextBox(); box; box = box->nextTextBox())
            box->dirtyLineBoxes();
    }
    m_linesDirty = false;
}

InlineTextBox* RenderText::createTextBox()
{
    return new InlineTextBox(*this);
}

InlineTextBox* RenderText::createInlineTextBox()
{
    InlineTextBox* textBox = createTextBox();
    if (!m_firstTextBox)
        m_firstTextBox = m_lastTextBox = textBox;
    else {
        m_lastTextBox->setNextTextBox(textBox);
        textBox->setPreviousTextBox(m_lastTextBox);
        m_lastTextBox = textBox;
    }
    textBox->setIsText(true);
    return textBox;
}

void RenderText::positionLineBox(InlineBox* box)
{
    InlineTextBox* s = toInlineTextBox(box);

    // FIXME: should not be needed!!!
    if (!s->len()) {
        // We want the box to be destroyed.
        s->remove(DontMarkLineBoxes);
        if (m_firstTextBox == s)
            m_firstTextBox = s->nextTextBox();
        else
            s->prevTextBox()->setNextTextBox(s->nextTextBox());
        if (m_lastTextBox == s)
            m_lastTextBox = s->prevTextBox();
        else
            s->nextTextBox()->setPreviousTextBox(s->prevTextBox());
        s->destroy();
        return;
    }

    m_containsReversedText |= !s->isLeftToRightDirection();
}

float RenderText::width(unsigned from, unsigned len, float xPos, TextDirection textDirection, bool firstLine, HashSet<const SimpleFontData*>* fallbackFonts, GlyphOverflow* glyphOverflow) const
{
    if (from >= textLength())
        return 0;

    if (from + len > textLength())
        len = textLength() - from;

    return width(from, len, style(firstLine)->font(), xPos, textDirection, fallbackFonts, glyphOverflow);
}

float RenderText::width(unsigned from, unsigned len, const Font& f, float xPos, TextDirection textDirection, HashSet<const SimpleFontData*>* fallbackFonts, GlyphOverflow* glyphOverflow) const
{
    ASSERT(from + len <= textLength());
    if (!textLength())
        return 0;

    float w;
    if (&f == &style()->font()) {
        if (!style()->preserveNewline() && !from && len == textLength() && (!glyphOverflow || !glyphOverflow->computeBounds)) {
            if (fallbackFonts) {
                ASSERT(glyphOverflow);
                if (preferredLogicalWidthsDirty() || !m_knownToHaveNoOverflowAndNoFallbackFonts) {
                    const_cast<RenderText*>(this)->computePreferredLogicalWidths(0, *fallbackFonts, *glyphOverflow);
                    // We shouldn't change our mind once we "know".
                    ASSERT(!m_knownToHaveNoOverflowAndNoFallbackFonts
                        || (fallbackFonts->isEmpty() && glyphOverflow->isZero()));
                    m_knownToHaveNoOverflowAndNoFallbackFonts = fallbackFonts->isEmpty() && glyphOverflow->isZero();
                }
                w = m_maxWidth;
            } else {
                w = maxLogicalWidth();
            }
        } else {
            w = widthFromCache(f, from, len, xPos, textDirection, fallbackFonts, glyphOverflow);
        }
    } else {
        TextRun run = constructTextRun(const_cast<RenderText*>(this), f, this, from, len, style(), textDirection);
        run.setCharactersLength(textLength() - from);
        ASSERT(run.charactersLength() >= run.length());

        run.setCharacterScanForCodePath(!canUseSimpleFontCodePath());
        run.setTabSize(!style()->collapseWhiteSpace(), style()->tabSize());
        run.setXPos(xPos);
        w = f.width(run, fallbackFonts, glyphOverflow);
    }

    return w;
}

IntRect RenderText::linesBoundingBox() const
{
    IntRect result;

    ASSERT(!firstTextBox() == !lastTextBox());  // Either both are null or both exist.
    if (firstTextBox() && lastTextBox()) {
        // Return the width of the minimal left side and the maximal right side.
        float logicalLeftSide = 0;
        float logicalRightSide = 0;
        for (InlineTextBox* curr = firstTextBox(); curr; curr = curr->nextTextBox()) {
            if (curr == firstTextBox() || curr->logicalLeft() < logicalLeftSide)
                logicalLeftSide = curr->logicalLeft();
            if (curr == firstTextBox() || curr->logicalRight() > logicalRightSide)
                logicalRightSide = curr->logicalRight();
        }

        bool isHorizontal = style()->isHorizontalWritingMode();

        float x = isHorizontal ? logicalLeftSide : firstTextBox()->x();
        float y = isHorizontal ? firstTextBox()->y() : logicalLeftSide;
        float width = isHorizontal ? logicalRightSide - logicalLeftSide : lastTextBox()->logicalBottom() - x;
        float height = isHorizontal ? lastTextBox()->logicalBottom() - y : logicalRightSide - logicalLeftSide;
        result = enclosingIntRect(FloatRect(x, y, width, height));
    }

    return result;
}

LayoutRect RenderText::linesVisualOverflowBoundingBox() const
{
    if (!firstTextBox())
        return LayoutRect();

    // Return the width of the minimal left side and the maximal right side.
    LayoutUnit logicalLeftSide = LayoutUnit::max();
    LayoutUnit logicalRightSide = LayoutUnit::min();
    for (InlineTextBox* curr = firstTextBox(); curr; curr = curr->nextTextBox()) {
        LayoutRect logicalVisualOverflow = curr->logicalOverflowRect();
        logicalLeftSide = std::min(logicalLeftSide, logicalVisualOverflow.x());
        logicalRightSide = std::max(logicalRightSide, logicalVisualOverflow.maxX());
    }

    LayoutUnit logicalTop = firstTextBox()->logicalTopVisualOverflow();
    LayoutUnit logicalWidth = logicalRightSide - logicalLeftSide;
    LayoutUnit logicalHeight = lastTextBox()->logicalBottomVisualOverflow() - logicalTop;

    LayoutRect rect(logicalLeftSide, logicalTop, logicalWidth, logicalHeight);
    if (!style()->isHorizontalWritingMode())
        rect = rect.transposedRect();
    return rect;
}

LayoutRect RenderText::clippedOverflowRectForPaintInvalidation(const RenderLayerModelObject* paintInvalidationContainer, const PaintInvalidationState* paintInvalidationState) const
{
    // This method doesn't support paintInvalidationState, but invalidateTreeIfNeeded() never reaches RenderText.
    ASSERT(!paintInvalidationState);
    return parent()->clippedOverflowRectForPaintInvalidation(paintInvalidationContainer);
}

LayoutRect RenderText::selectionRectForPaintInvalidation(const RenderLayerModelObject* paintInvalidationContainer) const
{
    ASSERT(!needsLayout());

    if (selectionState() == SelectionNone)
        return LayoutRect();
    RenderBlock* cb = containingBlock();
    if (!cb)
        return LayoutRect();

    // Now calculate startPos and endPos for painting selection.
    // We include a selection while endPos > 0
    int startPos, endPos;
    if (selectionState() == SelectionInside) {
        // We are fully selected.
        startPos = 0;
        endPos = textLength();
    } else {
        selectionStartEnd(startPos, endPos);
        if (selectionState() == SelectionStart)
            endPos = textLength();
        else if (selectionState() == SelectionEnd)
            startPos = 0;
    }

    if (startPos == endPos)
        return IntRect();

    LayoutRect rect;
    for (InlineTextBox* box = firstTextBox(); box; box = box->nextTextBox()) {
        rect.unite(box->localSelectionRect(startPos, endPos));
        rect.unite(ellipsisRectForBox(box, startPos, endPos));
    }

    mapRectToPaintInvalidationBacking(paintInvalidationContainer, rect, 0);
    return rect;
}

int RenderText::caretMinOffset() const
{
    InlineTextBox* box = firstTextBox();
    if (!box)
        return 0;
    int minOffset = box->start();
    for (box = box->nextTextBox(); box; box = box->nextTextBox())
        minOffset = std::min<int>(minOffset, box->start());
    return minOffset;
}

int RenderText::caretMaxOffset() const
{
    InlineTextBox* box = lastTextBox();
    if (!lastTextBox())
        return textLength();

    int maxOffset = box->start() + box->len();
    for (box = box->prevTextBox(); box; box = box->prevTextBox())
        maxOffset = std::max<int>(maxOffset, box->start() + box->len());
    return maxOffset;
}

unsigned RenderText::renderedTextLength() const
{
    int l = 0;
    for (InlineTextBox* box = firstTextBox(); box; box = box->nextTextBox())
        l += box->len();
    return l;
}

int RenderText::previousOffset(int current) const
{
    if (isAllASCII() || m_text.is8Bit())
        return current - 1;

    StringImpl* textImpl = m_text.impl();
    TextBreakIterator* iterator = cursorMovementIterator(textImpl->characters16(), textImpl->length());
    if (!iterator)
        return current - 1;

    long result = iterator->preceding(current);
    if (result == TextBreakDone)
        result = current - 1;


    return result;
}

#if OS(POSIX)

#define HANGUL_CHOSEONG_START (0x1100)
#define HANGUL_CHOSEONG_END (0x115F)
#define HANGUL_JUNGSEONG_START (0x1160)
#define HANGUL_JUNGSEONG_END (0x11A2)
#define HANGUL_JONGSEONG_START (0x11A8)
#define HANGUL_JONGSEONG_END (0x11F9)
#define HANGUL_SYLLABLE_START (0xAC00)
#define HANGUL_SYLLABLE_END (0xD7AF)
#define HANGUL_JONGSEONG_COUNT (28)

enum HangulState {
    HangulStateL,
    HangulStateV,
    HangulStateT,
    HangulStateLV,
    HangulStateLVT,
    HangulStateBreak
};

inline bool isHangulLVT(UChar32 character)
{
    return (character - HANGUL_SYLLABLE_START) % HANGUL_JONGSEONG_COUNT;
}

inline bool isMark(UChar32 c)
{
    int8_t charType = u_charType(c);
    return charType == U_NON_SPACING_MARK || charType == U_ENCLOSING_MARK || charType == U_COMBINING_SPACING_MARK;
}

inline bool isRegionalIndicator(UChar32 c)
{
    // National flag emoji each consists of a pair of regional indicator symbols.
    return 0x1F1E6 <= c && c <= 0x1F1FF;
}

#endif

int RenderText::previousOffsetForBackwardDeletion(int current) const
{
#if OS(POSIX)
    ASSERT(m_text);
    StringImpl& text = *m_text.impl();
    UChar32 character;
    bool sawRegionalIndicator = false;
    while (current > 0) {
        if (U16_IS_TRAIL(text[--current]))
            --current;
        if (current < 0)
            break;

        UChar32 character = text.characterStartingAt(current);

        if (sawRegionalIndicator) {
            // We don't check if the pair of regional indicator symbols before current position can actually be combined
            // into a flag, and just delete it. This may not agree with how the pair is rendered in edge cases,
            // but is good enough in practice.
            if (isRegionalIndicator(character))
                break;
            // Don't delete a preceding character that isn't a regional indicator symbol.
            U16_FWD_1_UNSAFE(text, current);
        }

        // We don't combine characters in Armenian ... Limbu range for backward deletion.
        if ((character >= 0x0530) && (character < 0x1950))
            break;

        if (isRegionalIndicator(character)) {
            sawRegionalIndicator = true;
            continue;
        }

        if (!isMark(character) && (character != 0xFF9E) && (character != 0xFF9F))
            break;
    }

    if (current <= 0)
        return current;

    // Hangul
    character = text.characterStartingAt(current);
    if (((character >= HANGUL_CHOSEONG_START) && (character <= HANGUL_JONGSEONG_END)) || ((character >= HANGUL_SYLLABLE_START) && (character <= HANGUL_SYLLABLE_END))) {
        HangulState state;

        if (character < HANGUL_JUNGSEONG_START)
            state = HangulStateL;
        else if (character < HANGUL_JONGSEONG_START)
            state = HangulStateV;
        else if (character < HANGUL_SYLLABLE_START)
            state = HangulStateT;
        else
            state = isHangulLVT(character) ? HangulStateLVT : HangulStateLV;

        while (current > 0 && ((character = text.characterStartingAt(current - 1)) >= HANGUL_CHOSEONG_START) && (character <= HANGUL_SYLLABLE_END) && ((character <= HANGUL_JONGSEONG_END) || (character >= HANGUL_SYLLABLE_START))) {
            switch (state) {
            case HangulStateV:
                if (character <= HANGUL_CHOSEONG_END)
                    state = HangulStateL;
                else if ((character >= HANGUL_SYLLABLE_START) && (character <= HANGUL_SYLLABLE_END) && !isHangulLVT(character))
                    state = HangulStateLV;
                else if (character > HANGUL_JUNGSEONG_END)
                    state = HangulStateBreak;
                break;
            case HangulStateT:
                if ((character >= HANGUL_JUNGSEONG_START) && (character <= HANGUL_JUNGSEONG_END))
                    state = HangulStateV;
                else if ((character >= HANGUL_SYLLABLE_START) && (character <= HANGUL_SYLLABLE_END))
                    state = (isHangulLVT(character) ? HangulStateLVT : HangulStateLV);
                else if (character < HANGUL_JUNGSEONG_START)
                    state = HangulStateBreak;
                break;
            default:
                state = (character < HANGUL_JUNGSEONG_START) ? HangulStateL : HangulStateBreak;
                break;
            }
            if (state == HangulStateBreak)
                break;

            --current;
        }
    }

    return current;
#else
    // Platforms other than Unix-like delete by one code point.
    if (U16_IS_TRAIL(m_text[--current]))
        --current;
    if (current < 0)
        current = 0;
    return current;
#endif
}

int RenderText::nextOffset(int current) const
{
    if (isAllASCII() || m_text.is8Bit())
        return current + 1;

    StringImpl* textImpl = m_text.impl();
    TextBreakIterator* iterator = cursorMovementIterator(textImpl->characters16(), textImpl->length());
    if (!iterator)
        return current + 1;

    long result = iterator->following(current);
    if (result == TextBreakDone)
        result = current + 1;

    return result;
}

bool RenderText::computeCanUseSimpleFontCodePath() const
{
    if (isAllASCII() || m_text.is8Bit())
        return true;
    return Character::characterRangeCodePath(characters16(), length()) == SimplePath;
}

#if ENABLE(ASSERT)

void RenderText::checkConsistency() const
{
#ifdef CHECK_CONSISTENCY
    const InlineTextBox* prev = 0;
    for (const InlineTextBox* child = m_firstTextBox; child != 0; child = child->nextTextBox()) {
        ASSERT(child->renderer() == this);
        ASSERT(child->prevTextBox() == prev);
        prev = child;
    }
    ASSERT(prev == m_lastTextBox);
#endif
}

#endif

void RenderText::momentarilyRevealLastTypedCharacter(unsigned lastTypedCharacterOffset)
{
    if (!gSecureTextTimers)
        gSecureTextTimers = new SecureTextTimerMap;

    SecureTextTimer* secureTextTimer = gSecureTextTimers->get(this);
    if (!secureTextTimer) {
        secureTextTimer = new SecureTextTimer(this);
        gSecureTextTimers->add(this, secureTextTimer);
    }
    secureTextTimer->restartWithNewText(lastTypedCharacterOffset);
}

PassRefPtr<AbstractInlineTextBox> RenderText::firstAbstractInlineTextBox()
{
    return AbstractInlineTextBox::getOrCreate(this, m_firstTextBox);
}

} // namespace blink<|MERGE_RESOLUTION|>--- conflicted
+++ resolved
@@ -1437,15 +1437,9 @@
     // setNeedsLayoutAndPrefWidthsRecalc() only if this RenderText has parent.
     if (parent()) {
         if (shouldSkipRelayoutOnSetText(this))
-<<<<<<< HEAD
-            parent()->paintInvalidationForWholeRenderer();
-        else
-            setNeedsLayoutAndPrefWidthsRecalcAndFullPaintInvalidation();
-=======
             parent()->setShouldDoFullPaintInvalidation(true);
         else
             setNeedsLayoutAndPrefWidthsRecalc();
->>>>>>> 45d9687a
     }
     m_knownToHaveNoOverflowAndNoFallbackFonts = false;
 
