/*
 * (C) 1999 Lars Knoll (knoll@kde.org)
 * (C) 2000 Dirk Mueller (mueller@kde.org)
 * Copyright (C) 2004, 2005, 2006, 2007 Apple Inc. All rights reserved.
 * Copyright (C) 2006 Andrew Wellington (proton@wiretapped.net)
 * Copyright (C) 2006 Graham Dennis (graham.dennis@gmail.com)
 *
 * This library is free software; you can redistribute it and/or
 * modify it under the terms of the GNU Library General Public
 * License as published by the Free Software Foundation; either
 * version 2 of the License, or (at your option) any later version.
 *
 * This library is distributed in the hope that it will be useful,
 * but WITHOUT ANY WARRANTY; without even the implied warranty of
 * MERCHANTABILITY or FITNESS FOR A PARTICULAR PURPOSE.  See the GNU
 * Library General Public License for more details.
 *
 * You should have received a copy of the GNU Library General Public License
 * along with this library; see the file COPYING.LIB.  If not, write to
 * the Free Software Foundation, Inc., 51 Franklin Street, Fifth Floor,
 * Boston, MA 02110-1301, USA.
 *
 */

#include "config.h"
#include "core/rendering/RenderText.h"

#include "core/accessibility/AXObjectCache.h"
#include "core/dom/Text.h"
#include "core/editing/TextIterator.h"
#include "core/frame/FrameView.h"
#include "core/frame/Settings.h"
#include "core/html/parser/TextResourceDecoder.h"
#include "core/rendering/AbstractInlineTextBox.h"
#include "core/rendering/EllipsisBox.h"
#include "core/rendering/InlineTextBox.h"
#include "core/rendering/RenderBlock.h"
#include "core/rendering/RenderCombineText.h"
#include "core/rendering/RenderLayer.h"
#include "core/rendering/RenderView.h"
#include "core/rendering/break_lines.h"
#include "platform/fonts/Character.h"
#include "platform/fonts/FontCache.h"
#include "platform/geometry/FloatQuad.h"
#include "platform/text/BidiResolver.h"
#include "platform/text/TextBreakIterator.h"
#include "platform/text/TextRunIterator.h"
#include "wtf/text/StringBuffer.h"
#include "wtf/text/StringBuilder.h"
#include "wtf/unicode/CharacterNames.h"

using namespace std;
using namespace WTF;
using namespace Unicode;

namespace WebCore {

struct SameSizeAsRenderText : public RenderObject {
    uint32_t bitfields : 16;
    float widths[4];
    String text;
    void* pointers[2];
};

COMPILE_ASSERT(sizeof(RenderText) == sizeof(SameSizeAsRenderText), RenderText_should_stay_small);

class SecureTextTimer;
typedef HashMap<RenderText*, SecureTextTimer*> SecureTextTimerMap;
static SecureTextTimerMap* gSecureTextTimers = 0;

class SecureTextTimer FINAL : public TimerBase {
public:
    SecureTextTimer(RenderText* renderText)
        : m_renderText(renderText)
        , m_lastTypedCharacterOffset(-1)
    {
    }

    void restartWithNewText(unsigned lastTypedCharacterOffset)
    {
        m_lastTypedCharacterOffset = lastTypedCharacterOffset;
        if (Settings* settings = m_renderText->document().settings())
            startOneShot(settings->passwordEchoDurationInSeconds(), FROM_HERE);
    }
    void invalidate() { m_lastTypedCharacterOffset = -1; }
    unsigned lastTypedCharacterOffset() { return m_lastTypedCharacterOffset; }

private:
    virtual void fired() OVERRIDE
    {
        ASSERT(gSecureTextTimers->contains(m_renderText));
        m_renderText->setText(m_renderText->text().impl(), true /* forcing setting text as it may be masked later */);
    }

    RenderText* m_renderText;
    int m_lastTypedCharacterOffset;
};

static void makeCapitalized(String* string, UChar previous)
{
    if (string->isNull())
        return;

    unsigned length = string->length();
    const StringImpl& input = *string->impl();

    if (length >= numeric_limits<unsigned>::max())
        CRASH();

    StringBuffer<UChar> stringWithPrevious(length + 1);
    stringWithPrevious[0] = previous == noBreakSpace ? ' ' : previous;
    for (unsigned i = 1; i < length + 1; i++) {
        // Replace &nbsp with a real space since ICU no longer treats &nbsp as a word separator.
        if (input[i - 1] == noBreakSpace)
            stringWithPrevious[i] = ' ';
        else
            stringWithPrevious[i] = input[i - 1];
    }

    TextBreakIterator* boundary = wordBreakIterator(stringWithPrevious.characters(), length + 1);
    if (!boundary)
        return;

    StringBuilder result;
    result.reserveCapacity(length);

    int32_t endOfWord;
    int32_t startOfWord = boundary->first();
    for (endOfWord = boundary->next(); endOfWord != TextBreakDone; startOfWord = endOfWord, endOfWord = boundary->next()) {
        if (startOfWord) // Ignore first char of previous string
            result.append(input[startOfWord - 1] == noBreakSpace ? noBreakSpace : toTitleCase(stringWithPrevious[startOfWord]));
        for (int i = startOfWord + 1; i < endOfWord; i++)
            result.append(input[i - 1]);
    }

    *string = result.toString();
}

RenderText::RenderText(Node* node, PassRefPtr<StringImpl> str)
    : RenderObject(!node || node->isDocumentNode() ? 0 : node)
    , m_hasTab(false)
    , m_linesDirty(false)
    , m_containsReversedText(false)
    , m_knownToHaveNoOverflowAndNoFallbackFonts(false)
    , m_minWidth(-1)
    , m_maxWidth(-1)
    , m_firstLineMinWidth(0)
    , m_lastLineLineMinWidth(0)
    , m_text(str)
    , m_firstTextBox(0)
    , m_lastTextBox(0)
{
    ASSERT(m_text);
    // FIXME: Some clients of RenderText (and subclasses) pass Document as node to create anonymous renderer.
    // They should be switched to passing null and using setDocumentForAnonymous.
    if (node && node->isDocumentNode())
        setDocumentForAnonymous(toDocument(node));

    m_isAllASCII = m_text.containsOnlyASCII();
    m_canUseSimpleFontCodePath = computeCanUseSimpleFontCodePath();
    setIsText();

    view()->frameView()->incrementVisuallyNonEmptyCharacterCount(m_text.length());
}

#ifndef NDEBUG

RenderText::~RenderText()
{
    ASSERT(!m_firstTextBox);
    ASSERT(!m_lastTextBox);
}

#endif

const char* RenderText::renderName() const
{
    return "RenderText";
}

bool RenderText::isTextFragment() const
{
    return false;
}

bool RenderText::isWordBreak() const
{
    return false;
}

void RenderText::styleDidChange(StyleDifference diff, const RenderStyle* oldStyle)
{
    // There is no need to ever schedule repaints from a style change of a text run, since
    // we already did this for the parent of the text run.
    // We do have to schedule layouts, though, since a style change can force us to
    // need to relayout.
    if (diff.needsFullLayout()) {
        setNeedsLayoutAndPrefWidthsRecalcAndFullPaintInvalidation();
        m_knownToHaveNoOverflowAndNoFallbackFonts = false;
    }

    RenderStyle* newStyle = style();
    ETextTransform oldTransform = oldStyle ? oldStyle->textTransform() : TTNONE;
    ETextSecurity oldSecurity = oldStyle ? oldStyle->textSecurity() : TSNONE;
    if (oldTransform != newStyle->textTransform() || oldSecurity != newStyle->textSecurity())
        transformText();

    // This is an optimization that kicks off font load before layout.
    // In order to make it fast, we only check if the first character of the
    // text is included in the unicode ranges of the fonts.
    if (!text().containsOnlyWhitespace())
        newStyle->font().willUseFontData(text().characterStartingAt(0));
}

void RenderText::removeAndDestroyTextBoxes()
{
    if (!documentBeingDestroyed()) {
        if (firstTextBox()) {
            if (isBR()) {
                RootInlineBox* next = firstTextBox()->root().nextRootBox();
                if (next)
                    next->markDirty();
            }
            for (InlineTextBox* box = firstTextBox(); box; box = box->nextTextBox())
                box->remove();
        } else if (parent())
            parent()->dirtyLinesFromChangedChild(this);
    }
    deleteTextBoxes();
}

void RenderText::willBeDestroyed()
{
    if (SecureTextTimer* secureTextTimer = gSecureTextTimers ? gSecureTextTimers->take(this) : 0)
        delete secureTextTimer;

    removeAndDestroyTextBoxes();
    RenderObject::willBeDestroyed();
}

void RenderText::extractTextBox(InlineTextBox* box)
{
    checkConsistency();

    m_lastTextBox = box->prevTextBox();
    if (box == m_firstTextBox)
        m_firstTextBox = 0;
    if (box->prevTextBox())
        box->prevTextBox()->setNextTextBox(0);
    box->setPreviousTextBox(0);
    for (InlineTextBox* curr = box; curr; curr = curr->nextTextBox())
        curr->setExtracted();

    checkConsistency();
}

void RenderText::attachTextBox(InlineTextBox* box)
{
    checkConsistency();

    if (m_lastTextBox) {
        m_lastTextBox->setNextTextBox(box);
        box->setPreviousTextBox(m_lastTextBox);
    } else
        m_firstTextBox = box;
    InlineTextBox* last = box;
    for (InlineTextBox* curr = box; curr; curr = curr->nextTextBox()) {
        curr->setExtracted(false);
        last = curr;
    }
    m_lastTextBox = last;

    checkConsistency();
}

void RenderText::removeTextBox(InlineTextBox* box)
{
    checkConsistency();

    if (box == m_firstTextBox)
        m_firstTextBox = box->nextTextBox();
    if (box == m_lastTextBox)
        m_lastTextBox = box->prevTextBox();
    if (box->nextTextBox())
        box->nextTextBox()->setPreviousTextBox(box->prevTextBox());
    if (box->prevTextBox())
        box->prevTextBox()->setNextTextBox(box->nextTextBox());

    checkConsistency();
}

void RenderText::deleteTextBoxes()
{
    if (firstTextBox()) {
        InlineTextBox* next;
        for (InlineTextBox* curr = firstTextBox(); curr; curr = next) {
            next = curr->nextTextBox();
            curr->destroy();
        }
        m_firstTextBox = m_lastTextBox = 0;
    }
}

PassRefPtr<StringImpl> RenderText::originalText() const
{
    Node* e = node();
    return (e && e->isTextNode()) ? toText(e)->dataImpl() : 0;
}

String RenderText::plainText() const
{
    if (node())
        return WebCore::plainText(rangeOfContents(node()).get());

    // FIXME: this is just a stopgap until TextIterator is adapted to support generated text.
    StringBuilder plainTextBuilder;
    for (InlineTextBox* textBox = firstTextBox(); textBox; textBox = textBox->nextTextBox()) {
        String text = m_text.substring(textBox->start(), textBox->len()).simplifyWhiteSpace(WTF::DoNotStripWhiteSpace);
        plainTextBuilder.append(text);
        if (textBox->nextTextBox() && textBox->nextTextBox()->start() > textBox->end() && text.length() && !text.right(1).containsOnlyWhitespace())
            plainTextBuilder.append(" ");
    }
    return plainTextBuilder.toString();
}

void RenderText::absoluteRects(Vector<IntRect>& rects, const LayoutPoint& accumulatedOffset) const
{
    for (InlineTextBox* box = firstTextBox(); box; box = box->nextTextBox())
        rects.append(enclosingIntRect(FloatRect(accumulatedOffset + box->topLeft(), box->size())));
}

static FloatRect localQuadForTextBox(InlineTextBox* box, unsigned start, unsigned end, bool useSelectionHeight)
{
    unsigned realEnd = min(box->end() + 1, end);
    LayoutRect r = box->localSelectionRect(start, realEnd);
    if (r.height()) {
        if (!useSelectionHeight) {
            // Change the height and y position (or width and x for vertical text)
            // because selectionRect uses selection-specific values.
            if (box->isHorizontal()) {
                r.setHeight(box->height());
                r.setY(box->y());
            } else {
                r.setWidth(box->width());
                r.setX(box->x());
            }
        }
        return FloatRect(r);
    }
    return FloatRect();
}

void RenderText::absoluteRectsForRange(Vector<IntRect>& rects, unsigned start, unsigned end, bool useSelectionHeight, bool* wasFixed)
{
    // Work around signed/unsigned issues. This function takes unsigneds, and is often passed UINT_MAX
    // to mean "all the way to the end". InlineTextBox coordinates are unsigneds, so changing this
    // function to take ints causes various internal mismatches. But selectionRect takes ints, and
    // passing UINT_MAX to it causes trouble. Ideally we'd change selectionRect to take unsigneds, but
    // that would cause many ripple effects, so for now we'll just clamp our unsigned parameters to INT_MAX.
    ASSERT(end == UINT_MAX || end <= INT_MAX);
    ASSERT(start <= INT_MAX);
    start = min(start, static_cast<unsigned>(INT_MAX));
    end = min(end, static_cast<unsigned>(INT_MAX));

    for (InlineTextBox* box = firstTextBox(); box; box = box->nextTextBox()) {
        // Note: box->end() returns the index of the last character, not the index past it
        if (start <= box->start() && box->end() < end) {
            FloatRect r = box->calculateBoundaries();
            if (useSelectionHeight) {
                LayoutRect selectionRect = box->localSelectionRect(start, end);
                if (box->isHorizontal()) {
                    r.setHeight(selectionRect.height().toFloat());
                    r.setY(selectionRect.y().toFloat());
                } else {
                    r.setWidth(selectionRect.width().toFloat());
                    r.setX(selectionRect.x().toFloat());
                }
            }
            rects.append(localToAbsoluteQuad(r, 0, wasFixed).enclosingBoundingBox());
        } else {
            // FIXME: This code is wrong. It's converting local to absolute twice. http://webkit.org/b/65722
            FloatRect rect = localQuadForTextBox(box, start, end, useSelectionHeight);
            if (!rect.isZero())
                rects.append(localToAbsoluteQuad(rect, 0, wasFixed).enclosingBoundingBox());
        }
    }
}

static IntRect ellipsisRectForBox(InlineTextBox* box, unsigned startPos, unsigned endPos)
{
    if (!box)
        return IntRect();

    unsigned short truncation = box->truncation();
    if (truncation == cNoTruncation)
        return IntRect();

    IntRect rect;
    if (EllipsisBox* ellipsis = box->root().ellipsisBox()) {
        int ellipsisStartPosition = max<int>(startPos - box->start(), 0);
        int ellipsisEndPosition = min<int>(endPos - box->start(), box->len());

        // The ellipsis should be considered to be selected if the end of
        // the selection is past the beginning of the truncation and the
        // beginning of the selection is before or at the beginning of the truncation.
        if (ellipsisEndPosition >= truncation && ellipsisStartPosition <= truncation)
            return ellipsis->selectionRect();
    }

    return IntRect();
}

void RenderText::absoluteQuads(Vector<FloatQuad>& quads, bool* wasFixed, ClippingOption option) const
{
    for (InlineTextBox* box = firstTextBox(); box; box = box->nextTextBox()) {
        FloatRect boundaries = box->calculateBoundaries();

        // Shorten the width of this text box if it ends in an ellipsis.
        // FIXME: ellipsisRectForBox should switch to return FloatRect soon with the subpixellayout branch.
        IntRect ellipsisRect = (option == ClipToEllipsis) ? ellipsisRectForBox(box, 0, textLength()) : IntRect();
        if (!ellipsisRect.isEmpty()) {
            if (style()->isHorizontalWritingMode())
                boundaries.setWidth(ellipsisRect.maxX() - boundaries.x());
            else
                boundaries.setHeight(ellipsisRect.maxY() - boundaries.y());
        }
        quads.append(localToAbsoluteQuad(boundaries, 0, wasFixed));
    }
}

void RenderText::absoluteQuads(Vector<FloatQuad>& quads, bool* wasFixed) const
{
    absoluteQuads(quads, wasFixed, NoClipping);
}

void RenderText::absoluteQuadsForRange(Vector<FloatQuad>& quads, unsigned start, unsigned end, bool useSelectionHeight, bool* wasFixed)
{
    // Work around signed/unsigned issues. This function takes unsigneds, and is often passed UINT_MAX
    // to mean "all the way to the end". InlineTextBox coordinates are unsigneds, so changing this
    // function to take ints causes various internal mismatches. But selectionRect takes ints, and
    // passing UINT_MAX to it causes trouble. Ideally we'd change selectionRect to take unsigneds, but
    // that would cause many ripple effects, so for now we'll just clamp our unsigned parameters to INT_MAX.
    ASSERT(end == UINT_MAX || end <= INT_MAX);
    ASSERT(start <= INT_MAX);
    start = min(start, static_cast<unsigned>(INT_MAX));
    end = min(end, static_cast<unsigned>(INT_MAX));

    for (InlineTextBox* box = firstTextBox(); box; box = box->nextTextBox()) {
        // Note: box->end() returns the index of the last character, not the index past it
        if (start <= box->start() && box->end() < end) {
            FloatRect r = box->calculateBoundaries();
            if (useSelectionHeight) {
                LayoutRect selectionRect = box->localSelectionRect(start, end);
                if (box->isHorizontal()) {
                    r.setHeight(selectionRect.height().toFloat());
                    r.setY(selectionRect.y().toFloat());
                } else {
                    r.setWidth(selectionRect.width().toFloat());
                    r.setX(selectionRect.x().toFloat());
                }
            }
            quads.append(localToAbsoluteQuad(r, 0, wasFixed));
        } else {
            FloatRect rect = localQuadForTextBox(box, start, end, useSelectionHeight);
            if (!rect.isZero())
                quads.append(localToAbsoluteQuad(rect, 0, wasFixed));
        }
    }
}

enum ShouldAffinityBeDownstream { AlwaysDownstream, AlwaysUpstream, UpstreamIfPositionIsNotAtStart };

static bool lineDirectionPointFitsInBox(int pointLineDirection, InlineTextBox* box, ShouldAffinityBeDownstream& shouldAffinityBeDownstream)
{
    shouldAffinityBeDownstream = AlwaysDownstream;

    // the x coordinate is equal to the left edge of this box
    // the affinity must be downstream so the position doesn't jump back to the previous line
    // except when box is the first box in the line
    if (pointLineDirection <= box->logicalLeft()) {
        shouldAffinityBeDownstream = !box->prevLeafChild() ? UpstreamIfPositionIsNotAtStart : AlwaysDownstream;
        return true;
    }

    // and the x coordinate is to the left of the right edge of this box
    // check to see if position goes in this box
    if (pointLineDirection < box->logicalRight()) {
        shouldAffinityBeDownstream = UpstreamIfPositionIsNotAtStart;
        return true;
    }

    // box is first on line
    // and the x coordinate is to the left of the first text box left edge
    if (!box->prevLeafChildIgnoringLineBreak() && pointLineDirection < box->logicalLeft())
        return true;

    if (!box->nextLeafChildIgnoringLineBreak()) {
        // box is last on line
        // and the x coordinate is to the right of the last text box right edge
        // generate VisiblePosition, use UPSTREAM affinity if possible
        shouldAffinityBeDownstream = UpstreamIfPositionIsNotAtStart;
        return true;
    }

    return false;
}

static PositionWithAffinity createPositionWithAffinityForBox(const InlineBox* box, int offset, ShouldAffinityBeDownstream shouldAffinityBeDownstream)
{
    EAffinity affinity = VP_DEFAULT_AFFINITY;
    switch (shouldAffinityBeDownstream) {
    case AlwaysDownstream:
        affinity = DOWNSTREAM;
        break;
    case AlwaysUpstream:
        affinity = VP_UPSTREAM_IF_POSSIBLE;
        break;
    case UpstreamIfPositionIsNotAtStart:
        affinity = offset > box->caretMinOffset() ? VP_UPSTREAM_IF_POSSIBLE : DOWNSTREAM;
        break;
    }
    int textStartOffset = box->renderer().isText() ? toRenderText(box->renderer()).textStartOffset() : 0;
    return box->renderer().createPositionWithAffinity(offset + textStartOffset, affinity);
}

static PositionWithAffinity createPositionWithAffinityForBoxAfterAdjustingOffsetForBiDi(const InlineTextBox* box, int offset, ShouldAffinityBeDownstream shouldAffinityBeDownstream)
{
    ASSERT(box);
    ASSERT(offset >= 0);

    if (offset && static_cast<unsigned>(offset) < box->len())
        return createPositionWithAffinityForBox(box, box->start() + offset, shouldAffinityBeDownstream);

    bool positionIsAtStartOfBox = !offset;
    if (positionIsAtStartOfBox == box->isLeftToRightDirection()) {
        // offset is on the left edge

        const InlineBox* prevBox = box->prevLeafChildIgnoringLineBreak();
        if ((prevBox && prevBox->bidiLevel() == box->bidiLevel())
            || box->renderer().containingBlock()->style()->direction() == box->direction()) // FIXME: left on 12CBA
            return createPositionWithAffinityForBox(box, box->caretLeftmostOffset(), shouldAffinityBeDownstream);

        if (prevBox && prevBox->bidiLevel() > box->bidiLevel()) {
            // e.g. left of B in aDC12BAb
            const InlineBox* leftmostBox;
            do {
                leftmostBox = prevBox;
                prevBox = leftmostBox->prevLeafChildIgnoringLineBreak();
            } while (prevBox && prevBox->bidiLevel() > box->bidiLevel());
            return createPositionWithAffinityForBox(leftmostBox, leftmostBox->caretRightmostOffset(), shouldAffinityBeDownstream);
        }

        if (!prevBox || prevBox->bidiLevel() < box->bidiLevel()) {
            // e.g. left of D in aDC12BAb
            const InlineBox* rightmostBox;
            const InlineBox* nextBox = box;
            do {
                rightmostBox = nextBox;
                nextBox = rightmostBox->nextLeafChildIgnoringLineBreak();
            } while (nextBox && nextBox->bidiLevel() >= box->bidiLevel());
            return createPositionWithAffinityForBox(rightmostBox,
                box->isLeftToRightDirection() ? rightmostBox->caretMaxOffset() : rightmostBox->caretMinOffset(), shouldAffinityBeDownstream);
        }

        return createPositionWithAffinityForBox(box, box->caretRightmostOffset(), shouldAffinityBeDownstream);
    }

    const InlineBox* nextBox = box->nextLeafChildIgnoringLineBreak();
    if ((nextBox && nextBox->bidiLevel() == box->bidiLevel())
        || box->renderer().containingBlock()->style()->direction() == box->direction())
        return createPositionWithAffinityForBox(box, box->caretRightmostOffset(), shouldAffinityBeDownstream);

    // offset is on the right edge
    if (nextBox && nextBox->bidiLevel() > box->bidiLevel()) {
        // e.g. right of C in aDC12BAb
        const InlineBox* rightmostBox;
        do {
            rightmostBox = nextBox;
            nextBox = rightmostBox->nextLeafChildIgnoringLineBreak();
        } while (nextBox && nextBox->bidiLevel() > box->bidiLevel());
        return createPositionWithAffinityForBox(rightmostBox, rightmostBox->caretLeftmostOffset(), shouldAffinityBeDownstream);
    }

    if (!nextBox || nextBox->bidiLevel() < box->bidiLevel()) {
        // e.g. right of A in aDC12BAb
        const InlineBox* leftmostBox;
        const InlineBox* prevBox = box;
        do {
            leftmostBox = prevBox;
            prevBox = leftmostBox->prevLeafChildIgnoringLineBreak();
        } while (prevBox && prevBox->bidiLevel() >= box->bidiLevel());
        return createPositionWithAffinityForBox(leftmostBox,
            box->isLeftToRightDirection() ? leftmostBox->caretMinOffset() : leftmostBox->caretMaxOffset(), shouldAffinityBeDownstream);
    }

    return createPositionWithAffinityForBox(box, box->caretLeftmostOffset(), shouldAffinityBeDownstream);
}

PositionWithAffinity RenderText::positionForPoint(const LayoutPoint& point)
{
    if (!firstTextBox() || textLength() == 0)
        return createPositionWithAffinity(0, DOWNSTREAM);

    LayoutUnit pointLineDirection = firstTextBox()->isHorizontal() ? point.x() : point.y();
    LayoutUnit pointBlockDirection = firstTextBox()->isHorizontal() ? point.y() : point.x();
    bool blocksAreFlipped = style()->isFlippedBlocksWritingMode();

    InlineTextBox* lastBox = 0;
    for (InlineTextBox* box = firstTextBox(); box; box = box->nextTextBox()) {
        if (box->isLineBreak() && !box->prevLeafChild() && box->nextLeafChild() && !box->nextLeafChild()->isLineBreak())
            box = box->nextTextBox();

        RootInlineBox& rootBox = box->root();
        LayoutUnit top = min(rootBox.selectionTop(), rootBox.lineTop());
        if (pointBlockDirection > top || (!blocksAreFlipped && pointBlockDirection == top)) {
            LayoutUnit bottom = rootBox.selectionBottom();
            if (rootBox.nextRootBox())
                bottom = min(bottom, rootBox.nextRootBox()->lineTop());

            if (pointBlockDirection < bottom || (blocksAreFlipped && pointBlockDirection == bottom)) {
                ShouldAffinityBeDownstream shouldAffinityBeDownstream;
                if (lineDirectionPointFitsInBox(pointLineDirection, box, shouldAffinityBeDownstream))
                    return createPositionWithAffinityForBoxAfterAdjustingOffsetForBiDi(box, box->offsetForPosition(pointLineDirection.toFloat()), shouldAffinityBeDownstream);
            }
        }
        lastBox = box;
    }

    if (lastBox) {
        ShouldAffinityBeDownstream shouldAffinityBeDownstream;
        lineDirectionPointFitsInBox(pointLineDirection, lastBox, shouldAffinityBeDownstream);
        return createPositionWithAffinityForBoxAfterAdjustingOffsetForBiDi(lastBox, lastBox->offsetForPosition(pointLineDirection.toFloat()) + lastBox->start(), shouldAffinityBeDownstream);
    }
    return createPositionWithAffinity(0, DOWNSTREAM);
}

LayoutRect RenderText::localCaretRect(InlineBox* inlineBox, int caretOffset, LayoutUnit* extraWidthToEndOfLine)
{
    if (!inlineBox)
        return LayoutRect();

    ASSERT(inlineBox->isInlineTextBox());
    if (!inlineBox->isInlineTextBox())
        return LayoutRect();

    InlineTextBox* box = toInlineTextBox(inlineBox);

    int height = box->root().selectionHeight();
    int top = box->root().selectionTop();

    // Go ahead and round left to snap it to the nearest pixel.
    float left = box->positionForOffset(caretOffset);

    // Distribute the caret's width to either side of the offset.
    int caretWidthLeftOfOffset = caretWidth / 2;
    left -= caretWidthLeftOfOffset;
    int caretWidthRightOfOffset = caretWidth - caretWidthLeftOfOffset;

    left = roundf(left);

    float rootLeft = box->root().logicalLeft();
    float rootRight = box->root().logicalRight();

    // FIXME: should we use the width of the root inline box or the
    // width of the containing block for this?
    if (extraWidthToEndOfLine)
        *extraWidthToEndOfLine = (box->root().logicalWidth() + rootLeft) - (left + 1);

    RenderBlock* cb = containingBlock();
    RenderStyle* cbStyle = cb->style();

    float leftEdge;
    float rightEdge;
    leftEdge = min<float>(0, rootLeft);
    rightEdge = max<float>(cb->logicalWidth().toFloat(), rootRight);

    bool rightAligned = false;
    switch (cbStyle->textAlign()) {
    case RIGHT:
    case WEBKIT_RIGHT:
        rightAligned = true;
        break;
    case LEFT:
    case WEBKIT_LEFT:
    case CENTER:
    case WEBKIT_CENTER:
        break;
    case JUSTIFY:
    case TASTART:
        rightAligned = !cbStyle->isLeftToRightDirection();
        break;
    case TAEND:
        rightAligned = cbStyle->isLeftToRightDirection();
        break;
    }

    if (rightAligned) {
        left = max(left, leftEdge);
        left = min(left, rootRight - caretWidth);
    } else {
        left = min(left, rightEdge - caretWidthRightOfOffset);
        left = max(left, rootLeft);
    }

    return style()->isHorizontalWritingMode() ? IntRect(left, top, caretWidth, height) : IntRect(top, left, height, caretWidth);
}

ALWAYS_INLINE float RenderText::widthFromCache(const Font& f, int start, int len, float xPos, TextDirection textDirection, HashSet<const SimpleFontData*>* fallbackFonts, GlyphOverflow* glyphOverflow) const
{
    if (style()->hasTextCombine() && isCombineText()) {
        const RenderCombineText* combineText = toRenderCombineText(this);
        if (combineText->isCombined())
            return combineText->combinedTextWidth(f);
    }

    if (f.isFixedPitch() && f.fontDescription().variant() == FontVariantNormal && m_isAllASCII && (!glyphOverflow || !glyphOverflow->computeBounds)) {
        float monospaceCharacterWidth = f.spaceWidth();
        float w = 0;
        bool isSpace;
        ASSERT(m_text);
        StringImpl& text = *m_text.impl();
        for (int i = start; i < start + len; i++) {
            char c = text[i];
            if (c <= ' ') {
                if (c == ' ' || c == '\n') {
                    w += monospaceCharacterWidth;
                    isSpace = true;
                } else if (c == '\t') {
                    if (style()->collapseWhiteSpace()) {
                        w += monospaceCharacterWidth;
                        isSpace = true;
                    } else {
                        w += f.tabWidth(style()->tabSize(), xPos + w);
                        isSpace = false;
                    }
                } else
                    isSpace = false;
            } else {
                w += monospaceCharacterWidth;
                isSpace = false;
            }
            if (isSpace && i > start)
                w += f.fontDescription().wordSpacing();
        }
        return w;
    }

    TextRun run = RenderBlockFlow::constructTextRun(const_cast<RenderText*>(this), f, this, start, len, style(), textDirection);
    run.setCharactersLength(textLength() - start);
    ASSERT(run.charactersLength() >= run.length());

    run.setCharacterScanForCodePath(!canUseSimpleFontCodePath());
    run.setTabSize(!style()->collapseWhiteSpace(), style()->tabSize());
    run.setXPos(xPos);
    FontCachePurgePreventer fontCachePurgePreventer;
    return f.width(run, fallbackFonts, glyphOverflow);
}

void RenderText::trimmedPrefWidths(float leadWidth,
    float& firstLineMinWidth, bool& hasBreakableStart,
    float& lastLineMinWidth, bool& hasBreakableEnd,
    bool& hasBreakableChar, bool& hasBreak,
    float& firstLineMaxWidth, float& lastLineMaxWidth,
    float& minWidth, float& maxWidth, bool& stripFrontSpaces,
    TextDirection direction)
{
    bool collapseWhiteSpace = style()->collapseWhiteSpace();
    if (!collapseWhiteSpace)
        stripFrontSpaces = false;

    if (m_hasTab || preferredLogicalWidthsDirty())
        computePreferredLogicalWidths(leadWidth);

    hasBreakableStart = !stripFrontSpaces && m_hasBreakableStart;
    hasBreakableEnd = m_hasBreakableEnd;

    int len = textLength();

    if (!len || (stripFrontSpaces && text().impl()->containsOnlyWhitespace())) {
        firstLineMinWidth = 0;
        lastLineMinWidth = 0;
        firstLineMaxWidth = 0;
        lastLineMaxWidth = 0;
        minWidth = 0;
        maxWidth = 0;
        hasBreak = false;
        return;
    }

    minWidth = m_minWidth;
    maxWidth = m_maxWidth;

    firstLineMinWidth = m_firstLineMinWidth;
    lastLineMinWidth = m_lastLineLineMinWidth;

    hasBreakableChar = m_hasBreakableChar;
    hasBreak = m_hasBreak;

    ASSERT(m_text);
    StringImpl& text = *m_text.impl();
    if (text[0] == ' ' || (text[0] == '\n' && !style()->preserveNewline()) || text[0] == '\t') {
        const Font& font = style()->font(); // FIXME: This ignores first-line.
        if (stripFrontSpaces) {
            const UChar space = ' ';
            float spaceWidth = font.width(RenderBlockFlow::constructTextRun(this, font, &space, 1, style(), direction));
            maxWidth -= spaceWidth;
        } else {
            maxWidth += font.fontDescription().wordSpacing();
        }
    }

    stripFrontSpaces = collapseWhiteSpace && m_hasEndWhiteSpace;

    if (!style()->autoWrap() || minWidth > maxWidth)
        minWidth = maxWidth;

    // Compute our max widths by scanning the string for newlines.
    if (hasBreak) {
        const Font& f = style()->font(); // FIXME: This ignores first-line.
        bool firstLine = true;
        firstLineMaxWidth = maxWidth;
        lastLineMaxWidth = maxWidth;
        for (int i = 0; i < len; i++) {
            int linelen = 0;
            while (i + linelen < len && text[i + linelen] != '\n')
                linelen++;

            if (linelen) {
                lastLineMaxWidth = widthFromCache(f, i, linelen, leadWidth + lastLineMaxWidth, direction, 0, 0);
                if (firstLine) {
                    firstLine = false;
                    leadWidth = 0;
                    firstLineMaxWidth = lastLineMaxWidth;
                }
                i += linelen;
            } else if (firstLine) {
                firstLineMaxWidth = 0;
                firstLine = false;
                leadWidth = 0;
            }

            if (i == len - 1) {
                // A <pre> run that ends with a newline, as in, e.g.,
                // <pre>Some text\n\n<span>More text</pre>
                lastLineMaxWidth = 0;
            }
        }
    }
}

float RenderText::minLogicalWidth() const
{
    if (preferredLogicalWidthsDirty())
        const_cast<RenderText*>(this)->computePreferredLogicalWidths(0);

    return m_minWidth;
}

float RenderText::maxLogicalWidth() const
{
    if (preferredLogicalWidthsDirty())
        const_cast<RenderText*>(this)->computePreferredLogicalWidths(0);

    return m_maxWidth;
}

void RenderText::computePreferredLogicalWidths(float leadWidth)
{
    HashSet<const SimpleFontData*> fallbackFonts;
    GlyphOverflow glyphOverflow;
    computePreferredLogicalWidths(leadWidth, fallbackFonts, glyphOverflow);
    if (fallbackFonts.isEmpty() && !glyphOverflow.left && !glyphOverflow.right && !glyphOverflow.top && !glyphOverflow.bottom)
        m_knownToHaveNoOverflowAndNoFallbackFonts = true;
}

static inline float hyphenWidth(RenderText* renderer, const Font& font, TextDirection direction)
{
    RenderStyle* style = renderer->style();
    return font.width(RenderBlockFlow::constructTextRun(renderer, font, style->hyphenString().string(), style, direction));
}

void RenderText::computePreferredLogicalWidths(float leadWidth, HashSet<const SimpleFontData*>& fallbackFonts, GlyphOverflow& glyphOverflow)
{
    ASSERT(m_hasTab || preferredLogicalWidthsDirty() || !m_knownToHaveNoOverflowAndNoFallbackFonts);

    m_minWidth = 0;
    m_maxWidth = 0;
    m_firstLineMinWidth = 0;
    m_lastLineLineMinWidth = 0;

    if (isBR())
        return;

    float currMinWidth = 0;
    float currMaxWidth = 0;
    m_hasBreakableChar = false;
    m_hasBreak = false;
    m_hasTab = false;
    m_hasBreakableStart = false;
    m_hasBreakableEnd = false;
    m_hasEndWhiteSpace = false;

    RenderStyle* styleToUse = style();
    const Font& f = styleToUse->font(); // FIXME: This ignores first-line.
    float wordSpacing = styleToUse->wordSpacing();
    int len = textLength();
    LazyLineBreakIterator breakIterator(m_text, styleToUse->locale());
    bool needsWordSpacing = false;
    bool ignoringSpaces = false;
    bool isSpace = false;
    bool firstWord = true;
    bool firstLine = true;
    int nextBreakable = -1;
    int lastWordBoundary = 0;
    float cachedWordTrailingSpaceWidth[2] = { 0, 0 }; // LTR, RTL

    int firstGlyphLeftOverflow = -1;

    bool breakAll = (styleToUse->wordBreak() == BreakAllWordBreak || styleToUse->wordBreak() == BreakWordBreak) && styleToUse->autoWrap();

    TextRun textRun(text());
    BidiResolver<TextRunIterator, BidiCharacterRun> bidiResolver;

    BidiCharacterRun* run;
    TextDirection textDirection = styleToUse->direction();
    if (isOverride(styleToUse->unicodeBidi())) {
        run = 0;
    } else {
        BidiStatus status(LTR, false);
        status.last = status.lastStrong = WTF::Unicode::OtherNeutral;
        bidiResolver.setStatus(status);
        bidiResolver.setPositionIgnoringNestedIsolates(TextRunIterator(&textRun, 0));
        bool hardLineBreak = false;
        bool reorderRuns = false;
        bidiResolver.createBidiRunsForLine(TextRunIterator(&textRun, textRun.length()), NoVisualOverride, hardLineBreak, reorderRuns);
        BidiRunList<BidiCharacterRun>& bidiRuns = bidiResolver.runs();
        run = bidiRuns.firstRun();
    }

    for (int i = 0; i < len; i++) {
        UChar c = uncheckedCharacterAt(i);

        if (run) {
            // Treat adjacent runs with the same resolved directionality
            // (TextDirection as opposed to WTF::Unicode::Direction) as belonging
            // to the same run to avoid breaking unnecessarily.
            while (i > run->stop() || (run->next() && run->next()->direction() == run->direction()))
                run = run->next();

            ASSERT(run);
            ASSERT(i <= run->stop());
            textDirection = run->direction();
        }

        bool previousCharacterIsSpace = isSpace;
        bool isNewline = false;
        if (c == '\n') {
            if (styleToUse->preserveNewline()) {
                m_hasBreak = true;
                isNewline = true;
                isSpace = false;
            } else
                isSpace = true;
        } else if (c == '\t') {
            if (!styleToUse->collapseWhiteSpace()) {
                m_hasTab = true;
                isSpace = false;
            } else
                isSpace = true;
        } else
            isSpace = c == ' ';

        bool isBreakableLocation = isNewline || (isSpace && styleToUse->autoWrap());
        if (!i)
            m_hasBreakableStart = isBreakableLocation;
        if (i == len - 1) {
            m_hasBreakableEnd = isBreakableLocation;
            m_hasEndWhiteSpace = isNewline || isSpace;
        }

        if (!ignoringSpaces && styleToUse->collapseWhiteSpace() && previousCharacterIsSpace && isSpace)
            ignoringSpaces = true;

        if (ignoringSpaces && !isSpace)
            ignoringSpaces = false;

        // Ignore spaces and soft hyphens
        if (ignoringSpaces) {
            ASSERT(lastWordBoundary == i);
            lastWordBoundary++;
            continue;
        } else if (c == softHyphen) {
            currMaxWidth += widthFromCache(f, lastWordBoundary, i - lastWordBoundary, leadWidth + currMaxWidth, textDirection, &fallbackFonts, &glyphOverflow);
            if (firstGlyphLeftOverflow < 0)
                firstGlyphLeftOverflow = glyphOverflow.left;
            lastWordBoundary = i + 1;
            continue;
        }

        bool hasBreak = breakAll || isBreakable(breakIterator, i, nextBreakable);
        bool betweenWords = true;
        int j = i;
        while (c != '\n' && c != ' ' && c != '\t' && (c != softHyphen)) {
            j++;
            if (j == len)
                break;
            c = uncheckedCharacterAt(j);
            if (isBreakable(breakIterator, j, nextBreakable) && characterAt(j - 1) != softHyphen)
                break;
            if (breakAll) {
                betweenWords = false;
                break;
            }
        }

        // Terminate word boundary at bidi run boundary.
        if (run)
            j = min(j, run->stop() + 1);
        int wordLen = j - i;
        if (wordLen) {
            bool isSpace = (j < len) && c == ' ';

            // Non-zero only when kerning is enabled, in which case we measure words with their trailing
            // space, then subtract its width.
            float wordTrailingSpaceWidth = 0;
            if (isSpace && (f.fontDescription().typesettingFeatures() & Kerning)) {
                ASSERT(textDirection >=0 && textDirection <= 1);
                if (!cachedWordTrailingSpaceWidth[textDirection])
                    cachedWordTrailingSpaceWidth[textDirection] = f.width(RenderBlockFlow::constructTextRun(this, f, &space, 1, styleToUse, textDirection)) + wordSpacing;
                wordTrailingSpaceWidth = cachedWordTrailingSpaceWidth[textDirection];
            }

            float w;
            if (wordTrailingSpaceWidth && isSpace)
                w = widthFromCache(f, i, wordLen + 1, leadWidth + currMaxWidth, textDirection, &fallbackFonts, &glyphOverflow) - wordTrailingSpaceWidth;
            else {
                w = widthFromCache(f, i, wordLen, leadWidth + currMaxWidth, textDirection, &fallbackFonts, &glyphOverflow);
                if (c == softHyphen)
                    currMinWidth += hyphenWidth(this, f, textDirection);
            }

            if (firstGlyphLeftOverflow < 0)
                firstGlyphLeftOverflow = glyphOverflow.left;
            currMinWidth += w;
            if (betweenWords) {
                if (lastWordBoundary == i)
                    currMaxWidth += w;
                else
                    currMaxWidth += widthFromCache(f, lastWordBoundary, j - lastWordBoundary, leadWidth + currMaxWidth, textDirection, &fallbackFonts, &glyphOverflow);
                lastWordBoundary = j;
            }

            bool isCollapsibleWhiteSpace = (j < len) && styleToUse->isCollapsibleWhiteSpace(c);
            if (j < len && styleToUse->autoWrap())
                m_hasBreakableChar = true;

            // Add in wordSpacing to our currMaxWidth, but not if this is the last word on a line or the
            // last word in the run.
            if (wordSpacing && (isSpace || isCollapsibleWhiteSpace) && !containsOnlyWhitespace(j, len-j))
                currMaxWidth += wordSpacing;

            if (firstWord) {
                firstWord = false;
                // If the first character in the run is breakable, then we consider ourselves to have a beginning
                // minimum width of 0, since a break could occur right before our run starts, preventing us from ever
                // being appended to a previous text run when considering the total minimum width of the containing block.
                if (hasBreak)
                    m_hasBreakableChar = true;
                m_firstLineMinWidth = hasBreak ? 0 : currMinWidth;
            }
            m_lastLineLineMinWidth = currMinWidth;

            if (currMinWidth > m_minWidth)
                m_minWidth = currMinWidth;
            currMinWidth = 0;

            i += wordLen - 1;
        } else {
            // Nowrap can never be broken, so don't bother setting the
            // breakable character boolean. Pre can only be broken if we encounter a newline.
            if (style()->autoWrap() || isNewline)
                m_hasBreakableChar = true;

            if (currMinWidth > m_minWidth)
                m_minWidth = currMinWidth;
            currMinWidth = 0;

            if (isNewline) { // Only set if preserveNewline was true and we saw a newline.
                if (firstLine) {
                    firstLine = false;
                    leadWidth = 0;
                    if (!styleToUse->autoWrap())
                        m_firstLineMinWidth = currMaxWidth;
                }

                if (currMaxWidth > m_maxWidth)
                    m_maxWidth = currMaxWidth;
                currMaxWidth = 0;
            } else {
                TextRun run = RenderBlockFlow::constructTextRun(this, f, this, i, 1, styleToUse, textDirection);
                run.setCharactersLength(len - i);
                ASSERT(run.charactersLength() >= run.length());
                run.setTabSize(!style()->collapseWhiteSpace(), style()->tabSize());
                run.setXPos(leadWidth + currMaxWidth);

                currMaxWidth += f.width(run);
                glyphOverflow.right = 0;
                needsWordSpacing = isSpace && !previousCharacterIsSpace && i == len - 1;
            }
            ASSERT(lastWordBoundary == i);
            lastWordBoundary++;
        }
    }
    if (run)
        bidiResolver.runs().deleteRuns();

    if (firstGlyphLeftOverflow > 0)
        glyphOverflow.left = firstGlyphLeftOverflow;

    if ((needsWordSpacing && len > 1) || (ignoringSpaces && !firstWord))
        currMaxWidth += wordSpacing;

    m_minWidth = max(currMinWidth, m_minWidth);
    m_maxWidth = max(currMaxWidth, m_maxWidth);

    if (!styleToUse->autoWrap())
        m_minWidth = m_maxWidth;

    if (styleToUse->whiteSpace() == PRE) {
        if (firstLine)
            m_firstLineMinWidth = m_maxWidth;
        m_lastLineLineMinWidth = currMaxWidth;
    }

    clearPreferredLogicalWidthsDirty();
}

bool RenderText::isAllCollapsibleWhitespace() const
{
    unsigned length = textLength();
    if (is8Bit()) {
        for (unsigned i = 0; i < length; ++i) {
            if (!style()->isCollapsibleWhiteSpace(characters8()[i]))
                return false;
        }
        return true;
    }
    for (unsigned i = 0; i < length; ++i) {
        if (!style()->isCollapsibleWhiteSpace(characters16()[i]))
            return false;
    }
    return true;
}

bool RenderText::containsOnlyWhitespace(unsigned from, unsigned len) const
{
    ASSERT(m_text);
    StringImpl& text = *m_text.impl();
    unsigned currPos;
    for (currPos = from;
         currPos < from + len && (text[currPos] == '\n' || text[currPos] == ' ' || text[currPos] == '\t');
         currPos++) { }
    return currPos >= (from + len);
}

FloatPoint RenderText::firstRunOrigin() const
{
    return IntPoint(firstRunX(), firstRunY());
}

float RenderText::firstRunX() const
{
    return m_firstTextBox ? m_firstTextBox->x() : 0;
}

float RenderText::firstRunY() const
{
    return m_firstTextBox ? m_firstTextBox->y() : 0;
}

void RenderText::setSelectionState(SelectionState state)
{
    RenderObject::setSelectionState(state);

    if (canUpdateSelectionOnRootLineBoxes()) {
        if (state == SelectionStart || state == SelectionEnd || state == SelectionBoth) {
            int startPos, endPos;
            selectionStartEnd(startPos, endPos);
            if (selectionState() == SelectionStart) {
                endPos = textLength();

                // to handle selection from end of text to end of line
                if (startPos && startPos == endPos)
                    startPos = endPos - 1;
            } else if (selectionState() == SelectionEnd)
                startPos = 0;

            for (InlineTextBox* box = firstTextBox(); box; box = box->nextTextBox()) {
                if (box->isSelected(startPos, endPos)) {
                    box->root().setHasSelectedChildren(true);
                }
            }
        } else {
            for (InlineTextBox* box = firstTextBox(); box; box = box->nextTextBox()) {
                box->root().setHasSelectedChildren(state == SelectionInside);
            }
        }
    }

    // The containing block can be null in case of an orphaned tree.
    RenderBlock* containingBlock = this->containingBlock();
    if (containingBlock && !containingBlock->isRenderView())
        containingBlock->setSelectionState(state);
}

extern bool g_bbNoRelayoutOnSetCharacterData;

bool shouldSkipRelayoutOnSetText(const RenderText* rt)
{
    return g_bbNoRelayoutOnSetCharacterData
        && rt->firstTextBox()
        && rt->firstTextBox() == rt->lastTextBox();
}

void RenderText::setTextWithOffset(PassRefPtr<StringImpl> text, unsigned offset, unsigned len, bool force)
{
    if (!force && equal(m_text.impl(), text.get()))
        return;

    if (shouldSkipRelayoutOnSetText(this)) {
        firstTextBox()->setStart(0);
        firstTextBox()->setLen(text->length());
        m_linesDirty = false;
        setText(text, force);
        return;
    }

    unsigned oldLen = textLength();
    unsigned newLen = text->length();
    int delta = newLen - oldLen;
    unsigned end = len ? offset + len - 1 : offset;

    RootInlineBox* firstRootBox = 0;
    RootInlineBox* lastRootBox = 0;

    bool dirtiedLines = false;

    // Dirty all text boxes that include characters in between offset and offset+len.
    for (InlineTextBox* curr = firstTextBox(); curr; curr = curr->nextTextBox()) {
        // FIXME: This shouldn't rely on the end of a dirty line box. See https://bugs.webkit.org/show_bug.cgi?id=97264
        // Text run is entirely before the affected range.
        if (curr->end() < offset)
            continue;

        // Text run is entirely after the affected range.
        if (curr->start() > end) {
            curr->offsetRun(delta);
            RootInlineBox* root = &curr->root();
            if (!firstRootBox) {
                firstRootBox = root;
                // The affected area was in between two runs. Go ahead and mark the root box of
                // the run after the affected area as dirty.
                firstRootBox->markDirty();
                dirtiedLines = true;
            }
            lastRootBox = root;
        } else if (curr->end() >= offset && curr->end() <= end) {
            // Text run overlaps with the left end of the affected range.
            curr->dirtyLineBoxes();
            dirtiedLines = true;
        } else if (curr->start() <= offset && curr->end() >= end) {
            // Text run subsumes the affected range.
            curr->dirtyLineBoxes();
            dirtiedLines = true;
        } else if (curr->start() <= end && curr->end() >= end) {
            // Text run overlaps with right end of the affected range.
            curr->dirtyLineBoxes();
            dirtiedLines = true;
        }
    }

    // Now we have to walk all of the clean lines and adjust their cached line break information
    // to reflect our updated offsets.
    if (lastRootBox)
        lastRootBox = lastRootBox->nextRootBox();
    if (firstRootBox) {
        RootInlineBox* prev = firstRootBox->prevRootBox();
        if (prev)
            firstRootBox = prev;
    } else if (lastTextBox()) {
        ASSERT(!lastRootBox);
        firstRootBox = &lastTextBox()->root();
        firstRootBox->markDirty();
        dirtiedLines = true;
    }
    for (RootInlineBox* curr = firstRootBox; curr && curr != lastRootBox; curr = curr->nextRootBox()) {
        if (curr->lineBreakObj() == this && curr->lineBreakPos() > end)
            curr->setLineBreakPos(clampToInteger(curr->lineBreakPos() + delta));
    }

    // If the text node is empty, dirty the line where new text will be inserted.
    if (!firstTextBox() && parent()) {
        parent()->dirtyLinesFromChangedChild(this);
        dirtiedLines = true;
    }

    m_linesDirty = dirtiedLines;
    setText(text, force || dirtiedLines);
}

void RenderText::transformText()
{
    if (RefPtr<StringImpl> textToTransform = originalText())
        setText(textToTransform.release(), true);
}

static inline bool isInlineFlowOrEmptyText(const RenderObject* o)
{
    if (o->isRenderInline())
        return true;
    if (!o->isText())
        return false;
    return toRenderText(o)->text().isEmpty();
}

UChar RenderText::previousCharacter() const
{
    // find previous text renderer if one exists
    const RenderObject* previousText = this;
    while ((previousText = previousText->previousInPreOrder()))
        if (!isInlineFlowOrEmptyText(previousText))
            break;
    UChar prev = ' ';
    if (previousText && previousText->isText())
        if (StringImpl* previousString = toRenderText(previousText)->text().impl())
            prev = (*previousString)[previousString->length() - 1];
    return prev;
}

void RenderText::addLayerHitTestRects(LayerHitTestRects&, const RenderLayer* currentLayer, const LayoutPoint& layerOffset, const LayoutRect& containerRect) const
{
    // Text nodes aren't event targets, so don't descend any further.
}

void applyTextTransform(const RenderStyle* style, String& text, UChar previousCharacter)
{
    if (!style)
        return;

    switch (style->textTransform()) {
    case TTNONE:
        break;
    case CAPITALIZE:
        makeCapitalized(&text, previousCharacter);
        break;
    case UPPERCASE:
        text = text.upper(style->locale());
        break;
    case LOWERCASE:
        text = text.lower(style->locale());
        break;
    }
}

void RenderText::setTextInternal(PassRefPtr<StringImpl> text)
{
    ASSERT(text);
    m_text = text;

    if (style()) {
        applyTextTransform(style(), m_text, previousCharacter());

        // We use the same characters here as for list markers.
        // See the listMarkerText function in RenderListMarker.cpp.
        switch (style()->textSecurity()) {
        case TSNONE:
            break;
        case TSCIRCLE:
            secureText(whiteBullet);
            break;
        case TSDISC:
            secureText(bullet);
            break;
        case TSSQUARE:
            secureText(blackSquare);
        }
    }

    ASSERT(m_text);
    ASSERT(!isBR() || (textLength() == 1 && m_text[0] == '\n'));

    m_isAllASCII = m_text.containsOnlyASCII();
    m_canUseSimpleFontCodePath = computeCanUseSimpleFontCodePath();
}

void RenderText::secureText(UChar mask)
{
    if (!m_text.length())
        return;

    int lastTypedCharacterOffsetToReveal = -1;
    UChar revealedText;
    SecureTextTimer* secureTextTimer = gSecureTextTimers ? gSecureTextTimers->get(this) : 0;
    if (secureTextTimer && secureTextTimer->isActive()) {
        lastTypedCharacterOffsetToReveal = secureTextTimer->lastTypedCharacterOffset();
        if (lastTypedCharacterOffsetToReveal >= 0)
            revealedText = m_text[lastTypedCharacterOffsetToReveal];
    }

    m_text.fill(mask);
    if (lastTypedCharacterOffsetToReveal >= 0) {
        m_text.replace(lastTypedCharacterOffsetToReveal, 1, String(&revealedText, 1));
        // m_text may be updated later before timer fires. We invalidate the lastTypedCharacterOffset to avoid inconsistency.
        secureTextTimer->invalidate();
    }
}

void RenderText::setText(PassRefPtr<StringImpl> text, bool force)
{
    ASSERT(text);

    if (!force && equal(m_text.impl(), text.get()))
        return;

    setTextInternal(text);
    // If preferredLogicalWidthsDirty() of an orphan child is true, RenderObjectChildList::
    // insertChildNode() fails to set true to owner. To avoid that, we call
    // setNeedsLayoutAndPrefWidthsRecalc() only if this RenderText has parent.
<<<<<<< HEAD
    if (parent())
        setNeedsLayoutAndPrefWidthsRecalcAndFullPaintInvalidation();
=======
    if (parent()) {
        if (shouldSkipRelayoutOnSetText(this))
            parent()->repaint();
        else
            setNeedsLayoutAndPrefWidthsRecalc();
    }
>>>>>>> cf3f4233
    m_knownToHaveNoOverflowAndNoFallbackFonts = false;

    if (AXObjectCache* cache = document().existingAXObjectCache())
        cache->textChanged(this);
}

void RenderText::dirtyLineBoxes(bool fullLayout)
{
    if (fullLayout)
        deleteTextBoxes();
    else if (!m_linesDirty) {
        for (InlineTextBox* box = firstTextBox(); box; box = box->nextTextBox())
            box->dirtyLineBoxes();
    }
    m_linesDirty = false;
}

InlineTextBox* RenderText::createTextBox()
{
    return new InlineTextBox(*this);
}

InlineTextBox* RenderText::createInlineTextBox()
{
    InlineTextBox* textBox = createTextBox();
    if (!m_firstTextBox)
        m_firstTextBox = m_lastTextBox = textBox;
    else {
        m_lastTextBox->setNextTextBox(textBox);
        textBox->setPreviousTextBox(m_lastTextBox);
        m_lastTextBox = textBox;
    }
    textBox->setIsText(true);
    return textBox;
}

void RenderText::positionLineBox(InlineBox* box)
{
    InlineTextBox* s = toInlineTextBox(box);

    // FIXME: should not be needed!!!
    if (!s->len()) {
        // We want the box to be destroyed.
        s->remove(DontMarkLineBoxes);
        if (m_firstTextBox == s)
            m_firstTextBox = s->nextTextBox();
        else
            s->prevTextBox()->setNextTextBox(s->nextTextBox());
        if (m_lastTextBox == s)
            m_lastTextBox = s->prevTextBox();
        else
            s->nextTextBox()->setPreviousTextBox(s->prevTextBox());
        s->destroy();
        return;
    }

    m_containsReversedText |= !s->isLeftToRightDirection();
}

float RenderText::width(unsigned from, unsigned len, float xPos, TextDirection textDirection, bool firstLine, HashSet<const SimpleFontData*>* fallbackFonts, GlyphOverflow* glyphOverflow) const
{
    if (from >= textLength())
        return 0;

    if (from + len > textLength())
        len = textLength() - from;

    return width(from, len, style(firstLine)->font(), xPos, textDirection, fallbackFonts, glyphOverflow);
}

float RenderText::width(unsigned from, unsigned len, const Font& f, float xPos, TextDirection textDirection, HashSet<const SimpleFontData*>* fallbackFonts, GlyphOverflow* glyphOverflow) const
{
    ASSERT(from + len <= textLength());
    if (!textLength())
        return 0;

    float w;
    if (&f == &style()->font()) {
        if (!style()->preserveNewline() && !from && len == textLength() && (!glyphOverflow || !glyphOverflow->computeBounds)) {
            if (fallbackFonts) {
                ASSERT(glyphOverflow);
                if (preferredLogicalWidthsDirty() || !m_knownToHaveNoOverflowAndNoFallbackFonts) {
                    const_cast<RenderText*>(this)->computePreferredLogicalWidths(0, *fallbackFonts, *glyphOverflow);
                    if (fallbackFonts->isEmpty() && !glyphOverflow->left && !glyphOverflow->right && !glyphOverflow->top && !glyphOverflow->bottom)
                        m_knownToHaveNoOverflowAndNoFallbackFonts = true;
                }
                w = m_maxWidth;
            } else {
                w = maxLogicalWidth();
            }
        } else {
            w = widthFromCache(f, from, len, xPos, textDirection, fallbackFonts, glyphOverflow);
        }
    } else {
        TextRun run = RenderBlockFlow::constructTextRun(const_cast<RenderText*>(this), f, this, from, len, style(), textDirection);
        run.setCharactersLength(textLength() - from);
        ASSERT(run.charactersLength() >= run.length());

        run.setCharacterScanForCodePath(!canUseSimpleFontCodePath());
        run.setTabSize(!style()->collapseWhiteSpace(), style()->tabSize());
        run.setXPos(xPos);
        w = f.width(run, fallbackFonts, glyphOverflow);
    }

    return w;
}

IntRect RenderText::linesBoundingBox() const
{
    IntRect result;

    ASSERT(!firstTextBox() == !lastTextBox());  // Either both are null or both exist.
    if (firstTextBox() && lastTextBox()) {
        // Return the width of the minimal left side and the maximal right side.
        float logicalLeftSide = 0;
        float logicalRightSide = 0;
        for (InlineTextBox* curr = firstTextBox(); curr; curr = curr->nextTextBox()) {
            if (curr == firstTextBox() || curr->logicalLeft() < logicalLeftSide)
                logicalLeftSide = curr->logicalLeft();
            if (curr == firstTextBox() || curr->logicalRight() > logicalRightSide)
                logicalRightSide = curr->logicalRight();
        }

        bool isHorizontal = style()->isHorizontalWritingMode();

        float x = isHorizontal ? logicalLeftSide : firstTextBox()->x();
        float y = isHorizontal ? firstTextBox()->y() : logicalLeftSide;
        float width = isHorizontal ? logicalRightSide - logicalLeftSide : lastTextBox()->logicalBottom() - x;
        float height = isHorizontal ? lastTextBox()->logicalBottom() - y : logicalRightSide - logicalLeftSide;
        result = enclosingIntRect(FloatRect(x, y, width, height));
    }

    return result;
}

LayoutRect RenderText::linesVisualOverflowBoundingBox() const
{
    if (!firstTextBox())
        return LayoutRect();

    // Return the width of the minimal left side and the maximal right side.
    LayoutUnit logicalLeftSide = LayoutUnit::max();
    LayoutUnit logicalRightSide = LayoutUnit::min();
    for (InlineTextBox* curr = firstTextBox(); curr; curr = curr->nextTextBox()) {
        logicalLeftSide = min(logicalLeftSide, curr->logicalLeftVisualOverflow());
        logicalRightSide = max(logicalRightSide, curr->logicalRightVisualOverflow());
    }

    LayoutUnit logicalTop = firstTextBox()->logicalTopVisualOverflow();
    LayoutUnit logicalWidth = logicalRightSide - logicalLeftSide;
    LayoutUnit logicalHeight = lastTextBox()->logicalBottomVisualOverflow() - logicalTop;

    LayoutRect rect(logicalLeftSide, logicalTop, logicalWidth, logicalHeight);
    if (!style()->isHorizontalWritingMode())
        rect = rect.transposedRect();
    return rect;
}

LayoutRect RenderText::clippedOverflowRectForPaintInvalidation(const RenderLayerModelObject* paintInvalidationContainer) const
{
    RenderObject* rendererToRepaint = containingBlock();

    // Do not cross self-painting layer boundaries.
    RenderObject* enclosingLayerRenderer = enclosingLayer()->renderer();
    if (enclosingLayerRenderer != rendererToRepaint && !rendererToRepaint->isDescendantOf(enclosingLayerRenderer))
        rendererToRepaint = enclosingLayerRenderer;

    // The renderer we chose to repaint may be an ancestor of paintInvalidationContainer, but we need to do a paintInvalidationContainer-relative repaint.
    if (paintInvalidationContainer && paintInvalidationContainer != rendererToRepaint && !rendererToRepaint->isDescendantOf(paintInvalidationContainer))
        return paintInvalidationContainer->clippedOverflowRectForPaintInvalidation(paintInvalidationContainer);

    return rendererToRepaint->clippedOverflowRectForPaintInvalidation(paintInvalidationContainer);
}

LayoutRect RenderText::selectionRectForPaintInvalidation(const RenderLayerModelObject* paintInvalidationContainer, bool clipToVisibleContent)
{
    ASSERT(!needsLayout());

    if (selectionState() == SelectionNone)
        return LayoutRect();
    RenderBlock* cb = containingBlock();
    if (!cb)
        return LayoutRect();

    // Now calculate startPos and endPos for painting selection.
    // We include a selection while endPos > 0
    int startPos, endPos;
    if (selectionState() == SelectionInside) {
        // We are fully selected.
        startPos = 0;
        endPos = textLength();
    } else {
        selectionStartEnd(startPos, endPos);
        if (selectionState() == SelectionStart)
            endPos = textLength();
        else if (selectionState() == SelectionEnd)
            startPos = 0;
    }

    if (startPos == endPos)
        return IntRect();

    LayoutRect rect;
    for (InlineTextBox* box = firstTextBox(); box; box = box->nextTextBox()) {
        rect.unite(box->localSelectionRect(startPos, endPos));
        rect.unite(ellipsisRectForBox(box, startPos, endPos));
    }

    if (clipToVisibleContent)
        mapRectToPaintInvalidationBacking(paintInvalidationContainer, rect);
    else {
        if (cb->hasColumns())
            cb->adjustRectForColumns(rect);

        rect = localToContainerQuad(FloatRect(rect), paintInvalidationContainer).enclosingBoundingBox();
    }

    return rect;
}

int RenderText::caretMinOffset() const
{
    InlineTextBox* box = firstTextBox();
    if (!box)
        return 0;
    int minOffset = box->start();
    for (box = box->nextTextBox(); box; box = box->nextTextBox())
        minOffset = min<int>(minOffset, box->start());
    return minOffset;
}

int RenderText::caretMaxOffset() const
{
    InlineTextBox* box = lastTextBox();
    if (!lastTextBox())
        return textLength();

    int maxOffset = box->start() + box->len();
    for (box = box->prevTextBox(); box; box = box->prevTextBox())
        maxOffset = max<int>(maxOffset, box->start() + box->len());
    return maxOffset;
}

unsigned RenderText::renderedTextLength() const
{
    int l = 0;
    for (InlineTextBox* box = firstTextBox(); box; box = box->nextTextBox())
        l += box->len();
    return l;
}

int RenderText::previousOffset(int current) const
{
    if (isAllASCII() || m_text.is8Bit())
        return current - 1;

    StringImpl* textImpl = m_text.impl();
    TextBreakIterator* iterator = cursorMovementIterator(textImpl->characters16(), textImpl->length());
    if (!iterator)
        return current - 1;

    long result = iterator->preceding(current);
    if (result == TextBreakDone)
        result = current - 1;


    return result;
}

#if OS(POSIX)

#define HANGUL_CHOSEONG_START (0x1100)
#define HANGUL_CHOSEONG_END (0x115F)
#define HANGUL_JUNGSEONG_START (0x1160)
#define HANGUL_JUNGSEONG_END (0x11A2)
#define HANGUL_JONGSEONG_START (0x11A8)
#define HANGUL_JONGSEONG_END (0x11F9)
#define HANGUL_SYLLABLE_START (0xAC00)
#define HANGUL_SYLLABLE_END (0xD7AF)
#define HANGUL_JONGSEONG_COUNT (28)

enum HangulState {
    HangulStateL,
    HangulStateV,
    HangulStateT,
    HangulStateLV,
    HangulStateLVT,
    HangulStateBreak
};

inline bool isHangulLVT(UChar32 character)
{
    return (character - HANGUL_SYLLABLE_START) % HANGUL_JONGSEONG_COUNT;
}

inline bool isMark(UChar32 c)
{
    int8_t charType = u_charType(c);
    return charType == U_NON_SPACING_MARK || charType == U_ENCLOSING_MARK || charType == U_COMBINING_SPACING_MARK;
}

inline bool isRegionalIndicator(UChar32 c)
{
    // National flag emoji each consists of a pair of regional indicator symbols.
    return 0x1F1E6 <= c && c <= 0x1F1FF;
}

#endif

int RenderText::previousOffsetForBackwardDeletion(int current) const
{
#if OS(POSIX)
    ASSERT(m_text);
    StringImpl& text = *m_text.impl();
    UChar32 character;
    bool sawRegionalIndicator = false;
    while (current > 0) {
        if (U16_IS_TRAIL(text[--current]))
            --current;
        if (current < 0)
            break;

        UChar32 character = text.characterStartingAt(current);

        if (sawRegionalIndicator) {
            // We don't check if the pair of regional indicator symbols before current position can actually be combined
            // into a flag, and just delete it. This may not agree with how the pair is rendered in edge cases,
            // but is good enough in practice.
            if (isRegionalIndicator(character))
                break;
            // Don't delete a preceding character that isn't a regional indicator symbol.
            U16_FWD_1_UNSAFE(text, current);
        }

        // We don't combine characters in Armenian ... Limbu range for backward deletion.
        if ((character >= 0x0530) && (character < 0x1950))
            break;

        if (isRegionalIndicator(character)) {
            sawRegionalIndicator = true;
            continue;
        }

        if (!isMark(character) && (character != 0xFF9E) && (character != 0xFF9F))
            break;
    }

    if (current <= 0)
        return current;

    // Hangul
    character = text.characterStartingAt(current);
    if (((character >= HANGUL_CHOSEONG_START) && (character <= HANGUL_JONGSEONG_END)) || ((character >= HANGUL_SYLLABLE_START) && (character <= HANGUL_SYLLABLE_END))) {
        HangulState state;

        if (character < HANGUL_JUNGSEONG_START)
            state = HangulStateL;
        else if (character < HANGUL_JONGSEONG_START)
            state = HangulStateV;
        else if (character < HANGUL_SYLLABLE_START)
            state = HangulStateT;
        else
            state = isHangulLVT(character) ? HangulStateLVT : HangulStateLV;

        while (current > 0 && ((character = text.characterStartingAt(current - 1)) >= HANGUL_CHOSEONG_START) && (character <= HANGUL_SYLLABLE_END) && ((character <= HANGUL_JONGSEONG_END) || (character >= HANGUL_SYLLABLE_START))) {
            switch (state) {
            case HangulStateV:
                if (character <= HANGUL_CHOSEONG_END)
                    state = HangulStateL;
                else if ((character >= HANGUL_SYLLABLE_START) && (character <= HANGUL_SYLLABLE_END) && !isHangulLVT(character))
                    state = HangulStateLV;
                else if (character > HANGUL_JUNGSEONG_END)
                    state = HangulStateBreak;
                break;
            case HangulStateT:
                if ((character >= HANGUL_JUNGSEONG_START) && (character <= HANGUL_JUNGSEONG_END))
                    state = HangulStateV;
                else if ((character >= HANGUL_SYLLABLE_START) && (character <= HANGUL_SYLLABLE_END))
                    state = (isHangulLVT(character) ? HangulStateLVT : HangulStateLV);
                else if (character < HANGUL_JUNGSEONG_START)
                    state = HangulStateBreak;
                break;
            default:
                state = (character < HANGUL_JUNGSEONG_START) ? HangulStateL : HangulStateBreak;
                break;
            }
            if (state == HangulStateBreak)
                break;

            --current;
        }
    }

    return current;
#else
    // Platforms other than Unix-like delete by one code point.
    if (U16_IS_TRAIL(m_text[--current]))
        --current;
    if (current < 0)
        current = 0;
    return current;
#endif
}

int RenderText::nextOffset(int current) const
{
    if (isAllASCII() || m_text.is8Bit())
        return current + 1;

    StringImpl* textImpl = m_text.impl();
    TextBreakIterator* iterator = cursorMovementIterator(textImpl->characters16(), textImpl->length());
    if (!iterator)
        return current + 1;

    long result = iterator->following(current);
    if (result == TextBreakDone)
        result = current + 1;

    return result;
}

bool RenderText::computeCanUseSimpleFontCodePath() const
{
    if (isAllASCII() || m_text.is8Bit())
        return true;
    return Character::characterRangeCodePath(characters16(), length()) == SimplePath;
}

#ifndef NDEBUG

void RenderText::checkConsistency() const
{
#ifdef CHECK_CONSISTENCY
    const InlineTextBox* prev = 0;
    for (const InlineTextBox* child = m_firstTextBox; child != 0; child = child->nextTextBox()) {
        ASSERT(child->renderer() == this);
        ASSERT(child->prevTextBox() == prev);
        prev = child;
    }
    ASSERT(prev == m_lastTextBox);
#endif
}

#endif

void RenderText::momentarilyRevealLastTypedCharacter(unsigned lastTypedCharacterOffset)
{
    if (!gSecureTextTimers)
        gSecureTextTimers = new SecureTextTimerMap;

    SecureTextTimer* secureTextTimer = gSecureTextTimers->get(this);
    if (!secureTextTimer) {
        secureTextTimer = new SecureTextTimer(this);
        gSecureTextTimers->add(this, secureTextTimer);
    }
    secureTextTimer->restartWithNewText(lastTypedCharacterOffset);
}

PassRefPtr<AbstractInlineTextBox> RenderText::firstAbstractInlineTextBox()
{
    return AbstractInlineTextBox::getOrCreate(this, m_firstTextBox);
}

} // namespace WebCore<|MERGE_RESOLUTION|>--- conflicted
+++ resolved
@@ -1426,17 +1426,12 @@
     // If preferredLogicalWidthsDirty() of an orphan child is true, RenderObjectChildList::
     // insertChildNode() fails to set true to owner. To avoid that, we call
     // setNeedsLayoutAndPrefWidthsRecalc() only if this RenderText has parent.
-<<<<<<< HEAD
-    if (parent())
-        setNeedsLayoutAndPrefWidthsRecalcAndFullPaintInvalidation();
-=======
     if (parent()) {
         if (shouldSkipRelayoutOnSetText(this))
             parent()->repaint();
         else
-            setNeedsLayoutAndPrefWidthsRecalc();
-    }
->>>>>>> cf3f4233
+            setNeedsLayoutAndPrefWidthsRecalcAndFullPaintInvalidation();
+    }
     m_knownToHaveNoOverflowAndNoFallbackFonts = false;
 
     if (AXObjectCache* cache = document().existingAXObjectCache())
