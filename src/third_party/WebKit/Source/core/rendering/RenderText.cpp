/*
 * (C) 1999 Lars Knoll (knoll@kde.org)
 * (C) 2000 Dirk Mueller (mueller@kde.org)
 * Copyright (C) 2004, 2005, 2006, 2007 Apple Inc. All rights reserved.
 * Copyright (C) 2006 Andrew Wellington (proton@wiretapped.net)
 * Copyright (C) 2006 Graham Dennis (graham.dennis@gmail.com)
 *
 * This library is free software; you can redistribute it and/or
 * modify it under the terms of the GNU Library General Public
 * License as published by the Free Software Foundation; either
 * version 2 of the License, or (at your option) any later version.
 *
 * This library is distributed in the hope that it will be useful,
 * but WITHOUT ANY WARRANTY; without even the implied warranty of
 * MERCHANTABILITY or FITNESS FOR A PARTICULAR PURPOSE.  See the GNU
 * Library General Public License for more details.
 *
 * You should have received a copy of the GNU Library General Public License
 * along with this library; see the file COPYING.LIB.  If not, write to
 * the Free Software Foundation, Inc., 51 Franklin Street, Fifth Floor,
 * Boston, MA 02110-1301, USA.
 *
 */

#include "config.h"
#include "core/rendering/RenderText.h"

#include "core/dom/AXObjectCache.h"
#include "core/dom/Text.h"
#include "core/editing/VisiblePosition.h"
#include "core/editing/iterators/TextIterator.h"
#include "core/frame/FrameView.h"
#include "core/frame/Settings.h"
#include "core/html/parser/TextResourceDecoder.h"
#include "core/layout/Layer.h"
#include "core/layout/TextRunConstructor.h"
#include "core/layout/line/AbstractInlineTextBox.h"
#include "core/layout/line/EllipsisBox.h"
#include "core/layout/line/InlineTextBox.h"
#include "core/rendering/RenderBlock.h"
#include "core/rendering/RenderCombineText.h"
#include "core/rendering/RenderView.h"
#include "platform/fonts/Character.h"
#include "platform/fonts/FontCache.h"
#include "platform/geometry/FloatQuad.h"
#include "platform/graphics/paint/DisplayItemList.h"
#include "platform/text/BidiResolver.h"
#include "platform/text/TextBreakIterator.h"
#include "platform/text/TextRunIterator.h"
#include "wtf/text/StringBuffer.h"
#include "wtf/text/StringBuilder.h"
#include "wtf/unicode/CharacterNames.h"

using namespace WTF;
using namespace Unicode;

namespace blink {

struct SameSizeAsRenderText : public LayoutObject {
    uint32_t bitfields : 16;
    float widths[4];
    String text;
    void* pointers[2];
};

static_assert(sizeof(RenderText) == sizeof(SameSizeAsRenderText), "RenderText should stay small");

class SecureTextTimer;
typedef HashMap<RenderText*, SecureTextTimer*> SecureTextTimerMap;
static SecureTextTimerMap* gSecureTextTimers = 0;

class SecureTextTimer final : public TimerBase {
public:
    SecureTextTimer(RenderText* renderText)
        : m_renderText(renderText)
        , m_lastTypedCharacterOffset(-1)
    {
    }

    void restartWithNewText(unsigned lastTypedCharacterOffset)
    {
        m_lastTypedCharacterOffset = lastTypedCharacterOffset;
        if (Settings* settings = m_renderText->document().settings())
            startOneShot(settings->passwordEchoDurationInSeconds(), FROM_HERE);
    }
    void invalidate() { m_lastTypedCharacterOffset = -1; }
    unsigned lastTypedCharacterOffset() { return m_lastTypedCharacterOffset; }

private:
    virtual void fired() override
    {
        ASSERT(gSecureTextTimers->contains(m_renderText));
        m_renderText->setText(m_renderText->text().impl(), true /* forcing setting text as it may be masked later */);
    }

    RenderText* m_renderText;
    int m_lastTypedCharacterOffset;
};

static void makeCapitalized(String* string, UChar previous)
{
    if (string->isNull())
        return;

    unsigned length = string->length();
    const StringImpl& input = *string->impl();

    if (length >= std::numeric_limits<unsigned>::max())
        CRASH();

    StringBuffer<UChar> stringWithPrevious(length + 1);
    stringWithPrevious[0] = previous == noBreakSpace ? space : previous;
    for (unsigned i = 1; i < length + 1; i++) {
        // Replace &nbsp with a real space since ICU no longer treats &nbsp as a word separator.
        if (input[i - 1] == noBreakSpace)
            stringWithPrevious[i] = space;
        else
            stringWithPrevious[i] = input[i - 1];
    }

    TextBreakIterator* boundary = wordBreakIterator(stringWithPrevious.characters(), length + 1);
    if (!boundary)
        return;

    StringBuilder result;
    result.reserveCapacity(length);

    int32_t endOfWord;
    int32_t startOfWord = boundary->first();
    for (endOfWord = boundary->next(); endOfWord != TextBreakDone; startOfWord = endOfWord, endOfWord = boundary->next()) {
        if (startOfWord) // Ignore first char of previous string
            result.append(input[startOfWord - 1] == noBreakSpace ? noBreakSpace : toTitleCase(stringWithPrevious[startOfWord]));
        for (int i = startOfWord + 1; i < endOfWord; i++)
            result.append(input[i - 1]);
    }

    *string = result.toString();
}

RenderText::RenderText(Node* node, PassRefPtr<StringImpl> str)
    : LayoutObject(!node || node->isDocumentNode() ? 0 : node)
    , m_hasTab(false)
    , m_linesDirty(false)
    , m_containsReversedText(false)
    , m_knownToHaveNoOverflowAndNoFallbackFonts(false)
    , m_minWidth(-1)
    , m_maxWidth(-1)
    , m_firstLineMinWidth(0)
    , m_lastLineLineMinWidth(0)
    , m_text(str)
    , m_firstTextBox(0)
    , m_lastTextBox(0)
{
    ASSERT(m_text);
    // FIXME: Some clients of RenderText (and subclasses) pass Document as node to create anonymous renderer.
    // They should be switched to passing null and using setDocumentForAnonymous.
    if (node && node->isDocumentNode())
        setDocumentForAnonymous(toDocument(node));

    m_isAllASCII = m_text.containsOnlyASCII();
    m_canUseSimpleFontCodePath = computeCanUseSimpleFontCodePath();
    setIsText();

    view()->frameView()->incrementVisuallyNonEmptyCharacterCount(m_text.length());
}

#if ENABLE(ASSERT)

RenderText::~RenderText()
{
    ASSERT(!m_firstTextBox);
    ASSERT(!m_lastTextBox);
}

#endif

const char* RenderText::renderName() const
{
    return "RenderText";
}

bool RenderText::isTextFragment() const
{
    return false;
}

bool RenderText::isWordBreak() const
{
    return false;
}

void RenderText::styleDidChange(StyleDifference diff, const LayoutStyle* oldStyle)
{
    // There is no need to ever schedule paint invalidations from a style change of a text run, since
    // we already did this for the parent of the text run.
    // We do have to schedule layouts, though, since a style change can force us to
    // need to relayout.
    if (diff.needsFullLayout()) {
        setNeedsLayoutAndPrefWidthsRecalc();
        m_knownToHaveNoOverflowAndNoFallbackFonts = false;
    }

    const LayoutStyle& newStyle = styleRef();
    ETextTransform oldTransform = oldStyle ? oldStyle->textTransform() : TTNONE;
    ETextSecurity oldSecurity = oldStyle ? oldStyle->textSecurity() : TSNONE;
    if (oldTransform != newStyle.textTransform() || oldSecurity != newStyle.textSecurity())
        transformText();

    // This is an optimization that kicks off font load before layout.
    // In order to make it fast, we only check if the first character of the
    // text is included in the unicode ranges of the fonts.
    if (!text().containsOnlyWhitespace())
        newStyle.font().willUseFontData(text().characterStartingAt(0));
}

void RenderText::removeAndDestroyTextBoxes()
{
    if (!documentBeingDestroyed()) {
        if (firstTextBox()) {
            if (isBR()) {
                RootInlineBox* next = firstTextBox()->root().nextRootBox();
                if (next)
                    next->markDirty();
            }
            for (InlineTextBox* box = firstTextBox(); box; box = box->nextTextBox())
                box->remove();
        } else if (parent())
            parent()->dirtyLinesFromChangedChild(this);
    }
    deleteTextBoxes();
}

void RenderText::willBeDestroyed()
{
    if (SecureTextTimer* secureTextTimer = gSecureTextTimers ? gSecureTextTimers->take(this) : 0)
        delete secureTextTimer;

    removeAndDestroyTextBoxes();
    LayoutObject::willBeDestroyed();
}

void RenderText::extractTextBox(InlineTextBox* box)
{
    checkConsistency();

    m_lastTextBox = box->prevTextBox();
    if (box == m_firstTextBox)
        m_firstTextBox = 0;
    if (box->prevTextBox())
        box->prevTextBox()->setNextTextBox(0);
    box->setPreviousTextBox(0);
    for (InlineTextBox* curr = box; curr; curr = curr->nextTextBox())
        curr->setExtracted();

    checkConsistency();
}

void RenderText::attachTextBox(InlineTextBox* box)
{
    checkConsistency();

    if (m_lastTextBox) {
        m_lastTextBox->setNextTextBox(box);
        box->setPreviousTextBox(m_lastTextBox);
    } else
        m_firstTextBox = box;
    InlineTextBox* last = box;
    for (InlineTextBox* curr = box; curr; curr = curr->nextTextBox()) {
        curr->setExtracted(false);
        last = curr;
    }
    m_lastTextBox = last;

    checkConsistency();
}

void RenderText::removeTextBox(InlineTextBox* box)
{
    checkConsistency();

    if (box == m_firstTextBox)
        m_firstTextBox = box->nextTextBox();
    if (box == m_lastTextBox)
        m_lastTextBox = box->prevTextBox();
    if (box->nextTextBox())
        box->nextTextBox()->setPreviousTextBox(box->prevTextBox());
    if (box->prevTextBox())
        box->prevTextBox()->setNextTextBox(box->nextTextBox());

    checkConsistency();
}

void RenderText::deleteTextBoxes()
{
    if (firstTextBox()) {
        InlineTextBox* next;
        for (InlineTextBox* curr = firstTextBox(); curr; curr = next) {
            next = curr->nextTextBox();
            curr->destroy();
        }
        m_firstTextBox = m_lastTextBox = 0;
    }
}

PassRefPtr<StringImpl> RenderText::originalText() const
{
    Node* e = node();
    return (e && e->isTextNode()) ? toText(e)->dataImpl() : 0;
}

String RenderText::plainText() const
{
    if (node())
        return blink::plainText(rangeOfContents(node()).get());

    // FIXME: this is just a stopgap until TextIterator is adapted to support generated text.
    StringBuilder plainTextBuilder;
    for (InlineTextBox* textBox = firstTextBox(); textBox; textBox = textBox->nextTextBox()) {
        String text = m_text.substring(textBox->start(), textBox->len()).simplifyWhiteSpace(WTF::DoNotStripWhiteSpace);
        plainTextBuilder.append(text);
        if (textBox->nextTextBox() && textBox->nextTextBox()->start() > textBox->end() && text.length() && !text.right(1).containsOnlyWhitespace())
            plainTextBuilder.append(space);
    }
    return plainTextBuilder.toString();
}

void RenderText::absoluteRects(Vector<IntRect>& rects, const LayoutPoint& accumulatedOffset) const
{
    for (InlineTextBox* box = firstTextBox(); box; box = box->nextTextBox())
        rects.append(enclosingIntRect(FloatRect(FloatPoint(accumulatedOffset) + box->topLeft().toFloatPoint(), box->size().toFloatSize())));
}

static FloatRect localQuadForTextBox(InlineTextBox* box, unsigned start, unsigned end, bool useSelectionHeight)
{
    unsigned realEnd = std::min(box->end() + 1, end);
    LayoutRect r = box->localSelectionRect(start, realEnd);
    if (r.height()) {
        if (!useSelectionHeight) {
            // Change the height and y position (or width and x for vertical text)
            // because selectionRect uses selection-specific values.
            if (box->isHorizontal()) {
                r.setHeight(box->height());
                r.setY(box->y());
            } else {
                r.setWidth(box->width());
                r.setX(box->x());
            }
        }
        return FloatRect(r);
    }
    return FloatRect();
}

void RenderText::absoluteRectsForRange(Vector<IntRect>& rects, unsigned start, unsigned end, bool useSelectionHeight, bool* wasFixed)
{
    // Work around signed/unsigned issues. This function takes unsigneds, and is often passed UINT_MAX
    // to mean "all the way to the end". InlineTextBox coordinates are unsigneds, so changing this
    // function to take ints causes various internal mismatches. But selectionRect takes ints, and
    // passing UINT_MAX to it causes trouble. Ideally we'd change selectionRect to take unsigneds, but
    // that would cause many ripple effects, so for now we'll just clamp our unsigned parameters to INT_MAX.
    ASSERT(end == UINT_MAX || end <= INT_MAX);
    ASSERT(start <= INT_MAX);
    start = std::min(start, static_cast<unsigned>(INT_MAX));
    end = std::min(end, static_cast<unsigned>(INT_MAX));

    for (InlineTextBox* box = firstTextBox(); box; box = box->nextTextBox()) {
        // Note: box->end() returns the index of the last character, not the index past it
        if (start <= box->start() && box->end() < end) {
            FloatRect r = box->calculateBoundaries().toFloatRect();
            if (useSelectionHeight) {
                LayoutRect selectionRect = box->localSelectionRect(start, end);
                if (box->isHorizontal()) {
                    r.setHeight(selectionRect.height().toFloat());
                    r.setY(selectionRect.y().toFloat());
                } else {
                    r.setWidth(selectionRect.width().toFloat());
                    r.setX(selectionRect.x().toFloat());
                }
            }
            rects.append(localToAbsoluteQuad(r, 0, wasFixed).enclosingBoundingBox());
        } else {
            // FIXME: This code is wrong. It's converting local to absolute twice. http://webkit.org/b/65722
            FloatRect rect = localQuadForTextBox(box, start, end, useSelectionHeight);
            if (!rect.isZero())
                rects.append(localToAbsoluteQuad(rect, 0, wasFixed).enclosingBoundingBox());
        }
    }
}

static IntRect ellipsisRectForBox(InlineTextBox* box, unsigned startPos, unsigned endPos)
{
    if (!box)
        return IntRect();

    unsigned short truncation = box->truncation();
    if (truncation == cNoTruncation)
        return IntRect();

    IntRect rect;
    if (EllipsisBox* ellipsis = box->root().ellipsisBox()) {
        int ellipsisStartPosition = std::max<int>(startPos - box->start(), 0);
        int ellipsisEndPosition = std::min<int>(endPos - box->start(), box->len());

        // The ellipsis should be considered to be selected if the end of
        // the selection is past the beginning of the truncation and the
        // beginning of the selection is before or at the beginning of the truncation.
        if (ellipsisEndPosition >= truncation && ellipsisStartPosition <= truncation)
            return ellipsis->selectionRect();
    }

    return IntRect();
}

void RenderText::absoluteQuads(Vector<FloatQuad>& quads, bool* wasFixed, ClippingOption option) const
{
    for (InlineTextBox* box = firstTextBox(); box; box = box->nextTextBox()) {
        FloatRect boundaries = box->calculateBoundaries().toFloatRect();

        // Shorten the width of this text box if it ends in an ellipsis.
        // FIXME: ellipsisRectForBox should switch to return FloatRect soon with the subpixellayout branch.
        IntRect ellipsisRect = (option == ClipToEllipsis) ? ellipsisRectForBox(box, 0, textLength()) : IntRect();
        if (!ellipsisRect.isEmpty()) {
            if (style()->isHorizontalWritingMode())
                boundaries.setWidth(ellipsisRect.maxX() - boundaries.x());
            else
                boundaries.setHeight(ellipsisRect.maxY() - boundaries.y());
        }
        quads.append(localToAbsoluteQuad(boundaries, 0, wasFixed));
    }
}

void RenderText::absoluteQuads(Vector<FloatQuad>& quads, bool* wasFixed) const
{
    absoluteQuads(quads, wasFixed, NoClipping);
}

void RenderText::absoluteQuadsForRange(Vector<FloatQuad>& quads, unsigned start, unsigned end, bool useSelectionHeight, bool* wasFixed)
{
    // Work around signed/unsigned issues. This function takes unsigneds, and is often passed UINT_MAX
    // to mean "all the way to the end". InlineTextBox coordinates are unsigneds, so changing this
    // function to take ints causes various internal mismatches. But selectionRect takes ints, and
    // passing UINT_MAX to it causes trouble. Ideally we'd change selectionRect to take unsigneds, but
    // that would cause many ripple effects, so for now we'll just clamp our unsigned parameters to INT_MAX.
    ASSERT(end == UINT_MAX || end <= INT_MAX);
    ASSERT(start <= INT_MAX);
    start = std::min(start, static_cast<unsigned>(INT_MAX));
    end = std::min(end, static_cast<unsigned>(INT_MAX));

    for (InlineTextBox* box = firstTextBox(); box; box = box->nextTextBox()) {
        // Note: box->end() returns the index of the last character, not the index past it
        if (start <= box->start() && box->end() < end) {
            FloatRect r = box->calculateBoundaries().toFloatRect();
            if (useSelectionHeight) {
                LayoutRect selectionRect = box->localSelectionRect(start, end);
                if (box->isHorizontal()) {
                    r.setHeight(selectionRect.height().toFloat());
                    r.setY(selectionRect.y().toFloat());
                } else {
                    r.setWidth(selectionRect.width().toFloat());
                    r.setX(selectionRect.x().toFloat());
                }
            }
            quads.append(localToAbsoluteQuad(r, 0, wasFixed));
        } else {
            FloatRect rect = localQuadForTextBox(box, start, end, useSelectionHeight);
            if (!rect.isZero())
                quads.append(localToAbsoluteQuad(rect, 0, wasFixed));
        }
    }
}

enum ShouldAffinityBeDownstream { AlwaysDownstream, AlwaysUpstream, UpstreamIfPositionIsNotAtStart };

static bool lineDirectionPointFitsInBox(int pointLineDirection, InlineTextBox* box, ShouldAffinityBeDownstream& shouldAffinityBeDownstream)
{
    shouldAffinityBeDownstream = AlwaysDownstream;

    // the x coordinate is equal to the left edge of this box
    // the affinity must be downstream so the position doesn't jump back to the previous line
    // except when box is the first box in the line
    if (pointLineDirection <= box->logicalLeft()) {
        shouldAffinityBeDownstream = !box->prevLeafChild() ? UpstreamIfPositionIsNotAtStart : AlwaysDownstream;
        return true;
    }

    // and the x coordinate is to the left of the right edge of this box
    // check to see if position goes in this box
    if (pointLineDirection < box->logicalRight()) {
        shouldAffinityBeDownstream = UpstreamIfPositionIsNotAtStart;
        return true;
    }

    // box is first on line
    // and the x coordinate is to the left of the first text box left edge
    if (!box->prevLeafChildIgnoringLineBreak() && pointLineDirection < box->logicalLeft())
        return true;

    if (!box->nextLeafChildIgnoringLineBreak()) {
        // box is last on line
        // and the x coordinate is to the right of the last text box right edge
        // generate VisiblePosition, use UPSTREAM affinity if possible
        shouldAffinityBeDownstream = UpstreamIfPositionIsNotAtStart;
        return true;
    }

    return false;
}

static PositionWithAffinity createPositionWithAffinityForBox(const InlineBox* box, int offset, ShouldAffinityBeDownstream shouldAffinityBeDownstream)
{
    EAffinity affinity = VP_DEFAULT_AFFINITY;
    switch (shouldAffinityBeDownstream) {
    case AlwaysDownstream:
        affinity = DOWNSTREAM;
        break;
    case AlwaysUpstream:
        affinity = VP_UPSTREAM_IF_POSSIBLE;
        break;
    case UpstreamIfPositionIsNotAtStart:
        affinity = offset > box->caretMinOffset() ? VP_UPSTREAM_IF_POSSIBLE : DOWNSTREAM;
        break;
    }
    int textStartOffset = box->renderer().isText() ? toRenderText(box->renderer()).textStartOffset() : 0;
    return box->renderer().createPositionWithAffinity(offset + textStartOffset, affinity);
}

static PositionWithAffinity createPositionWithAffinityForBoxAfterAdjustingOffsetForBiDi(const InlineTextBox* box, int offset, ShouldAffinityBeDownstream shouldAffinityBeDownstream)
{
    ASSERT(box);
    ASSERT(offset >= 0);

    if (offset && static_cast<unsigned>(offset) < box->len())
        return createPositionWithAffinityForBox(box, box->start() + offset, shouldAffinityBeDownstream);

    bool positionIsAtStartOfBox = !offset;
    if (positionIsAtStartOfBox == box->isLeftToRightDirection()) {
        // offset is on the left edge

        const InlineBox* prevBox = box->prevLeafChildIgnoringLineBreak();
        if ((prevBox && prevBox->bidiLevel() == box->bidiLevel())
            || box->renderer().containingBlock()->style()->direction() == box->direction()) // FIXME: left on 12CBA
            return createPositionWithAffinityForBox(box, box->caretLeftmostOffset(), shouldAffinityBeDownstream);

        if (prevBox && prevBox->bidiLevel() > box->bidiLevel()) {
            // e.g. left of B in aDC12BAb
            const InlineBox* leftmostBox;
            do {
                leftmostBox = prevBox;
                prevBox = leftmostBox->prevLeafChildIgnoringLineBreak();
            } while (prevBox && prevBox->bidiLevel() > box->bidiLevel());
            return createPositionWithAffinityForBox(leftmostBox, leftmostBox->caretRightmostOffset(), shouldAffinityBeDownstream);
        }

        if (!prevBox || prevBox->bidiLevel() < box->bidiLevel()) {
            // e.g. left of D in aDC12BAb
            const InlineBox* rightmostBox;
            const InlineBox* nextBox = box;
            do {
                rightmostBox = nextBox;
                nextBox = rightmostBox->nextLeafChildIgnoringLineBreak();
            } while (nextBox && nextBox->bidiLevel() >= box->bidiLevel());
            return createPositionWithAffinityForBox(rightmostBox,
                box->isLeftToRightDirection() ? rightmostBox->caretMaxOffset() : rightmostBox->caretMinOffset(), shouldAffinityBeDownstream);
        }

        return createPositionWithAffinityForBox(box, box->caretRightmostOffset(), shouldAffinityBeDownstream);
    }

    const InlineBox* nextBox = box->nextLeafChildIgnoringLineBreak();
    if ((nextBox && nextBox->bidiLevel() == box->bidiLevel())
        || box->renderer().containingBlock()->style()->direction() == box->direction())
        return createPositionWithAffinityForBox(box, box->caretRightmostOffset(), shouldAffinityBeDownstream);

    // offset is on the right edge
    if (nextBox && nextBox->bidiLevel() > box->bidiLevel()) {
        // e.g. right of C in aDC12BAb
        const InlineBox* rightmostBox;
        do {
            rightmostBox = nextBox;
            nextBox = rightmostBox->nextLeafChildIgnoringLineBreak();
        } while (nextBox && nextBox->bidiLevel() > box->bidiLevel());
        return createPositionWithAffinityForBox(rightmostBox, rightmostBox->caretLeftmostOffset(), shouldAffinityBeDownstream);
    }

    if (!nextBox || nextBox->bidiLevel() < box->bidiLevel()) {
        // e.g. right of A in aDC12BAb
        const InlineBox* leftmostBox;
        const InlineBox* prevBox = box;
        do {
            leftmostBox = prevBox;
            prevBox = leftmostBox->prevLeafChildIgnoringLineBreak();
        } while (prevBox && prevBox->bidiLevel() >= box->bidiLevel());
        return createPositionWithAffinityForBox(leftmostBox,
            box->isLeftToRightDirection() ? leftmostBox->caretMinOffset() : leftmostBox->caretMaxOffset(), shouldAffinityBeDownstream);
    }

    return createPositionWithAffinityForBox(box, box->caretLeftmostOffset(), shouldAffinityBeDownstream);
}

PositionWithAffinity RenderText::positionForPoint(const LayoutPoint& point)
{
    if (!firstTextBox() || textLength() == 0)
        return createPositionWithAffinity(0, DOWNSTREAM);

    LayoutUnit pointLineDirection = firstTextBox()->isHorizontal() ? point.x() : point.y();
    LayoutUnit pointBlockDirection = firstTextBox()->isHorizontal() ? point.y() : point.x();
    bool blocksAreFlipped = style()->isFlippedBlocksWritingMode();

    InlineTextBox* lastBox = 0;
    for (InlineTextBox* box = firstTextBox(); box; box = box->nextTextBox()) {
        if (box->isLineBreak() && !box->prevLeafChild() && box->nextLeafChild() && !box->nextLeafChild()->isLineBreak())
            box = box->nextTextBox();

        RootInlineBox& rootBox = box->root();
        LayoutUnit top = std::min(rootBox.selectionTop(), rootBox.lineTop());
        if (pointBlockDirection > top || (!blocksAreFlipped && pointBlockDirection == top)) {
            LayoutUnit bottom = rootBox.selectionBottom();
            if (rootBox.nextRootBox())
                bottom = std::min(bottom, rootBox.nextRootBox()->lineTop());

            if (pointBlockDirection < bottom || (blocksAreFlipped && pointBlockDirection == bottom)) {
                ShouldAffinityBeDownstream shouldAffinityBeDownstream;
                if (lineDirectionPointFitsInBox(pointLineDirection, box, shouldAffinityBeDownstream))
                    return createPositionWithAffinityForBoxAfterAdjustingOffsetForBiDi(box, box->offsetForPosition(pointLineDirection.toFloat()), shouldAffinityBeDownstream);
            }
        }
        lastBox = box;
    }

    if (lastBox) {
        ShouldAffinityBeDownstream shouldAffinityBeDownstream;
        lineDirectionPointFitsInBox(pointLineDirection, lastBox, shouldAffinityBeDownstream);
        return createPositionWithAffinityForBoxAfterAdjustingOffsetForBiDi(lastBox, lastBox->offsetForPosition(pointLineDirection.toFloat()) + lastBox->start(), shouldAffinityBeDownstream);
    }
    return createPositionWithAffinity(0, DOWNSTREAM);
}

LayoutRect RenderText::localCaretRect(InlineBox* inlineBox, int caretOffset, LayoutUnit* extraWidthToEndOfLine)
{
    if (!inlineBox)
        return LayoutRect();

    ASSERT(inlineBox->isInlineTextBox());
    if (!inlineBox->isInlineTextBox())
        return LayoutRect();

    InlineTextBox* box = toInlineTextBox(inlineBox);

    int height = box->root().selectionHeight();
    int top = box->root().selectionTop();

    // Go ahead and round left to snap it to the nearest pixel.
    float left = box->positionForOffset(caretOffset);

    // Distribute the caret's width to either side of the offset.
    int caretWidthLeftOfOffset = caretWidth / 2;
    left -= caretWidthLeftOfOffset;
    int caretWidthRightOfOffset = caretWidth - caretWidthLeftOfOffset;

    left = roundf(left);

    float rootLeft = box->root().logicalLeft();
    float rootRight = box->root().logicalRight();

    // FIXME: should we use the width of the root inline box or the
    // width of the containing block for this?
    if (extraWidthToEndOfLine)
        *extraWidthToEndOfLine = (box->root().logicalWidth() + rootLeft) - (left + 1);

    RenderBlock* cb = containingBlock();
    const LayoutStyle& cbStyle = cb->styleRef();

    float leftEdge;
    float rightEdge;
    leftEdge = std::min<float>(0, rootLeft);
    rightEdge = std::max<float>(cb->logicalWidth().toFloat(), rootRight);

    bool rightAligned = false;
    switch (cbStyle.textAlign()) {
    case RIGHT:
    case WEBKIT_RIGHT:
        rightAligned = true;
        break;
    case LEFT:
    case WEBKIT_LEFT:
    case CENTER:
    case WEBKIT_CENTER:
        break;
    case JUSTIFY:
    case TASTART:
        rightAligned = !cbStyle.isLeftToRightDirection();
        break;
    case TAEND:
        rightAligned = cbStyle.isLeftToRightDirection();
        break;
    }

    // for dir=auto, use inlineBoxBidiLevel() to test the correct direction for the cursor.
    if (rightAligned && (node() && node()->selfOrAncestorHasDirAutoAttribute())) {
        if (inlineBox->bidiLevel()%2 != 1)
            rightAligned = false;
    }

    if (rightAligned) {
        left = std::max(left, leftEdge);
        left = std::min(left, rootRight - caretWidth);
    } else {
        left = std::min(left, rightEdge - caretWidthRightOfOffset);
        left = std::max(left, rootLeft);
    }

    return style()->isHorizontalWritingMode() ? IntRect(left, top, caretWidth, height) : IntRect(top, left, height, caretWidth);
}

ALWAYS_INLINE float RenderText::widthFromCache(const Font& f, int start, int len, float xPos, TextDirection textDirection, HashSet<const SimpleFontData*>* fallbackFonts, GlyphOverflow* glyphOverflow) const
{
    if (style()->hasTextCombine() && isCombineText()) {
        const RenderCombineText* combineText = toRenderCombineText(this);
        if (combineText->isCombined())
            return combineText->combinedTextWidth(f);
    }

    if (f.isFixedPitch() && f.fontDescription().variant() == FontVariantNormal && m_isAllASCII && (!glyphOverflow || !glyphOverflow->computeBounds)) {
        bool missingGlyph = false;
        float monospaceCharacterWidth = f.spaceWidth();
        float w = 0;
        bool isSpace;
        ASSERT(m_text);
        StringImpl& text = *m_text.impl();
        const LayoutStyle& layoutStyle = styleRef();
        for (int i = start; i < start + len; i++) {
            char c = text[i];
            // If glyph is not present in primary font then we cannot calculate width based on primary
            // font property, we need to call "width" method of Font Object.
            if (!f.primaryFontHasGlyphForCharacter(text[i])) {
                missingGlyph = true;
                break;
            }
            if (c <= space) {
                if (c == space || c == newlineCharacter) {
                    w += monospaceCharacterWidth;
                    isSpace = true;
                } else if (c == characterTabulation) {
                    if (layoutStyle.collapseWhiteSpace()) {
                        w += monospaceCharacterWidth;
                        isSpace = true;
                    } else {
                        w += f.tabWidth(layoutStyle.tabSize(), xPos + w);
                        isSpace = false;
                    }
                } else
                    isSpace = false;
            } else {
                w += monospaceCharacterWidth;
                isSpace = false;
            }
            if (isSpace && i > start)
                w += f.fontDescription().wordSpacing();
        }
        if (!missingGlyph)
            return w;
    }

    TextRun run = constructTextRun(const_cast<RenderText*>(this), f, this, start, len, styleRef(), textDirection);
    run.setCharactersLength(textLength() - start);
    ASSERT(run.charactersLength() >= run.length());
    run.setCodePath(canUseSimpleFontCodePath() ? TextRun::ForceSimple : TextRun::ForceComplex);
    run.setTabSize(!style()->collapseWhiteSpace(), style()->tabSize());
    run.setXPos(xPos);
    return f.width(run, fallbackFonts, glyphOverflow);
}

void RenderText::trimmedPrefWidths(FloatWillBeLayoutUnit leadWidth,
    FloatWillBeLayoutUnit& firstLineMinWidth, bool& hasBreakableStart,
    FloatWillBeLayoutUnit& lastLineMinWidth, bool& hasBreakableEnd,
    bool& hasBreakableChar, bool& hasBreak,
    FloatWillBeLayoutUnit& firstLineMaxWidth, FloatWillBeLayoutUnit& lastLineMaxWidth,
    FloatWillBeLayoutUnit& minWidth, FloatWillBeLayoutUnit& maxWidth, bool& stripFrontSpaces,
    TextDirection direction)
{
    bool collapseWhiteSpace = style()->collapseWhiteSpace();
    if (!collapseWhiteSpace)
        stripFrontSpaces = false;

    if (m_hasTab || preferredLogicalWidthsDirty())
        computePreferredLogicalWidths(leadWidth);

    hasBreakableStart = !stripFrontSpaces && m_hasBreakableStart;
    hasBreakableEnd = m_hasBreakableEnd;

    int len = textLength();

    if (!len || (stripFrontSpaces && text().impl()->containsOnlyWhitespace())) {
        firstLineMinWidth = FloatWillBeLayoutUnit();
        lastLineMinWidth = FloatWillBeLayoutUnit();
        firstLineMaxWidth = FloatWillBeLayoutUnit();
        lastLineMaxWidth = FloatWillBeLayoutUnit();
        minWidth = FloatWillBeLayoutUnit();
        maxWidth = FloatWillBeLayoutUnit();
        hasBreak = false;
        return;
    }

    minWidth = m_minWidth;
    maxWidth = m_maxWidth;

    firstLineMinWidth = m_firstLineMinWidth;
    lastLineMinWidth = m_lastLineLineMinWidth;

    hasBreakableChar = m_hasBreakableChar;
    hasBreak = m_hasBreak;

    ASSERT(m_text);
    StringImpl& text = *m_text.impl();
    if (text[0] == space || (text[0] == newlineCharacter && !style()->preserveNewline()) || text[0] == characterTabulation) {
        const Font& font = style()->font(); // FIXME: This ignores first-line.
        if (stripFrontSpaces) {
            const UChar spaceChar = space;
            TextRun run = constructTextRun(this, font, &spaceChar, 1, styleRef(), direction);
            run.setCodePath(canUseSimpleFontCodePath() ? TextRun::ForceSimple : TextRun::ForceComplex);
            float spaceWidth = font.width(run);
            maxWidth -= spaceWidth;
        } else {
            maxWidth += font.fontDescription().wordSpacing();
        }
    }

    stripFrontSpaces = collapseWhiteSpace && m_hasEndWhiteSpace;

    if (!style()->autoWrap() || minWidth > maxWidth)
        minWidth = maxWidth;

    // Compute our max widths by scanning the string for newlines.
    if (hasBreak) {
        const Font& f = style()->font(); // FIXME: This ignores first-line.
        bool firstLine = true;
        firstLineMaxWidth = maxWidth;
        lastLineMaxWidth = maxWidth;
        for (int i = 0; i < len; i++) {
            int linelen = 0;
            while (i + linelen < len && text[i + linelen] != newlineCharacter)
                linelen++;

            if (linelen) {
                lastLineMaxWidth = widthFromCache(f, i, linelen, leadWidth + lastLineMaxWidth, direction, 0, 0);
                if (firstLine) {
                    firstLine = false;
                    leadWidth = FloatWillBeLayoutUnit();
                    firstLineMaxWidth = lastLineMaxWidth;
                }
                i += linelen;
            } else if (firstLine) {
                firstLineMaxWidth = FloatWillBeLayoutUnit();
                firstLine = false;
                leadWidth = FloatWillBeLayoutUnit();
            }

            if (i == len - 1) {
                // A <pre> run that ends with a newline, as in, e.g.,
                // <pre>Some text\n\n<span>More text</pre>
                lastLineMaxWidth = FloatWillBeLayoutUnit();
            }
        }
    }
}

float RenderText::minLogicalWidth() const
{
    if (preferredLogicalWidthsDirty())
        const_cast<RenderText*>(this)->computePreferredLogicalWidths(0);

    return m_minWidth;
}

float RenderText::maxLogicalWidth() const
{
    if (preferredLogicalWidthsDirty())
        const_cast<RenderText*>(this)->computePreferredLogicalWidths(0);

    return m_maxWidth;
}

void RenderText::computePreferredLogicalWidths(float leadWidth)
{
    HashSet<const SimpleFontData*> fallbackFonts;
    GlyphOverflow glyphOverflow;
    computePreferredLogicalWidths(leadWidth, fallbackFonts, glyphOverflow);

    // We shouldn't change our mind once we "know".
    ASSERT(!m_knownToHaveNoOverflowAndNoFallbackFonts || (fallbackFonts.isEmpty() && glyphOverflow.isZero()));
    m_knownToHaveNoOverflowAndNoFallbackFonts = fallbackFonts.isEmpty() && glyphOverflow.isZero();
}

static inline float hyphenWidth(RenderText* renderer, const Font& font, TextDirection direction)
{
    const LayoutStyle& style = renderer->styleRef();
    return font.width(constructTextRun(renderer, font, style.hyphenString().string(), style, direction));
}

void RenderText::computePreferredLogicalWidths(float leadWidth, HashSet<const SimpleFontData*>& fallbackFonts, GlyphOverflow& glyphOverflow)
{
    ASSERT(m_hasTab || preferredLogicalWidthsDirty() || !m_knownToHaveNoOverflowAndNoFallbackFonts);

    m_minWidth = 0;
    m_maxWidth = 0;
    m_firstLineMinWidth = 0;
    m_lastLineLineMinWidth = 0;

    if (isBR())
        return;

    float currMinWidth = 0;
    float currMaxWidth = 0;
    m_hasBreakableChar = false;
    m_hasBreak = false;
    m_hasTab = false;
    m_hasBreakableStart = false;
    m_hasBreakableEnd = false;
    m_hasEndWhiteSpace = false;

    const LayoutStyle& styleToUse = styleRef();
    const Font& f = styleToUse.font(); // FIXME: This ignores first-line.
    float wordSpacing = styleToUse.wordSpacing();
    int len = textLength();
    LazyLineBreakIterator breakIterator(m_text, styleToUse.locale());
    bool needsWordSpacing = false;
    bool ignoringSpaces = false;
    bool isSpace = false;
    bool firstWord = true;
    bool firstLine = true;
    int nextBreakable = -1;
    int lastWordBoundary = 0;
    float cachedWordTrailingSpaceWidth[2] = { 0, 0 }; // LTR, RTL

    int firstGlyphLeftOverflow = -1;

    bool breakAll = (styleToUse.wordBreak() == BreakAllWordBreak || styleToUse.wordBreak() == BreakWordBreak) && styleToUse.autoWrap();

    TextRun textRun(text());
    BidiResolver<TextRunIterator, BidiCharacterRun> bidiResolver;
    BidiCharacterRun* run;
    TextDirection textDirection = styleToUse.direction();
    if (isOverride(styleToUse.unicodeBidi())) {
        run = 0;
    } else {
        BidiStatus status(textDirection, false);
        bidiResolver.setStatus(status);
        bidiResolver.setPositionIgnoringNestedIsolates(TextRunIterator(&textRun, 0));
        bool hardLineBreak = false;
        bool reorderRuns = false;
        bidiResolver.createBidiRunsForLine(TextRunIterator(&textRun, textRun.length()), NoVisualOverride, hardLineBreak, reorderRuns);
        BidiRunList<BidiCharacterRun>& bidiRuns = bidiResolver.runs();
        run = bidiRuns.firstRun();
    }

    for (int i = 0; i < len; i++) {
        UChar c = uncheckedCharacterAt(i);

        if (run) {
            // Treat adjacent runs with the same resolved directionality
            // (TextDirection as opposed to WTF::Unicode::Direction) as belonging
            // to the same run to avoid breaking unnecessarily.
            while (i >= run->stop() || (run->next() && run->next()->direction() == run->direction()))
                run = run->next();

            ASSERT(run);
            ASSERT(i <= run->stop());
            textDirection = run->direction();
        }

        bool previousCharacterIsSpace = isSpace;
        bool isNewline = false;
        if (c == newlineCharacter) {
            if (styleToUse.preserveNewline()) {
                m_hasBreak = true;
                isNewline = true;
                isSpace = false;
            } else
                isSpace = true;
        } else if (c == characterTabulation) {
            if (!styleToUse.collapseWhiteSpace()) {
                m_hasTab = true;
                isSpace = false;
            } else
                isSpace = true;
        } else {
            isSpace = c == space;
        }

        bool isBreakableLocation = isNewline || (isSpace && styleToUse.autoWrap());
        if (!i)
            m_hasBreakableStart = isBreakableLocation;
        if (i == len - 1) {
            m_hasBreakableEnd = isBreakableLocation;
            m_hasEndWhiteSpace = isNewline || isSpace;
        }

        if (!ignoringSpaces && styleToUse.collapseWhiteSpace() && previousCharacterIsSpace && isSpace)
            ignoringSpaces = true;

        if (ignoringSpaces && !isSpace)
            ignoringSpaces = false;

        // Ignore spaces and soft hyphens
        if (ignoringSpaces) {
            ASSERT(lastWordBoundary == i);
            lastWordBoundary++;
            continue;
        } else if (c == softHyphen) {
            currMaxWidth += widthFromCache(f, lastWordBoundary, i - lastWordBoundary, leadWidth + currMaxWidth, textDirection, &fallbackFonts, &glyphOverflow);
            if (firstGlyphLeftOverflow < 0)
                firstGlyphLeftOverflow = glyphOverflow.left;
            lastWordBoundary = i + 1;
            continue;
        }

        bool hasBreak = breakIterator.isBreakable(i, nextBreakable, breakAll ? LineBreakType::BreakAll : LineBreakType::Normal);
        bool betweenWords = true;
        int j = i;
        while (c != newlineCharacter && c != space && c != characterTabulation && (c != softHyphen)) {
            j++;
            if (j == len)
                break;
            c = uncheckedCharacterAt(j);
            if (breakIterator.isBreakable(j, nextBreakable) && characterAt(j - 1) != softHyphen)
                break;
            if (breakAll) {
                betweenWords = false;
                break;
            }
        }

        // Terminate word boundary at bidi run boundary.
        if (run)
            j = std::min(j, run->stop() + 1);
        int wordLen = j - i;
        if (wordLen) {
            bool isSpace = (j < len) && c == space;

            // Non-zero only when kerning is enabled, in which case we measure words with their trailing
            // space, then subtract its width.
            float wordTrailingSpaceWidth = 0;
            if (isSpace && (f.fontDescription().typesettingFeatures() & Kerning)) {
                ASSERT(textDirection >=0 && textDirection <= 1);
                if (!cachedWordTrailingSpaceWidth[textDirection])
                    cachedWordTrailingSpaceWidth[textDirection] = f.width(constructTextRun(this, f, &space, 1, styleToUse, textDirection)) + wordSpacing;
                wordTrailingSpaceWidth = cachedWordTrailingSpaceWidth[textDirection];
            }

            float w;
            if (wordTrailingSpaceWidth && isSpace)
                w = widthFromCache(f, i, wordLen + 1, leadWidth + currMaxWidth, textDirection, &fallbackFonts, &glyphOverflow) - wordTrailingSpaceWidth;
            else {
                w = widthFromCache(f, i, wordLen, leadWidth + currMaxWidth, textDirection, &fallbackFonts, &glyphOverflow);
                if (c == softHyphen)
                    currMinWidth += hyphenWidth(this, f, textDirection);
            }

            if (firstGlyphLeftOverflow < 0)
                firstGlyphLeftOverflow = glyphOverflow.left;
            currMinWidth += w;
            if (betweenWords) {
                if (lastWordBoundary == i)
                    currMaxWidth += w;
                else
                    currMaxWidth += widthFromCache(f, lastWordBoundary, j - lastWordBoundary, leadWidth + currMaxWidth, textDirection, &fallbackFonts, &glyphOverflow);
                lastWordBoundary = j;
            }

            bool isCollapsibleWhiteSpace = (j < len) && styleToUse.isCollapsibleWhiteSpace(c);
            if (j < len && styleToUse.autoWrap())
                m_hasBreakableChar = true;

            // Add in wordSpacing to our currMaxWidth, but not if this is the last word on a line or the
            // last word in the run.
            if (wordSpacing && (isSpace || isCollapsibleWhiteSpace) && !containsOnlyWhitespace(j, len-j))
                currMaxWidth += wordSpacing;

            if (firstWord) {
                firstWord = false;
                // If the first character in the run is breakable, then we consider ourselves to have a beginning
                // minimum width of 0, since a break could occur right before our run starts, preventing us from ever
                // being appended to a previous text run when considering the total minimum width of the containing block.
                if (hasBreak)
                    m_hasBreakableChar = true;
                m_firstLineMinWidth = hasBreak ? 0 : currMinWidth;
            }
            m_lastLineLineMinWidth = currMinWidth;

            if (currMinWidth > m_minWidth)
                m_minWidth = currMinWidth;
            currMinWidth = 0;

            i += wordLen - 1;
        } else {
            // Nowrap can never be broken, so don't bother setting the
            // breakable character boolean. Pre can only be broken if we encounter a newline.
            if (style()->autoWrap() || isNewline)
                m_hasBreakableChar = true;

            if (currMinWidth > m_minWidth)
                m_minWidth = currMinWidth;
            currMinWidth = 0;

            if (isNewline) { // Only set if preserveNewline was true and we saw a newline.
                if (firstLine) {
                    firstLine = false;
                    leadWidth = 0;
                    if (!styleToUse.autoWrap())
                        m_firstLineMinWidth = currMaxWidth;
                }

                if (currMaxWidth > m_maxWidth)
                    m_maxWidth = currMaxWidth;
                currMaxWidth = 0;
            } else {
                TextRun run = constructTextRun(this, f, this, i, 1, styleToUse, textDirection);
                run.setCharactersLength(len - i);
                run.setCodePath(canUseSimpleFontCodePath() ? TextRun::ForceSimple : TextRun::ForceComplex);
                ASSERT(run.charactersLength() >= run.length());
                run.setTabSize(!style()->collapseWhiteSpace(), style()->tabSize());
                run.setXPos(leadWidth + currMaxWidth);

                currMaxWidth += f.width(run);
                glyphOverflow.right = 0;
                needsWordSpacing = isSpace && !previousCharacterIsSpace && i == len - 1;
            }
            ASSERT(lastWordBoundary == i);
            lastWordBoundary++;
        }
    }
    if (run)
        bidiResolver.runs().deleteRuns();

    if (firstGlyphLeftOverflow > 0)
        glyphOverflow.left = firstGlyphLeftOverflow;

    if ((needsWordSpacing && len > 1) || (ignoringSpaces && !firstWord))
        currMaxWidth += wordSpacing;

    m_minWidth = std::max(currMinWidth, m_minWidth);
    m_maxWidth = std::max(currMaxWidth, m_maxWidth);

    if (!styleToUse.autoWrap())
        m_minWidth = m_maxWidth;

    if (styleToUse.whiteSpace() == PRE) {
        if (firstLine)
            m_firstLineMinWidth = m_maxWidth;
        m_lastLineLineMinWidth = currMaxWidth;
    }

    clearPreferredLogicalWidthsDirty();
}

bool RenderText::isAllCollapsibleWhitespace() const
{
    unsigned length = textLength();
    if (is8Bit()) {
        for (unsigned i = 0; i < length; ++i) {
            if (!style()->isCollapsibleWhiteSpace(characters8()[i]))
                return false;
        }
        return true;
    }
    for (unsigned i = 0; i < length; ++i) {
        if (!style()->isCollapsibleWhiteSpace(characters16()[i]))
            return false;
    }
    return true;
}

bool RenderText::containsOnlyWhitespace(unsigned from, unsigned len) const
{
    ASSERT(m_text);
    StringImpl& text = *m_text.impl();
    unsigned currPos;
    for (currPos = from;
    currPos < from + len && (text[currPos] == newlineCharacter || text[currPos] == space || text[currPos] == characterTabulation);
    currPos++) { }
    return currPos >= (from + len);
}

FloatPoint RenderText::firstRunOrigin() const
{
    return IntPoint(firstRunX(), firstRunY());
}

float RenderText::firstRunX() const
{
    return m_firstTextBox ? m_firstTextBox->x().toFloat() : 0;
}

float RenderText::firstRunY() const
{
    return m_firstTextBox ? m_firstTextBox->y().toFloat() : 0;
}

void RenderText::setSelectionState(SelectionState state)
{
    LayoutObject::setSelectionState(state);

    if (canUpdateSelectionOnRootLineBoxes()) {
        if (state == SelectionStart || state == SelectionEnd || state == SelectionBoth) {
            int startPos, endPos;
            selectionStartEnd(startPos, endPos);
            if (selectionState() == SelectionStart) {
                endPos = textLength();

                // to handle selection from end of text to end of line
                if (startPos && startPos == endPos)
                    startPos = endPos - 1;
            } else if (selectionState() == SelectionEnd)
                startPos = 0;

            for (InlineTextBox* box = firstTextBox(); box; box = box->nextTextBox()) {
                if (box->isSelected(startPos, endPos)) {
                    box->root().setHasSelectedChildren(true);
                }
            }
        } else {
            for (InlineTextBox* box = firstTextBox(); box; box = box->nextTextBox()) {
                box->root().setHasSelectedChildren(state == SelectionInside);
            }
        }
    }

    // The containing block can be null in case of an orphaned tree.
    RenderBlock* containingBlock = this->containingBlock();
    if (containingBlock && !containingBlock->isRenderView())
        containingBlock->setSelectionState(state);
}

void RenderText::setTextWithOffset(PassRefPtr<StringImpl> text, unsigned offset, unsigned len, bool force)
{
    if (!force && equal(m_text.impl(), text.get()))
        return;

    unsigned oldLen = textLength();
    unsigned newLen = text->length();
    int delta = newLen - oldLen;
    unsigned end = len ? offset + len - 1 : offset;

    RootInlineBox* firstRootBox = 0;
    RootInlineBox* lastRootBox = 0;

    bool dirtiedLines = false;

    // Dirty all text boxes that include characters in between offset and offset+len.
    for (InlineTextBox* curr = firstTextBox(); curr; curr = curr->nextTextBox()) {
        // FIXME: This shouldn't rely on the end of a dirty line box. See https://bugs.webkit.org/show_bug.cgi?id=97264
        // Text run is entirely before the affected range.
        if (curr->end() < offset)
            continue;

        // Text run is entirely after the affected range.
        if (curr->start() > end) {
            curr->offsetRun(delta);
            RootInlineBox* root = &curr->root();
            if (!firstRootBox) {
                firstRootBox = root;
                // The affected area was in between two runs. Go ahead and mark the root box of
                // the run after the affected area as dirty.
                firstRootBox->markDirty();
                dirtiedLines = true;
            }
            lastRootBox = root;
        } else if (curr->end() >= offset && curr->end() <= end) {
            // Text run overlaps with the left end of the affected range.
            curr->dirtyLineBoxes();
            dirtiedLines = true;
        } else if (curr->start() <= offset && curr->end() >= end) {
            // Text run subsumes the affected range.
            curr->dirtyLineBoxes();
            dirtiedLines = true;
        } else if (curr->start() <= end && curr->end() >= end) {
            // Text run overlaps with right end of the affected range.
            curr->dirtyLineBoxes();
            dirtiedLines = true;
        }
    }

    // Now we have to walk all of the clean lines and adjust their cached line break information
    // to reflect our updated offsets.
    if (lastRootBox)
        lastRootBox = lastRootBox->nextRootBox();
    if (firstRootBox) {
        RootInlineBox* prev = firstRootBox->prevRootBox();
        if (prev)
            firstRootBox = prev;
    } else if (lastTextBox()) {
        ASSERT(!lastRootBox);
        firstRootBox = &lastTextBox()->root();
        firstRootBox->markDirty();
        dirtiedLines = true;
    }
    for (RootInlineBox* curr = firstRootBox; curr && curr != lastRootBox; curr = curr->nextRootBox()) {
        if (curr->lineBreakObj() == this && curr->lineBreakPos() > end)
            curr->setLineBreakPos(clampTo<int>(curr->lineBreakPos() + delta));
    }

    // If the text node is empty, dirty the line where new text will be inserted.
    if (!firstTextBox() && parent()) {
        parent()->dirtyLinesFromChangedChild(this);
        dirtiedLines = true;
    }

    m_linesDirty = dirtiedLines;
    setText(text, force || dirtiedLines);
}

void RenderText::transformText()
{
    if (RefPtr<StringImpl> textToTransform = originalText())
        setText(textToTransform.release(), true);
}

static inline bool isInlineFlowOrEmptyText(const LayoutObject* o)
{
    if (o->isRenderInline())
        return true;
    if (!o->isText())
        return false;
    return toRenderText(o)->text().isEmpty();
}

UChar RenderText::previousCharacter() const
{
    // find previous text renderer if one exists
    const LayoutObject* previousText = previousInPreOrder();
    for (; previousText; previousText = previousText->previousInPreOrder())
        if (!isInlineFlowOrEmptyText(previousText))
            break;
    UChar prev = space;
    if (previousText && previousText->isText())
        if (StringImpl* previousString = toRenderText(previousText)->text().impl())
            prev = (*previousString)[previousString->length() - 1];
    return prev;
}

void RenderText::addLayerHitTestRects(LayerHitTestRects&, const Layer* currentLayer, const LayoutPoint& layerOffset, const LayoutRect& containerRect) const
{
    // Text nodes aren't event targets, so don't descend any further.
}

void applyTextTransform(const LayoutStyle* style, String& text, UChar previousCharacter)
{
    if (!style)
        return;

    switch (style->textTransform()) {
    case TTNONE:
        break;
    case CAPITALIZE:
        makeCapitalized(&text, previousCharacter);
        break;
    case UPPERCASE:
        text = text.upper(style->locale());
        break;
    case LOWERCASE:
        text = text.lower(style->locale());
        break;
    }
}

void RenderText::setTextInternal(PassRefPtr<StringImpl> text)
{
    ASSERT(text);
    m_text = text;

    if (style()) {
        applyTextTransform(style(), m_text, previousCharacter());

        // We use the same characters here as for list markers.
        // See the listMarkerText function in RenderListMarker.cpp.
        switch (style()->textSecurity()) {
        case TSNONE:
            break;
        case TSCIRCLE:
            secureText(whiteBullet);
            break;
        case TSDISC:
            secureText(bullet);
            break;
        case TSSQUARE:
            secureText(blackSquare);
        }
    }

    ASSERT(m_text);
    ASSERT(!isBR() || (textLength() == 1 && m_text[0] == newlineCharacter));

    m_isAllASCII = m_text.containsOnlyASCII();
    m_canUseSimpleFontCodePath = computeCanUseSimpleFontCodePath();
}

void RenderText::secureText(UChar mask)
{
    if (!m_text.length())
        return;

    int lastTypedCharacterOffsetToReveal = -1;
    UChar revealedText;
    SecureTextTimer* secureTextTimer = gSecureTextTimers ? gSecureTextTimers->get(this) : 0;
    if (secureTextTimer && secureTextTimer->isActive()) {
        lastTypedCharacterOffsetToReveal = secureTextTimer->lastTypedCharacterOffset();
        if (lastTypedCharacterOffsetToReveal >= 0)
            revealedText = m_text[lastTypedCharacterOffsetToReveal];
    }

    m_text.fill(mask);
    if (lastTypedCharacterOffsetToReveal >= 0) {
        m_text.replace(lastTypedCharacterOffsetToReveal, 1, String(&revealedText, 1));
        // m_text may be updated later before timer fires. We invalidate the lastTypedCharacterOffset to avoid inconsistency.
        secureTextTimer->invalidate();
    }
}

void RenderText::setText(PassRefPtr<StringImpl> text, bool force)
{
    ASSERT(text);

    if (!force && equal(m_text.impl(), text.get()))
        return;

    setTextInternal(text);
    // If preferredLogicalWidthsDirty() of an orphan child is true, LayoutObjectChildList::
    // insertChildNode() fails to set true to owner. To avoid that, we call
    // setNeedsLayoutAndPrefWidthsRecalc() only if this RenderText has parent.
    if (parent())
        setNeedsLayoutAndPrefWidthsRecalc();
    m_knownToHaveNoOverflowAndNoFallbackFonts = false;

    if (AXObjectCache* cache = document().existingAXObjectCache())
        cache->textChanged(this);
}

void RenderText::dirtyOrDeleteLineBoxesIfNeeded(bool fullLayout)
{
    if (fullLayout)
        deleteTextBoxes();
    else if (!m_linesDirty)
        dirtyLineBoxes();
    m_linesDirty = false;
}

void RenderText::dirtyLineBoxes()
{
    for (InlineTextBox* box = firstTextBox(); box; box = box->nextTextBox())
        box->dirtyLineBoxes();
    m_linesDirty = false;
}

InlineTextBox* RenderText::createTextBox(int start, unsigned short length)
{
    return new InlineTextBox(*this, start, length);
}

InlineTextBox* RenderText::createInlineTextBox(int start, unsigned short length)
{
    InlineTextBox* textBox = createTextBox(start, length);
    if (!m_firstTextBox)
        m_firstTextBox = m_lastTextBox = textBox;
    else {
        m_lastTextBox->setNextTextBox(textBox);
        textBox->setPreviousTextBox(m_lastTextBox);
        m_lastTextBox = textBox;
    }
    return textBox;
}

void RenderText::positionLineBox(InlineBox* box)
{
    InlineTextBox* s = toInlineTextBox(box);

    // FIXME: should not be needed!!!
    if (!s->len()) {
        // We want the box to be destroyed.
        s->remove(DontMarkLineBoxes);
        if (m_firstTextBox == s)
            m_firstTextBox = s->nextTextBox();
        else
            s->prevTextBox()->setNextTextBox(s->nextTextBox());
        if (m_lastTextBox == s)
            m_lastTextBox = s->prevTextBox();
        else
            s->nextTextBox()->setPreviousTextBox(s->prevTextBox());
        s->destroy();
        return;
    }

    m_containsReversedText |= !s->isLeftToRightDirection();
}

float RenderText::width(unsigned from, unsigned len, float xPos, TextDirection textDirection, bool firstLine, HashSet<const SimpleFontData*>* fallbackFonts, GlyphOverflow* glyphOverflow) const
{
    if (from >= textLength())
        return 0;

    if (from + len > textLength())
        len = textLength() - from;

    return width(from, len, style(firstLine)->font(), xPos, textDirection, fallbackFonts, glyphOverflow);
}

float RenderText::width(unsigned from, unsigned len, const Font& f, float xPos, TextDirection textDirection, HashSet<const SimpleFontData*>* fallbackFonts, GlyphOverflow* glyphOverflow) const
{
    ASSERT(from + len <= textLength());
    if (!textLength())
        return 0;

    float w;
    if (&f == &style()->font()) {
        if (!style()->preserveNewline() && !from && len == textLength() && (!glyphOverflow || !glyphOverflow->computeBounds)) {
            if (fallbackFonts) {
                ASSERT(glyphOverflow);
                if (preferredLogicalWidthsDirty() || !m_knownToHaveNoOverflowAndNoFallbackFonts) {
                    const_cast<RenderText*>(this)->computePreferredLogicalWidths(0, *fallbackFonts, *glyphOverflow);
                    // We shouldn't change our mind once we "know".
                    ASSERT(!m_knownToHaveNoOverflowAndNoFallbackFonts
                        || (fallbackFonts->isEmpty() && glyphOverflow->isZero()));
                    m_knownToHaveNoOverflowAndNoFallbackFonts = fallbackFonts->isEmpty() && glyphOverflow->isZero();
                }
                w = m_maxWidth;
            } else {
                w = maxLogicalWidth();
            }
        } else {
            w = widthFromCache(f, from, len, xPos, textDirection, fallbackFonts, glyphOverflow);
        }
    } else {
        TextRun run = constructTextRun(const_cast<RenderText*>(this), f, this, from, len, styleRef(), textDirection);
        run.setCharactersLength(textLength() - from);
        ASSERT(run.charactersLength() >= run.length());

        run.setCodePath(canUseSimpleFontCodePath() ? TextRun::ForceSimple : TextRun::ForceComplex);
        run.setTabSize(!style()->collapseWhiteSpace(), style()->tabSize());
        run.setXPos(xPos);
        w = f.width(run, fallbackFonts, glyphOverflow);
    }

    return w;
}

IntRect RenderText::linesBoundingBox() const
{
    IntRect result;

    ASSERT(!firstTextBox() == !lastTextBox());  // Either both are null or both exist.
    if (firstTextBox() && lastTextBox()) {
        // Return the width of the minimal left side and the maximal right side.
        float logicalLeftSide = 0;
        float logicalRightSide = 0;
        for (InlineTextBox* curr = firstTextBox(); curr; curr = curr->nextTextBox()) {
            if (curr == firstTextBox() || curr->logicalLeft() < logicalLeftSide)
                logicalLeftSide = curr->logicalLeft();
            if (curr == firstTextBox() || curr->logicalRight() > logicalRightSide)
                logicalRightSide = curr->logicalRight();
        }

        bool isHorizontal = style()->isHorizontalWritingMode();

        float x = isHorizontal ? logicalLeftSide : firstTextBox()->x().toFloat();
        float y = isHorizontal ? firstTextBox()->y().toFloat() : logicalLeftSide;
        float width = isHorizontal ? logicalRightSide - logicalLeftSide : lastTextBox()->logicalBottom() - x;
        float height = isHorizontal ? lastTextBox()->logicalBottom() - y : logicalRightSide - logicalLeftSide;
        result = enclosingIntRect(FloatRect(x, y, width, height));
    }

    return result;
}

LayoutRect RenderText::linesVisualOverflowBoundingBox() const
{
    if (!firstTextBox())
        return LayoutRect();

    // Return the width of the minimal left side and the maximal right side.
    LayoutUnit logicalLeftSide = LayoutUnit::max();
    LayoutUnit logicalRightSide = LayoutUnit::min();
    for (InlineTextBox* curr = firstTextBox(); curr; curr = curr->nextTextBox()) {
        LayoutRect logicalVisualOverflow = curr->logicalOverflowRect();
        logicalLeftSide = std::min(logicalLeftSide, logicalVisualOverflow.x());
        logicalRightSide = std::max(logicalRightSide, logicalVisualOverflow.maxX());
    }

    LayoutUnit logicalTop = firstTextBox()->logicalTopVisualOverflow();
    LayoutUnit logicalWidth = logicalRightSide - logicalLeftSide;
    LayoutUnit logicalHeight = lastTextBox()->logicalBottomVisualOverflow() - logicalTop;

    LayoutRect rect(logicalLeftSide, logicalTop, logicalWidth, logicalHeight);
    if (!style()->isHorizontalWritingMode())
        rect = rect.transposedRect();
    return rect;
}

LayoutRect RenderText::clippedOverflowRectForPaintInvalidation(const LayoutLayerModelObject* paintInvalidationContainer, const PaintInvalidationState* paintInvalidationState) const
{
    if (style()->visibility() != VISIBLE)
        return LayoutRect();

    LayoutRect paintInvalidationRect(linesVisualOverflowBoundingBox());
    mapRectToPaintInvalidationBacking(paintInvalidationContainer, paintInvalidationRect, paintInvalidationState);
    return paintInvalidationRect;
}

LayoutRect RenderText::selectionRectForPaintInvalidation(const LayoutLayerModelObject* paintInvalidationContainer) const
{
    ASSERT(!needsLayout());

    if (selectionState() == SelectionNone)
        return LayoutRect();
    RenderBlock* cb = containingBlock();
    if (!cb)
        return LayoutRect();

    // Now calculate startPos and endPos for painting selection.
    // We include a selection while endPos > 0
    int startPos, endPos;
    if (selectionState() == SelectionInside) {
        // We are fully selected.
        startPos = 0;
        endPos = textLength();
    } else {
        selectionStartEnd(startPos, endPos);
        if (selectionState() == SelectionStart)
            endPos = textLength();
        else if (selectionState() == SelectionEnd)
            startPos = 0;
    }

    if (startPos == endPos)
        return IntRect();

    LayoutRect rect;
    for (InlineTextBox* box = firstTextBox(); box; box = box->nextTextBox()) {
        rect.unite(box->localSelectionRect(startPos, endPos));
        rect.unite(ellipsisRectForBox(box, startPos, endPos));
    }

    mapRectToPaintInvalidationBacking(paintInvalidationContainer, rect, 0);
    // FIXME: groupedMapping() leaks the squashing abstraction.
<<<<<<< HEAD
    if (paintInvalidationContainer->layer()->groupedMapping())
        Layer::mapRectToPaintBackingCoordinates(paintInvalidationContainer, rect);
=======
    // TODO(shez): Investigate why layer() is sometimes null here.
    if (paintInvalidationContainer->layer() && paintInvalidationContainer->layer()->groupedMapping())
        RenderLayer::mapRectToPaintBackingCoordinates(paintInvalidationContainer, rect);
>>>>>>> e5442bfe
    return rect;
}

int RenderText::caretMinOffset() const
{
    InlineTextBox* box = firstTextBox();
    if (!box)
        return 0;
    int minOffset = box->start();
    for (box = box->nextTextBox(); box; box = box->nextTextBox())
        minOffset = std::min<int>(minOffset, box->start());
    return minOffset;
}

int RenderText::caretMaxOffset() const
{
    InlineTextBox* box = lastTextBox();
    if (!lastTextBox())
        return textLength();

    int maxOffset = box->start() + box->len();
    for (box = box->prevTextBox(); box; box = box->prevTextBox())
        maxOffset = std::max<int>(maxOffset, box->start() + box->len());
    return maxOffset;
}

unsigned RenderText::renderedTextLength() const
{
    int l = 0;
    for (InlineTextBox* box = firstTextBox(); box; box = box->nextTextBox())
        l += box->len();
    return l;
}

int RenderText::previousOffset(int current) const
{
    if (isAllASCII() || m_text.is8Bit())
        return current - 1;

    StringImpl* textImpl = m_text.impl();
    TextBreakIterator* iterator = cursorMovementIterator(textImpl->characters16(), textImpl->length());
    if (!iterator)
        return current - 1;

    long result = iterator->preceding(current);
    if (result == TextBreakDone)
        result = current - 1;


    return result;
}

#if OS(POSIX)

#define HANGUL_CHOSEONG_START (0x1100)
#define HANGUL_CHOSEONG_END (0x115F)
#define HANGUL_JUNGSEONG_START (0x1160)
#define HANGUL_JUNGSEONG_END (0x11A2)
#define HANGUL_JONGSEONG_START (0x11A8)
#define HANGUL_JONGSEONG_END (0x11F9)
#define HANGUL_SYLLABLE_START (0xAC00)
#define HANGUL_SYLLABLE_END (0xD7AF)
#define HANGUL_JONGSEONG_COUNT (28)

enum HangulState {
    HangulStateL,
    HangulStateV,
    HangulStateT,
    HangulStateLV,
    HangulStateLVT,
    HangulStateBreak
};

inline bool isHangulLVT(UChar32 character)
{
    return (character - HANGUL_SYLLABLE_START) % HANGUL_JONGSEONG_COUNT;
}

inline bool isMark(UChar32 c)
{
    int8_t charType = u_charType(c);
    return charType == U_NON_SPACING_MARK || charType == U_ENCLOSING_MARK || charType == U_COMBINING_SPACING_MARK;
}

inline bool isRegionalIndicator(UChar32 c)
{
    // National flag emoji each consists of a pair of regional indicator symbols.
    return 0x1F1E6 <= c && c <= 0x1F1FF;
}

#endif

int RenderText::previousOffsetForBackwardDeletion(int current) const
{
#if OS(POSIX)
    ASSERT(m_text);
    StringImpl& text = *m_text.impl();
    UChar32 character;
    bool sawRegionalIndicator = false;
    while (current > 0) {
        if (U16_IS_TRAIL(text[--current]))
            --current;
        if (current < 0)
            break;

        UChar32 character = text.characterStartingAt(current);

        if (sawRegionalIndicator) {
            // We don't check if the pair of regional indicator symbols before current position can actually be combined
            // into a flag, and just delete it. This may not agree with how the pair is rendered in edge cases,
            // but is good enough in practice.
            if (isRegionalIndicator(character))
                break;
            // Don't delete a preceding character that isn't a regional indicator symbol.
            U16_FWD_1_UNSAFE(text, current);
        }

        // We don't combine characters in Armenian ... Limbu range for backward deletion.
        if ((character >= 0x0530) && (character < 0x1950))
            break;

        if (isRegionalIndicator(character)) {
            sawRegionalIndicator = true;
            continue;
        }

        if (!isMark(character) && (character != 0xFF9E) && (character != 0xFF9F))
            break;
    }

    if (current <= 0)
        return current;

    // Hangul
    character = text.characterStartingAt(current);
    if (((character >= HANGUL_CHOSEONG_START) && (character <= HANGUL_JONGSEONG_END)) || ((character >= HANGUL_SYLLABLE_START) && (character <= HANGUL_SYLLABLE_END))) {
        HangulState state;

        if (character < HANGUL_JUNGSEONG_START)
            state = HangulStateL;
        else if (character < HANGUL_JONGSEONG_START)
            state = HangulStateV;
        else if (character < HANGUL_SYLLABLE_START)
            state = HangulStateT;
        else
            state = isHangulLVT(character) ? HangulStateLVT : HangulStateLV;

        while (current > 0 && ((character = text.characterStartingAt(current - 1)) >= HANGUL_CHOSEONG_START) && (character <= HANGUL_SYLLABLE_END) && ((character <= HANGUL_JONGSEONG_END) || (character >= HANGUL_SYLLABLE_START))) {
            switch (state) {
            case HangulStateV:
                if (character <= HANGUL_CHOSEONG_END)
                    state = HangulStateL;
                else if ((character >= HANGUL_SYLLABLE_START) && (character <= HANGUL_SYLLABLE_END) && !isHangulLVT(character))
                    state = HangulStateLV;
                else if (character > HANGUL_JUNGSEONG_END)
                    state = HangulStateBreak;
                break;
            case HangulStateT:
                if ((character >= HANGUL_JUNGSEONG_START) && (character <= HANGUL_JUNGSEONG_END))
                    state = HangulStateV;
                else if ((character >= HANGUL_SYLLABLE_START) && (character <= HANGUL_SYLLABLE_END))
                    state = (isHangulLVT(character) ? HangulStateLVT : HangulStateLV);
                else if (character < HANGUL_JUNGSEONG_START)
                    state = HangulStateBreak;
                break;
            default:
                state = (character < HANGUL_JUNGSEONG_START) ? HangulStateL : HangulStateBreak;
                break;
            }
            if (state == HangulStateBreak)
                break;

            --current;
        }
    }

    return current;
#else
    // Platforms other than Unix-like delete by one code point.
    if (U16_IS_TRAIL(m_text[--current]))
        --current;
    if (current < 0)
        current = 0;
    return current;
#endif
}

int RenderText::nextOffset(int current) const
{
    if (isAllASCII() || m_text.is8Bit())
        return current + 1;

    StringImpl* textImpl = m_text.impl();
    TextBreakIterator* iterator = cursorMovementIterator(textImpl->characters16(), textImpl->length());
    if (!iterator)
        return current + 1;

    long result = iterator->following(current);
    if (result == TextBreakDone)
        result = current + 1;

    return result;
}

bool RenderText::computeCanUseSimpleFontCodePath() const
{
    if (isAllASCII() || m_text.is8Bit())
        return true;
    return Character::characterRangeCodePath(characters16(), length()) == SimplePath;
}

#if ENABLE(ASSERT)

void RenderText::checkConsistency() const
{
#ifdef CHECK_CONSISTENCY
    const InlineTextBox* prev = 0;
    for (const InlineTextBox* child = m_firstTextBox; child != 0; child = child->nextTextBox()) {
        ASSERT(child->renderer() == this);
        ASSERT(child->prevTextBox() == prev);
        prev = child;
    }
    ASSERT(prev == m_lastTextBox);
#endif
}

#endif

void RenderText::momentarilyRevealLastTypedCharacter(unsigned lastTypedCharacterOffset)
{
    if (!gSecureTextTimers)
        gSecureTextTimers = new SecureTextTimerMap;

    SecureTextTimer* secureTextTimer = gSecureTextTimers->get(this);
    if (!secureTextTimer) {
        secureTextTimer = new SecureTextTimer(this);
        gSecureTextTimers->add(this, secureTextTimer);
    }
    secureTextTimer->restartWithNewText(lastTypedCharacterOffset);
}

PassRefPtr<AbstractInlineTextBox> RenderText::firstAbstractInlineTextBox()
{
    return AbstractInlineTextBox::getOrCreate(this, m_firstTextBox);
}

void RenderText::invalidateDisplayItemClients(DisplayItemList* displayItemList) const
{
    LayoutObject::invalidateDisplayItemClients(displayItemList);
    for (InlineTextBox* box = firstTextBox(); box; box = box->nextTextBox())
        displayItemList->invalidate(box->displayItemClient());
}

} // namespace blink<|MERGE_RESOLUTION|>--- conflicted
+++ resolved
@@ -1640,14 +1640,9 @@
 
     mapRectToPaintInvalidationBacking(paintInvalidationContainer, rect, 0);
     // FIXME: groupedMapping() leaks the squashing abstraction.
-<<<<<<< HEAD
-    if (paintInvalidationContainer->layer()->groupedMapping())
-        Layer::mapRectToPaintBackingCoordinates(paintInvalidationContainer, rect);
-=======
     // TODO(shez): Investigate why layer() is sometimes null here.
     if (paintInvalidationContainer->layer() && paintInvalidationContainer->layer()->groupedMapping())
-        RenderLayer::mapRectToPaintBackingCoordinates(paintInvalidationContainer, rect);
->>>>>>> e5442bfe
+        Layer::mapRectToPaintBackingCoordinates(paintInvalidationContainer, rect);
     return rect;
 }
 
