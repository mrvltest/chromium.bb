--- conflicted
+++ resolved
@@ -1240,12 +1240,7 @@
         return;
 
     if (shouldSkipRelayoutOnSetText(this)) {
-<<<<<<< HEAD
-        firstTextBox()->setStart(0);
-        firstTextBox()->setLen(text->length());
-=======
         firstTextBox()->setStartAndLen(0, text->length());
->>>>>>> 4f556e39
         m_linesDirty = false;
         setText(text, force);
         return;
@@ -1444,11 +1439,7 @@
     // setNeedsLayoutAndPrefWidthsRecalc() only if this RenderText has parent.
     if (parent()) {
         if (shouldSkipRelayoutOnSetText(this))
-<<<<<<< HEAD
-            parent()->setShouldDoFullPaintInvalidation(true);
-=======
             parent()->setShouldDoFullPaintInvalidation();
->>>>>>> 4f556e39
         else
             setNeedsLayoutAndPrefWidthsRecalc();
     }
