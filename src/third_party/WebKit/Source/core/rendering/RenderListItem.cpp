/**
 * Copyright (C) 1999 Lars Knoll (knoll@kde.org)
 *           (C) 1999 Antti Koivisto (koivisto@kde.org)
 * Copyright (C) 2003, 2004, 2005, 2006, 2010 Apple Inc. All rights reserved.
 * Copyright (C) 2006 Andrew Wellington (proton@wiretapped.net)
 *
 * This library is free software; you can redistribute it and/or
 * modify it under the terms of the GNU Library General Public
 * License as published by the Free Software Foundation; either
 * version 2 of the License, or (at your option) any later version.
 *
 * This library is distributed in the hope that it will be useful,
 * but WITHOUT ANY WARRANTY; without even the implied warranty of
 * MERCHANTABILITY or FITNESS FOR A PARTICULAR PURPOSE.  See the GNU
 * Library General Public License for more details.
 *
 * You should have received a copy of the GNU Library General Public License
 * along with this library; see the file COPYING.LIB.  If not, write to
 * the Free Software Foundation, Inc., 51 Franklin Street, Fifth Floor,
 * Boston, MA 02110-1301, USA.
 *
 */

#include "config.h"
#include "core/rendering/RenderListItem.h"

#include "HTMLNames.h"
#include "core/dom/NodeTraversal.h"
#include "core/html/HTMLOListElement.h"
#include "core/rendering/RenderListMarker.h"
#include "core/rendering/RenderView.h"
#include <wtf/StdLibExtras.h>
#include <wtf/text/StringBuilder.h>

using namespace std;

namespace WebCore {

using namespace HTMLNames;

RenderListItem::RenderListItem(Element* element)
    : RenderBlock(element)
    , m_marker(0)
    , m_hasExplicitValue(false)
    , m_isValueUpToDate(false)
    , m_notInList(false)
{
    setInline(false);
}

void RenderListItem::styleDidChange(StyleDifference diff, const RenderStyle* oldStyle)
{
    RenderBlock::styleDidChange(diff, oldStyle);

    if (style()->listStyleType() != NoneListStyle
        || (style()->listStyleImage() && !style()->listStyleImage()->errorOccurred())) {
        RefPtr<RenderStyle> newStyle = RenderStyle::create();
        // The marker always inherits from the list item, regardless of where it might end
        // up (e.g., in some deeply nested line box). See CSS3 spec.
        newStyle->inheritFrom(style()); 
        if (!m_marker)
            m_marker = RenderListMarker::createAnonymous(this);
        m_marker->setStyle(newStyle.release());
    } else if (m_marker) {
        m_marker->destroy();
        m_marker = 0;
    }
}

void RenderListItem::willBeDestroyed()
{    
    if (m_marker) {
        m_marker->destroy();
        m_marker = 0;
    }
    RenderBlock::willBeDestroyed();
}

void RenderListItem::insertedIntoTree()
{
    RenderBlock::insertedIntoTree();

    updateListMarkerNumbers();
}

void RenderListItem::willBeRemovedFromTree()
{
    RenderBlock::willBeRemovedFromTree();

    updateListMarkerNumbers();
}

static bool isList(const Node* node)
{
    return (node->hasTagName(ulTag) || node->hasTagName(olTag));
}

// Returns the enclosing list with respect to the DOM order.
static Node* enclosingList(const RenderListItem* listItem)
{
    Node* listItemNode = listItem->node();
    Node* firstNode = 0;
    // We use parentNode because the enclosing list could be a ShadowRoot that's not Element.
    for (Node* parent = listItemNode->parentNode(); parent; parent = parent->parentNode()) {
        if (isList(parent))
            return parent;
        if (!firstNode)
            firstNode = parent;
    }

    // If there's no actual <ul> or <ol> list element, then the first found
    // node acts as our list for purposes of determining what other list items
    // should be numbered as part of the same list.
    return firstNode;
}

// Returns the next list item with respect to the DOM order.
static RenderListItem* nextListItem(const Node* listNode, const RenderListItem* item = 0)
{
    if (!listNode)
        return 0;

    const Node* current = item ? item->node() : listNode;
    current = ElementTraversal::nextIncludingPseudo(current, listNode);

    while (current) {
        if (isList(current)) {
            // We've found a nested, independent list: nothing to do here.
            current = ElementTraversal::nextIncludingPseudoSkippingChildren(current, listNode);
            continue;
        }

        RenderObject* renderer = current->renderer();
        if (renderer && renderer->isListItem())
            return toRenderListItem(renderer);

        // FIXME: Can this be optimized to skip the children of the elements without a renderer?
        current = ElementTraversal::nextIncludingPseudo(current, listNode);
    }

    return 0;
}

// Returns the previous list item with respect to the DOM order.
static RenderListItem* previousListItem(const Node* listNode, const RenderListItem* item)
{
    Node* current = item->node();
    for (current = ElementTraversal::previousIncludingPseudo(current, listNode); current; current = ElementTraversal::previousIncludingPseudo(current, listNode)) {
        RenderObject* renderer = current->renderer();
        if (!renderer || (renderer && !renderer->isListItem()))
            continue;
        Node* otherList = enclosingList(toRenderListItem(renderer));
        // This item is part of our current list, so it's what we're looking for.
        if (listNode == otherList)
            return toRenderListItem(renderer);
        // We found ourself inside another list; lets skip the rest of it.
        // Use nextIncludingPseudo() here because the other list itself may actually
        // be a list item itself. We need to examine it, so we do this to counteract
        // the previousIncludingPseudo() that will be done by the loop.
        if (otherList)
            current = ElementTraversal::nextIncludingPseudo(otherList);
    }
    return 0;
}

void RenderListItem::updateItemValuesForOrderedList(const HTMLOListElement* listNode)
{
    ASSERT(listNode);

    for (RenderListItem* listItem = nextListItem(listNode); listItem; listItem = nextListItem(listNode, listItem))
        listItem->updateValue();
}

unsigned RenderListItem::itemCountForOrderedList(const HTMLOListElement* listNode)
{
    ASSERT(listNode);

    unsigned itemCount = 0;
    for (RenderListItem* listItem = nextListItem(listNode); listItem; listItem = nextListItem(listNode, listItem))
        itemCount++;

    return itemCount;
}

inline int RenderListItem::calcValue() const
{
    if (m_hasExplicitValue)
        return m_explicitValue;

    Node* list = enclosingList(this);
    HTMLOListElement* oListElement = (list && list->hasTagName(olTag)) ? static_cast<HTMLOListElement*>(list) : 0;
    int valueStep = 1;
    if (oListElement && oListElement->isReversed())
        valueStep = -1;

    // FIXME: This recurses to a possible depth of the length of the list.
    // That's not good -- we need to change this to an iterative algorithm.
    if (RenderListItem* previousItem = previousListItem(list, this))
        return previousItem->value() + valueStep;

    if (oListElement)
        return oListElement->start();

    return 1;
}

void RenderListItem::updateValueNow() const
{
    m_value = calcValue();
    m_isValueUpToDate = true;
}

bool RenderListItem::isEmpty() const
{
    return lastChild() == m_marker;
}

static RenderObject* getParentOfFirstLineBox(RenderBlock* curr, RenderObject* marker)
{
    RenderObject* firstChild = curr->firstChild();
    if (!firstChild)
        return 0;

    bool inQuirksMode = curr->document()->inQuirksMode();
    for (RenderObject* currChild = firstChild; currChild; currChild = currChild->nextSibling()) {
        if (currChild == marker)
            continue;

        if (currChild->isInline() && (!currChild->isRenderInline() || curr->generatesLineBoxesForInlineChild(currChild)))
            return curr;

        if (currChild->isFloating() || currChild->isOutOfFlowPositioned())
            continue;

        if (currChild->isTable() || !currChild->isRenderBlock() || (currChild->isBox() && toRenderBox(currChild)->isWritingModeRoot()))
            break;

        if (curr->isListItem() && inQuirksMode && currChild->node() &&
            (currChild->node()->hasTagName(ulTag)|| currChild->node()->hasTagName(olTag)))
            break;

        RenderObject* lineBox = getParentOfFirstLineBox(toRenderBlock(currChild), marker);
        if (lineBox)
            return lineBox;
    }

    return 0;
}

void RenderListItem::updateValue()
{
    if (!m_hasExplicitValue) {
        m_isValueUpToDate = false;
        if (m_marker)
            m_marker->setNeedsLayoutAndPrefWidthsRecalc();
    }
}

static RenderObject* firstNonMarkerChild(RenderObject* parent)
{
    RenderObject* result = parent->firstChild();
    while (result && result->isListMarker())
        result = result->nextSibling();
    return result;
}

RenderObject* firstRenderText(RenderObject* curr, RenderObject* stayWithin)
{
    while (curr && !curr->isText()) {
        curr = curr->nextInPreOrder(stayWithin);
    }
    return curr;
}

void RenderListItem::updateMarkerLocation()
{
    // Sanity check the location of our marker.
    if (m_marker) {
        RenderObject* markerParent = m_marker->parent();
        RenderObject* lineBoxParent = getParentOfFirstLineBox(this, m_marker);
        if (!lineBoxParent) {
            // If the marker is currently contained inside an anonymous box,
            // then we are the only item in that anonymous box (since no line box
            // parent was found).  It's ok to just leave the marker where it is
            // in this case.
            if (markerParent && markerParent->isAnonymousBlock())
                lineBoxParent = markerParent;
            else
                lineBoxParent = this;
        }

        bool fontsAreDifferent = false;
        RenderObject* firstNonMarker = firstNonMarkerChild(lineBoxParent);
        RenderObject* firstText = firstRenderText(firstNonMarker, lineBoxParent);
        if (firstText && m_marker->style()->fontDescription() != firstText->style()->fontDescription()) {
            fontsAreDifferent = true;
        }

        if (markerParent != lineBoxParent || m_marker->preferredLogicalWidthsDirty() || fontsAreDifferent) {
            // Removing and adding the marker can trigger repainting in
            // containers other than ourselves, so we need to disable LayoutState.
            LayoutStateDisabler layoutStateDisabler(view());
            updateFirstLetter();
            m_marker->remove();
            if (fontsAreDifferent) {
                m_marker->style()->setFontDescription(firstText->style()->fontDescription());
                m_marker->style()->font().update(m_marker->style()->font().fontSelector());
            }
            if (markerParent)
                markerParent->dirtyLinesFromChangedChild(m_marker);
            lineBoxParent->addChild(m_marker, firstNonMarker);
            m_marker->updateMarginsAndContent();
            // If markerParent is an anonymous block that has lost all its children, destroy it.
            if (markerParent && markerParent->isAnonymousBlock() && !markerParent->firstChild() && !toRenderBlock(markerParent)->continuation())
                markerParent->destroy();
        }
    }
}

LayoutUnit RenderListItem::additionalMarginStart() const
{
    const_cast<RenderListItem*>(this)->updateMarkerLocation();
    return m_marker && !m_marker->isInside() ? m_marker->minPreferredLogicalWidth() : LayoutUnit();
}

void RenderListItem::layout()
{
    StackStats::LayoutCheckPoint layoutCheckPoint;
    ASSERT(needsLayout()); 

    updateMarkerLocation();    
    RenderBlock::layout();
}

void RenderListItem::addOverflowFromChildren()
{
    RenderBlock::addOverflowFromChildren();
    positionListMarker();
}

void RenderListItem::positionListMarker()
{
    if (m_marker && m_marker->parent()->isBox() && !m_marker->isInside() && m_marker->inlineBoxWrapper()) {
        LayoutUnit markerOldLogicalLeft = m_marker->logicalLeft();
        LayoutUnit blockOffset = 0;
        LayoutUnit lineOffset = 0;
        for (RenderBox* o = m_marker->parentBox(); o != this; o = o->parentBox()) {
            blockOffset += o->logicalTop();
            lineOffset += o->logicalLeft();
        }

        bool adjustOverflow = false;
        LayoutUnit markerLogicalLeft = markerOldLogicalLeft;
        RootInlineBox* root = m_marker->inlineBoxWrapper()->root();
        bool hitSelfPaintingLayer = false;
        
        RootInlineBox* rootBox = m_marker->inlineBoxWrapper()->root();
        LayoutUnit lineTop = rootBox->lineTop();
        LayoutUnit lineBottom = rootBox->lineBottom();

        // FIXME: Need to account for relative positioning in the layout overflow.
        if (style()->isLeftToRightDirection()) {
            for (InlineFlowBox* box = m_marker->inlineBoxWrapper()->parent(); box; box = box->parent()) {
                LayoutRect newLogicalVisualOverflowRect = box->logicalVisualOverflowRect(lineTop, lineBottom);
                LayoutRect newLogicalLayoutOverflowRect = box->logicalLayoutOverflowRect(lineTop, lineBottom);
                if (markerLogicalLeft < newLogicalVisualOverflowRect.x() && !hitSelfPaintingLayer) {
                    newLogicalVisualOverflowRect.setWidth(newLogicalVisualOverflowRect.maxX() - markerLogicalLeft);
                    newLogicalVisualOverflowRect.setX(markerLogicalLeft);
                    if (box == root)
                        adjustOverflow = true;
                }
                if (markerLogicalLeft < newLogicalLayoutOverflowRect.x()) {
                    newLogicalLayoutOverflowRect.setWidth(newLogicalLayoutOverflowRect.maxX() - markerLogicalLeft);
                    newLogicalLayoutOverflowRect.setX(markerLogicalLeft);
                    if (box == root)
                        adjustOverflow = true;
                }
                box->setOverflowFromLogicalRects(newLogicalLayoutOverflowRect, newLogicalVisualOverflowRect, lineTop, lineBottom);
                if (box->boxModelObject()->hasSelfPaintingLayer())
                    hitSelfPaintingLayer = true;
            }
        } else {
<<<<<<< HEAD
            LayoutUnit rightLineOffset = logicalRightOffsetForLine(blockOffset, logicalRightOffsetForLine(blockOffset, false), false);
            markerLogicalLeft = rightLineOffset - lineOffset + paddingStart() + borderStart() + m_marker->marginEnd();
            m_marker->inlineBoxWrapper()->adjustLineDirectionPosition(markerLogicalLeft - markerOldLogicalLeft);
=======
>>>>>>> e9e4190a
            for (InlineFlowBox* box = m_marker->inlineBoxWrapper()->parent(); box; box = box->parent()) {
                LayoutRect newLogicalVisualOverflowRect = box->logicalVisualOverflowRect(lineTop, lineBottom);
                LayoutRect newLogicalLayoutOverflowRect = box->logicalLayoutOverflowRect(lineTop, lineBottom);
                if (markerLogicalLeft + m_marker->logicalWidth() > newLogicalVisualOverflowRect.maxX() && !hitSelfPaintingLayer) {
                    newLogicalVisualOverflowRect.setWidth(markerLogicalLeft + m_marker->logicalWidth() - newLogicalVisualOverflowRect.x());
                    if (box == root)
                        adjustOverflow = true;
                }
                if (markerLogicalLeft + m_marker->logicalWidth() > newLogicalLayoutOverflowRect.maxX()) {
                    newLogicalLayoutOverflowRect.setWidth(markerLogicalLeft + m_marker->logicalWidth() - newLogicalLayoutOverflowRect.x());
                    if (box == root)
                        adjustOverflow = true;
                }
                box->setOverflowFromLogicalRects(newLogicalLayoutOverflowRect, newLogicalVisualOverflowRect, lineTop, lineBottom);
                
                if (box->boxModelObject()->hasSelfPaintingLayer())
                    hitSelfPaintingLayer = true;
            }
        }

        if (adjustOverflow) {
            LayoutRect markerRect(markerLogicalLeft + lineOffset, blockOffset, m_marker->width(), m_marker->height());
            if (!style()->isHorizontalWritingMode())
                markerRect = markerRect.transposedRect();
            RenderBox* o = m_marker;
            bool propagateVisualOverflow = true;
            bool propagateLayoutOverflow = true;
            do {
                o = o->parentBox();
                if (o->hasOverflowClip())
                    propagateVisualOverflow = false;
                if (o->isRenderBlock()) {
                    if (propagateVisualOverflow)
                        toRenderBlock(o)->addVisualOverflow(markerRect);
                    if (propagateLayoutOverflow)
                        toRenderBlock(o)->addLayoutOverflow(markerRect);
                }
                if (o->hasOverflowClip())
                    propagateLayoutOverflow = false;
                if (o->hasSelfPaintingLayer())
                    propagateVisualOverflow = false;
                markerRect.moveBy(-o->location());
            } while (o != this && propagateVisualOverflow && propagateLayoutOverflow);
        }
    }
}

void RenderListItem::paint(PaintInfo& paintInfo, const LayoutPoint& paintOffset)
{
    if (!logicalHeight() && hasOverflowClip())
        return;

    RenderBlock::paint(paintInfo, paintOffset);
}

const String& RenderListItem::markerText() const
{
    if (m_marker)
        return m_marker->text();
    return nullAtom.string();
}

String RenderListItem::markerTextWithSuffix() const
{
    if (!m_marker)
        return String();

    // Append the suffix for the marker in the right place depending
    // on the direction of the text (right-to-left or left-to-right).

    const String& markerText = m_marker->text();
    const String markerSuffix = m_marker->suffix();
    StringBuilder result;

    if (!m_marker->style()->isLeftToRightDirection())
        result.append(markerSuffix);

    result.append(markerText);

    if (m_marker->style()->isLeftToRightDirection())
        result.append(markerSuffix);

    return result.toString();
}

void RenderListItem::explicitValueChanged()
{
    if (m_marker)
        m_marker->setNeedsLayoutAndPrefWidthsRecalc();
    Node* listNode = enclosingList(this);
    for (RenderListItem* item = this; item; item = nextListItem(listNode, item))
        item->updateValue();
}

void RenderListItem::setExplicitValue(int value)
{
    ASSERT(node());

    if (m_hasExplicitValue && m_explicitValue == value)
        return;
    m_explicitValue = value;
    m_value = value;
    m_hasExplicitValue = true;
    explicitValueChanged();
}

void RenderListItem::clearExplicitValue()
{
    ASSERT(node());

    if (!m_hasExplicitValue)
        return;
    m_hasExplicitValue = false;
    m_isValueUpToDate = false;
    explicitValueChanged();
}

static RenderListItem* previousOrNextItem(bool isListReversed, Node* list, RenderListItem* item)
{
    return isListReversed ? previousListItem(list, item) : nextListItem(list, item);
}

void RenderListItem::updateListMarkerNumbers()
{
    Node* listNode = enclosingList(this);
    // The list node can be the shadow root which has no renderer.
    ASSERT(listNode);
    if (!listNode)
        return;

    bool isListReversed = false;
    HTMLOListElement* oListElement = (listNode && listNode->hasTagName(olTag)) ? static_cast<HTMLOListElement*>(listNode) : 0;
    if (oListElement) {
        oListElement->itemCountChanged();
        isListReversed = oListElement->isReversed();
    }
    for (RenderListItem* item = previousOrNextItem(isListReversed, listNode, this); item; item = previousOrNextItem(isListReversed, listNode, item)) {
        if (!item->m_isValueUpToDate) {
            // If an item has been marked for update before, we can safely
            // assume that all the following ones have too.
            // This gives us the opportunity to stop here and avoid
            // marking the same nodes again.
            break;
        }
        item->updateValue();
    }
}

} // namespace WebCore<|MERGE_RESOLUTION|>--- conflicted
+++ resolved
@@ -380,12 +380,6 @@
                     hitSelfPaintingLayer = true;
             }
         } else {
-<<<<<<< HEAD
-            LayoutUnit rightLineOffset = logicalRightOffsetForLine(blockOffset, logicalRightOffsetForLine(blockOffset, false), false);
-            markerLogicalLeft = rightLineOffset - lineOffset + paddingStart() + borderStart() + m_marker->marginEnd();
-            m_marker->inlineBoxWrapper()->adjustLineDirectionPosition(markerLogicalLeft - markerOldLogicalLeft);
-=======
->>>>>>> e9e4190a
             for (InlineFlowBox* box = m_marker->inlineBoxWrapper()->parent(); box; box = box->parent()) {
                 LayoutRect newLogicalVisualOverflowRect = box->logicalVisualOverflowRect(lineTop, lineBottom);
                 LayoutRect newLogicalLayoutOverflowRect = box->logicalLayoutOverflowRect(lineTop, lineBottom);
