--- conflicted
+++ resolved
@@ -319,21 +319,11 @@
     }
 
     if (markerParent != lineBoxParent || fontsAreDifferent) {
-<<<<<<< HEAD
-        updateFirstLetter();
-=======
->>>>>>> e6de044b
         m_marker->remove();
         if (fontsAreDifferent) {
             m_marker->style()->setFontDescription(firstText->style()->fontDescription());
             m_marker->style()->font().update(m_marker->style()->font().fontSelector());
         }
-<<<<<<< HEAD
-        // FIXME(crbug.com/391009): Investigate whether this call is needed.
-        if (markerParent)
-            markerParent->dirtyLinesFromChangedChild(m_marker);
-=======
->>>>>>> e6de044b
         lineBoxParent->addChild(m_marker, firstNonMarker);
         m_marker->updateMarginsAndContent();
         // If markerParent is an anonymous block with no children, destroy it.
