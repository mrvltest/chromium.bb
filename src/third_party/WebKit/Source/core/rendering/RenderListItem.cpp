--- conflicted
+++ resolved
@@ -370,11 +370,7 @@
 
         bool adjustOverflow = false;
         LayoutUnit markerLogicalLeft = markerOldLogicalLeft;
-<<<<<<< HEAD
-        RootInlineBox* root = m_marker->inlineBoxWrapper()->root();
-=======
         RootInlineBox& root = m_marker->inlineBoxWrapper()->root();
->>>>>>> 7c415e25
         bool hitSelfPaintingLayer = false;
 
         LayoutUnit lineTop = root.lineTop();
