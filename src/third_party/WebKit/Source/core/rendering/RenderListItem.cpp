/**
 * Copyright (C) 1999 Lars Knoll (knoll@kde.org)
 *           (C) 1999 Antti Koivisto (koivisto@kde.org)
 * Copyright (C) 2003, 2004, 2005, 2006, 2010 Apple Inc. All rights reserved.
 * Copyright (C) 2006 Andrew Wellington (proton@wiretapped.net)
 *
 * This library is free software; you can redistribute it and/or
 * modify it under the terms of the GNU Library General Public
 * License as published by the Free Software Foundation; either
 * version 2 of the License, or (at your option) any later version.
 *
 * This library is distributed in the hope that it will be useful,
 * but WITHOUT ANY WARRANTY; without even the implied warranty of
 * MERCHANTABILITY or FITNESS FOR A PARTICULAR PURPOSE.  See the GNU
 * Library General Public License for more details.
 *
 * You should have received a copy of the GNU Library General Public License
 * along with this library; see the file COPYING.LIB.  If not, write to
 * the Free Software Foundation, Inc., 51 Franklin Street, Fifth Floor,
 * Boston, MA 02110-1301, USA.
 *
 */

#include "config.h"
#include "core/rendering/RenderListItem.h"

#include "HTMLNames.h"
#include "core/dom/NodeRenderingTraversal.h"
#include "core/html/HTMLOListElement.h"
#include "core/rendering/FastTextAutosizer.h"
#include "core/rendering/RenderListMarker.h"
#include "core/rendering/RenderView.h"
#include "wtf/StdLibExtras.h"
#include "wtf/text/StringBuilder.h"

using namespace std;

namespace WebCore {

using namespace HTMLNames;

RenderListItem::RenderListItem(Element* element)
    : RenderBlockFlow(element)
    , m_marker(0)
    , m_hasExplicitValue(false)
    , m_isValueUpToDate(false)
    , m_notInList(false)
{
    setInline(false);
}

void RenderListItem::styleDidChange(StyleDifference diff, const RenderStyle* oldStyle)
{
    RenderBlockFlow::styleDidChange(diff, oldStyle);

    if (style()->listStyleType() != NoneListStyle
        || (style()->listStyleImage() && !style()->listStyleImage()->errorOccurred())) {
        RefPtr<RenderStyle> newStyle = RenderStyle::create();
        // The marker always inherits from the list item, regardless of where it might end
        // up (e.g., in some deeply nested line box). See CSS3 spec.
        newStyle->inheritFrom(style());
        if (!m_marker)
            m_marker = RenderListMarker::createAnonymous(this);
        m_marker->setStyle(newStyle.release());
    } else if (m_marker) {
        m_marker->destroy();
        m_marker = 0;
    }
}

void RenderListItem::willBeDestroyed()
{
    if (m_marker) {
        m_marker->destroy();
        m_marker = 0;
    }
    RenderBlockFlow::willBeDestroyed();
}

void RenderListItem::insertedIntoTree()
{
    RenderBlockFlow::insertedIntoTree();

    updateListMarkerNumbers();
}

void RenderListItem::willBeRemovedFromTree()
{
    RenderBlockFlow::willBeRemovedFromTree();

    updateListMarkerNumbers();
}

static bool isList(const Node& node)
{
    return isHTMLUListElement(node) || isHTMLOListElement(node);
}

// Returns the enclosing list with respect to the DOM order.
static Node* enclosingList(const RenderListItem* listItem)
{
    Node* listItemNode = listItem->node();
    Node* firstNode = 0;
    // We use parentNode because the enclosing list could be a ShadowRoot that's not Element.
    for (Node* parent = NodeRenderingTraversal::parent(listItemNode); parent; parent = NodeRenderingTraversal::parent(parent)) {
        if (isList(*parent))
            return parent;
        if (!firstNode)
            firstNode = parent;
    }

    // If there's no actual <ul> or <ol> list element, then the first found
    // node acts as our list for purposes of determining what other list items
    // should be numbered as part of the same list.
    return firstNode;
}

// Returns the next list item with respect to the DOM order.
static RenderListItem* nextListItem(const Node* listNode, const RenderListItem* item = 0)
{
    if (!listNode)
        return 0;

    const Node* current = item ? item->node() : listNode;
    ASSERT(current);
    ASSERT(!current->document().childNeedsDistributionRecalc());
    current = NodeRenderingTraversal::next(current, listNode);

    while (current) {
        if (isList(*current)) {
            // We've found a nested, independent list: nothing to do here.
            current = NodeRenderingTraversal::next(current, listNode);
            continue;
        }

        RenderObject* renderer = current->renderer();
        if (renderer && renderer->isListItem())
            return toRenderListItem(renderer);

        // FIXME: Can this be optimized to skip the children of the elements without a renderer?
        current = NodeRenderingTraversal::next(current, listNode);
    }

    return 0;
}

// Returns the previous list item with respect to the DOM order.
static RenderListItem* previousListItem(const Node* listNode, const RenderListItem* item)
{
    Node* current = item->node();
    ASSERT(current);
    ASSERT(!current->document().childNeedsDistributionRecalc());
    for (current = NodeRenderingTraversal::previous(current, listNode); current && current != listNode; current = NodeRenderingTraversal::previous(current, listNode)) {
        RenderObject* renderer = current->renderer();
        if (!renderer || (renderer && !renderer->isListItem()))
            continue;
        Node* otherList = enclosingList(toRenderListItem(renderer));
        // This item is part of our current list, so it's what we're looking for.
        if (listNode == otherList)
            return toRenderListItem(renderer);
        // We found ourself inside another list; lets skip the rest of it.
        // Use nextIncludingPseudo() here because the other list itself may actually
        // be a list item itself. We need to examine it, so we do this to counteract
        // the previousIncludingPseudo() that will be done by the loop.
        if (otherList)
            current = NodeRenderingTraversal::next(otherList, listNode);
    }
    return 0;
}

void RenderListItem::updateItemValuesForOrderedList(const HTMLOListElement* listNode)
{
    ASSERT(listNode);

    for (RenderListItem* listItem = nextListItem(listNode); listItem; listItem = nextListItem(listNode, listItem))
        listItem->updateValue();
}

unsigned RenderListItem::itemCountForOrderedList(const HTMLOListElement* listNode)
{
    ASSERT(listNode);

    unsigned itemCount = 0;
    for (RenderListItem* listItem = nextListItem(listNode); listItem; listItem = nextListItem(listNode, listItem))
        itemCount++;

    return itemCount;
}

inline int RenderListItem::calcValue() const
{
    if (m_hasExplicitValue)
        return m_explicitValue;

    Node* list = enclosingList(this);
    HTMLOListElement* oListElement = isHTMLOListElement(list) ? toHTMLOListElement(list) : 0;
    int valueStep = 1;
    if (oListElement && oListElement->isReversed())
        valueStep = -1;

    // FIXME: This recurses to a possible depth of the length of the list.
    // That's not good -- we need to change this to an iterative algorithm.
    if (RenderListItem* previousItem = previousListItem(list, this))
        return previousItem->value() + valueStep;

    if (oListElement)
        return oListElement->start();

    return 1;
}

void RenderListItem::updateValueNow() const
{
    m_value = calcValue();
    m_isValueUpToDate = true;
}

bool RenderListItem::isEmpty() const
{
    return lastChild() == m_marker;
}

static RenderObject* getParentOfFirstLineBox(RenderBlockFlow* curr, RenderObject* marker)
{
    RenderObject* firstChild = curr->firstChild();
    if (!firstChild)
        return 0;

    bool inQuirksMode = curr->document().inQuirksMode();
    for (RenderObject* currChild = firstChild; currChild; currChild = currChild->nextSibling()) {
        if (currChild == marker)
            continue;

        if (currChild->isInline() && (!currChild->isRenderInline() || curr->generatesLineBoxesForInlineChild(currChild)))
            return curr;

        if (currChild->isFloating() || currChild->isOutOfFlowPositioned())
            continue;

        if (!currChild->isRenderBlockFlow() || (currChild->isBox() && toRenderBox(currChild)->isWritingModeRoot()))
            break;

        if (curr->isListItem() && inQuirksMode && currChild->node() &&
            (isHTMLUListElement(*currChild->node()) || isHTMLOListElement(*currChild->node())))
            break;

        RenderObject* lineBox = getParentOfFirstLineBox(toRenderBlockFlow(currChild), marker);
        if (lineBox)
            return lineBox;
    }

    return 0;
}

void RenderListItem::updateValue()
{
    if (!m_hasExplicitValue) {
        m_isValueUpToDate = false;
        if (m_marker)
            m_marker->setNeedsLayoutAndPrefWidthsRecalc();
    }
}

static RenderObject* firstNonMarkerChild(RenderObject* parent)
{
    RenderObject* result = parent->firstChild();
    while (result && result->isListMarker())
        result = result->nextSibling();
    return result;
}

RenderObject* firstRenderText(RenderObject* curr, RenderObject* stayWithin)
{
    while (curr && !curr->isText()) {
        curr = curr->nextInPreOrder(stayWithin);
    }
    return curr;
}

void RenderListItem::updateMarkerLocation()
{
    // Sanity check the location of our marker.
    if (m_marker) {
        RenderObject* markerParent = m_marker->parent();
        RenderObject* lineBoxParent = getParentOfFirstLineBox(this, m_marker);
        if (!lineBoxParent) {
            // If the marker is currently contained inside an anonymous box,
            // then we are the only item in that anonymous box (since no line box
            // parent was found).  It's ok to just leave the marker where it is
            // in this case.
            if (markerParent && markerParent->isAnonymousBlock())
                lineBoxParent = markerParent;
            else
                lineBoxParent = this;
        }

<<<<<<< HEAD
        if (markerParent != lineBoxParent || m_marker->preferredLogicalWidthsDirty()) {
            // FIXME: We should not modify the structure of the render tree
            // during layout. crbug.com/370461
            DeprecatedDisableModifyRenderTreeStructureAsserts disabler;

=======
        bool fontsAreDifferent = false;
        RenderObject* firstNonMarker = firstNonMarkerChild(lineBoxParent);
        RenderObject* firstText = firstRenderText(firstNonMarker, lineBoxParent);
        if (firstText && m_marker->style()->fontDescription() != firstText->style()->fontDescription()) {
            fontsAreDifferent = true;
        }

        if (markerParent != lineBoxParent || m_marker->preferredLogicalWidthsDirty() || fontsAreDifferent) {
>>>>>>> cd134444
            // Removing and adding the marker can trigger repainting in
            // containers other than ourselves, so we need to disable LayoutState.
            LayoutStateDisabler layoutStateDisabler(*this);
            updateFirstLetter();
            m_marker->remove();
            if (fontsAreDifferent) {
                m_marker->style()->setFontDescription(firstText->style()->fontDescription());
                m_marker->style()->font().update(m_marker->style()->font().fontSelector());
            }
            if (markerParent)
                markerParent->dirtyLinesFromChangedChild(m_marker);
            lineBoxParent->addChild(m_marker, firstNonMarker);
            m_marker->updateMarginsAndContent();
            // If markerParent is an anonymous block that has lost all its children, destroy it.
            if (markerParent && markerParent->isAnonymousBlock() && !markerParent->firstChild() && !toRenderBlock(markerParent)->continuation())
                markerParent->destroy();

            // If the marker is inside we need to redo the preferred width calculations
            // as the size of the item now includes the size of the list marker.
            if (m_marker->isInside())
                containingBlock()->updateLogicalWidth();
        }
    }
}

LayoutUnit RenderListItem::additionalMarginStart() const
{
    const_cast<RenderListItem*>(this)->updateMarkerLocation();
    return m_marker && !m_marker->isInside() ? m_marker->minPreferredLogicalWidth() : LayoutUnit();
}

void RenderListItem::layout()
{
    ASSERT(needsLayout());

    // The marker must be autosized before calling updateMarkerLocation.
    // It cannot be done in the parent's beginLayout because it is not yet in the render tree.
    if (m_marker) {
        FastTextAutosizer* textAutosizer = document().fastTextAutosizer();
        if (textAutosizer)
            textAutosizer->inflateListItem(this, m_marker);
    }

    updateMarkerLocation();
    RenderBlockFlow::layout();
}

void RenderListItem::addOverflowFromChildren()
{
    RenderBlockFlow::addOverflowFromChildren();
    positionListMarker();
}

void RenderListItem::positionListMarker()
{
    if (m_marker && m_marker->parent()->isBox() && !m_marker->isInside() && m_marker->inlineBoxWrapper()) {
        LayoutUnit markerOldLogicalLeft = m_marker->logicalLeft();
        LayoutUnit blockOffset = 0;
        LayoutUnit lineOffset = 0;
        for (RenderBox* o = m_marker->parentBox(); o != this; o = o->parentBox()) {
            blockOffset += o->logicalTop();
            lineOffset += o->logicalLeft();
        }

        bool adjustOverflow = false;
        LayoutUnit markerLogicalLeft = markerOldLogicalLeft;
        RootInlineBox& root = m_marker->inlineBoxWrapper()->root();
        bool hitSelfPaintingLayer = false;

        LayoutUnit lineTop = root.lineTop();
        LayoutUnit lineBottom = root.lineBottom();

        // FIXME: Need to account for relative positioning in the layout overflow.
        if (style()->isLeftToRightDirection()) {
            for (InlineFlowBox* box = m_marker->inlineBoxWrapper()->parent(); box; box = box->parent()) {
                LayoutRect newLogicalVisualOverflowRect = box->logicalVisualOverflowRect(lineTop, lineBottom);
                LayoutRect newLogicalLayoutOverflowRect = box->logicalLayoutOverflowRect(lineTop, lineBottom);
                if (markerLogicalLeft < newLogicalVisualOverflowRect.x() && !hitSelfPaintingLayer) {
                    newLogicalVisualOverflowRect.setWidth(newLogicalVisualOverflowRect.maxX() - markerLogicalLeft);
                    newLogicalVisualOverflowRect.setX(markerLogicalLeft);
                    if (box == root)
                        adjustOverflow = true;
                }
                if (markerLogicalLeft < newLogicalLayoutOverflowRect.x()) {
                    newLogicalLayoutOverflowRect.setWidth(newLogicalLayoutOverflowRect.maxX() - markerLogicalLeft);
                    newLogicalLayoutOverflowRect.setX(markerLogicalLeft);
                    if (box == root)
                        adjustOverflow = true;
                }
                box->setOverflowFromLogicalRects(newLogicalLayoutOverflowRect, newLogicalVisualOverflowRect, lineTop, lineBottom);
                if (box->boxModelObject()->hasSelfPaintingLayer())
                    hitSelfPaintingLayer = true;
            }
        } else {
            for (InlineFlowBox* box = m_marker->inlineBoxWrapper()->parent(); box; box = box->parent()) {
                LayoutRect newLogicalVisualOverflowRect = box->logicalVisualOverflowRect(lineTop, lineBottom);
                LayoutRect newLogicalLayoutOverflowRect = box->logicalLayoutOverflowRect(lineTop, lineBottom);
                if (markerLogicalLeft + m_marker->logicalWidth() > newLogicalVisualOverflowRect.maxX() && !hitSelfPaintingLayer) {
                    newLogicalVisualOverflowRect.setWidth(markerLogicalLeft + m_marker->logicalWidth() - newLogicalVisualOverflowRect.x());
                    if (box == root)
                        adjustOverflow = true;
                }
                if (markerLogicalLeft + m_marker->logicalWidth() > newLogicalLayoutOverflowRect.maxX()) {
                    newLogicalLayoutOverflowRect.setWidth(markerLogicalLeft + m_marker->logicalWidth() - newLogicalLayoutOverflowRect.x());
                    if (box == root)
                        adjustOverflow = true;
                }
                box->setOverflowFromLogicalRects(newLogicalLayoutOverflowRect, newLogicalVisualOverflowRect, lineTop, lineBottom);

                if (box->boxModelObject()->hasSelfPaintingLayer())
                    hitSelfPaintingLayer = true;
            }
        }

        if (adjustOverflow) {
            LayoutRect markerRect(markerLogicalLeft + lineOffset, blockOffset, m_marker->width(), m_marker->height());
            if (!style()->isHorizontalWritingMode())
                markerRect = markerRect.transposedRect();
            RenderBox* o = m_marker;
            bool propagateVisualOverflow = true;
            bool propagateLayoutOverflow = true;
            do {
                o = o->parentBox();
                if (o->isRenderBlock()) {
                    if (propagateVisualOverflow)
                        toRenderBlock(o)->addContentsVisualOverflow(markerRect);
                    if (propagateLayoutOverflow)
                        toRenderBlock(o)->addLayoutOverflow(markerRect);
                }
                if (o->hasOverflowClip()) {
                    propagateLayoutOverflow = false;
                    propagateVisualOverflow = false;
                }
                if (o->hasSelfPaintingLayer())
                    propagateVisualOverflow = false;
                markerRect.moveBy(-o->location());
            } while (o != this && propagateVisualOverflow && propagateLayoutOverflow);
        }
    }
}

void RenderListItem::paint(PaintInfo& paintInfo, const LayoutPoint& paintOffset)
{
    if (!logicalHeight() && hasOverflowClip())
        return;

    RenderBlockFlow::paint(paintInfo, paintOffset);
}

const String& RenderListItem::markerText() const
{
    if (m_marker)
        return m_marker->text();
    return nullAtom.string();
}

void RenderListItem::explicitValueChanged()
{
    if (m_marker)
        m_marker->setNeedsLayoutAndPrefWidthsRecalc();
    Node* listNode = enclosingList(this);
    for (RenderListItem* item = this; item; item = nextListItem(listNode, item))
        item->updateValue();
}

void RenderListItem::setExplicitValue(int value)
{
    ASSERT(node());

    if (m_hasExplicitValue && m_explicitValue == value)
        return;
    m_explicitValue = value;
    m_value = value;
    m_hasExplicitValue = true;
    explicitValueChanged();
}

void RenderListItem::clearExplicitValue()
{
    ASSERT(node());

    if (!m_hasExplicitValue)
        return;
    m_hasExplicitValue = false;
    m_isValueUpToDate = false;
    explicitValueChanged();
}

static RenderListItem* previousOrNextItem(bool isListReversed, Node* list, RenderListItem* item)
{
    return isListReversed ? previousListItem(list, item) : nextListItem(list, item);
}

void RenderListItem::updateListMarkerNumbers()
{
    // If distribution recalc is needed, updateListMarkerNumber will be re-invoked
    // after distribution is calculated.
    if (node()->document().childNeedsDistributionRecalc())
        return;

    Node* listNode = enclosingList(this);
    ASSERT(listNode);

    bool isListReversed = false;
    HTMLOListElement* oListElement = isHTMLOListElement(listNode) ? toHTMLOListElement(listNode) : 0;
    if (oListElement) {
        oListElement->itemCountChanged();
        isListReversed = oListElement->isReversed();
    }

    // FIXME: The n^2 protection below doesn't help if the elements were inserted after the
    // the list had already been displayed.

    // Avoid an O(n^2) walk over the children below when they're all known to be attaching.
    if (listNode->needsAttach())
        return;

    for (RenderListItem* item = previousOrNextItem(isListReversed, listNode, this); item; item = previousOrNextItem(isListReversed, listNode, item)) {
        if (!item->m_isValueUpToDate) {
            // If an item has been marked for update before, we can safely
            // assume that all the following ones have too.
            // This gives us the opportunity to stop here and avoid
            // marking the same nodes again.
            break;
        }
        item->updateValue();
    }
}

} // namespace WebCore<|MERGE_RESOLUTION|>--- conflicted
+++ resolved
@@ -294,13 +294,6 @@
                 lineBoxParent = this;
         }
 
-<<<<<<< HEAD
-        if (markerParent != lineBoxParent || m_marker->preferredLogicalWidthsDirty()) {
-            // FIXME: We should not modify the structure of the render tree
-            // during layout. crbug.com/370461
-            DeprecatedDisableModifyRenderTreeStructureAsserts disabler;
-
-=======
         bool fontsAreDifferent = false;
         RenderObject* firstNonMarker = firstNonMarkerChild(lineBoxParent);
         RenderObject* firstText = firstRenderText(firstNonMarker, lineBoxParent);
@@ -309,7 +302,10 @@
         }
 
         if (markerParent != lineBoxParent || m_marker->preferredLogicalWidthsDirty() || fontsAreDifferent) {
->>>>>>> cd134444
+            // FIXME: We should not modify the structure of the render tree
+            // during layout. crbug.com/370461
+            DeprecatedDisableModifyRenderTreeStructureAsserts disabler;
+
             // Removing and adding the marker can trigger repainting in
             // containers other than ourselves, so we need to disable LayoutState.
             LayoutStateDisabler layoutStateDisabler(*this);
