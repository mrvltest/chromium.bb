--- conflicted
+++ resolved
@@ -1293,21 +1293,13 @@
             context->drawText(font, textRunPaintInfo, textOrigin);
 
             UChar suffixSpace[1] = { suffix };
-<<<<<<< HEAD
-            TextRun suffixRun = RenderBlock::constructTextRun(this, font, suffixSpace, 1, style());
-=======
             TextRun suffixRun = RenderBlockFlow::constructTextRun(this, font, suffixSpace, 1, style());
->>>>>>> 6bfdf8d4
             TextRunPaintInfo suffixRunInfo(suffixRun);
             suffixRunInfo.bounds = marker;
             context->drawText(font, suffixRunInfo, textOrigin + IntSize(font.width(textRun), 0));
         } else {
             UChar spaceSuffix[1] = { suffix };
-<<<<<<< HEAD
-            TextRun suffixRun = RenderBlock::constructTextRun(this, font, spaceSuffix, 1, style());
-=======
             TextRun suffixRun = RenderBlockFlow::constructTextRun(this, font, spaceSuffix, 1, style());
->>>>>>> 6bfdf8d4
             TextRunPaintInfo suffixRunInfo(suffixRun);
             suffixRunInfo.bounds = marker;
             context->drawText(font, suffixRunInfo, textOrigin);
@@ -1582,11 +1574,7 @@
             else {
                 LayoutUnit itemWidth = font.width(m_text);
                 UChar suffixSpace[1] = { listMarkerSuffix(type, m_listItem->value()) };
-<<<<<<< HEAD
-                LayoutUnit suffixSpaceWidth = font.width(RenderBlock::constructTextRun(this, font, suffixSpace, 1, style()));
-=======
                 LayoutUnit suffixSpaceWidth = font.width(RenderBlockFlow::constructTextRun(this, font, suffixSpace, 1, style()));
->>>>>>> 6bfdf8d4
                 logicalWidth = itemWidth + suffixSpaceWidth;
                 logicalWidth += cMarkerPadding;
             }
@@ -1767,11 +1755,7 @@
             const Font& font = style()->font();
             int itemWidth = font.width(m_text);
             UChar suffixSpace[1] = { listMarkerSuffix(type, m_listItem->value()) };
-<<<<<<< HEAD
-            int suffixSpaceWidth = font.width(RenderBlock::constructTextRun(this, font, suffixSpace, 1, style()));
-=======
             int suffixSpaceWidth = font.width(RenderBlockFlow::constructTextRun(this, font, suffixSpace, 1, style()));
->>>>>>> 6bfdf8d4
             relativeRect = IntRect(0, 0, itemWidth + suffixSpaceWidth, font.fontMetrics().height());
     }
 
