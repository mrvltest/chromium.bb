--- conflicted
+++ resolved
@@ -27,14 +27,8 @@
 
 #include "core/dom/Document.h"
 #include "core/fetch/ImageResource.h"
-<<<<<<< HEAD
-#include "core/platform/graphics/Font.h"
-#include "core/platform/graphics/GraphicsContextStateSaver.h"
-#include "core/rendering/GraphicsContextAnnotator.h"
-=======
 #include "core/rendering/GraphicsContextAnnotator.h"
 #include "core/rendering/LayoutRectRecorder.h"
->>>>>>> 8c15b39e
 #include "core/rendering/RenderLayer.h"
 #include "core/rendering/RenderListItem.h"
 #include "core/rendering/RenderView.h"
@@ -1299,24 +1293,14 @@
         if (style()->isLeftToRightDirection()) {
             context->drawText(font, textRunPaintInfo, textOrigin);
 
-<<<<<<< HEAD
             UChar suffixSpace[1] = { suffix };
             TextRun suffixRun = RenderBlockFlow::constructTextRun(this, font, suffixSpace, 1, style());
-=======
-            UChar suffixSpace[2] = { suffix, ' ' };
-            TextRun suffixRun = RenderBlockFlow::constructTextRun(this, font, suffixSpace, 2, style());
->>>>>>> 8c15b39e
             TextRunPaintInfo suffixRunInfo(suffixRun);
             suffixRunInfo.bounds = marker;
             context->drawText(font, suffixRunInfo, textOrigin + IntSize(font.width(textRun), 0));
         } else {
-<<<<<<< HEAD
             UChar spaceSuffix[1] = { suffix };
             TextRun suffixRun = RenderBlockFlow::constructTextRun(this, font, spaceSuffix, 1, style());
-=======
-            UChar spaceSuffix[2] = { ' ', suffix };
-            TextRun suffixRun = RenderBlockFlow::constructTextRun(this, font, spaceSuffix, 2, style());
->>>>>>> 8c15b39e
             TextRunPaintInfo suffixRunInfo(suffixRun);
             suffixRunInfo.bounds = marker;
             context->drawText(font, suffixRunInfo, textOrigin);
@@ -1591,13 +1575,8 @@
                 logicalWidth = 0;
             else {
                 LayoutUnit itemWidth = font.width(m_text);
-<<<<<<< HEAD
                 UChar suffixSpace[1] = { listMarkerSuffix(type, m_listItem->value()) };
                 LayoutUnit suffixSpaceWidth = font.width(RenderBlockFlow::constructTextRun(this, font, suffixSpace, 1, style()));
-=======
-                UChar suffixSpace[2] = { listMarkerSuffix(type, m_listItem->value()), ' ' };
-                LayoutUnit suffixSpaceWidth = font.width(RenderBlockFlow::constructTextRun(this, font, suffixSpace, 2, style()));
->>>>>>> 8c15b39e
                 logicalWidth = itemWidth + suffixSpaceWidth;
                 logicalWidth += cMarkerPadding;
             }
@@ -1777,13 +1756,8 @@
                 return IntRect();
             const Font& font = style()->font();
             int itemWidth = font.width(m_text);
-<<<<<<< HEAD
             UChar suffixSpace[1] = { listMarkerSuffix(type, m_listItem->value()) };
             int suffixSpaceWidth = font.width(RenderBlockFlow::constructTextRun(this, font, suffixSpace, 1, style()));
-=======
-            UChar suffixSpace[2] = { listMarkerSuffix(type, m_listItem->value()), ' ' };
-            int suffixSpaceWidth = font.width(RenderBlockFlow::constructTextRun(this, font, suffixSpace, 2, style()));
->>>>>>> 8c15b39e
             relativeRect = IntRect(0, 0, itemWidth + suffixSpaceWidth, font.fontMetrics().height());
     }
 
