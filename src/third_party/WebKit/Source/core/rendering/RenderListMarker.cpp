/*
 * Copyright (C) 1999 Lars Knoll (knoll@kde.org)
 *           (C) 1999 Antti Koivisto (koivisto@kde.org)
 * Copyright (C) 2003, 2004, 2005, 2006, 2007, 2008 Apple Inc. All rights reserved.
 * Copyright (C) 2006 Andrew Wellington (proton@wiretapped.net)
 * Copyright (C) 2010 Daniel Bates (dbates@intudata.com)
 *
 * This library is free software; you can redistribute it and/or
 * modify it under the terms of the GNU Library General Public
 * License as published by the Free Software Foundation; either
 * version 2 of the License, or (at your option) any later version.
 *
 * This library is distributed in the hope that it will be useful,
 * but WITHOUT ANY WARRANTY; without even the implied warranty of
 * MERCHANTABILITY or FITNESS FOR A PARTICULAR PURPOSE.  See the GNU
 * Library General Public License for more details.
 *
 * You should have received a copy of the GNU Library General Public License
 * along with this library; see the file COPYING.LIB.  If not, write to
 * the Free Software Foundation, Inc., 51 Franklin Street, Fifth Floor,
 * Boston, MA 02110-1301, USA.
 *
 */

#include "config.h"
#include "core/rendering/RenderListMarker.h"

#include "core/fetch/ImageResource.h"
#include "core/rendering/GraphicsContextAnnotator.h"
#include "core/rendering/RenderLayer.h"
#include "core/rendering/RenderListItem.h"
#include "core/rendering/TextRunConstructor.h"
#include "platform/fonts/Font.h"
#include "platform/graphics/GraphicsContextStateSaver.h"
#include "wtf/text/StringBuilder.h"
#include "wtf/unicode/CharacterNames.h"

using namespace WTF;
using namespace Unicode;

namespace blink {

const int cMarkerPadding = 7;

enum SequenceType { NumericSequence, AlphabeticSequence };

static String toRoman(int number, bool upper)
{
    // FIXME: CSS3 describes how to make this work for much larger numbers,
    // using overbars and special characters. It also specifies the characters
    // in the range U+2160 to U+217F instead of standard ASCII ones.
    ASSERT(number >= 1 && number <= 3999);

    // Big enough to store largest roman number less than 3999 which
    // is 3888 (MMMDCCCLXXXVIII)
    const int lettersSize = 15;
    LChar letters[lettersSize];

    int length = 0;
    const LChar ldigits[] = { 'i', 'v', 'x', 'l', 'c', 'd', 'm' };
    const LChar udigits[] = { 'I', 'V', 'X', 'L', 'C', 'D', 'M' };
    const LChar* digits = upper ? udigits : ldigits;
    int d = 0;
    do {
        int num = number % 10;
        if (num % 5 < 4)
            for (int i = num % 5; i > 0; i--)
                letters[lettersSize - ++length] = digits[d];
        if (num >= 4 && num <= 8)
            letters[lettersSize - ++length] = digits[d + 1];
        if (num == 9)
            letters[lettersSize - ++length] = digits[d + 2];
        if (num % 5 == 4)
            letters[lettersSize - ++length] = digits[d];
        number /= 10;
        d += 2;
    } while (number);

    ASSERT(length <= lettersSize);
    return String(&letters[lettersSize - length], length);
}

// The typedef is needed because taking sizeof(number) in the const expression below doesn't work with some compilers.
// This is likely the case because of the template.
typedef int numberType;

template <typename CharacterType>
static inline String toAlphabeticOrNumeric(numberType number, const CharacterType* sequence, unsigned sequenceSize, SequenceType type)
{
    ASSERT(sequenceSize >= 2);

    const int lettersSize = sizeof(numberType) * 8 + 1; // Binary is the worst case; requires one character per bit plus a minus sign.

    CharacterType letters[lettersSize];

    bool isNegativeNumber = false;
    unsigned numberShadow = number;
    if (type == AlphabeticSequence) {
        ASSERT(number > 0);
        --numberShadow;
    } else if (number < 0) {
        numberShadow = -number;
        isNegativeNumber = true;
    }
    letters[lettersSize - 1] = sequence[numberShadow % sequenceSize];
    int length = 1;

    if (type == AlphabeticSequence) {
        while ((numberShadow /= sequenceSize) > 0) {
            --numberShadow;
            letters[lettersSize - ++length] = sequence[numberShadow % sequenceSize];
        }
    } else {
        while ((numberShadow /= sequenceSize) > 0)
            letters[lettersSize - ++length] = sequence[numberShadow % sequenceSize];
    }
    if (isNegativeNumber)
        letters[lettersSize - ++length] = hyphenMinus;

    ASSERT(length <= lettersSize);
    return String(&letters[lettersSize - length], length);
}

template <typename CharacterType>
static String toSymbolic(int number, const CharacterType* symbols, unsigned symbolsSize)
{
    ASSERT(number > 0);
    ASSERT(symbolsSize >= 1);
    unsigned numberShadow = number;
    --numberShadow;

    // The asterisks list-style-type is the worst case; we show |numberShadow| asterisks.
    StringBuilder letters;
    letters.append(symbols[numberShadow % symbolsSize]);
    unsigned numSymbols = numberShadow / symbolsSize;
    while (numSymbols--)
        letters.append(symbols[numberShadow % symbolsSize]);
    return letters.toString();
}

template <typename CharacterType>
static String toAlphabetic(int number, const CharacterType* alphabet, unsigned alphabetSize)
{
    return toAlphabeticOrNumeric(number, alphabet, alphabetSize, AlphabeticSequence);
}

template <typename CharacterType>
static String toNumeric(int number, const CharacterType* numerals, unsigned numeralsSize)
{
    return toAlphabeticOrNumeric(number, numerals, numeralsSize, NumericSequence);
}

template <typename CharacterType, size_t size>
static inline String toAlphabetic(int number, const CharacterType(&alphabet)[size])
{
    return toAlphabetic(number, alphabet, size);
}

template <typename CharacterType, size_t size>
static inline String toNumeric(int number, const CharacterType(&alphabet)[size])
{
    return toNumeric(number, alphabet, size);
}

template <typename CharacterType, size_t size>
static inline String toSymbolic(int number, const CharacterType(&alphabet)[size])
{
    return toSymbolic(number, alphabet, size);
}

static int toHebrewUnder1000(int number, UChar letters[5])
{
    // FIXME: CSS3 mentions various refinements not implemented here.
    // FIXME: Should take a look at Mozilla's HebrewToText function (in nsBulletFrame).
    ASSERT(number >= 0 && number < 1000);
    int length = 0;
    int fourHundreds = number / 400;
    for (int i = 0; i < fourHundreds; i++)
        letters[length++] = 1511 + 3;
    number %= 400;
    if (number / 100)
        letters[length++] = 1511 + (number / 100) - 1;
    number %= 100;
    if (number == 15 || number == 16) {
        letters[length++] = 1487 + 9;
        letters[length++] = 1487 + number - 9;
    } else {
        if (int tens = number / 10) {
            static const UChar hebrewTens[9] = { 1497, 1499, 1500, 1502, 1504, 1505, 1506, 1508, 1510 };
            letters[length++] = hebrewTens[tens - 1];
        }
        if (int ones = number % 10)
            letters[length++] = 1487 + ones;
    }
    ASSERT(length <= 5);
    return length;
}

static String toHebrew(int number)
{
    // FIXME: CSS3 mentions ways to make this work for much larger numbers.
    ASSERT(number >= 0 && number <= 999999);

    if (number == 0) {
        static const UChar hebrewZero[3] = { 0x05D0, 0x05E4, 0x05E1 };
        return String(hebrewZero, 3);
    }

    const int lettersSize = 11; // big enough for two 5-digit sequences plus a quote mark between
    UChar letters[lettersSize];

    int length;
    if (number < 1000)
        length = 0;
    else {
        length = toHebrewUnder1000(number / 1000, letters);
        letters[length++] = '\'';
        number = number % 1000;
    }
    length += toHebrewUnder1000(number, letters + length);

    ASSERT(length <= lettersSize);
    return String(letters, length);
}

static int toArmenianUnder10000(int number, bool upper, bool addCircumflex, UChar letters[9])
{
    ASSERT(number >= 0 && number < 10000);
    int length = 0;

    int lowerOffset = upper ? 0 : 0x0030;

    if (int thousands = number / 1000) {
        if (thousands == 7) {
            letters[length++] = 0x0552 + lowerOffset;
            if (addCircumflex)
                letters[length++] = 0x0302;
        } else {
            letters[length++] = (0x054C - 1 + lowerOffset) + thousands;
            if (addCircumflex)
                letters[length++] = 0x0302;
        }
    }

    if (int hundreds = (number / 100) % 10) {
        letters[length++] = (0x0543 - 1 + lowerOffset) + hundreds;
        if (addCircumflex)
            letters[length++] = 0x0302;
    }

    if (int tens = (number / 10) % 10) {
        letters[length++] = (0x053A - 1 + lowerOffset) + tens;
        if (addCircumflex)
            letters[length++] = 0x0302;
    }

    if (int ones = number % 10) {
        letters[length++] = (0x531 - 1 + lowerOffset) + ones;
        if (addCircumflex)
            letters[length++] = 0x0302;
    }

    return length;
}

static String toArmenian(int number, bool upper)
{
    ASSERT(number >= 1 && number <= 99999999);

    const int lettersSize = 18; // twice what toArmenianUnder10000 needs
    UChar letters[lettersSize];

    int length = toArmenianUnder10000(number / 10000, upper, true, letters);
    length += toArmenianUnder10000(number % 10000, upper, false, letters + length);

    ASSERT(length <= lettersSize);
    return String(letters, length);
}

static String toGeorgian(int number)
{
    ASSERT(number >= 1 && number <= 19999);

    const int lettersSize = 5;
    UChar letters[lettersSize];

    int length = 0;

    if (number > 9999)
        letters[length++] = 0x10F5;

    if (int thousands = (number / 1000) % 10) {
        static const UChar georgianThousands[9] = {
            0x10E9, 0x10EA, 0x10EB, 0x10EC, 0x10ED, 0x10EE, 0x10F4, 0x10EF, 0x10F0
        };
        letters[length++] = georgianThousands[thousands - 1];
    }

    if (int hundreds = (number / 100) % 10) {
        static const UChar georgianHundreds[9] = {
            0x10E0, 0x10E1, 0x10E2, 0x10F3, 0x10E4, 0x10E5, 0x10E6, 0x10E7, 0x10E8
        };
        letters[length++] = georgianHundreds[hundreds - 1];
    }

    if (int tens = (number / 10) % 10) {
        static const UChar georgianTens[9] = {
            0x10D8, 0x10D9, 0x10DA, 0x10DB, 0x10DC, 0x10F2, 0x10DD, 0x10DE, 0x10DF
        };
        letters[length++] = georgianTens[tens - 1];
    }

    if (int ones = number % 10) {
        static const UChar georgianOnes[9] = {
            0x10D0, 0x10D1, 0x10D2, 0x10D3, 0x10D4, 0x10D5, 0x10D6, 0x10F1, 0x10D7
        };
        letters[length++] = georgianOnes[ones - 1];
    }

    ASSERT(length <= lettersSize);
    return String(letters, length);
}

// The table uses the order from the CSS3 specification:
// first 3 group markers, then 3 digit markers, then ten digits.
static String toCJKIdeographic(int number, const UChar table[16])
{
    ASSERT(number >= 0);

    enum AbstractCJKChar {
        noChar,
        secondGroupMarker, thirdGroupMarker, fourthGroupMarker,
        secondDigitMarker, thirdDigitMarker, fourthDigitMarker,
        digit0, digit1, digit2, digit3, digit4,
        digit5, digit6, digit7, digit8, digit9
    };

    if (number == 0)
        return String(&table[digit0 - 1], 1);

    const int groupLength = 8; // 4 digits, 3 digit markers, and a group marker
    const int bufferLength = 4 * groupLength;
    AbstractCJKChar buffer[bufferLength] = { noChar };

    for (int i = 0; i < 4; ++i) {
        int groupValue = number % 10000;
        number /= 10000;

        // Process least-significant group first, but put it in the buffer last.
        AbstractCJKChar* group = &buffer[(3 - i) * groupLength];

        if (groupValue && i)
            group[7] = static_cast<AbstractCJKChar>(secondGroupMarker - 1 + i);

        // Put in the four digits and digit markers for any non-zero digits.
        group[6] = static_cast<AbstractCJKChar>(digit0 + (groupValue % 10));
        if (number != 0 || groupValue > 9) {
            int digitValue = ((groupValue / 10) % 10);
            group[4] = static_cast<AbstractCJKChar>(digit0 + digitValue);
            if (digitValue)
                group[5] = secondDigitMarker;
        }
        if (number != 0 || groupValue > 99) {
            int digitValue = ((groupValue / 100) % 10);
            group[2] = static_cast<AbstractCJKChar>(digit0 + digitValue);
            if (digitValue)
                group[3] = thirdDigitMarker;
        }
        if (number != 0 || groupValue > 999) {
            int digitValue = groupValue / 1000;
            group[0] = static_cast<AbstractCJKChar>(digit0 + digitValue);
            if (digitValue)
                group[1] = fourthDigitMarker;
        }

        // Remove the tens digit, but leave the marker, for any group that has
        // a value of less than 20.
        if (groupValue < 20) {
            ASSERT(group[4] == noChar || group[4] == digit0 || group[4] == digit1);
            group[4] = noChar;
        }

        if (number == 0)
            break;
    }

    // Convert into characters, omitting consecutive runs of digit0 and
    // any trailing digit0.
    int length = 0;
    UChar characters[bufferLength];
    AbstractCJKChar last = noChar;
    for (int i = 0; i < bufferLength; ++i) {
        AbstractCJKChar a = buffer[i];
        if (a != noChar) {
            if (a != digit0 || last != digit0)
                characters[length++] = table[a - 1];
            last = a;
        }
    }
    if (last == digit0)
        --length;

    return String(characters, length);
}

static EListStyleType effectiveListMarkerType(EListStyleType type, int value)
{
    // Note, the following switch statement has been explicitly grouped
    // by list-style-type ordinal range.
    switch (type) {
    case ArabicIndic:
    case Bengali:
    case BinaryListStyle:
    case Cambodian:
    case Circle:
    case DecimalLeadingZero:
    case DecimalListStyle:
    case Devanagari:
    case Disc:
    case Gujarati:
    case Gurmukhi:
    case Kannada:
    case Khmer:
    case Lao:
    case LowerHexadecimal:
    case Malayalam:
    case Mongolian:
    case Myanmar:
    case NoneListStyle:
    case Octal:
    case Oriya:
    case Persian:
    case Square:
    case Telugu:
    case Thai:
    case Tibetan:
    case UpperHexadecimal:
    case Urdu:
        return type; // Can represent all ordinals.
    case Armenian:
        return (value < 1 || value > 99999999) ? DecimalListStyle : type;
    case CJKIdeographic:
        return (value < 0) ? DecimalListStyle : type;
    case Georgian:
        return (value < 1 || value > 19999) ? DecimalListStyle : type;
    case Hebrew:
        return (value < 0 || value > 999999) ? DecimalListStyle : type;
    case LowerRoman:
    case UpperRoman:
        return (value < 1 || value > 3999) ? DecimalListStyle : type;
    case Afar:
    case Amharic:
    case AmharicAbegede:
    case Asterisks:
    case CjkEarthlyBranch:
    case CjkHeavenlyStem:
    case Ethiopic:
    case EthiopicAbegede:
    case EthiopicAbegedeAmEt:
    case EthiopicAbegedeGez:
    case EthiopicAbegedeTiEr:
    case EthiopicAbegedeTiEt:
    case EthiopicHalehameAaEr:
    case EthiopicHalehameAaEt:
    case EthiopicHalehameAmEt:
    case EthiopicHalehameGez:
    case EthiopicHalehameOmEt:
    case EthiopicHalehameSidEt:
    case EthiopicHalehameSoEt:
    case EthiopicHalehameTiEr:
    case EthiopicHalehameTiEt:
    case EthiopicHalehameTig:
    case Footnotes:
    case Hangul:
    case HangulConsonant:
    case Hiragana:
    case HiraganaIroha:
    case Katakana:
    case KatakanaIroha:
    case LowerAlpha:
    case LowerArmenian:
    case LowerGreek:
    case LowerLatin:
    case LowerNorwegian:
    case Oromo:
    case Sidama:
    case Somali:
    case Tigre:
    case TigrinyaEr:
    case TigrinyaErAbegede:
    case TigrinyaEt:
    case TigrinyaEtAbegede:
    case UpperAlpha:
    case UpperArmenian:
    case UpperGreek:
    case UpperLatin:
    case UpperNorwegian:
        return (value < 1) ? DecimalListStyle : type;
    }

    ASSERT_NOT_REACHED();
    return type;
}

static UChar listMarkerSuffix(EListStyleType type, int value)
{
    // If the list-style-type cannot represent |value| because it's outside its
    // ordinal range then we fall back to some list style that can represent |value|.
    EListStyleType effectiveType = effectiveListMarkerType(type, value);

    // Note, the following switch statement has been explicitly
    // grouped by list-style-type suffix.
    switch (effectiveType) {
    case Asterisks:
    case Circle:
    case Disc:
    case Footnotes:
    case NoneListStyle:
    case Square:
        return ' ';
    case Afar:
    case Amharic:
    case AmharicAbegede:
    case Ethiopic:
    case EthiopicAbegede:
    case EthiopicAbegedeAmEt:
    case EthiopicAbegedeGez:
    case EthiopicAbegedeTiEr:
    case EthiopicAbegedeTiEt:
    case EthiopicHalehameAaEr:
    case EthiopicHalehameAaEt:
    case EthiopicHalehameAmEt:
    case EthiopicHalehameGez:
    case EthiopicHalehameOmEt:
    case EthiopicHalehameSidEt:
    case EthiopicHalehameSoEt:
    case EthiopicHalehameTiEr:
    case EthiopicHalehameTiEt:
    case EthiopicHalehameTig:
    case Oromo:
    case Sidama:
    case Somali:
    case Tigre:
    case TigrinyaEr:
    case TigrinyaErAbegede:
    case TigrinyaEt:
    case TigrinyaEtAbegede:
        return ethiopicPrefaceColon;
    case Armenian:
    case ArabicIndic:
    case Bengali:
    case BinaryListStyle:
    case Cambodian:
    case CJKIdeographic:
    case CjkEarthlyBranch:
    case CjkHeavenlyStem:
    case DecimalLeadingZero:
    case DecimalListStyle:
    case Devanagari:
    case Georgian:
    case Gujarati:
    case Gurmukhi:
    case Hangul:
    case HangulConsonant:
    case Hebrew:
    case Hiragana:
    case HiraganaIroha:
    case Kannada:
    case Katakana:
    case KatakanaIroha:
    case Khmer:
    case Lao:
    case LowerAlpha:
    case LowerArmenian:
    case LowerGreek:
    case LowerHexadecimal:
    case LowerLatin:
    case LowerNorwegian:
    case LowerRoman:
    case Malayalam:
    case Mongolian:
    case Myanmar:
    case Octal:
    case Oriya:
    case Persian:
    case Telugu:
    case Thai:
    case Tibetan:
    case UpperAlpha:
    case UpperArmenian:
    case UpperGreek:
    case UpperHexadecimal:
    case UpperLatin:
    case UpperNorwegian:
    case UpperRoman:
    case Urdu:
        return '.';
    }

    ASSERT_NOT_REACHED();
    return '.';
}

String listMarkerText(EListStyleType type, int value)
{
    // If the list-style-type, say hebrew, cannot represent |value| because it's outside
    // its ordinal range then we fallback to some list style that can represent |value|.
    switch (effectiveListMarkerType(type, value)) {
        case NoneListStyle:
            return "";

        case Asterisks: {
            static const LChar asterisksSymbols[1] = {
                0x2A
            };
            return toSymbolic(value, asterisksSymbols);
        }
        // We use the same characters for text security.
        // See RenderText::setInternalString.
        case Circle:
            return String(&whiteBullet, 1);
        case Disc:
            return String(&bullet, 1);
        case Footnotes: {
            static const UChar footnotesSymbols[4] = {
                0x002A, 0x2051, 0x2020, 0x2021
            };
            return toSymbolic(value, footnotesSymbols);
        }
        case Square:
            // The CSS 2.1 test suite uses U+25EE BLACK MEDIUM SMALL SQUARE
            // instead, but I think this looks better.
            return String(&blackSquare, 1);

        case DecimalListStyle:
            return String::number(value);
        case DecimalLeadingZero:
            if (value < -9 || value > 9)
                return String::number(value);
            if (value < 0)
                return "-0" + String::number(-value); // -01 to -09
            return "0" + String::number(value); // 00 to 09

        case ArabicIndic: {
            static const UChar arabicIndicNumerals[10] = {
                0x0660, 0x0661, 0x0662, 0x0663, 0x0664, 0x0665, 0x0666, 0x0667, 0x0668, 0x0669
            };
            return toNumeric(value, arabicIndicNumerals);
        }
        case BinaryListStyle: {
            static const LChar binaryNumerals[2] = {
                '0', '1'
            };
            return toNumeric(value, binaryNumerals);
        }
        case Bengali: {
            static const UChar bengaliNumerals[10] = {
                0x09E6, 0x09E7, 0x09E8, 0x09E9, 0x09EA, 0x09EB, 0x09EC, 0x09ED, 0x09EE, 0x09EF
            };
            return toNumeric(value, bengaliNumerals);
        }
        case Cambodian:
        case Khmer: {
            static const UChar khmerNumerals[10] = {
                0x17E0, 0x17E1, 0x17E2, 0x17E3, 0x17E4, 0x17E5, 0x17E6, 0x17E7, 0x17E8, 0x17E9
            };
            return toNumeric(value, khmerNumerals);
        }
        case Devanagari: {
            static const UChar devanagariNumerals[10] = {
                0x0966, 0x0967, 0x0968, 0x0969, 0x096A, 0x096B, 0x096C, 0x096D, 0x096E, 0x096F
            };
            return toNumeric(value, devanagariNumerals);
        }
        case Gujarati: {
            static const UChar gujaratiNumerals[10] = {
                0x0AE6, 0x0AE7, 0x0AE8, 0x0AE9, 0x0AEA, 0x0AEB, 0x0AEC, 0x0AED, 0x0AEE, 0x0AEF
            };
            return toNumeric(value, gujaratiNumerals);
        }
        case Gurmukhi: {
            static const UChar gurmukhiNumerals[10] = {
                0x0A66, 0x0A67, 0x0A68, 0x0A69, 0x0A6A, 0x0A6B, 0x0A6C, 0x0A6D, 0x0A6E, 0x0A6F
            };
            return toNumeric(value, gurmukhiNumerals);
        }
        case Kannada: {
            static const UChar kannadaNumerals[10] = {
                0x0CE6, 0x0CE7, 0x0CE8, 0x0CE9, 0x0CEA, 0x0CEB, 0x0CEC, 0x0CED, 0x0CEE, 0x0CEF
            };
            return toNumeric(value, kannadaNumerals);
        }
        case LowerHexadecimal: {
            static const LChar lowerHexadecimalNumerals[16] = {
                '0', '1', '2', '3', '4', '5', '6', '7', '8', '9', 'a', 'b', 'c', 'd', 'e', 'f'
            };
            return toNumeric(value, lowerHexadecimalNumerals);
        }
        case Lao: {
            static const UChar laoNumerals[10] = {
                0x0ED0, 0x0ED1, 0x0ED2, 0x0ED3, 0x0ED4, 0x0ED5, 0x0ED6, 0x0ED7, 0x0ED8, 0x0ED9
            };
            return toNumeric(value, laoNumerals);
        }
        case Malayalam: {
            static const UChar malayalamNumerals[10] = {
                0x0D66, 0x0D67, 0x0D68, 0x0D69, 0x0D6A, 0x0D6B, 0x0D6C, 0x0D6D, 0x0D6E, 0x0D6F
            };
            return toNumeric(value, malayalamNumerals);
        }
        case Mongolian: {
            static const UChar mongolianNumerals[10] = {
                0x1810, 0x1811, 0x1812, 0x1813, 0x1814, 0x1815, 0x1816, 0x1817, 0x1818, 0x1819
            };
            return toNumeric(value, mongolianNumerals);
        }
        case Myanmar: {
            static const UChar myanmarNumerals[10] = {
                0x1040, 0x1041, 0x1042, 0x1043, 0x1044, 0x1045, 0x1046, 0x1047, 0x1048, 0x1049
            };
            return toNumeric(value, myanmarNumerals);
        }
        case Octal: {
            static const LChar octalNumerals[8] = {
                '0', '1', '2', '3', '4', '5', '6', '7'
            };
            return toNumeric(value, octalNumerals);
        }
        case Oriya: {
            static const UChar oriyaNumerals[10] = {
                0x0B66, 0x0B67, 0x0B68, 0x0B69, 0x0B6A, 0x0B6B, 0x0B6C, 0x0B6D, 0x0B6E, 0x0B6F
            };
            return toNumeric(value, oriyaNumerals);
        }
        case Persian:
        case Urdu: {
            static const UChar urduNumerals[10] = {
                0x06F0, 0x06F1, 0x06F2, 0x06F3, 0x06F4, 0x06F5, 0x06F6, 0x06F7, 0x06F8, 0x06F9
            };
            return toNumeric(value, urduNumerals);
        }
        case Telugu: {
            static const UChar teluguNumerals[10] = {
                0x0C66, 0x0C67, 0x0C68, 0x0C69, 0x0C6A, 0x0C6B, 0x0C6C, 0x0C6D, 0x0C6E, 0x0C6F
            };
            return toNumeric(value, teluguNumerals);
        }
        case Tibetan: {
            static const UChar tibetanNumerals[10] = {
                0x0F20, 0x0F21, 0x0F22, 0x0F23, 0x0F24, 0x0F25, 0x0F26, 0x0F27, 0x0F28, 0x0F29
            };
            return toNumeric(value, tibetanNumerals);
        }
        case Thai: {
            static const UChar thaiNumerals[10] = {
                0x0E50, 0x0E51, 0x0E52, 0x0E53, 0x0E54, 0x0E55, 0x0E56, 0x0E57, 0x0E58, 0x0E59
            };
            return toNumeric(value, thaiNumerals);
        }
        case UpperHexadecimal: {
            static const LChar upperHexadecimalNumerals[16] = {
                '0', '1', '2', '3', '4', '5', '6', '7', '8', '9', 'A', 'B', 'C', 'D', 'E', 'F'
            };
            return toNumeric(value, upperHexadecimalNumerals);
        }

        case LowerAlpha:
        case LowerLatin: {
            static const LChar lowerLatinAlphabet[26] = {
                'a', 'b', 'c', 'd', 'e', 'f', 'g', 'h', 'i', 'j', 'k', 'l', 'm',
                'n', 'o', 'p', 'q', 'r', 's', 't', 'u', 'v', 'w', 'x', 'y', 'z'
            };
            return toAlphabetic(value, lowerLatinAlphabet);
        }
        case UpperAlpha:
        case UpperLatin: {
            static const LChar upperLatinAlphabet[26] = {
                'A', 'B', 'C', 'D', 'E', 'F', 'G', 'H', 'I', 'J', 'K', 'L', 'M',
                'N', 'O', 'P', 'Q', 'R', 'S', 'T', 'U', 'V', 'W', 'X', 'Y', 'Z'
            };
            return toAlphabetic(value, upperLatinAlphabet);
        }
        case LowerGreek: {
            static const UChar lowerGreekAlphabet[24] = {
                0x03B1, 0x03B2, 0x03B3, 0x03B4, 0x03B5, 0x03B6, 0x03B7, 0x03B8,
                0x03B9, 0x03BA, 0x03BB, 0x03BC, 0x03BD, 0x03BE, 0x03BF, 0x03C0,
                0x03C1, 0x03C3, 0x03C4, 0x03C5, 0x03C6, 0x03C7, 0x03C8, 0x03C9
            };
            return toAlphabetic(value, lowerGreekAlphabet);
        }

        case Hiragana: {
            // FIXME: This table comes from the CSS3 draft, and is probably
            // incorrect, given the comments in that draft.
            static const UChar hiraganaAlphabet[48] = {
                0x3042, 0x3044, 0x3046, 0x3048, 0x304A, 0x304B, 0x304D, 0x304F,
                0x3051, 0x3053, 0x3055, 0x3057, 0x3059, 0x305B, 0x305D, 0x305F,
                0x3061, 0x3064, 0x3066, 0x3068, 0x306A, 0x306B, 0x306C, 0x306D,
                0x306E, 0x306F, 0x3072, 0x3075, 0x3078, 0x307B, 0x307E, 0x307F,
                0x3080, 0x3081, 0x3082, 0x3084, 0x3086, 0x3088, 0x3089, 0x308A,
                0x308B, 0x308C, 0x308D, 0x308F, 0x3090, 0x3091, 0x3092, 0x3093
            };
            return toAlphabetic(value, hiraganaAlphabet);
        }
        case HiraganaIroha: {
            // FIXME: This table comes from the CSS3 draft, and is probably
            // incorrect, given the comments in that draft.
            static const UChar hiraganaIrohaAlphabet[47] = {
                0x3044, 0x308D, 0x306F, 0x306B, 0x307B, 0x3078, 0x3068, 0x3061,
                0x308A, 0x306C, 0x308B, 0x3092, 0x308F, 0x304B, 0x3088, 0x305F,
                0x308C, 0x305D, 0x3064, 0x306D, 0x306A, 0x3089, 0x3080, 0x3046,
                0x3090, 0x306E, 0x304A, 0x304F, 0x3084, 0x307E, 0x3051, 0x3075,
                0x3053, 0x3048, 0x3066, 0x3042, 0x3055, 0x304D, 0x3086, 0x3081,
                0x307F, 0x3057, 0x3091, 0x3072, 0x3082, 0x305B, 0x3059
            };
            return toAlphabetic(value, hiraganaIrohaAlphabet);
        }
        case Katakana: {
            // FIXME: This table comes from the CSS3 draft, and is probably
            // incorrect, given the comments in that draft.
            static const UChar katakanaAlphabet[48] = {
                0x30A2, 0x30A4, 0x30A6, 0x30A8, 0x30AA, 0x30AB, 0x30AD, 0x30AF,
                0x30B1, 0x30B3, 0x30B5, 0x30B7, 0x30B9, 0x30BB, 0x30BD, 0x30BF,
                0x30C1, 0x30C4, 0x30C6, 0x30C8, 0x30CA, 0x30CB, 0x30CC, 0x30CD,
                0x30CE, 0x30CF, 0x30D2, 0x30D5, 0x30D8, 0x30DB, 0x30DE, 0x30DF,
                0x30E0, 0x30E1, 0x30E2, 0x30E4, 0x30E6, 0x30E8, 0x30E9, 0x30EA,
                0x30EB, 0x30EC, 0x30ED, 0x30EF, 0x30F0, 0x30F1, 0x30F2, 0x30F3
            };
            return toAlphabetic(value, katakanaAlphabet);
        }
        case KatakanaIroha: {
            // FIXME: This table comes from the CSS3 draft, and is probably
            // incorrect, given the comments in that draft.
            static const UChar katakanaIrohaAlphabet[47] = {
                0x30A4, 0x30ED, 0x30CF, 0x30CB, 0x30DB, 0x30D8, 0x30C8, 0x30C1,
                0x30EA, 0x30CC, 0x30EB, 0x30F2, 0x30EF, 0x30AB, 0x30E8, 0x30BF,
                0x30EC, 0x30BD, 0x30C4, 0x30CD, 0x30CA, 0x30E9, 0x30E0, 0x30A6,
                0x30F0, 0x30CE, 0x30AA, 0x30AF, 0x30E4, 0x30DE, 0x30B1, 0x30D5,
                0x30B3, 0x30A8, 0x30C6, 0x30A2, 0x30B5, 0x30AD, 0x30E6, 0x30E1,
                0x30DF, 0x30B7, 0x30F1, 0x30D2, 0x30E2, 0x30BB, 0x30B9
            };
            return toAlphabetic(value, katakanaIrohaAlphabet);
        }

        case Afar:
        case EthiopicHalehameAaEt:
        case EthiopicHalehameAaEr: {
            static const UChar ethiopicHalehameAaErAlphabet[18] = {
                0x1200, 0x1208, 0x1210, 0x1218, 0x1228, 0x1230, 0x1260, 0x1270, 0x1290,
                0x12A0, 0x12A8, 0x12C8, 0x12D0, 0x12E8, 0x12F0, 0x1308, 0x1338, 0x1348
            };
            return toAlphabetic(value, ethiopicHalehameAaErAlphabet);
        }
        case Amharic:
        case EthiopicHalehameAmEt: {
            static const UChar ethiopicHalehameAmEtAlphabet[33] = {
                0x1200, 0x1208, 0x1210, 0x1218, 0x1220, 0x1228, 0x1230, 0x1238, 0x1240,
                0x1260, 0x1270, 0x1278, 0x1280, 0x1290, 0x1298, 0x12A0, 0x12A8, 0x12B8,
                0x12C8, 0x12D0, 0x12D8, 0x12E0, 0x12E8, 0x12F0, 0x1300, 0x1308, 0x1320,
                0x1328, 0x1330, 0x1338, 0x1340, 0x1348, 0x1350
            };
            return toAlphabetic(value, ethiopicHalehameAmEtAlphabet);
        }
        case AmharicAbegede:
        case EthiopicAbegedeAmEt: {
            static const UChar ethiopicAbegedeAmEtAlphabet[33] = {
                0x12A0, 0x1260, 0x1308, 0x12F0, 0x1300, 0x1200, 0x12C8, 0x12D8, 0x12E0,
                0x1210, 0x1320, 0x1328, 0x12E8, 0x12A8, 0x12B8, 0x1208, 0x1218, 0x1290,
                0x1298, 0x1220, 0x12D0, 0x1348, 0x1338, 0x1240, 0x1228, 0x1230, 0x1238,
                0x1270, 0x1278, 0x1280, 0x1340, 0x1330, 0x1350
            };
            return toAlphabetic(value, ethiopicAbegedeAmEtAlphabet);
        }
        case CjkEarthlyBranch: {
            static const UChar cjkEarthlyBranchAlphabet[12] = {
                0x5B50, 0x4E11, 0x5BC5, 0x536F, 0x8FB0, 0x5DF3, 0x5348, 0x672A, 0x7533,
                0x9149, 0x620C, 0x4EA5
            };
            return toAlphabetic(value, cjkEarthlyBranchAlphabet);
        }
        case CjkHeavenlyStem: {
            static const UChar cjkHeavenlyStemAlphabet[10] = {
                0x7532, 0x4E59, 0x4E19, 0x4E01, 0x620A, 0x5DF1, 0x5E9A, 0x8F9B, 0x58EC,
                0x7678
            };
            return toAlphabetic(value, cjkHeavenlyStemAlphabet);
        }
        case Ethiopic:
        case EthiopicHalehameGez: {
            static const UChar ethiopicHalehameGezAlphabet[26] = {
                0x1200, 0x1208, 0x1210, 0x1218, 0x1220, 0x1228, 0x1230, 0x1240, 0x1260,
                0x1270, 0x1280, 0x1290, 0x12A0, 0x12A8, 0x12C8, 0x12D0, 0x12D8, 0x12E8,
                0x12F0, 0x1308, 0x1320, 0x1330, 0x1338, 0x1340, 0x1348, 0x1350
            };
            return toAlphabetic(value, ethiopicHalehameGezAlphabet);
        }
        case EthiopicAbegede:
        case EthiopicAbegedeGez: {
            static const UChar ethiopicAbegedeGezAlphabet[26] = {
                0x12A0, 0x1260, 0x1308, 0x12F0, 0x1200, 0x12C8, 0x12D8, 0x1210, 0x1320,
                0x12E8, 0x12A8, 0x1208, 0x1218, 0x1290, 0x1220, 0x12D0, 0x1348, 0x1338,
                0x1240, 0x1228, 0x1230, 0x1270, 0x1280, 0x1340, 0x1330, 0x1350
            };
            return toAlphabetic(value, ethiopicAbegedeGezAlphabet);
        }
        case HangulConsonant: {
            static const UChar hangulConsonantAlphabet[14] = {
                0x3131, 0x3134, 0x3137, 0x3139, 0x3141, 0x3142, 0x3145, 0x3147, 0x3148,
                0x314A, 0x314B, 0x314C, 0x314D, 0x314E
            };
            return toAlphabetic(value, hangulConsonantAlphabet);
        }
        case Hangul: {
            static const UChar hangulAlphabet[14] = {
                0xAC00, 0xB098, 0xB2E4, 0xB77C, 0xB9C8, 0xBC14, 0xC0AC, 0xC544, 0xC790,
                0xCC28, 0xCE74, 0xD0C0, 0xD30C, 0xD558
            };
            return toAlphabetic(value, hangulAlphabet);
        }
        case Oromo:
        case EthiopicHalehameOmEt: {
            static const UChar ethiopicHalehameOmEtAlphabet[25] = {
                0x1200, 0x1208, 0x1218, 0x1228, 0x1230, 0x1238, 0x1240, 0x1260, 0x1270,
                0x1278, 0x1290, 0x1298, 0x12A0, 0x12A8, 0x12C8, 0x12E8, 0x12F0, 0x12F8,
                0x1300, 0x1308, 0x1320, 0x1328, 0x1338, 0x1330, 0x1348
            };
            return toAlphabetic(value, ethiopicHalehameOmEtAlphabet);
        }
        case Sidama:
        case EthiopicHalehameSidEt: {
            static const UChar ethiopicHalehameSidEtAlphabet[26] = {
                0x1200, 0x1208, 0x1210, 0x1218, 0x1228, 0x1230, 0x1238, 0x1240, 0x1260,
                0x1270, 0x1278, 0x1290, 0x1298, 0x12A0, 0x12A8, 0x12C8, 0x12E8, 0x12F0,
                0x12F8, 0x1300, 0x1308, 0x1320, 0x1328, 0x1338, 0x1330, 0x1348
            };
            return toAlphabetic(value, ethiopicHalehameSidEtAlphabet);
        }
        case Somali:
        case EthiopicHalehameSoEt: {
            static const UChar ethiopicHalehameSoEtAlphabet[22] = {
                0x1200, 0x1208, 0x1210, 0x1218, 0x1228, 0x1230, 0x1238, 0x1240, 0x1260,
                0x1270, 0x1290, 0x12A0, 0x12A8, 0x12B8, 0x12C8, 0x12D0, 0x12E8, 0x12F0,
                0x1300, 0x1308, 0x1338, 0x1348
            };
            return toAlphabetic(value, ethiopicHalehameSoEtAlphabet);
        }
        case Tigre:
        case EthiopicHalehameTig: {
            static const UChar ethiopicHalehameTigAlphabet[27] = {
                0x1200, 0x1208, 0x1210, 0x1218, 0x1228, 0x1230, 0x1238, 0x1240, 0x1260,
                0x1270, 0x1278, 0x1290, 0x12A0, 0x12A8, 0x12C8, 0x12D0, 0x12D8, 0x12E8,
                0x12F0, 0x1300, 0x1308, 0x1320, 0x1328, 0x1338, 0x1330, 0x1348, 0x1350
            };
            return toAlphabetic(value, ethiopicHalehameTigAlphabet);
        }
        case TigrinyaEr:
        case EthiopicHalehameTiEr: {
            static const UChar ethiopicHalehameTiErAlphabet[31] = {
                0x1200, 0x1208, 0x1210, 0x1218, 0x1228, 0x1230, 0x1238, 0x1240, 0x1250,
                0x1260, 0x1270, 0x1278, 0x1290, 0x1298, 0x12A0, 0x12A8, 0x12B8, 0x12C8,
                0x12D0, 0x12D8, 0x12E0, 0x12E8, 0x12F0, 0x1300, 0x1308, 0x1320, 0x1328,
                0x1330, 0x1338, 0x1348, 0x1350
            };
            return toAlphabetic(value, ethiopicHalehameTiErAlphabet);
        }
        case TigrinyaErAbegede:
        case EthiopicAbegedeTiEr: {
            static const UChar ethiopicAbegedeTiErAlphabet[31] = {
                0x12A0, 0x1260, 0x1308, 0x12F0, 0x1300, 0x1200, 0x12C8, 0x12D8, 0x12E0,
                0x1210, 0x1320, 0x1328, 0x12E8, 0x12A8, 0x12B8, 0x1208, 0x1218, 0x1290,
                0x1298, 0x12D0, 0x1348, 0x1338, 0x1240, 0x1250, 0x1228, 0x1230, 0x1238,
                0x1270, 0x1278, 0x1330, 0x1350
            };
            return toAlphabetic(value, ethiopicAbegedeTiErAlphabet);
        }
        case TigrinyaEt:
        case EthiopicHalehameTiEt: {
            static const UChar ethiopicHalehameTiEtAlphabet[34] = {
                0x1200, 0x1208, 0x1210, 0x1218, 0x1220, 0x1228, 0x1230, 0x1238, 0x1240,
                0x1250, 0x1260, 0x1270, 0x1278, 0x1280, 0x1290, 0x1298, 0x12A0, 0x12A8,
                0x12B8, 0x12C8, 0x12D0, 0x12D8, 0x12E0, 0x12E8, 0x12F0, 0x1300, 0x1308,
                0x1320, 0x1328, 0x1330, 0x1338, 0x1340, 0x1348, 0x1350
            };
            return toAlphabetic(value, ethiopicHalehameTiEtAlphabet);
        }
        case TigrinyaEtAbegede:
        case EthiopicAbegedeTiEt: {
            static const UChar ethiopicAbegedeTiEtAlphabet[34] = {
                0x12A0, 0x1260, 0x1308, 0x12F0, 0x1300, 0x1200, 0x12C8, 0x12D8, 0x12E0,
                0x1210, 0x1320, 0x1328, 0x12E8, 0x12A8, 0x12B8, 0x1208, 0x1218, 0x1290,
                0x1298, 0x1220, 0x12D0, 0x1348, 0x1338, 0x1240, 0x1250, 0x1228, 0x1230,
                0x1238, 0x1270, 0x1278, 0x1280, 0x1340, 0x1330, 0x1350
            };
            return toAlphabetic(value, ethiopicAbegedeTiEtAlphabet);
        }
        case UpperGreek: {
            static const UChar upperGreekAlphabet[24] = {
                0x0391, 0x0392, 0x0393, 0x0394, 0x0395, 0x0396, 0x0397, 0x0398, 0x0399,
                0x039A, 0x039B, 0x039C, 0x039D, 0x039E, 0x039F, 0x03A0, 0x03A1, 0x03A3,
                0x03A4, 0x03A5, 0x03A6, 0x03A7, 0x03A8, 0x03A9
            };
            return toAlphabetic(value, upperGreekAlphabet);
        }
        case LowerNorwegian: {
            static const LChar lowerNorwegianAlphabet[29] = {
                0x61, 0x62, 0x63, 0x64, 0x65, 0x66, 0x67, 0x68, 0x69,
                0x6A, 0x6B, 0x6C, 0x6D, 0x6E, 0x6F, 0x70, 0x71, 0x72,
                0x73, 0x74, 0x75, 0x76, 0x77, 0x78, 0x79, 0x7A, 0xE6,
                0xF8, 0xE5
            };
            return toAlphabetic(value, lowerNorwegianAlphabet);
        }
        case UpperNorwegian: {
            static const LChar upperNorwegianAlphabet[29] = {
                0x41, 0x42, 0x43, 0x44, 0x45, 0x46, 0x47, 0x48, 0x49,
                0x4A, 0x4B, 0x4C, 0x4D, 0x4E, 0x4F, 0x50, 0x51, 0x52,
                0x53, 0x54, 0x55, 0x56, 0x57, 0x58, 0x59, 0x5A, 0xC6,
                0xD8, 0xC5
            };
            return toAlphabetic(value, upperNorwegianAlphabet);
        }
        case CJKIdeographic: {
            static const UChar traditionalChineseInformalTable[16] = {
                0x842C, 0x5104, 0x5146,
                0x5341, 0x767E, 0x5343,
                0x96F6, 0x4E00, 0x4E8C, 0x4E09, 0x56DB,
                0x4E94, 0x516D, 0x4E03, 0x516B, 0x4E5D
            };
            return toCJKIdeographic(value, traditionalChineseInformalTable);
        }

        case LowerRoman:
            return toRoman(value, false);
        case UpperRoman:
            return toRoman(value, true);

        case Armenian:
        case UpperArmenian:
            // CSS3 says "armenian" means "lower-armenian".
            // But the CSS2.1 test suite contains uppercase test results for "armenian",
            // so we'll match the test suite.
            return toArmenian(value, true);
        case LowerArmenian:
            return toArmenian(value, false);
        case Georgian:
            return toGeorgian(value);
        case Hebrew:
            return toHebrew(value);
    }

    ASSERT_NOT_REACHED();
    return "";
}

RenderListMarker::RenderListMarker(RenderListItem* item)
    : RenderBox(0)
    , m_listItem(item)
{
    // init RenderObject attributes
    setInline(true);   // our object is Inline
    setReplaced(true); // pretend to be replaced
}

RenderListMarker::~RenderListMarker()
{
    if (m_image)
        m_image->removeClient(this);
}

void RenderListMarker::trace(Visitor* visitor)
{
    visitor->trace(m_listItem);
    RenderBox::trace(visitor);
}

RenderListMarker* RenderListMarker::createAnonymous(RenderListItem* item)
{
    Document& document = item->document();
    RenderListMarker* renderer = new RenderListMarker(item);
    renderer->setDocumentForAnonymous(&document);
    return renderer;
}

void RenderListMarker::styleWillChange(StyleDifference diff, const RenderStyle& newStyle)
{
    if (style() && (newStyle.listStylePosition() != style()->listStylePosition() || newStyle.listStyleType() != style()->listStyleType()))
        setNeedsLayoutAndPrefWidthsRecalcAndFullPaintInvalidation();

    RenderBox::styleWillChange(diff, newStyle);
}

void RenderListMarker::styleDidChange(StyleDifference diff, const RenderStyle* oldStyle)
{
    RenderBox::styleDidChange(diff, oldStyle);

    if (m_image != style()->listStyleImage()) {
        if (m_image)
            m_image->removeClient(this);
        m_image = style()->listStyleImage();
        if (m_image)
            m_image->addClient(this);
    }
}

InlineBox* RenderListMarker::createInlineBox()
{
    InlineBox* result = RenderBox::createInlineBox();
    result->setIsText(isText());
    return result;
}

bool RenderListMarker::isImage() const
{
    return m_image && !m_image->errorOccurred();
}

LayoutRect RenderListMarker::localSelectionRect()
{
    InlineBox* box = inlineBoxWrapper();
    if (!box)
        return LayoutRect(LayoutPoint(), size());
    RootInlineBox& root = inlineBoxWrapper()->root();
    LayoutUnit newLogicalTop = root.block().style()->isFlippedBlocksWritingMode() ? inlineBoxWrapper()->logicalBottom() - root.selectionBottom() : root.selectionTop() - inlineBoxWrapper()->logicalTop();
    if (root.block().style()->isHorizontalWritingMode())
        return LayoutRect(0, newLogicalTop, width(), root.selectionHeight());
    return LayoutRect(newLogicalTop, 0, root.selectionHeight(), height());
}

void RenderListMarker::paint(PaintInfo& paintInfo, const LayoutPoint& paintOffset)
{
    ANNOTATE_GRAPHICS_CONTEXT(paintInfo, this);

    if (paintInfo.phase != PaintPhaseForeground)
        return;

    if (style()->visibility() != VISIBLE)
        return;

    LayoutPoint boxOrigin(paintOffset + location());
    LayoutRect overflowRect(visualOverflowRect());
    overflowRect.moveBy(boxOrigin);

    if (!paintInfo.rect.intersects(pixelSnappedIntRect(overflowRect)))
        return;

    LayoutRect box(boxOrigin, size());

    IntRect marker = getRelativeMarkerRect();
    marker.moveBy(roundedIntPoint(boxOrigin));

    GraphicsContext* context = paintInfo.context;

    if (isImage()) {
        context->drawImage(m_image->image(this, marker.size()).get(), marker);
        return;
    }

    const Color color(resolveColor(CSSPropertyColor));
    context->setStrokeColor(color);
    context->setStrokeStyle(SolidStroke);
    context->setStrokeThickness(1.0f);
    context->setFillColor(color);

    EListStyleType type = style()->listStyleType();
    switch (type) {
        case Disc:
            context->fillEllipse(marker);
            return;
        case Circle:
            context->strokeEllipse(marker);
            return;
        case Square:
            context->fillRect(marker);
            return;
        case NoneListStyle:
            return;
        case Afar:
        case Amharic:
        case AmharicAbegede:
        case ArabicIndic:
        case Armenian:
        case BinaryListStyle:
        case Bengali:
        case Cambodian:
        case CJKIdeographic:
        case CjkEarthlyBranch:
        case CjkHeavenlyStem:
        case DecimalLeadingZero:
        case DecimalListStyle:
        case Devanagari:
        case Ethiopic:
        case EthiopicAbegede:
        case EthiopicAbegedeAmEt:
        case EthiopicAbegedeGez:
        case EthiopicAbegedeTiEr:
        case EthiopicAbegedeTiEt:
        case EthiopicHalehameAaEr:
        case EthiopicHalehameAaEt:
        case EthiopicHalehameAmEt:
        case EthiopicHalehameGez:
        case EthiopicHalehameOmEt:
        case EthiopicHalehameSidEt:
        case EthiopicHalehameSoEt:
        case EthiopicHalehameTiEr:
        case EthiopicHalehameTiEt:
        case EthiopicHalehameTig:
        case Georgian:
        case Gujarati:
        case Gurmukhi:
        case Hangul:
        case HangulConsonant:
        case Hebrew:
        case Hiragana:
        case HiraganaIroha:
        case Kannada:
        case Katakana:
        case KatakanaIroha:
        case Khmer:
        case Lao:
        case LowerAlpha:
        case LowerArmenian:
        case LowerGreek:
        case LowerHexadecimal:
        case LowerLatin:
        case LowerNorwegian:
        case LowerRoman:
        case Malayalam:
        case Mongolian:
        case Myanmar:
        case Octal:
        case Oriya:
        case Oromo:
        case Persian:
        case Sidama:
        case Somali:
        case Telugu:
        case Thai:
        case Tibetan:
        case Tigre:
        case TigrinyaEr:
        case TigrinyaErAbegede:
        case TigrinyaEt:
        case TigrinyaEtAbegede:
        case UpperAlpha:
        case UpperArmenian:
        case UpperGreek:
        case UpperHexadecimal:
        case UpperLatin:
        case UpperNorwegian:
        case UpperRoman:
        case Urdu:
        case Asterisks:
        case Footnotes:
            break;
    }
    if (m_text.isEmpty())
        return;

    const Font& font = style()->font();
    TextRun textRun = constructTextRun(this, font, m_text, style());

    GraphicsContextStateSaver stateSaver(*context, false);
    if (!style()->isHorizontalWritingMode()) {
        marker.moveBy(roundedIntPoint(-boxOrigin));
        marker = marker.transposedRect();
        marker.moveBy(IntPoint(roundToInt(box.x()), roundToInt(box.y() - logicalHeight())));
        stateSaver.save();
        context->translate(marker.x(), marker.maxY());
        context->rotate(static_cast<float>(deg2rad(90.)));
        context->translate(-marker.x(), -marker.maxY());
    }

    TextRunPaintInfo textRunPaintInfo(textRun);
    textRunPaintInfo.bounds = marker;
    IntPoint textOrigin = IntPoint(marker.x(), marker.y() + style()->fontMetrics().ascent());

    if (type == Asterisks || type == Footnotes) {
        context->drawText(font, textRunPaintInfo, textOrigin);
    }
    else {
        // Text is not arbitrary. We can judge whether it's RTL from the first character,
        // and we only need to handle the direction RightToLeft for now.
        bool textNeedsReversing = direction(m_text[0]) == RightToLeft;
        StringBuilder reversedText;
        if (textNeedsReversing) {
            int length = m_text.length();
            reversedText.reserveCapacity(length);
            for (int i = length - 1; i >= 0; --i)
                reversedText.append(m_text[i]);
            ASSERT(reversedText.length() == reversedText.capacity());
            textRun.setText(reversedText.toString());
        }

        const UChar suffix = listMarkerSuffix(type, m_listItem->value());
        UChar suffixStr[1] = { suffix };
<<<<<<< HEAD
        TextRun suffixRun = RenderBlockFlow::constructTextRun(this, font, suffixStr, 1, style(), style()->direction());
=======
        TextRun suffixRun = constructTextRun(this, font, suffixStr, 1, style(), style()->direction());
>>>>>>> e6de044b
        TextRunPaintInfo suffixRunInfo(suffixRun);
        suffixRunInfo.bounds = marker;

        if (style()->isLeftToRightDirection()) {
            context->drawText(font, textRunPaintInfo, textOrigin);
            context->drawText(font, suffixRunInfo, textOrigin + IntSize(font.width(textRun), 0));
        } else {
            context->drawText(font, suffixRunInfo, textOrigin);
            context->drawText(font, textRunPaintInfo, textOrigin + IntSize(font.width(suffixRun), 0));
        }
    }
}

void RenderListMarker::layout()
{
    ASSERT(needsLayout());

    if (isImage()) {
        updateMarginsAndContent();
        setWidth(minPreferredLogicalWidth());
        setHeight(m_image->imageSize(this, style()->effectiveZoom()).height());
    } else {
        setLogicalWidth(minPreferredLogicalWidth());
        setLogicalHeight(style()->fontMetrics().height());
    }

    setMarginStart(0);
    setMarginEnd(0);

    Length startMargin = style()->marginStart();
    Length endMargin = style()->marginEnd();
    if (startMargin.isFixed())
        setMarginStart(startMargin.value());
    if (endMargin.isFixed())
        setMarginEnd(endMargin.value());

    clearNeedsLayout();
}

void RenderListMarker::imageChanged(WrappedImagePtr o, const IntRect*)
{
    // A list marker can't have a background or border image, so no need to call the base class method.
    if (o != m_image->data())
        return;

    if (width() != m_image->imageSize(this, style()->effectiveZoom()).width() + cMarkerPadding || height() != m_image->imageSize(this, style()->effectiveZoom()).height() || m_image->errorOccurred())
        setNeedsLayoutAndPrefWidthsRecalcAndFullPaintInvalidation();
    else
        paintInvalidationForWholeRenderer();
}

void RenderListMarker::updateMarginsAndContent()
{
    updateContent();
    updateMargins();
}

void RenderListMarker::updateContent()
{
    // FIXME: This if-statement is just a performance optimization, but it's messy to use the preferredLogicalWidths dirty bit for this.
    // It's unclear if this is a premature optimization.
    if (!preferredLogicalWidthsDirty())
        return;

    m_text = "";

    if (isImage()) {
        // FIXME: This is a somewhat arbitrary width.  Generated images for markers really won't become particularly useful
        // until we support the CSS3 marker pseudoclass to allow control over the width and height of the marker box.
        int bulletWidth = style()->fontMetrics().ascent() / 2;
        IntSize defaultBulletSize(bulletWidth, bulletWidth);
        IntSize imageSize = calculateImageIntrinsicDimensions(m_image.get(), defaultBulletSize, DoNotScaleByEffectiveZoom);
        m_image->setContainerSizeForRenderer(this, imageSize, style()->effectiveZoom());
        return;
    }

    EListStyleType type = style()->listStyleType();
    switch (type) {
    case NoneListStyle:
        break;
    case Circle:
    case Disc:
    case Square:
        m_text = listMarkerText(type, 0); // value is ignored for these types
        break;
    case Asterisks:
    case Footnotes:
    case Afar:
    case Amharic:
    case AmharicAbegede:
    case ArabicIndic:
    case Armenian:
    case BinaryListStyle:
    case Bengali:
    case Cambodian:
    case CJKIdeographic:
    case CjkEarthlyBranch:
    case CjkHeavenlyStem:
    case DecimalLeadingZero:
    case DecimalListStyle:
    case Devanagari:
    case Ethiopic:
    case EthiopicAbegede:
    case EthiopicAbegedeAmEt:
    case EthiopicAbegedeGez:
    case EthiopicAbegedeTiEr:
    case EthiopicAbegedeTiEt:
    case EthiopicHalehameAaEr:
    case EthiopicHalehameAaEt:
    case EthiopicHalehameAmEt:
    case EthiopicHalehameGez:
    case EthiopicHalehameOmEt:
    case EthiopicHalehameSidEt:
    case EthiopicHalehameSoEt:
    case EthiopicHalehameTiEr:
    case EthiopicHalehameTiEt:
    case EthiopicHalehameTig:
    case Georgian:
    case Gujarati:
    case Gurmukhi:
    case Hangul:
    case HangulConsonant:
    case Hebrew:
    case Hiragana:
    case HiraganaIroha:
    case Kannada:
    case Katakana:
    case KatakanaIroha:
    case Khmer:
    case Lao:
    case LowerAlpha:
    case LowerArmenian:
    case LowerGreek:
    case LowerHexadecimal:
    case LowerLatin:
    case LowerNorwegian:
    case LowerRoman:
    case Malayalam:
    case Mongolian:
    case Myanmar:
    case Octal:
    case Oriya:
    case Oromo:
    case Persian:
    case Sidama:
    case Somali:
    case Telugu:
    case Thai:
    case Tibetan:
    case Tigre:
    case TigrinyaEr:
    case TigrinyaErAbegede:
    case TigrinyaEt:
    case TigrinyaEtAbegede:
    case UpperAlpha:
    case UpperArmenian:
    case UpperGreek:
    case UpperHexadecimal:
    case UpperLatin:
    case UpperNorwegian:
    case UpperRoman:
    case Urdu:
        m_text = listMarkerText(type, m_listItem->value());
        break;
    }
}

void RenderListMarker::computePreferredLogicalWidths()
{
    ASSERT(preferredLogicalWidthsDirty());
    updateContent();

    if (isImage()) {
        LayoutSize imageSize = m_image->imageSize(this, style()->effectiveZoom());
        m_minPreferredLogicalWidth = m_maxPreferredLogicalWidth = style()->isHorizontalWritingMode() ? imageSize.width() : imageSize.height();
        m_minPreferredLogicalWidth += cMarkerPadding;
        m_maxPreferredLogicalWidth += cMarkerPadding;
        clearPreferredLogicalWidthsDirty();
        updateMargins();
        return;
    }

    const Font& font = style()->font();

    LayoutUnit logicalWidth = 0;
    EListStyleType type = style()->listStyleType();
    switch (type) {
        case NoneListStyle:
            break;
        case Asterisks:
        case Footnotes:
            logicalWidth = font.width(m_text); // no suffix for these types
            logicalWidth += cMarkerPadding;
            break;
        case Circle:
        case Disc:
        case Square:
            logicalWidth = (font.fontMetrics().ascent() * 2 / 3 + 1) / 2 + 2;
            logicalWidth += cMarkerPadding;
            break;
        case Afar:
        case Amharic:
        case AmharicAbegede:
        case ArabicIndic:
        case Armenian:
        case BinaryListStyle:
        case Bengali:
        case Cambodian:
        case CJKIdeographic:
        case CjkEarthlyBranch:
        case CjkHeavenlyStem:
        case DecimalLeadingZero:
        case DecimalListStyle:
        case Devanagari:
        case Ethiopic:
        case EthiopicAbegede:
        case EthiopicAbegedeAmEt:
        case EthiopicAbegedeGez:
        case EthiopicAbegedeTiEr:
        case EthiopicAbegedeTiEt:
        case EthiopicHalehameAaEr:
        case EthiopicHalehameAaEt:
        case EthiopicHalehameAmEt:
        case EthiopicHalehameGez:
        case EthiopicHalehameOmEt:
        case EthiopicHalehameSidEt:
        case EthiopicHalehameSoEt:
        case EthiopicHalehameTiEr:
        case EthiopicHalehameTiEt:
        case EthiopicHalehameTig:
        case Georgian:
        case Gujarati:
        case Gurmukhi:
        case Hangul:
        case HangulConsonant:
        case Hebrew:
        case Hiragana:
        case HiraganaIroha:
        case Kannada:
        case Katakana:
        case KatakanaIroha:
        case Khmer:
        case Lao:
        case LowerAlpha:
        case LowerArmenian:
        case LowerGreek:
        case LowerHexadecimal:
        case LowerLatin:
        case LowerNorwegian:
        case LowerRoman:
        case Malayalam:
        case Mongolian:
        case Myanmar:
        case Octal:
        case Oriya:
        case Oromo:
        case Persian:
        case Sidama:
        case Somali:
        case Telugu:
        case Thai:
        case Tibetan:
        case Tigre:
        case TigrinyaEr:
        case TigrinyaErAbegede:
        case TigrinyaEt:
        case TigrinyaEtAbegede:
        case UpperAlpha:
        case UpperArmenian:
        case UpperGreek:
        case UpperHexadecimal:
        case UpperLatin:
        case UpperNorwegian:
        case UpperRoman:
        case Urdu:
            if (m_text.isEmpty())
                logicalWidth = 0;
            else {
                LayoutUnit itemWidth = font.width(m_text);
                UChar suffixSpace[1] = { listMarkerSuffix(type, m_listItem->value()) };
<<<<<<< HEAD
                LayoutUnit suffixSpaceWidth = font.width(RenderBlockFlow::constructTextRun(this, font, suffixSpace, 1, style(), style()->direction()));
=======
                LayoutUnit suffixSpaceWidth = font.width(constructTextRun(this, font, suffixSpace, 1, style(), style()->direction()));
>>>>>>> e6de044b
                logicalWidth = itemWidth + suffixSpaceWidth;
                logicalWidth += cMarkerPadding;
            }
            break;
    }

    m_minPreferredLogicalWidth = logicalWidth;
    m_maxPreferredLogicalWidth = logicalWidth;

    clearPreferredLogicalWidthsDirty();

    updateMargins();
}

void RenderListMarker::updateMargins()
{
    const FontMetrics& fontMetrics = style()->fontMetrics();

    LayoutUnit marginStart = 0;
    LayoutUnit marginEnd = 0;

    if (!isInside()) {
        marginStart = -minPreferredLogicalWidth();
    }

    style()->setMarginStart(Length(marginStart, Fixed));
    style()->setMarginEnd(Length(marginEnd, Fixed));
}

LayoutUnit RenderListMarker::lineHeight(bool firstLine, LineDirectionMode direction, LinePositionMode linePositionMode) const
{
    if (!isImage())
        return m_listItem->lineHeight(firstLine, direction, PositionOfInteriorLineBoxes);
    return RenderBox::lineHeight(firstLine, direction, linePositionMode);
}

int RenderListMarker::baselinePosition(FontBaseline baselineType, bool firstLine, LineDirectionMode direction, LinePositionMode linePositionMode) const
{
    ASSERT(linePositionMode == PositionOnContainingLine);
    if (!isImage())
        return m_listItem->baselinePosition(baselineType, firstLine, direction, PositionOfInteriorLineBoxes);
    return RenderBox::baselinePosition(baselineType, firstLine, direction, linePositionMode);
}

String RenderListMarker::suffix() const
{
    EListStyleType type = style()->listStyleType();
    const UChar suffix = listMarkerSuffix(type, m_listItem->value());

    if (suffix == ' ')
        return String(" ");

    // If the suffix is not ' ', an extra space is needed
    UChar data[1];
    if (style()->isLeftToRightDirection()) {
        data[0] = suffix;
    } else {
        data[0] = suffix;
    }

    return String(data, 1);
}

bool RenderListMarker::isInside() const
{
    return m_listItem->notInList() || style()->listStylePosition() == INSIDE;
}

IntRect RenderListMarker::getRelativeMarkerRect()
{
    IntRect relativeRect;

    if (isImage()) {
        relativeRect = IntRect(0, 0, m_image->imageSize(this, style()->effectiveZoom()).width(), m_image->imageSize(this, style()->effectiveZoom()).height());
        if (!style()->isLeftToRightDirection()) {
            relativeRect.move(cMarkerPadding, 0);
        }
        return relativeRect;
    }

    EListStyleType type = style()->listStyleType();
    switch (type) {
        case Asterisks:
        case Footnotes: {
            const Font& font = style()->font();
            relativeRect = IntRect(0, 0, font.width(m_text), font.fontMetrics().height());
            break;
        }
        case Disc:
        case Circle:
        case Square: {
            // FIXME: Are these particular rounding rules necessary?
            const FontMetrics& fontMetrics = style()->fontMetrics();
            int ascent = fontMetrics.ascent();
            int bulletWidth = (ascent * 2 / 3 + 1) / 2;
            relativeRect = IntRect(1, 3 * (ascent - ascent * 2 / 3) / 2, bulletWidth, bulletWidth);
            break;
        }
        case NoneListStyle:
            return IntRect();
        case Afar:
        case Amharic:
        case AmharicAbegede:
        case ArabicIndic:
        case Armenian:
        case BinaryListStyle:
        case Bengali:
        case Cambodian:
        case CJKIdeographic:
        case CjkEarthlyBranch:
        case CjkHeavenlyStem:
        case DecimalLeadingZero:
        case DecimalListStyle:
        case Devanagari:
        case Ethiopic:
        case EthiopicAbegede:
        case EthiopicAbegedeAmEt:
        case EthiopicAbegedeGez:
        case EthiopicAbegedeTiEr:
        case EthiopicAbegedeTiEt:
        case EthiopicHalehameAaEr:
        case EthiopicHalehameAaEt:
        case EthiopicHalehameAmEt:
        case EthiopicHalehameGez:
        case EthiopicHalehameOmEt:
        case EthiopicHalehameSidEt:
        case EthiopicHalehameSoEt:
        case EthiopicHalehameTiEr:
        case EthiopicHalehameTiEt:
        case EthiopicHalehameTig:
        case Georgian:
        case Gujarati:
        case Gurmukhi:
        case Hangul:
        case HangulConsonant:
        case Hebrew:
        case Hiragana:
        case HiraganaIroha:
        case Kannada:
        case Katakana:
        case KatakanaIroha:
        case Khmer:
        case Lao:
        case LowerAlpha:
        case LowerArmenian:
        case LowerGreek:
        case LowerHexadecimal:
        case LowerLatin:
        case LowerNorwegian:
        case LowerRoman:
        case Malayalam:
        case Mongolian:
        case Myanmar:
        case Octal:
        case Oriya:
        case Oromo:
        case Persian:
        case Sidama:
        case Somali:
        case Telugu:
        case Thai:
        case Tibetan:
        case Tigre:
        case TigrinyaEr:
        case TigrinyaErAbegede:
        case TigrinyaEt:
        case TigrinyaEtAbegede:
        case UpperAlpha:
        case UpperArmenian:
        case UpperGreek:
        case UpperHexadecimal:
        case UpperLatin:
        case UpperNorwegian:
        case UpperRoman:
        case Urdu:
            if (m_text.isEmpty())
                return IntRect();
            const Font& font = style()->font();
            int itemWidth = font.width(m_text);
            UChar suffixSpace[1] = { listMarkerSuffix(type, m_listItem->value()) };
<<<<<<< HEAD
            int suffixSpaceWidth = font.width(RenderBlockFlow::constructTextRun(this, font, suffixSpace, 1, style(), style()->direction()));
=======
            int suffixSpaceWidth = font.width(constructTextRun(this, font, suffixSpace, 1, style(), style()->direction()));
>>>>>>> e6de044b
            relativeRect = IntRect(0, 0, itemWidth + suffixSpaceWidth, font.fontMetrics().height());
    }

    if (!style()->isLeftToRightDirection()) {
        relativeRect.move(cMarkerPadding, 0);
    }

    if (!style()->isHorizontalWritingMode()) {
        relativeRect = relativeRect.transposedRect();
        relativeRect.setX(width() - relativeRect.x() - relativeRect.width());
    }

    return relativeRect;
}

void RenderListMarker::setSelectionState(SelectionState state)
{
    // The selection state for our containing block hierarchy is updated by the base class call.
    RenderBox::setSelectionState(state);

    if (inlineBoxWrapper() && canUpdateSelectionOnRootLineBoxes())
        inlineBoxWrapper()->root().setHasSelectedChildren(state != SelectionNone);
}

LayoutRect RenderListMarker::selectionRectForPaintInvalidation(const RenderLayerModelObject* paintInvalidationContainer, bool clipToVisibleContent)
{
    ASSERT(!needsLayout());

    if (selectionState() == SelectionNone || !inlineBoxWrapper())
        return LayoutRect();

    RootInlineBox& root = inlineBoxWrapper()->root();
    LayoutRect rect(0, root.selectionTop() - y(), width(), root.selectionHeight());

    if (clipToVisibleContent)
        mapRectToPaintInvalidationBacking(paintInvalidationContainer, rect, ViewportConstraintDoesNotMatter, 0);
    else
        rect = localToContainerQuad(FloatRect(rect), paintInvalidationContainer).enclosingBoundingBox();

    return rect;
}

} // namespace blink<|MERGE_RESOLUTION|>--- conflicted
+++ resolved
@@ -1293,11 +1293,7 @@
 
         const UChar suffix = listMarkerSuffix(type, m_listItem->value());
         UChar suffixStr[1] = { suffix };
-<<<<<<< HEAD
-        TextRun suffixRun = RenderBlockFlow::constructTextRun(this, font, suffixStr, 1, style(), style()->direction());
-=======
         TextRun suffixRun = constructTextRun(this, font, suffixStr, 1, style(), style()->direction());
->>>>>>> e6de044b
         TextRunPaintInfo suffixRunInfo(suffixRun);
         suffixRunInfo.bounds = marker;
 
@@ -1578,11 +1574,7 @@
             else {
                 LayoutUnit itemWidth = font.width(m_text);
                 UChar suffixSpace[1] = { listMarkerSuffix(type, m_listItem->value()) };
-<<<<<<< HEAD
-                LayoutUnit suffixSpaceWidth = font.width(RenderBlockFlow::constructTextRun(this, font, suffixSpace, 1, style(), style()->direction()));
-=======
                 LayoutUnit suffixSpaceWidth = font.width(constructTextRun(this, font, suffixSpace, 1, style(), style()->direction()));
->>>>>>> e6de044b
                 logicalWidth = itemWidth + suffixSpaceWidth;
                 logicalWidth += cMarkerPadding;
             }
@@ -1763,11 +1755,7 @@
             const Font& font = style()->font();
             int itemWidth = font.width(m_text);
             UChar suffixSpace[1] = { listMarkerSuffix(type, m_listItem->value()) };
-<<<<<<< HEAD
-            int suffixSpaceWidth = font.width(RenderBlockFlow::constructTextRun(this, font, suffixSpace, 1, style(), style()->direction()));
-=======
             int suffixSpaceWidth = font.width(constructTextRun(this, font, suffixSpace, 1, style(), style()->direction()));
->>>>>>> e6de044b
             relativeRect = IntRect(0, 0, itemWidth + suffixSpaceWidth, font.fontMetrics().height());
     }
 
