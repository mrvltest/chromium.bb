--- conflicted
+++ resolved
@@ -1290,32 +1290,15 @@
         }
 
         const UChar suffix = listMarkerSuffix(type, m_listItem->value());
-        UChar suffixStr[2] = {
-            style()->isLeftToRightDirection() ? suffix : ' ',
-            style()->isLeftToRightDirection() ? ' ' : suffix
-        };
-        TextRun suffixRun = RenderBlockFlow::constructTextRun(this, font, suffixStr, 2, style(), style()->direction());
+        UChar suffixStr[1] = { suffix };
+        TextRun suffixRun = RenderBlockFlow::constructTextRun(this, font, suffixStr, 1, style(), style()->direction());
         TextRunPaintInfo suffixRunInfo(suffixRun);
         suffixRunInfo.bounds = marker;
 
         if (style()->isLeftToRightDirection()) {
             context->drawText(font, textRunPaintInfo, textOrigin);
-<<<<<<< HEAD
             context->drawText(font, suffixRunInfo, textOrigin + IntSize(font.width(textRun), 0));
         } else {
-=======
-
-            UChar suffixSpace[1] = { suffix };
-            TextRun suffixRun = RenderBlockFlow::constructTextRun(this, font, suffixSpace, 1, style());
-            TextRunPaintInfo suffixRunInfo(suffixRun);
-            suffixRunInfo.bounds = marker;
-            context->drawText(font, suffixRunInfo, textOrigin + IntSize(font.width(textRun), 0));
-        } else {
-            UChar spaceSuffix[1] = { suffix };
-            TextRun suffixRun = RenderBlockFlow::constructTextRun(this, font, spaceSuffix, 1, style());
-            TextRunPaintInfo suffixRunInfo(suffixRun);
-            suffixRunInfo.bounds = marker;
->>>>>>> 3ae7ea63
             context->drawText(font, suffixRunInfo, textOrigin);
             context->drawText(font, textRunPaintInfo, textOrigin + IntSize(font.width(suffixRun), 0));
         }
@@ -1587,13 +1570,8 @@
                 logicalWidth = 0;
             else {
                 LayoutUnit itemWidth = font.width(m_text);
-<<<<<<< HEAD
-                UChar suffixSpace[2] = { listMarkerSuffix(type, m_listItem->value()), ' ' };
-                LayoutUnit suffixSpaceWidth = font.width(RenderBlockFlow::constructTextRun(this, font, suffixSpace, 2, style(), style()->direction()));
-=======
                 UChar suffixSpace[1] = { listMarkerSuffix(type, m_listItem->value()) };
-                LayoutUnit suffixSpaceWidth = font.width(RenderBlockFlow::constructTextRun(this, font, suffixSpace, 1, style()));
->>>>>>> 3ae7ea63
+                LayoutUnit suffixSpaceWidth = font.width(RenderBlockFlow::constructTextRun(this, font, suffixSpace, 1, style(), style()->direction()));
                 logicalWidth = itemWidth + suffixSpaceWidth;
                 logicalWidth += cMarkerPadding;
             }
@@ -1773,13 +1751,8 @@
                 return IntRect();
             const Font& font = style()->font();
             int itemWidth = font.width(m_text);
-<<<<<<< HEAD
-            UChar suffixSpace[2] = { listMarkerSuffix(type, m_listItem->value()), ' ' };
-            int suffixSpaceWidth = font.width(RenderBlockFlow::constructTextRun(this, font, suffixSpace, 2, style(), style()->direction()));
-=======
             UChar suffixSpace[1] = { listMarkerSuffix(type, m_listItem->value()) };
-            int suffixSpaceWidth = font.width(RenderBlockFlow::constructTextRun(this, font, suffixSpace, 1, style()));
->>>>>>> 3ae7ea63
+            int suffixSpaceWidth = font.width(RenderBlockFlow::constructTextRun(this, font, suffixSpace, 1, style(), style()->direction()));
             relativeRect = IntRect(0, 0, itemWidth + suffixSpaceWidth, font.fontMetrics().height());
     }
 
