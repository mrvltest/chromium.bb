#
# Copyright (C) 2009 Google Inc. All rights reserved.
#
# Redistribution and use in source and binary forms, with or without
# modification, are permitted provided that the following conditions are
# met:
#
#     * Redistributions of source code must retain the above copyright
# notice, this list of conditions and the following disclaimer.
#     * Redistributions in binary form must reproduce the above
# copyright notice, this list of conditions and the following disclaimer
# in the documentation and/or other materials provided with the
# distribution.
#     * Neither the name of Google Inc. nor the names of its
# contributors may be used to endorse or promote products derived from
# this software without specific prior written permission.
#
# THIS SOFTWARE IS PROVIDED BY THE COPYRIGHT HOLDERS AND CONTRIBUTORS
# "AS IS" AND ANY EXPRESS OR IMPLIED WARRANTIES, INCLUDING, BUT NOT
# LIMITED TO, THE IMPLIED WARRANTIES OF MERCHANTABILITY AND FITNESS FOR
# A PARTICULAR PURPOSE ARE DISCLAIMED. IN NO EVENT SHALL THE COPYRIGHT
# OWNER OR CONTRIBUTORS BE LIABLE FOR ANY DIRECT, INDIRECT, INCIDENTAL,
# SPECIAL, EXEMPLARY, OR CONSEQUENTIAL DAMAGES (INCLUDING, BUT NOT
# LIMITED TO, PROCUREMENT OF SUBSTITUTE GOODS OR SERVICES; LOSS OF USE,
# DATA, OR PROFITS; OR BUSINESS INTERRUPTION) HOWEVER CAUSED AND ON ANY
# THEORY OF LIABILITY, WHETHER IN CONTRACT, STRICT LIABILITY, OR TORT
# (INCLUDING NEGLIGENCE OR OTHERWISE) ARISING IN ANY WAY OUT OF THE USE
# OF THIS SOFTWARE, EVEN IF ADVISED OF THE POSSIBILITY OF SUCH DAMAGE.
#

{
  'includes': [
    '../build/win/precompile.gypi',
    '../build/features.gypi',
    '../build/scripts/scripts.gypi',
    '../bindings/core/core.gypi',  # core can depend on bindings/core, but not on bindings
    'core.gypi',
  ],

  'variables': {
    'enable_wexit_time_destructors': 1,

    'webcore_include_dirs': [
      '..',  # WebKit/Source
      '<(SHARED_INTERMEDIATE_DIR)/blink',  # gen/blink
    ],

    'conditions': [
      ['OS=="android" and use_openmax_dl_fft!=0', {
        'webcore_include_dirs': [
          '<(DEPTH)/third_party/openmax_dl'
        ]
      }],
    ],
  },  # variables

  'target_defaults': {
    'variables': {
      'optimize': 'max',
    },
  },

  'targets': [
    {
      # GN version: //third_party/WebKit/Source/core/inspector:protocol_sources
      'target_name': 'inspector_protocol_sources',
      'type': 'none',
      'dependencies': [
        'generate_inspector_protocol_version'
      ],
      'actions': [
        {
          'action_name': 'generateInspectorProtocolBackendSources',
          'inputs': [
            # The python script in action below.
            'inspector/CodeGeneratorInspector.py',
            # The helper script imported by CodeGeneratorInspector.py.
            'inspector/CodeGeneratorInspectorStrings.py',
            # Input file for the script.
            '../devtools/protocol.json',
          ],
          'outputs': [
            '<(blink_core_output_dir)/InspectorBackendDispatcher.cpp',
            '<(blink_core_output_dir)/InspectorBackendDispatcher.h',
            '<(blink_core_output_dir)/InspectorFrontend.cpp',
            '<(blink_core_output_dir)/InspectorFrontend.h',
            '<(blink_core_output_dir)/InspectorTypeBuilder.cpp',
            '<(blink_core_output_dir)/InspectorTypeBuilder.h',
          ],
          'variables': {
            'generator_include_dirs': [
            ],
          },
          'action': [
            'python',
            'inspector/CodeGeneratorInspector.py',
            '../devtools/protocol.json',
            '--output_dir', '<(blink_core_output_dir)',
          ],
          'message': 'Generating Inspector protocol backend sources from protocol.json',
        },
      ]
    },
    {
      # GN version: //third_party/WebKit/Source/core/inspector:instrumentation_sources
      'target_name': 'inspector_instrumentation_sources',
      'type': 'none',
      'dependencies': [],
      'actions': [
        {
          'action_name': 'generateInspectorInstrumentation',
          'inputs': [
            # The python script in action below.
            'inspector/CodeGeneratorInstrumentation.py',
            # Input file for the script.
            'inspector/InspectorInstrumentation.idl',
          ],
          'outputs': [
            '<(blink_core_output_dir)/InspectorCanvasInstrumentationInl.h',
            '<(blink_core_output_dir)/InspectorConsoleInstrumentationInl.h',
            '<(blink_core_output_dir)/InspectorInstrumentationInl.h',
            '<(blink_core_output_dir)/InspectorOverridesInl.h',
            '<(blink_core_output_dir)/InstrumentingAgentsInl.h',
            '<(blink_core_output_dir)/InspectorInstrumentationImpl.cpp',
          ],
          'action': [
            'python',
            'inspector/CodeGeneratorInstrumentation.py',
            'inspector/InspectorInstrumentation.idl',
            '--output_dir', '<(blink_core_output_dir)',
          ],
          'message': 'Generating Inspector instrumentation code from InspectorInstrumentation.idl',
        }
      ]
    },
    {
      # GN version: //third_party/WebKit/Source/core/inspector:protocol_version
      'target_name': 'generate_inspector_protocol_version',
      'type': 'none',
      'actions': [
         {
          'action_name': 'generateInspectorProtocolVersion',
          'inputs': [
            'inspector/generate-inspector-protocol-version',
            '../devtools/protocol.json',
          ],
          'outputs': [
            '<(blink_core_output_dir)/InspectorProtocolVersion.h',
          ],
          'variables': {
            'generator_include_dirs': [
            ],
          },
          'action': [
            'python',
            'inspector/generate-inspector-protocol-version',
            '-o',
            '<@(_outputs)',
            '<@(_inputs)'
          ],
          'message': 'Validate inspector protocol for backwards compatibility and generate version file',
        }
      ]
    },
    {
      # GN version: //third_party/WebKit/Source/core:core_generated
      'target_name': 'webcore_generated',
      'type': 'static_library',
      'hard_dependency': 1,
      'dependencies': [
        'webcore_prerequisites',
        'core_generated.gyp:make_core_generated',
        'inspector_protocol_sources',
        'inspector_instrumentation_sources',
        '../bindings/core/v8/generated.gyp:bindings_core_v8_generated',
        # FIXME: don't depend on bindings_modules http://crbug.com/358074
        '../bindings/modules/generated.gyp:modules_event_generated',
        '../bindings/modules/v8/generated.gyp:bindings_modules_v8_generated',
        '../platform/platform_generated.gyp:make_platform_generated',
        '../wtf/wtf.gyp:wtf',
        '<(DEPTH)/gin/gin.gyp:gin',
        '<(DEPTH)/skia/skia.gyp:skia',
        '<(DEPTH)/third_party/iccjpeg/iccjpeg.gyp:iccjpeg',
        '<(DEPTH)/third_party/libpng/libpng.gyp:libpng',
        '<(DEPTH)/third_party/libwebp/libwebp.gyp:libwebp',
        '<(DEPTH)/third_party/libxml/libxml.gyp:libxml',
        '<(DEPTH)/third_party/libxslt/libxslt.gyp:libxslt',
        '<(DEPTH)/third_party/npapi/npapi.gyp:npapi',
        '<(DEPTH)/third_party/qcms/qcms.gyp:qcms',
        '<(DEPTH)/third_party/snappy/snappy.gyp:snappy',
        '<(DEPTH)/third_party/sqlite/sqlite.gyp:sqlite',
        '<(DEPTH)/url/url.gyp:url_lib',
        '<(DEPTH)/v8/tools/gyp/v8.gyp:v8',
      ],
      'include_dirs': [
        '<@(webcore_include_dirs)',
      ],
      'sources': [
        # FIXME: should be bindings_core_v8_files http://crbug.com/358074
        '<@(bindings_core_v8_files)',
        # These files include all the .cpp files generated from the .idl files
        # in webcore_files.
        '<@(bindings_core_v8_generated_aggregate_files)',
        '<@(bindings_core_v8_generated_union_type_files)',

        '<@(generated_core_additional_files)',

        # IDL dictionary impl files generated by IDL compiler
        '<@(generated_core_dictionary_files)',
      ],
      'conditions': [
        ['OS=="win" and component=="shared_library"', {
          'defines': [
            'USING_V8_SHARED',
          ],
        }],
        ['OS=="win"', {
          # In generated bindings code: 'switch contains default but no case'.
          # Disable c4267 warnings until we fix size_t to int truncations.
          # 4701 and 4702 are disabled because of issues in Bison-generated
          # XPathGrammar.cpp and CSSGrammar.cpp.
          'msvs_disabled_warnings': [ 4065, 4267, 4701, 4702 ],
        }],
        ['OS in ("linux", "android") and "WTF_USE_WEBAUDIO_IPP=1" in feature_defines', {
          'cflags': [
            '<!@(pkg-config --cflags-only-I ipp)',
          ],
        }],
      ],
    },
    {
      # We'll soon split libwebcore in multiple smaller libraries.
      # webcore_prerequisites will be the 'base' target of every sub-target.
      # GN version: //third_party/WebKit/Source/core:prerequisites
      'target_name': 'webcore_prerequisites',
      'type': 'none',
      'dependencies': [
        'inspector_protocol_sources',
        'inspector_instrumentation_sources',
        'core_generated.gyp:make_core_generated',
        '../bindings/core/v8/generated.gyp:bindings_core_v8_generated',
        # FIXME: don't depend on bindings_modules http://crbug.com/358074
        '../bindings/modules/v8/generated.gyp:bindings_modules_v8_generated',
        '../wtf/wtf.gyp:wtf',
        '../config.gyp:config',
        '../platform/blink_platform.gyp:blink_platform',
        '<(DEPTH)/gpu/gpu.gyp:gles2_c_lib',
        '<(DEPTH)/skia/skia.gyp:skia',
        '<(angle_path)/src/angle.gyp:translator',
        '<(DEPTH)/third_party/iccjpeg/iccjpeg.gyp:iccjpeg',
        '<(DEPTH)/third_party/libpng/libpng.gyp:libpng',
        '<(DEPTH)/third_party/libwebp/libwebp.gyp:libwebp',
        '<(DEPTH)/third_party/libxml/libxml.gyp:libxml',
        '<(DEPTH)/third_party/libxslt/libxslt.gyp:libxslt',
        '<(DEPTH)/third_party/npapi/npapi.gyp:npapi',
        '<(DEPTH)/third_party/ots/ots.gyp:ots',
        '<(DEPTH)/third_party/qcms/qcms.gyp:qcms',
        '<(DEPTH)/third_party/sqlite/sqlite.gyp:sqlite',
        '<(DEPTH)/third_party/zlib/zlib.gyp:zlib',
        '<(DEPTH)/url/url.gyp:url_lib',
        '<(DEPTH)/v8/tools/gyp/v8.gyp:v8',
      ],
      'export_dependent_settings': [
        '../wtf/wtf.gyp:wtf',
        '../config.gyp:config',
        '<(DEPTH)/gpu/gpu.gyp:gles2_c_lib',
        '<(DEPTH)/skia/skia.gyp:skia',
        '<(angle_path)/src/angle.gyp:translator',
        '<(DEPTH)/third_party/iccjpeg/iccjpeg.gyp:iccjpeg',
        '<(DEPTH)/third_party/libpng/libpng.gyp:libpng',
        '<(DEPTH)/third_party/libwebp/libwebp.gyp:libwebp',
        '<(DEPTH)/third_party/libxml/libxml.gyp:libxml',
        '<(DEPTH)/third_party/libxslt/libxslt.gyp:libxslt',
        '<(DEPTH)/third_party/npapi/npapi.gyp:npapi',
        '<(DEPTH)/third_party/ots/ots.gyp:ots',
        '<(DEPTH)/third_party/qcms/qcms.gyp:qcms',
        '<(DEPTH)/third_party/sqlite/sqlite.gyp:sqlite',
        '<(DEPTH)/third_party/zlib/zlib.gyp:zlib',
        '<(DEPTH)/url/url.gyp:url_lib',
        '<(DEPTH)/v8/tools/gyp/v8.gyp:v8',
      ],
      'direct_dependent_settings': {
        'defines': [
          'BLINK_IMPLEMENTATION=1',
          'INSIDE_BLINK',
        ],
        'include_dirs': [
          '<@(webcore_include_dirs)',
          '<(DEPTH)/gpu',
          '<(angle_path)/include',
        ],
        'xcode_settings': {
          # Some Mac-specific parts of WebKit won't compile without having this
          # prefix header injected.
          'GCC_PREFIX_HEADER': '<(DEPTH)/third_party/WebKit/Source/build/mac/Prefix.h',
        },
      },
      'conditions': [
        ['OS=="win" and component=="shared_library"', {
          'direct_dependent_settings': {
            'defines': [
               'USING_V8_SHARED',
            ],
          },
        }],
        ['use_x11 == 1', {
          'dependencies': [
            '<(DEPTH)/build/linux/system.gyp:fontconfig',
          ],
          'export_dependent_settings': [
            '<(DEPTH)/build/linux/system.gyp:fontconfig',
          ],
          'direct_dependent_settings': {
            'cflags': [
              # WebCore does not work with strict aliasing enabled.
              # https://bugs.webkit.org/show_bug.cgi?id=25864
              '-fno-strict-aliasing',
            ],
          },
        }],
        ['OS=="android"', {
          'sources/': [
            ['exclude', 'accessibility/'],
          ],
        }],
        ['OS in ("linux", "android") and "WTF_USE_WEBAUDIO_IPP=1" in feature_defines', {
          'direct_dependent_settings': {
            'cflags': [
              '<!@(pkg-config --cflags-only-I ipp)',
            ],
          },
        }],
        ['OS=="mac"', {
          'direct_dependent_settings': {
            'defines': [
              # Chromium's version of WebCore includes the following Objective-C
              # classes. The system-provided WebCore framework may also provide
              # these classes. Because of the nature of Objective-C binding
              # (dynamically at runtime), it's possible for the
              # Chromium-provided versions to interfere with the system-provided
              # versions.  This may happen when a system framework attempts to
              # use core.framework, such as when converting an HTML-flavored
              # string to an NSAttributedString.  The solution is to force
              # Objective-C class names that would conflict to use alternate
              # names.
              #
              # This list will hopefully shrink but may also grow.  Its
              # performance is monitored by the "Check Objective-C Rename"
              # postbuild step, and any suspicious-looking symbols not handled
              # here or whitelisted in that step will cause a build failure.
              #
              # If this is unhandled, the console will receive log messages
              # such as:
              # com.google.Chrome[] objc[]: Class ScrollbarPrefsObserver is implemented in both .../Google Chrome.app/Contents/Versions/.../Google Chrome Helper.app/Contents/MacOS/../../../Google Chrome Framework.framework/Google Chrome Framework and /System/Library/Frameworks/WebKit.framework/Versions/A/Frameworks/WebCore.framework/Versions/A/WebCore. One of the two will be used. Which one is undefined.
              'WebCoreTextFieldCell=ChromiumWebCoreObjCWebCoreTextFieldCell',
            ],
            'postbuilds': [
              {
                # This step ensures that any Objective-C names that aren't
                # redefined to be "safe" above will cause a build failure.
                'postbuild_name': 'Check Objective-C Rename',
                'variables': {
                  'class_whitelist_regex':
                      'ChromiumWebCoreObjC|TCMVisibleView|RTCMFlippedView|ScrollerStyleObserver|LayoutThemeNotificationObserver',
                  'category_whitelist_regex':
                      'WebCoreFocusRingDrawing|WebCoreTheme',
                },
                'action': [
                  '../build/scripts/check_objc_rename.sh',
                  '<(class_whitelist_regex)',
                  '<(category_whitelist_regex)',
                ],
              },
            ],
          },
        }],
        ['"WTF_USE_WEBAUDIO_FFMPEG=1" in feature_defines', {
          # This directory needs to be on the include path for multiple sub-targets of webcore.
          'direct_dependent_settings': {
            'include_dirs': [
              '<(DEPTH)/third_party/ffmpeg',
            ],
          },
          'dependencies': [
            '<(DEPTH)/third_party/ffmpeg/ffmpeg.gyp:ffmpeg',
          ],
        }],
       ['"WTF_USE_WEBAUDIO_OPENMAX_DL_FFT=1" in feature_defines', {
         'direct_dependent_settings': {
           'include_dirs': [
             '<(DEPTH)/third_party/openmax_dl',
           ],
         },
         'dependencies': [
           '<(DEPTH)/third_party/openmax_dl/dl/dl.gyp:openmax_dl',
         ],
       }],
        # Windows shared builder needs extra help for linkage
        ['OS=="win" and "WTF_USE_WEBAUDIO_FFMPEG=1" in feature_defines', {
          'export_dependent_settings': [
            '<(DEPTH)/third_party/ffmpeg/ffmpeg.gyp:ffmpeg',
          ],
        }],
      ],
    },
    {
      # GN version: //third_party/WebKit/Source/core:dom
      'target_name': 'webcore_dom',
      'type': 'static_library',
      'dependencies': [
        'webcore_prerequisites',
      ],
      'sources': [
        '<@(webcore_dom_files)',
      ],
      # Disable c4267 warnings until we fix size_t to int truncations.
      'msvs_disabled_warnings': [ 4267, ],
    },
    {
      # GN version: //third_party/WebKit/Source/core:html
      'target_name': 'webcore_html',
      'type': 'static_library',
      'dependencies': [
        'webcore_prerequisites',
      ],
      'sources': [
        '<@(webcore_html_files)',
      ],
      'conditions': [
        # Shard this taret into parts to work around linker limitations.
        # on link time code generation builds.
        ['OS=="win" and buildtype=="Official"', {
          'msvs_shard': 5,
        }],
        ['OS!="android"', {
          'sources/': [
            ['exclude', 'Android\\.cpp$'],
          ],
        }],
      ],
    },
    {
      # GN version: //third_party/WebKit/Source/core:svg
      'target_name': 'webcore_svg',
      'type': 'static_library',
      'dependencies': [
        'webcore_prerequisites',
      ],
      'sources': [
        '<@(webcore_svg_files)',
      ],
      'conditions': [
        ['OS=="win" and buildtype=="Official"', {
          'msvs_shard': 5,
        }],
      ],
    },
    {
      # GN version: //third_party/WebKit/Source/core:rendering
      'target_name': 'webcore_rendering',
      'type': 'static_library',
      'dependencies': [
        'webcore_prerequisites',
      ],
      'sources': [
        '<@(webcore_rendering_files)',
      ],
      'conditions': [
        # Shard this taret into parts to work around linker limitations.
        # on link time code generation builds.
        ['OS=="win" and buildtype=="Official"', {
          'msvs_shard': 5,
        }],
        ['use_default_render_theme==0 and OS != "android"', {
          'sources!': [
            'layout/LayoutThemeDefault.cpp',
            'layout/LayoutThemeDefault.h',
          ],
        }],
        ['OS!="win"', {
          'sources!': [
            'layout/LayoutThemeFontProviderWin.cpp',
            'layout/LayoutThemeWin.cpp',
            'layout/LayoutThemeWin.h',
          ],
        }],
        ['OS=="win" and chromium_win_pch==1', {
          'sources/': [
            ['include', '<(DEPTH)/third_party/WebKit/Source/build/win/Precompile.cpp'],
          ],
        }],
        ['OS=="mac"', {
          'sources!': [
            # LayoutThemeFontProvider is used by LayoutThemeDefault.
            'layout/LayoutThemeFontProvider.cpp',
            'layout/LayoutThemeFontProvider.h',
          ],
        },{ # OS!="mac"
          'sources!': [
            'layout/LayoutThemeMac.h',
            'layout/LayoutThemeMac.mm',
          ],
        }],
        ['OS == "android" and target_arch == "ia32" and gcc_version == 46', {
          # Due to a bug in gcc 4.6 in android NDK, we get warnings about uninitialized variable.
          'cflags': ['-Wno-uninitialized'],
        }],
        ['OS != "linux"', {
          'sources!': [
            'layout/LayoutThemeLinux.cpp',
            'layout/LayoutThemeLinux.h',
          ],
        }],
        ['OS != "linux" and OS != "android"', {
          'sources!': [
            'layout/LayoutThemeFontProviderLinux.cpp',
          ],
        }],
        ['OS!="android"', {
          'sources!': [
            'layout/LayoutThemeAndroid.cpp',
            'layout/LayoutThemeAndroid.h',
          ],
        }],
      ],
    },
    {
      # GN version: //third_party/WebKit/Source/core:remaining
      'target_name': 'webcore_remaining',
      'type': 'static_library',
      'dependencies': [
        'webcore_prerequisites',
      ],
      'sources': [
        '<@(webcore_non_rendering_files)',
      ],
      'conditions': [
        # Shard this target into parts to work around linker limitations.
        # on link time code generation builds.
        ['OS=="win" and (buildtype=="Official" or (fastbuild==0 and win_z7==1))', {
          'msvs_shard': 19,
        }],
        ['OS=="android"', {
          'cflags': [
            # WebCore does not work with strict aliasing enabled.
            # https://bugs.webkit.org/show_bug.cgi?id=25864
            '-fno-strict-aliasing',
          ],
        }],
        ['OS=="mac"', {
          'link_settings': {
            'libraries': [
              '$(SDKROOT)/System/Library/Frameworks/Carbon.framework',
            ],
          },
          'sources/': [
            # Additional files from the WebCore Mac build that are presently
            # used in the WebCore Chromium Mac build too.

            # Cherry-pick some files that can't be included by broader regexps.
            # Some of these are used instead of Chromium platform files, see
            # the specific exclusions in the "exclude" list below.
            ['include', 'platform/mac/WebCoreSystemInterface\\.h$'],
            ['include', 'platform/mac/WebCoreTextRenderer\\.mm$'],
            ['include', 'platform/text/mac/ShapeArabic\\.c$'],
            ['include', 'platform/text/mac/String(Impl)?Mac\\.mm$'],
            # Use USE_NEW_THEME on Mac.
            ['include', 'platform/Theme\\.cpp$'],
          ],
        }, { # OS!="mac"
          'sources!': [
            'editing/SmartReplaceCF.cpp',
          ],
        }],
        ['OS=="win" and chromium_win_pch==1', {
          'sources/': [
            ['include', '<(DEPTH)/third_party/WebKit/Source/build/win/Precompile.cpp'],
          ],
        }],
      ],
      # Disable c4267 warnings until we fix size_t to int truncations.
      'msvs_disabled_warnings': [ 4267, 4334, ],
    },
    {
      # GN version: //third_party/WebKit/Source/core:core
      'target_name': 'webcore',
      'type': 'none',
      'dependencies': [
        'webcore_dom',
        'webcore_html',
        'webcore_remaining',
        'webcore_rendering',
        'webcore_svg',
        # Exported.
        'webcore_generated',
        '../platform/blink_platform.gyp:blink_platform',
        '../wtf/wtf.gyp:wtf',
        '<(DEPTH)/skia/skia.gyp:skia',
        '<(DEPTH)/third_party/npapi/npapi.gyp:npapi',
        '<(DEPTH)/third_party/qcms/qcms.gyp:qcms',
        '<(DEPTH)/url/url.gyp:url_lib',
        '<(DEPTH)/v8/tools/gyp/v8.gyp:v8',
      ],
      'export_dependent_settings': [
        'webcore_generated',
        '../platform/blink_platform.gyp:blink_platform',
        '../wtf/wtf.gyp:wtf',
        '<(DEPTH)/skia/skia.gyp:skia',
        '<(DEPTH)/third_party/npapi/npapi.gyp:npapi',
        '<(DEPTH)/third_party/qcms/qcms.gyp:qcms',
        '<(DEPTH)/url/url.gyp:url_lib',
        '<(DEPTH)/v8/tools/gyp/v8.gyp:v8',
      ],
      'direct_dependent_settings': {
        'include_dirs': [
          '<@(webcore_include_dirs)',
        ],
      },
      'conditions': [
        ['OS=="linux" and "WTF_USE_WEBAUDIO_IPP=1" in feature_defines', {
          'link_settings': {
            'ldflags': [
              '<!@(pkg-config --libs-only-L ipp)',
            ],
            'libraries': [
              '-lipps -lippcore',
            ],
          },
        }],
        # Use IPP static libraries for x86 Android.
        ['OS=="android" and "WTF_USE_WEBAUDIO_IPP=1" in feature_defines', {
          'link_settings': {
            'libraries': [
               '<!@(pkg-config --libs ipp|sed s/-L//)/libipps_l.a',
               '<!@(pkg-config --libs ipp|sed s/-L//)/libippcore_l.a',
            ]
          },
        }],
      ],
    },
<<<<<<< HEAD
=======
    {
      # GN version: //third_party/WebKit/Source/core:testing
      'target_name': 'webcore_testing',
      'type': 'static_library',
      'dependencies': [
        '../config.gyp:config',
      ],
      'defines': [
        'BLINK_IMPLEMENTATION=1',
        'INSIDE_BLINK',
      ],
      'include_dirs': [
        'testing',
        'testing/v8',
      ],
      'sources': [
        # Note: file list duplicated in GN build.
        '<@(generated_core_testing_dictionary_files)',
        '<@(webcore_testing_files)',
        '<@(generated_bindings_core_testing_files)',
      ],
      'sources/': [
        ['exclude', 'testing/js'],
      ],
      'conditions': [
        ['component!="shared_library" or link_core_modules_separately==0', {
          'dependencies': [
            'webcore',
            'webcore_generated',
          ],
        }, {
          'dependencies': [
            'webcore_shared',
          ],
        }]
      ],
    },
    {
      # GN version: //third_party/WebKit/Source/core:core
      'target_name': 'webcore_shared',
      'type': 'shared_library',
      'hard_dependency': 1,
      'dependencies': [
        'webcore_prerequisites',

        '../platform/blink_platform.gyp:blink_common',
        '../platform/blink_platform.gyp:blink_platform',

        # webcore_generated dependency
        'core_generated.gyp:make_core_generated',
        'inspector_protocol_sources',
        'inspector_instrumentation_sources',
        '../bindings/core/v8/generated.gyp:bindings_core_v8_generated',
        # FIXME: don't depend on bindings_modules http://crbug.com/358074
        '../bindings/modules/generated.gyp:modules_event_generated',
        '../bindings/modules/v8/generated.gyp:bindings_modules_v8_generated',
        '../platform/platform_generated.gyp:make_platform_generated',

        '../wtf/wtf.gyp:wtf',
        '<(DEPTH)/gin/gin.gyp:gin',
        '<(DEPTH)/skia/skia.gyp:skia',
        '<(DEPTH)/third_party/libxml/libxml.gyp:libxml',
        '<(DEPTH)/third_party/libxslt/libxslt.gyp:libxslt',
        '<(DEPTH)/third_party/npapi/npapi.gyp:npapi',
        '<(DEPTH)/third_party/qcms/qcms.gyp:qcms',
        '<(DEPTH)/third_party/snappy/snappy.gyp:snappy',
        '<(DEPTH)/third_party/sqlite/sqlite.gyp:sqlite',
        '<(DEPTH)/url/url.gyp:url_lib',
        '<(DEPTH)/v8/tools/gyp/v8.gyp:v8',
      ],
      'export_dependent_settings': [
        '../platform/blink_platform.gyp:blink_platform',
        '../wtf/wtf.gyp:wtf',
        '<(DEPTH)/skia/skia.gyp:skia',
        '<(DEPTH)/third_party/npapi/npapi.gyp:npapi',
        '<(DEPTH)/third_party/qcms/qcms.gyp:qcms',
        '<(DEPTH)/url/url.gyp:url_lib',
        '<(DEPTH)/v8/tools/gyp/v8.gyp:v8',
      ],
      'direct_dependent_settings': {
        'include_dirs': [
          '<@(webcore_include_dirs)',
        ],
      },
      'conditions': [
        ['component!="shared_library" or link_core_modules_separately==0', {
        }, {
          'defines': [
            'BLINK_CORE_IMPLEMENTATION=1',
            'BLINK_IMPLEMENTATION=1',
            'INSIDE_BLINK',
          ],
          'sources': [
            # webcore_generated
            '<@(bindings_core_v8_files)',
            '<@(bindings_core_v8_generated_aggregate_files)',
            '<@(bindings_core_v8_generated_union_type_files)',
            '<@(generated_core_additional_files)',
            '<@(generated_core_dictionary_files)',

            # webcore_non_rendering, webcore_rendering
            '<@(webcore_rendering_files)',
            '<@(webcore_non_rendering_files)',
            # webcore_dom
            '<@(webcore_dom_files)',
            # webcore_svg
            '<@(webcore_svg_files)',
            # webcore_html
             '<@(webcore_html_files)',
          ],
          'include_dirs': [
            '<@(webcore_include_dirs)',
            '../..',  # WebKit
            # for testing_files
            'testing',
            'testing/v8',
          ],
          'conditions': [
            ['use_default_render_theme==0 and OS != "android"', {
              'sources!': [
                'layout/LayoutThemeDefault.cpp',
                'layout/LayoutThemeDefault.h',
              ],
            }],
            ['OS=="win"', {
              # In generated bindings code: 'switch contains default but no
              # case'.
              # Disable c4267 warnings until we fix size_t to int truncations.
              # 4701 and 4702 are disabled because of issues in Bison-generated
              # XPathGrammar.cpp and CSSGrammar.cpp.
              # Disable c4267 warnings until we fix size_t to int truncations.
              'msvs_disabled_warnings': [ 4065, 4267, 4305, 4334, 4701, 4702 ],
            }, {
              'sources!': [
                'layout/LayoutThemeFontProviderWin.cpp',
                'layout/LayoutThemeWin.cpp',
                'layout/LayoutThemeWin.h',
              ],
              'libraries': [
                '-lm -lstdc++',
              ],
            }],
            ['OS=="win" and chromium_win_pch==1', {
              'sources/': [
                ['include', '<(DEPTH)/third_party/WebKit/Source/build/win/Precompile.cpp'],
              ],
            }],
            ['OS=="mac"', {
              'sources!': [
                # LayoutThemeChromiumSkia is not used on mac since LayoutThemeChromiumMac
                # does not reference the Skia code that is used by Windows, Linux and Android.
                'layout/LayoutThemeChromiumSkia.cpp',
                'layout/LayoutThemeChromiumSkia.h',

                # LayoutThemeChromiumFontProvider is used by LayoutThemeChromiumSkia.
                'layout/LayoutThemeChromiumFontProvider.cpp',
                'layout/LayoutThemeChromiumFontProvider.h',
              ],
              'link_settings': {
                'libraries': [
                  '$(SDKROOT)/System/Library/Frameworks/Carbon.framework',
                ],
              },
            },{ # OS!="mac"
              'sources!': [
                'editing/SmartReplaceCF.cpp',
                'layout/LayoutThemeChromiumMac.h',
                'layout/LayoutThemeChromiumMac.mm',
              ],
            }],
            ['OS == "android" and target_arch == "ia32" and gcc_version == 46', {
              # Due to a bug in gcc 4.6 in android NDK, we get warnings about uninitialized variable.
              'cflags': ['-Wno-uninitialized'],
            }],
            ['OS != "linux"', {
              'sources!': [
                'layout/LayoutThemeChromiumLinux.cpp',
                'layout/LayoutThemeChromiumLinux.h',
              ],
            }],
            ['OS != "linux" and OS != "android"', {
              'sources!': [
                'layout/LayoutThemeChromiumFontProviderLinux.cpp',
              ],
            }],
            ['OS=="android"', {
              'cflags': [
                # WebCore does not work with strict aliasing enabled.
                # https://bugs.webkit.org/show_bug.cgi?id=25864
                '-fno-strict-aliasing',
              ],
            }, {
              'sources!': [
                'layout/LayoutThemeChromiumAndroid.cpp',
                'layout/LayoutThemeChromiumAndroid.h',
              ],
            }],
          ],
        }],
        ['OS=="linux" and "WTF_USE_WEBAUDIO_IPP=1" in feature_defines', {
          'link_settings': {
            'ldflags': [
              '<!@(pkg-config --libs-only-L ipp)',
            ],
            'libraries': [
              '-lipps -lippcore',
            ],
          },
        }],
        # Use IPP static libraries for x86 Android.
        ['OS=="android" and "WTF_USE_WEBAUDIO_IPP=1" in feature_defines', {
          'link_settings': {
            'libraries': [
               '<!@(pkg-config --libs ipp|sed s/-L//)/libipps_l.a',
               '<!@(pkg-config --libs ipp|sed s/-L//)/libippcore_l.a',
            ]
          },
        }],
      ],
    },
>>>>>>> 7a7efc61
  ],  # targets
}<|MERGE_RESOLUTION|>--- conflicted
+++ resolved
@@ -638,45 +638,6 @@
         }],
       ],
     },
-<<<<<<< HEAD
-=======
-    {
-      # GN version: //third_party/WebKit/Source/core:testing
-      'target_name': 'webcore_testing',
-      'type': 'static_library',
-      'dependencies': [
-        '../config.gyp:config',
-      ],
-      'defines': [
-        'BLINK_IMPLEMENTATION=1',
-        'INSIDE_BLINK',
-      ],
-      'include_dirs': [
-        'testing',
-        'testing/v8',
-      ],
-      'sources': [
-        # Note: file list duplicated in GN build.
-        '<@(generated_core_testing_dictionary_files)',
-        '<@(webcore_testing_files)',
-        '<@(generated_bindings_core_testing_files)',
-      ],
-      'sources/': [
-        ['exclude', 'testing/js'],
-      ],
-      'conditions': [
-        ['component!="shared_library" or link_core_modules_separately==0', {
-          'dependencies': [
-            'webcore',
-            'webcore_generated',
-          ],
-        }, {
-          'dependencies': [
-            'webcore_shared',
-          ],
-        }]
-      ],
-    },
     {
       # GN version: //third_party/WebKit/Source/core:core
       'target_name': 'webcore_shared',
@@ -860,6 +821,5 @@
         }],
       ],
     },
->>>>>>> 7a7efc61
   ],  # targets
 }