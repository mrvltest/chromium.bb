--- conflicted
+++ resolved
@@ -18,12 +18,6 @@
  */
 
 interface HTMLHtmlElement : HTMLElement {
-<<<<<<< HEAD
-    [Reflect, TreatNullAs=NullString] attribute DOMString version;
-    [Reflect, TreatNullAs=NullString, URL, PerWorldBindings, ActivityLogging=SetterForIsolatedWorlds] attribute DOMString manifest;
-};
-=======
     [Reflect] attribute DOMString version;
     [Reflect, TreatNullAs=NullString, URL, PerWorldBindings, ActivityLogging=SetterForIsolatedWorlds, MeasureAs=HTMLHtmlElementManifest] attribute DOMString manifest;
-};
->>>>>>> 8c15b39e
+};