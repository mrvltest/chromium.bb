/*
 * Copyright (C) 2006, 2007, 2010 Apple Inc. All rights reserved.
 * Copyright (C) 2006 Samuel Weinig <sam.weinig@gmail.com>
 *
 * This library is free software; you can redistribute it and/or
 * modify it under the terms of the GNU Library General Public
 * License as published by the Free Software Foundation; either
 * version 2 of the License, or (at your option) any later version.
 *
 * This library is distributed in the hope that it will be useful,
 * but WITHOUT ANY WARRANTY; without even the implied warranty of
 * MERCHANTABILITY or FITNESS FOR A PARTICULAR PURPOSE.  See the GNU
 * Library General Public License for more details.
 *
 * You should have received a copy of the GNU Library General Public License
 * along with this library; see the file COPYING.LIB.  If not, write to
 * the Free Software Foundation, Inc., 51 Franklin Street, Fifth Floor,
 * Boston, MA 02110-1301, USA.
 */

interface HTMLFrameElement : HTMLElement {

<<<<<<< HEAD
    [Reflect, TreatNullAs=NullString] attribute DOMString frameBorder;
    [Reflect, TreatNullAs=NullString] attribute DOMString longDesc;
    [Reflect, TreatNullAs=NullString] attribute DOMString marginHeight;
    [Reflect, TreatNullAs=NullString] attribute DOMString marginWidth;
    [Reflect, TreatNullAs=NullString] attribute DOMString name;
    [Reflect] attribute boolean noResize;
    [Reflect, TreatNullAs=NullString] attribute DOMString scrolling;
    [Reflect, TreatNullAs=NullString, URL, PerWorldBindings, ActivityLogging=SetterForIsolatedWorlds] attribute DOMString src;
=======
    [Reflect] attribute DOMString frameBorder;
    [Reflect, URL] attribute DOMString longDesc;
    [Reflect, TreatNullAs=NullString] attribute DOMString marginHeight;
    [Reflect, TreatNullAs=NullString] attribute DOMString marginWidth;
    [Reflect] attribute DOMString name;
    [Reflect] attribute boolean noResize;
    [Reflect] attribute DOMString scrolling;
    [Reflect, URL, PerWorldBindings, ActivityLogging=SetterForIsolatedWorlds] attribute DOMString src;
>>>>>>> 8c15b39e

    // Introduced in DOM Level 2:
    [CheckSecurity=Node] readonly attribute Document contentDocument;

    // Extensions
    readonly attribute Window contentWindow;

    [CheckSecurity=Node, RaisesException] SVGDocument getSVGDocument();

    [TreatNullAs=NullString, Custom=Setter, MeasureAs=HTMLFrameElementLocation] attribute DOMString location;

    readonly attribute long width;
    readonly attribute long height;
};<|MERGE_RESOLUTION|>--- conflicted
+++ resolved
@@ -20,16 +20,6 @@
 
 interface HTMLFrameElement : HTMLElement {
 
-<<<<<<< HEAD
-    [Reflect, TreatNullAs=NullString] attribute DOMString frameBorder;
-    [Reflect, TreatNullAs=NullString] attribute DOMString longDesc;
-    [Reflect, TreatNullAs=NullString] attribute DOMString marginHeight;
-    [Reflect, TreatNullAs=NullString] attribute DOMString marginWidth;
-    [Reflect, TreatNullAs=NullString] attribute DOMString name;
-    [Reflect] attribute boolean noResize;
-    [Reflect, TreatNullAs=NullString] attribute DOMString scrolling;
-    [Reflect, TreatNullAs=NullString, URL, PerWorldBindings, ActivityLogging=SetterForIsolatedWorlds] attribute DOMString src;
-=======
     [Reflect] attribute DOMString frameBorder;
     [Reflect, URL] attribute DOMString longDesc;
     [Reflect, TreatNullAs=NullString] attribute DOMString marginHeight;
@@ -38,7 +28,6 @@
     [Reflect] attribute boolean noResize;
     [Reflect] attribute DOMString scrolling;
     [Reflect, URL, PerWorldBindings, ActivityLogging=SetterForIsolatedWorlds] attribute DOMString src;
->>>>>>> 8c15b39e
 
     // Introduced in DOM Level 2:
     [CheckSecurity=Node] readonly attribute Document contentDocument;
