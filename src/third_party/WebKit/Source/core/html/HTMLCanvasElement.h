/*
 * Copyright (C) 2004, 2006, 2009, 2010 Apple Inc. All rights reserved.
 * Copyright (C) 2007 Alp Toker <alp@atoker.com>
 * Copyright (C) 2010 Torch Mobile (Beijing) Co. Ltd. All rights reserved.
 *
 * Redistribution and use in source and binary forms, with or without
 * modification, are permitted provided that the following conditions
 * are met:
 * 1. Redistributions of source code must retain the above copyright
 *    notice, this list of conditions and the following disclaimer.
 * 2. Redistributions in binary form must reproduce the above copyright
 *    notice, this list of conditions and the following disclaimer in the
 *    documentation and/or other materials provided with the distribution.
 *
 * THIS SOFTWARE IS PROVIDED BY APPLE COMPUTER, INC. ``AS IS'' AND ANY
 * EXPRESS OR IMPLIED WARRANTIES, INCLUDING, BUT NOT LIMITED TO, THE
 * IMPLIED WARRANTIES OF MERCHANTABILITY AND FITNESS FOR A PARTICULAR
 * PURPOSE ARE DISCLAIMED.  IN NO EVENT SHALL APPLE COMPUTER, INC. OR
 * CONTRIBUTORS BE LIABLE FOR ANY DIRECT, INDIRECT, INCIDENTAL, SPECIAL,
 * EXEMPLARY, OR CONSEQUENTIAL DAMAGES (INCLUDING, BUT NOT LIMITED TO,
 * PROCUREMENT OF SUBSTITUTE GOODS OR SERVICES; LOSS OF USE, DATA, OR
 * PROFITS; OR BUSINESS INTERRUPTION) HOWEVER CAUSED AND ON ANY THEORY
 * OF LIABILITY, WHETHER IN CONTRACT, STRICT LIABILITY, OR TORT
 * (INCLUDING NEGLIGENCE OR OTHERWISE) ARISING IN ANY WAY OUT OF THE USE
 * OF THIS SOFTWARE, EVEN IF ADVISED OF THE POSSIBILITY OF SUCH DAMAGE.
 */

#ifndef HTMLCanvasElement_h
#define HTMLCanvasElement_h

#include "bindings/core/v8/ScriptValue.h"
#include "bindings/core/v8/UnionTypesCore.h"
#include "core/CoreExport.h"
#include "core/dom/DOMTypedArray.h"
#include "core/dom/Document.h"
#include "core/dom/DocumentVisibilityObserver.h"
#include "core/fileapi/FileCallback.h"
#include "core/html/HTMLElement.h"
#include "core/html/canvas/CanvasImageSource.h"
#include "platform/geometry/FloatRect.h"
#include "platform/geometry/IntSize.h"
#include "platform/graphics/GraphicsTypes.h"
#include "platform/graphics/GraphicsTypes3D.h"
#include "platform/graphics/ImageBufferClient.h"
#include "platform/heap/Handle.h"

#define CanvasDefaultInterpolationQuality InterpolationLow

namespace blink {

class AffineTransform;
class CanvasContextCreationAttributes;
class CanvasRenderingContext;
class CanvasRenderingContextFactory;
class GraphicsContext;
class HTMLCanvasElement;
class Image;
class ImageBuffer;
class ImageBufferSurface;
class ImageData;
class IntSize;

class CORE_EXPORT HTMLCanvasElement final : public HTMLElement, public DocumentVisibilityObserver, public CanvasImageSource, public ImageBufferClient {
    DEFINE_WRAPPERTYPEINFO();
    WILL_BE_USING_GARBAGE_COLLECTED_MIXIN(HTMLCanvasElement);
public:
    DECLARE_NODE_FACTORY(HTMLCanvasElement);
    ~HTMLCanvasElement() override;

    // Attributes and functions exposed to script
    int width() const { return size().width(); }
    int height() const { return size().height(); }

    const IntSize& size() const { return m_size; }

    void setWidth(int);
    void setHeight(int);

    void setSize(const IntSize& newSize)
    {
        if (newSize == size())
            return;
        m_ignoreReset = true;
        setWidth(newSize.width());
        setHeight(newSize.height());
        m_ignoreReset = false;
        reset();
    }

    // Bloomberg-specific extensions
    void setBbDirectCompositingDisabled(bool value) { m_bbDirectCompositingDisabled = value; }
    bool bbDirectCompositingDisabled() const { return m_bbDirectCompositingDisabled; }

    // Called by HTMLCanvasElement's V8 bindings.
    ScriptValue getContext(ScriptState*, const String&, const CanvasContextCreationAttributes&);
    // Called by Document::getCSSCanvasContext as well as above getContext().
    CanvasRenderingContext* getCanvasRenderingContext(const String&, const CanvasContextCreationAttributes&);

    bool isPaintable() const;

    static String toEncodingMimeType(const String& mimeType);
    String toDataURL(const String& mimeType, const ScriptValue& qualityArgument, ExceptionState&) const;
    String toDataURL(const String& mimeType, ExceptionState& exceptionState) const { return toDataURL(mimeType, ScriptValue(), exceptionState); }

    void toBlob(FileCallback*, const String& mimeType, const ScriptValue& qualityArgument, ExceptionState&);
    void toBlob(FileCallback* callback, const String& mimeType, ExceptionState& exceptionState) { return toBlob(callback, mimeType, ScriptValue(), exceptionState); }

    // Used for rendering
    void didDraw(const FloatRect&);

    void paint(GraphicsContext*, const LayoutRect&);

    SkCanvas* drawingCanvas() const;
    void disableDeferral() const;
    SkCanvas* existingDrawingCanvas() const;

    void setRenderingContext(PassOwnPtrWillBeRawPtr<CanvasRenderingContext>);
    CanvasRenderingContext* renderingContext() const { return m_context.get(); }

    void ensureUnacceleratedImageBuffer();
    ImageBuffer* buffer() const;
    PassRefPtr<Image> copiedImage(SourceDrawingBuffer, AccelerationHint) const;
    void clearCopiedImage();

    SecurityOrigin* securityOrigin() const;
    bool originClean() const;
    void setOriginTainted() { m_originClean = false; }

    AffineTransform baseTransform() const;

    bool is3D() const;
    bool isAnimated2D() const;

    bool hasImageBuffer() const { return m_imageBuffer; }
    void discardImageBuffer();

    bool shouldAccelerate(const IntSize&) const;

    bool shouldBeDirectComposited() const;

    void prepareSurfaceForPaintingIfNeeded() const;

    const AtomicString imageSourceURL() const override;

    InsertionNotificationRequest insertedInto(ContainerNode*) override;

    // DocumentVisibilityObserver implementation
    void didChangeVisibilityState(PageVisibilityState) override;

    // CanvasImageSource implementation
    PassRefPtr<Image> getSourceImageForCanvas(SourceImageStatus*, AccelerationHint) const override;
    bool wouldTaintOrigin(SecurityOrigin*) const override;
    FloatSize elementSize() const override;
    bool isCanvasElement() const override { return true; }
    bool isOpaque() const override;

    // ImageBufferClient implementation
    void notifySurfaceInvalid() override;
    bool isDirty() override { return !m_dirtyRect.isEmpty(); }
    void didFinalizeFrame() override;
    void restoreCanvasMatrixClipStack(SkCanvas*) const override;

    void doDeferredPaintInvalidation();

    DECLARE_VIRTUAL_TRACE();

    void createImageBufferUsingSurfaceForTesting(PassOwnPtr<ImageBufferSurface>);

    static void registerRenderingContextFactory(PassOwnPtr<CanvasRenderingContextFactory>);
    void updateExternallyAllocatedMemory() const;

    void styleDidChange(const ComputedStyle* oldStyle, const ComputedStyle& newStyle);

protected:
    void didMoveToNewDocument(Document& oldDocument) override;

private:
    explicit HTMLCanvasElement(Document&);

    using ContextFactoryVector = Vector<OwnPtr<CanvasRenderingContextFactory>>;
    static ContextFactoryVector& renderingContextFactories();
    static CanvasRenderingContextFactory* getRenderingContextFactory(int);

    void parseAttribute(const QualifiedName&, const AtomicString&) override;
    LayoutObject* createLayoutObject(const ComputedStyle&) override;
    void didRecalcStyle(StyleRecalcChange) override;
    bool areAuthorShadowsAllowed() const override { return false; }

    void reset();

    PassOwnPtr<ImageBufferSurface> createImageBufferSurface(const IntSize& deviceSize, int* msaaSampleCount);
    void createImageBuffer();
    void createImageBufferInternal(PassOwnPtr<ImageBufferSurface> externalSurface);
    bool shouldUseDisplayList(const IntSize& deviceSize);

    void setSurfaceSize(const IntSize&);

    bool paintsIntoCanvasBuffer() const;

    ImageData* toImageData(SourceDrawingBuffer) const;
    String toDataURLInternal(const String& mimeType, const double& quality, SourceDrawingBuffer) const;

    IntSize m_size;

    OwnPtrWillBeMember<CanvasRenderingContext> m_context;

    bool m_ignoreReset;
<<<<<<< HEAD
=======
    bool m_accelerationDisabled;
    bool m_bbDirectCompositingDisabled;
>>>>>>> b3c63f2c
    FloatRect m_dirtyRect;

    mutable intptr_t m_externallyAllocatedMemory;

    bool m_originClean;

    // It prevents HTMLCanvasElement::buffer() from continuously re-attempting to allocate an imageBuffer
    // after the first attempt failed.
    mutable bool m_didFailToCreateImageBuffer;
    bool m_imageBufferIsClear;
    OwnPtr<ImageBuffer> m_imageBuffer;

    mutable RefPtr<Image> m_copiedImage; // FIXME: This is temporary for platforms that have to copy the image buffer to render (and for CSSCanvasValue).
};

} // namespace blink

#endif // HTMLCanvasElement_h<|MERGE_RESOLUTION|>--- conflicted
+++ resolved
@@ -205,11 +205,7 @@
     OwnPtrWillBeMember<CanvasRenderingContext> m_context;
 
     bool m_ignoreReset;
-<<<<<<< HEAD
-=======
-    bool m_accelerationDisabled;
     bool m_bbDirectCompositingDisabled;
->>>>>>> b3c63f2c
     FloatRect m_dirtyRect;
 
     mutable intptr_t m_externallyAllocatedMemory;
