/*
 * Copyright (C) 2012, 2013 Apple Inc. All rights reserved.
 *
 * Redistribution and use in source and binary forms, with or without
 * modification, are permitted provided that the following conditions
 * are met:
 * 1. Redistributions of source code must retain the above copyright
 *    notice, this list of conditions and the following disclaimer.
 * 2. Redistributions in binary form must reproduce the above copyright
 *    notice, this list of conditions and the following disclaimer in the
 *    documentation and/or other materials provided with the distribution.
 *
 * THIS SOFTWARE IS PROVIDED BY APPLE COMPUTER, INC. ``AS IS'' AND ANY
 * EXPRESS OR IMPLIED WARRANTIES, INCLUDING, BUT NOT LIMITED TO, THE
 * IMPLIED WARRANTIES OF MERCHANTABILITY AND FITNESS FOR A PARTICULAR
 * PURPOSE ARE DISCLAIMED.  IN NO EVENT SHALL APPLE COMPUTER, INC. OR
 * CONTRIBUTORS BE LIABLE FOR ANY DIRECT, INDIRECT, INCIDENTAL, SPECIAL,
 * EXEMPLARY, OR CONSEQUENTIAL DAMAGES (INCLUDING, BUT NOT LIMITED TO,
 * PROCUREMENT OF SUBSTITUTE GOODS OR SERVICES; LOSS OF USE, DATA, OR
 * PROFITS; OR BUSINESS INTERRUPTION) HOWEVER CAUSED AND ON ANY THEORY
 * OF LIABILITY, WHETHER IN CONTRACT, STRICT LIABILITY, OR TORT
 * (INCLUDING NEGLIGENCE OR OTHERWISE) ARISING IN ANY WAY OUT OF THE USE
 * OF THIS SOFTWARE, EVEN IF ADVISED OF THE POSSIBILITY OF SUCH DAMAGE.
 */

#ifndef InbandTextTrack_h
#define InbandTextTrack_h

#include "core/html/track/TextTrack.h"
#include "public/platform/WebInbandTextTrackClient.h"
#include "wtf/RefPtr.h"

namespace blink {
class WebInbandTextTrack;
class WebString;
}

namespace WebCore {

class Document;
class MediaPlayer;
class TextTrackCue;

class InbandTextTrack : public TextTrack, public blink::WebInbandTextTrackClient {
public:
<<<<<<< HEAD
    static PassRefPtr<InbandTextTrack> create(Document&, TextTrackClient*, PassRefPtr<InbandTextTrackPrivate>);
=======
    static PassRefPtr<InbandTextTrack> create(Document&, TextTrackClient*, blink::WebInbandTextTrack*);
>>>>>>> 8c15b39e
    virtual ~InbandTextTrack();

    size_t inbandTrackIndex();
    void trackRemoved();

private:
<<<<<<< HEAD
    InbandTextTrack(Document&, TextTrackClient*, PassRefPtr<InbandTextTrackPrivate>);

    virtual void addWebVTTCue(InbandTextTrackPrivate*, double, double, const String&, const String&, const String&) OVERRIDE;
=======
    InbandTextTrack(Document&, TextTrackClient*, blink::WebInbandTextTrack*);

    virtual void addWebVTTCue(double, double, const blink::WebString&, const blink::WebString&, const blink::WebString&) OVERRIDE;
>>>>>>> 8c15b39e

    blink::WebInbandTextTrack* m_webTrack;
};

} // namespace WebCore

#endif<|MERGE_RESOLUTION|>--- conflicted
+++ resolved
@@ -43,26 +43,16 @@
 
 class InbandTextTrack : public TextTrack, public blink::WebInbandTextTrackClient {
 public:
-<<<<<<< HEAD
-    static PassRefPtr<InbandTextTrack> create(Document&, TextTrackClient*, PassRefPtr<InbandTextTrackPrivate>);
-=======
     static PassRefPtr<InbandTextTrack> create(Document&, TextTrackClient*, blink::WebInbandTextTrack*);
->>>>>>> 8c15b39e
     virtual ~InbandTextTrack();
 
     size_t inbandTrackIndex();
     void trackRemoved();
 
 private:
-<<<<<<< HEAD
-    InbandTextTrack(Document&, TextTrackClient*, PassRefPtr<InbandTextTrackPrivate>);
-
-    virtual void addWebVTTCue(InbandTextTrackPrivate*, double, double, const String&, const String&, const String&) OVERRIDE;
-=======
     InbandTextTrack(Document&, TextTrackClient*, blink::WebInbandTextTrack*);
 
     virtual void addWebVTTCue(double, double, const blink::WebString&, const blink::WebString&, const blink::WebString&) OVERRIDE;
->>>>>>> 8c15b39e
 
     blink::WebInbandTextTrack* m_webTrack;
 };
