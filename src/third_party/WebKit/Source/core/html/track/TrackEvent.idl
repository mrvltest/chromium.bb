--- conflicted
+++ resolved
@@ -25,11 +25,7 @@
 
 [
     RuntimeEnabled=VideoTrack,
-<<<<<<< HEAD
-    ConstructorTemplate=Event
-=======
     EventConstructor,
->>>>>>> 8c15b39e
 ] interface TrackEvent : Event {
     [InitializedByEventConstructor, Custom=Getter] readonly attribute object track;
 };
