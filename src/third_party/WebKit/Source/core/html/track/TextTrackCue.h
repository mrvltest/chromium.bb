/*
 * Copyright (C) 2011 Google Inc.  All rights reserved.
 * Copyright (C) 2012, 2013 Apple Inc.  All rights reserved.
 *
 * Redistribution and use in source and binary forms, with or without
 * modification, are permitted provided that the following conditions are
 * met:
 *
 *     * Redistributions of source code must retain the above copyright
 * notice, this list of conditions and the following disclaimer.
 *     * Redistributions in binary form must reproduce the above
 * copyright notice, this list of conditions and the following disclaimer
 * in the documentation and/or other materials provided with the
 * distribution.
 *     * Neither the name of Google Inc. nor the names of its
 * contributors may be used to endorse or promote products derived from
 * this software without specific prior written permission.
 *
 * THIS SOFTWARE IS PROVIDED BY THE COPYRIGHT HOLDERS AND CONTRIBUTORS
 * "AS IS" AND ANY EXPRESS OR IMPLIED WARRANTIES, INCLUDING, BUT NOT
 * LIMITED TO, THE IMPLIED WARRANTIES OF MERCHANTABILITY AND FITNESS FOR
 * A PARTICULAR PURPOSE ARE DISCLAIMED. IN NO EVENT SHALL THE COPYRIGHT
 * OWNER OR CONTRIBUTORS BE LIABLE FOR ANY DIRECT, INDIRECT, INCIDENTAL,
 * SPECIAL, EXEMPLARY, OR CONSEQUENTIAL DAMAGES (INCLUDING, BUT NOT
 * LIMITED TO, PROCUREMENT OF SUBSTITUTE GOODS OR SERVICES; LOSS OF USE,
 * DATA, OR PROFITS; OR BUSINESS INTERRUPTION) HOWEVER CAUSED AND ON ANY
 * THEORY OF LIABILITY, WHETHER IN CONTRACT, STRICT LIABILITY, OR TORT
 * (INCLUDING NEGLIGENCE OR OTHERWISE) ARISING IN ANY WAY OUT OF THE USE
 * OF THIS SOFTWARE, EVEN IF ADVISED OF THE POSSIBILITY OF SUCH DAMAGE.
 */

#ifndef TextTrackCue_h
#define TextTrackCue_h

<<<<<<< HEAD
#include "bindings/v8/ScriptWrappable.h"
=======
>>>>>>> 8c15b39e
#include "core/events/EventTarget.h"
#include "core/html/HTMLDivElement.h"
#include "core/page/UseCounter.h"
#include "wtf/RefCounted.h"

namespace WebCore {

<<<<<<< HEAD
class Document;
class DocumentFragment;
class ExceptionState;
class ExecutionContext;
class TextTrack;
class TextTrackCue;

// ----------------------------

class TextTrackCueBox FINAL : public HTMLDivElement {
public:
    static PassRefPtr<TextTrackCueBox> create(Document& document, TextTrackCue* cue)
    {
        return adoptRef(new TextTrackCueBox(document, cue));
    }

    TextTrackCue* getCue() const;
    void applyCSSProperties(const IntSize& videoSize);

    static const AtomicString& textTrackCueBoxShadowPseudoId();

protected:
    TextTrackCueBox(Document&, TextTrackCue*);

    virtual RenderObject* createRenderer(RenderStyle*) OVERRIDE;

    TextTrackCue* m_cue;
};

// ----------------------------

class TextTrackCue : public RefCounted<TextTrackCue>, public ScriptWrappable, public EventTargetWithInlineData {
    REFCOUNTED_EVENT_TARGET(TextTrackCue);
public:
    static PassRefPtr<TextTrackCue> create(Document& document, double start, double end, const String& content)
    {
        UseCounter::count(document, UseCounter::TextTrackCueConstructor);
        return adoptRef(new TextTrackCue(document, start, end, content));
    }
=======
class ExceptionState;

class TextTrackCue : public RefCounted<TextTrackCue>, public EventTargetWithInlineData {
    REFCOUNTED_EVENT_TARGET(TextTrackCue);
public:
    static bool isInfiniteOrNonNumber(double value, ExceptionState&);
>>>>>>> 8c15b39e

    static const AtomicString& cueShadowPseudoId()
    {
        DEFINE_STATIC_LOCAL(const AtomicString, cue, ("cue", AtomicString::ConstructFromLiteral));
        return cue;
    }

    virtual ~TextTrackCue() { }

    TextTrack* track() const;
    void setTrack(TextTrack*);

    const String& id() const { return m_id; }
    void setId(const String&);

    double startTime() const { return m_startTime; }
    void setStartTime(double, ExceptionState&);

    double endTime() const { return m_endTime; }
    void setEndTime(double, ExceptionState&);

    bool pauseOnExit() const { return m_pauseOnExit; }
    void setPauseOnExit(bool);

<<<<<<< HEAD
    const String& vertical() const;
    void setVertical(const String&, ExceptionState&);

    bool snapToLines() const { return m_snapToLines; }
    void setSnapToLines(bool);

    int line() const { return m_linePosition; }
    void setLine(int, ExceptionState&);

    int position() const { return m_textPosition; }
    void setPosition(int, ExceptionState&);

    int size() const { return m_cueSize; }
    void setSize(int, ExceptionState&);

    const String& align() const;
    void setAlign(const String&, ExceptionState&);

    const String& text() const { return m_content; }
    void setText(const String&);

    const String& cueSettings() const { return m_settings; }
    void setCueSettings(const String&);

=======
>>>>>>> 8c15b39e
    int cueIndex();
    void invalidateCueIndex();

    using EventTarget::dispatchEvent;
    virtual bool dispatchEvent(PassRefPtr<Event>) OVERRIDE;

<<<<<<< HEAD
    const String& regionId() const { return m_regionId; }
    void setRegionId(const String&);
    void notifyRegionWhenRemovingDisplayTree(bool);

    bool isActive();
    void setIsActive(bool);

    bool hasDisplayTree() const { return m_displayTree; }
    PassRefPtr<TextTrackCueBox> getDisplayTree(const IntSize& videoSize);
    PassRefPtr<HTMLDivElement> element() const { return m_cueBackgroundBox; }

    void updateDisplayTree(double);
    void removeDisplayTree();
    void markFutureAndPastNodes(ContainerNode*, double, double);

    int calculateComputedLinePosition();

    virtual const AtomicString& interfaceName() const OVERRIDE;
    virtual ExecutionContext* executionContext() const OVERRIDE;
=======
    bool isActive();
    void setIsActive(bool);

    virtual void updateDisplay(const IntSize& videoSize, HTMLDivElement& container) = 0;
>>>>>>> 8c15b39e

    // FIXME: Consider refactoring to eliminate or merge the following three members.
    // https://code.google.com/p/chromium/issues/detail?id=322434
    virtual void updateDisplayTree(double movieTime) = 0;
    virtual void removeDisplayTree() = 0;
    virtual void notifyRegionWhenRemovingDisplayTree(bool notifyRegion) = 0;

<<<<<<< HEAD
    CSSValueID getCSSAlignment() const;
    int getCSSSize() const;
    CSSValueID getCSSWritingDirection() const;
    CSSValueID getCSSWritingMode() const;

    enum WritingDirection {
        Horizontal = 0,
        VerticalGrowingLeft,
        VerticalGrowingRight,
        NumberOfWritingDirections
    };
    WritingDirection getWritingDirection() const { return m_writingDirection; }

    enum CueAlignment {
        Start = 0,
        Middle,
        End,
        Left,
        Right,
        NumberOfAlignments
    };
    CueAlignment getAlignment() const { return m_cueAlignment; }

    bool operator==(const TextTrackCue&) const;
    bool operator!=(const TextTrackCue& cue) const
    {
        return !(*this == cue);
    }
=======
    virtual const AtomicString& interfaceName() const OVERRIDE;

#ifndef NDEBUG
    virtual String toString() const = 0;
#endif
>>>>>>> 8c15b39e

    DEFINE_ATTRIBUTE_EVENT_LISTENER(enter);
    DEFINE_ATTRIBUTE_EVENT_LISTENER(exit);

<<<<<<< HEAD
private:
    TextTrackCue(Document&, double start, double end, const String& content);

    Document& document() const;

    PassRefPtr<TextTrackCueBox> displayTreeInternal();

    void createWebVTTNodeTree();
    void copyWebVTTNodeToDOMTree(ContainerNode* WebVTTNode, ContainerNode* root);

    std::pair<double, double> getPositionCoordinates() const;
    void parseSettings(const String&);

    void determineTextDirection();
    void calculateDisplayParameters();

    void cueWillChange();
    void cueDidChange();

    enum CueSetting {
        None,
        Vertical,
        Line,
        Position,
        Size,
        Align,
        RegionId
    };
    CueSetting settingName(const String&);
=======
protected:
    TextTrackCue(double start, double end);

    void cueWillChange();
    virtual void cueDidChange();
>>>>>>> 8c15b39e

private:
    String m_id;
    double m_startTime;
    double m_endTime;
    int m_cueIndex;

    TextTrack* m_track;

<<<<<<< HEAD
    bool m_isActive;
    bool m_pauseOnExit;
    bool m_snapToLines;

    RefPtr<HTMLDivElement> m_cueBackgroundBox;

    bool m_displayTreeShouldChange;
    RefPtr<TextTrackCueBox> m_displayTree;

    CSSValueID m_displayDirection;

    int m_displaySize;

    std::pair<float, float> m_displayPosition;
    String m_regionId;
    bool m_notifyRegion;
=======
    bool m_isActive : 1;
    bool m_pauseOnExit : 1;
>>>>>>> 8c15b39e
};

} // namespace WebCore

#endif<|MERGE_RESOLUTION|>--- conflicted
+++ resolved
@@ -32,65 +32,18 @@
 #ifndef TextTrackCue_h
 #define TextTrackCue_h
 
-<<<<<<< HEAD
-#include "bindings/v8/ScriptWrappable.h"
-=======
->>>>>>> 8c15b39e
 #include "core/events/EventTarget.h"
 #include "core/html/HTMLDivElement.h"
-#include "core/page/UseCounter.h"
 #include "wtf/RefCounted.h"
 
 namespace WebCore {
 
-<<<<<<< HEAD
-class Document;
-class DocumentFragment;
-class ExceptionState;
-class ExecutionContext;
-class TextTrack;
-class TextTrackCue;
-
-// ----------------------------
-
-class TextTrackCueBox FINAL : public HTMLDivElement {
-public:
-    static PassRefPtr<TextTrackCueBox> create(Document& document, TextTrackCue* cue)
-    {
-        return adoptRef(new TextTrackCueBox(document, cue));
-    }
-
-    TextTrackCue* getCue() const;
-    void applyCSSProperties(const IntSize& videoSize);
-
-    static const AtomicString& textTrackCueBoxShadowPseudoId();
-
-protected:
-    TextTrackCueBox(Document&, TextTrackCue*);
-
-    virtual RenderObject* createRenderer(RenderStyle*) OVERRIDE;
-
-    TextTrackCue* m_cue;
-};
-
-// ----------------------------
-
-class TextTrackCue : public RefCounted<TextTrackCue>, public ScriptWrappable, public EventTargetWithInlineData {
-    REFCOUNTED_EVENT_TARGET(TextTrackCue);
-public:
-    static PassRefPtr<TextTrackCue> create(Document& document, double start, double end, const String& content)
-    {
-        UseCounter::count(document, UseCounter::TextTrackCueConstructor);
-        return adoptRef(new TextTrackCue(document, start, end, content));
-    }
-=======
 class ExceptionState;
 
 class TextTrackCue : public RefCounted<TextTrackCue>, public EventTargetWithInlineData {
     REFCOUNTED_EVENT_TARGET(TextTrackCue);
 public:
     static bool isInfiniteOrNonNumber(double value, ExceptionState&);
->>>>>>> 8c15b39e
 
     static const AtomicString& cueShadowPseudoId()
     {
@@ -115,65 +68,16 @@
     bool pauseOnExit() const { return m_pauseOnExit; }
     void setPauseOnExit(bool);
 
-<<<<<<< HEAD
-    const String& vertical() const;
-    void setVertical(const String&, ExceptionState&);
-
-    bool snapToLines() const { return m_snapToLines; }
-    void setSnapToLines(bool);
-
-    int line() const { return m_linePosition; }
-    void setLine(int, ExceptionState&);
-
-    int position() const { return m_textPosition; }
-    void setPosition(int, ExceptionState&);
-
-    int size() const { return m_cueSize; }
-    void setSize(int, ExceptionState&);
-
-    const String& align() const;
-    void setAlign(const String&, ExceptionState&);
-
-    const String& text() const { return m_content; }
-    void setText(const String&);
-
-    const String& cueSettings() const { return m_settings; }
-    void setCueSettings(const String&);
-
-=======
->>>>>>> 8c15b39e
     int cueIndex();
     void invalidateCueIndex();
 
     using EventTarget::dispatchEvent;
     virtual bool dispatchEvent(PassRefPtr<Event>) OVERRIDE;
 
-<<<<<<< HEAD
-    const String& regionId() const { return m_regionId; }
-    void setRegionId(const String&);
-    void notifyRegionWhenRemovingDisplayTree(bool);
-
-    bool isActive();
-    void setIsActive(bool);
-
-    bool hasDisplayTree() const { return m_displayTree; }
-    PassRefPtr<TextTrackCueBox> getDisplayTree(const IntSize& videoSize);
-    PassRefPtr<HTMLDivElement> element() const { return m_cueBackgroundBox; }
-
-    void updateDisplayTree(double);
-    void removeDisplayTree();
-    void markFutureAndPastNodes(ContainerNode*, double, double);
-
-    int calculateComputedLinePosition();
-
-    virtual const AtomicString& interfaceName() const OVERRIDE;
-    virtual ExecutionContext* executionContext() const OVERRIDE;
-=======
     bool isActive();
     void setIsActive(bool);
 
     virtual void updateDisplay(const IntSize& videoSize, HTMLDivElement& container) = 0;
->>>>>>> 8c15b39e
 
     // FIXME: Consider refactoring to eliminate or merge the following three members.
     // https://code.google.com/p/chromium/issues/detail?id=322434
@@ -181,83 +85,20 @@
     virtual void removeDisplayTree() = 0;
     virtual void notifyRegionWhenRemovingDisplayTree(bool notifyRegion) = 0;
 
-<<<<<<< HEAD
-    CSSValueID getCSSAlignment() const;
-    int getCSSSize() const;
-    CSSValueID getCSSWritingDirection() const;
-    CSSValueID getCSSWritingMode() const;
-
-    enum WritingDirection {
-        Horizontal = 0,
-        VerticalGrowingLeft,
-        VerticalGrowingRight,
-        NumberOfWritingDirections
-    };
-    WritingDirection getWritingDirection() const { return m_writingDirection; }
-
-    enum CueAlignment {
-        Start = 0,
-        Middle,
-        End,
-        Left,
-        Right,
-        NumberOfAlignments
-    };
-    CueAlignment getAlignment() const { return m_cueAlignment; }
-
-    bool operator==(const TextTrackCue&) const;
-    bool operator!=(const TextTrackCue& cue) const
-    {
-        return !(*this == cue);
-    }
-=======
     virtual const AtomicString& interfaceName() const OVERRIDE;
 
 #ifndef NDEBUG
     virtual String toString() const = 0;
 #endif
->>>>>>> 8c15b39e
 
     DEFINE_ATTRIBUTE_EVENT_LISTENER(enter);
     DEFINE_ATTRIBUTE_EVENT_LISTENER(exit);
 
-<<<<<<< HEAD
-private:
-    TextTrackCue(Document&, double start, double end, const String& content);
-
-    Document& document() const;
-
-    PassRefPtr<TextTrackCueBox> displayTreeInternal();
-
-    void createWebVTTNodeTree();
-    void copyWebVTTNodeToDOMTree(ContainerNode* WebVTTNode, ContainerNode* root);
-
-    std::pair<double, double> getPositionCoordinates() const;
-    void parseSettings(const String&);
-
-    void determineTextDirection();
-    void calculateDisplayParameters();
-
-    void cueWillChange();
-    void cueDidChange();
-
-    enum CueSetting {
-        None,
-        Vertical,
-        Line,
-        Position,
-        Size,
-        Align,
-        RegionId
-    };
-    CueSetting settingName(const String&);
-=======
 protected:
     TextTrackCue(double start, double end);
 
     void cueWillChange();
     virtual void cueDidChange();
->>>>>>> 8c15b39e
 
 private:
     String m_id;
@@ -267,27 +108,8 @@
 
     TextTrack* m_track;
 
-<<<<<<< HEAD
-    bool m_isActive;
-    bool m_pauseOnExit;
-    bool m_snapToLines;
-
-    RefPtr<HTMLDivElement> m_cueBackgroundBox;
-
-    bool m_displayTreeShouldChange;
-    RefPtr<TextTrackCueBox> m_displayTree;
-
-    CSSValueID m_displayDirection;
-
-    int m_displaySize;
-
-    std::pair<float, float> m_displayPosition;
-    String m_regionId;
-    bool m_notifyRegion;
-=======
     bool m_isActive : 1;
     bool m_pauseOnExit : 1;
->>>>>>> 8c15b39e
 };
 
 } // namespace WebCore
