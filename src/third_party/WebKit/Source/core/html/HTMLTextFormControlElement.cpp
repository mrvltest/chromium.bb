--- conflicted
+++ resolved
@@ -40,11 +40,7 @@
 #include "core/html/HTMLBRElement.h"
 #include "core/html/shadow/ShadowElementNames.h"
 #include "core/frame/Frame.h"
-<<<<<<< HEAD
-#include "core/page/UseCounter.h"
-=======
 #include "core/frame/UseCounter.h"
->>>>>>> 8c15b39e
 #include "core/rendering/RenderBlock.h"
 #include "core/rendering/RenderTheme.h"
 #include "wtf/text/StringBuilder.h"
@@ -217,11 +213,7 @@
 void HTMLTextFormControlElement::setRangeText(const String& replacement, unsigned start, unsigned end, const String& selectionMode, ExceptionState& exceptionState)
 {
     if (start > end) {
-<<<<<<< HEAD
-        es.throwUninformativeAndGenericDOMException(IndexSizeError);
-=======
         exceptionState.throwDOMException(IndexSizeError, "The provided start value (" + String::number(start) + ") is larger than the provided end value (" + String::number(end) + ").");
->>>>>>> 8c15b39e
         return;
     }
 
