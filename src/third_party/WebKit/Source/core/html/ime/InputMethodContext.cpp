--- conflicted
+++ resolved
@@ -91,14 +91,6 @@
         inputMethodController().confirmCompositionAndResetState();
 }
 
-<<<<<<< HEAD
-void InputMethodContext::setCaretRectangle(Node* anchor, int x, int y, int w, int h)
-{
-    // FIXME: Implement this.
-}
-
-=======
->>>>>>> 8c15b39e
 bool InputMethodContext::hasFocus() const
 {
     Frame* frame = m_element->document().frame();
