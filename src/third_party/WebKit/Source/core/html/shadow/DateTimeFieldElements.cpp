/*
 * Copyright (C) 2012 Google Inc. All rights reserved.
 *
 * Redistribution and use in source and binary forms, with or without
 * modification, are permitted provided that the following conditions
 * are met:
 * 1.  Redistributions of source code must retain the above copyright
 *     notice, this list of conditions and the following disclaimer.
 * 2.  Redistributions in binary form must reproduce the above copyright
 *     notice, this list of conditions and the following disclaimer in the
 *     documentation and/or other materials provided with the distribution.
 *
 * THIS SOFTWARE IS PROVIDED BY APPLE INC. AND ITS CONTRIBUTORS ``AS IS'' AND
 * ANY EXPRESS OR IMPLIED WARRANTIES, INCLUDING, BUT NOT LIMITED TO, THE
 * IMPLIED WARRANTIES OF MERCHANTABILITY AND FITNESS FOR A PARTICULAR PURPOSE
 * ARE DISCLAIMED. IN NO EVENT SHALL APPLE INC. OR ITS CONTRIBUTORS BE LIABLE
 * FOR ANY DIRECT, INDIRECT, INCIDENTAL, SPECIAL, EXEMPLARY, OR CONSEQUENTIAL
 * DAMAGES (INCLUDING, BUT NOT LIMITED TO, PROCUREMENT OF SUBSTITUTE GOODS OR
 * SERVICES; LOSS OF USE, DATA, OR PROFITS; OR BUSINESS INTERRUPTION) HOWEVER
 * CAUSED AND ON ANY THEORY OF LIABILITY, WHETHER IN CONTRACT, STRICT
 * LIABILITY, OR TORT (INCLUDING NEGLIGENCE OR OTHERWISE) ARISING IN ANY WAY
 * OUT OF THE USE OF THIS SOFTWARE, EVEN IF ADVISED OF THE POSSIBILITY OF
 * SUCH DAMAGE.
 */

#include "config.h"
#if ENABLE(INPUT_MULTIPLE_FIELDS_UI)
#include "core/html/shadow/DateTimeFieldElements.h"

#include "core/html/forms/DateTimeFieldsState.h"
#include "platform/DateComponents.h"
#include "platform/text/PlatformLocale.h"
#include "wtf/CurrentTime.h"
#include "wtf/DateMath.h"

namespace WebCore {

<<<<<<< HEAD
using WebKit::WebLocalizedString;
=======
using blink::WebLocalizedString;
>>>>>>> 8c15b39e

static String queryString(WebLocalizedString::Name name)
{
    return Locale::defaultLocale().queryString(name);
}

DateTimeAMPMFieldElement::DateTimeAMPMFieldElement(Document& document, FieldOwner& fieldOwner, const Vector<String>& ampmLabels)
    : DateTimeSymbolicFieldElement(document, fieldOwner, ampmLabels, 0, 1)
{
}

PassRefPtr<DateTimeAMPMFieldElement> DateTimeAMPMFieldElement::create(Document& document, FieldOwner& fieldOwner, const Vector<String>& ampmLabels)
{
    DEFINE_STATIC_LOCAL(AtomicString, ampmPsuedoId, ("-webkit-datetime-edit-ampm-field", AtomicString::ConstructFromLiteral));
    RefPtr<DateTimeAMPMFieldElement> field = adoptRef(new DateTimeAMPMFieldElement(document, fieldOwner, ampmLabels));
    field->initialize(ampmPsuedoId, queryString(WebLocalizedString::AXAMPMFieldText));
    return field.release();
}

void DateTimeAMPMFieldElement::populateDateTimeFieldsState(DateTimeFieldsState& dateTimeFieldsState)
{
    if (hasValue())
        dateTimeFieldsState.setAMPM(valueAsInteger() ? DateTimeFieldsState::AMPMValuePM : DateTimeFieldsState::AMPMValueAM);
    else
        dateTimeFieldsState.setAMPM(DateTimeFieldsState::AMPMValueEmpty);
}

void DateTimeAMPMFieldElement::setValueAsDate(const DateComponents& date)
{
    setValueAsInteger(date.hour() >= 12 ? 1 : 0);
}

void DateTimeAMPMFieldElement::setValueAsDateTimeFieldsState(const DateTimeFieldsState& dateTimeFieldsState)
{
    if (dateTimeFieldsState.hasAMPM())
        setValueAsInteger(dateTimeFieldsState.ampm());
    else
        setEmptyValue();
}

// ----------------------------

DateTimeDayFieldElement::DateTimeDayFieldElement(Document& document, FieldOwner& fieldOwner, const String& placeholder, const Range& range)
    : DateTimeNumericFieldElement(document, fieldOwner, range, Range(1, 31), placeholder)
{
}

PassRefPtr<DateTimeDayFieldElement> DateTimeDayFieldElement::create(Document& document, FieldOwner& fieldOwner, const String& placeholder, const Range& range)
{
    DEFINE_STATIC_LOCAL(AtomicString, dayPsuedoId, ("-webkit-datetime-edit-day-field", AtomicString::ConstructFromLiteral));
    RefPtr<DateTimeDayFieldElement> field = adoptRef(new DateTimeDayFieldElement(document, fieldOwner, placeholder.isEmpty() ? "--" : placeholder, range));
    field->initialize(dayPsuedoId, queryString(WebLocalizedString::AXDayOfMonthFieldText));
    return field.release();
}

void DateTimeDayFieldElement::populateDateTimeFieldsState(DateTimeFieldsState& dateTimeFieldsState)
{
    dateTimeFieldsState.setDayOfMonth(hasValue() ? valueAsInteger() : DateTimeFieldsState::emptyValue);
}

void DateTimeDayFieldElement::setValueAsDate(const DateComponents& date)
{
    setValueAsInteger(date.monthDay());
}

void DateTimeDayFieldElement::setValueAsDateTimeFieldsState(const DateTimeFieldsState& dateTimeFieldsState)
{
    if (!dateTimeFieldsState.hasDayOfMonth()) {
        setEmptyValue();
        return;
    }

    const unsigned value = dateTimeFieldsState.dayOfMonth();
    if (range().isInRange(static_cast<int>(value))) {
        setValueAsInteger(value);
        return;
    }

    setEmptyValue();
}

// ----------------------------

DateTimeHourFieldElementBase::DateTimeHourFieldElementBase(Document& document, FieldOwner& fieldOwner, const Range& range, const Range& hardLimits, const Step& step)
    : DateTimeNumericFieldElement(document, fieldOwner, range, hardLimits, "--", step)
{
}

void DateTimeHourFieldElementBase::initialize()
{
    DEFINE_STATIC_LOCAL(AtomicString, hourPsuedoId, ("-webkit-datetime-edit-hour-field", AtomicString::ConstructFromLiteral));
    DateTimeNumericFieldElement::initialize(hourPsuedoId, queryString(WebLocalizedString::AXHourFieldText));
}

void DateTimeHourFieldElementBase::setValueAsDate(const DateComponents& date)
{
    setValueAsInteger(date.hour());
}

void DateTimeHourFieldElementBase::setValueAsDateTimeFieldsState(const DateTimeFieldsState& dateTimeFieldsState)
{
    if (!dateTimeFieldsState.hasHour()) {
        setEmptyValue();
        return;
    }

    const int hour12 = dateTimeFieldsState.hour();
    if (hour12 < 1 || hour12 > 12) {
        setEmptyValue();
        return;
    }

    const int hour11 = hour12 == 12 ? 0 : hour12;
    const int hour23 = dateTimeFieldsState.ampm() == DateTimeFieldsState::AMPMValuePM ? hour11 + 12 : hour11;
    setValueAsInteger(hour23);
}
// ----------------------------

DateTimeHour11FieldElement::DateTimeHour11FieldElement(Document& document, FieldOwner& fieldOwner, const Range& range, const Step& step)
    : DateTimeHourFieldElementBase(document, fieldOwner, range, Range(0, 11), step)
{
}

PassRefPtr<DateTimeHour11FieldElement> DateTimeHour11FieldElement::create(Document& document, FieldOwner& fieldOwner, const Range& hour23Range, const Step& step)
{
    ASSERT(hour23Range.minimum >= 0);
    ASSERT(hour23Range.maximum <= 23);
    ASSERT(hour23Range.minimum <= hour23Range.maximum);
    Range range(0, 11);
    if (hour23Range.maximum < 12)
        range = hour23Range;
    else if (hour23Range.minimum >= 12) {
        range.minimum = hour23Range.minimum - 12;
        range.maximum = hour23Range.maximum - 12;
    }

    RefPtr<DateTimeHour11FieldElement> field = adoptRef(new DateTimeHour11FieldElement(document, fieldOwner, range, step));
    field->initialize();
    return field.release();
}

void DateTimeHour11FieldElement::populateDateTimeFieldsState(DateTimeFieldsState& dateTimeFieldsState)
{
    if (!hasValue()) {
        dateTimeFieldsState.setHour(DateTimeFieldsState::emptyValue);
        return;
    }
    const int value = valueAsInteger();
    dateTimeFieldsState.setHour(value ? value : 12);
}

void DateTimeHour11FieldElement::setValueAsInteger(int value, EventBehavior eventBehavior)
{
    value = Range(0, 23).clampValue(value) % 12;
    DateTimeNumericFieldElement::setValueAsInteger(value, eventBehavior);
}

// ----------------------------

DateTimeHour12FieldElement::DateTimeHour12FieldElement(Document& document, FieldOwner& fieldOwner, const Range& range, const Step& step)
    : DateTimeHourFieldElementBase(document, fieldOwner, range, Range(1, 12), step)
{
}

PassRefPtr<DateTimeHour12FieldElement> DateTimeHour12FieldElement::create(Document& document, FieldOwner& fieldOwner, const Range& hour23Range, const Step& step)
{
    ASSERT(hour23Range.minimum >= 0);
    ASSERT(hour23Range.maximum <= 23);
    ASSERT(hour23Range.minimum <= hour23Range.maximum);
    Range range(1, 12);
    if (hour23Range.maximum < 12)
        range = hour23Range;
    else if (hour23Range.minimum >= 12) {
        range.minimum = hour23Range.minimum - 12;
        range.maximum = hour23Range.maximum - 12;
    }
    if (!range.minimum)
        range.minimum = 12;
    if (!range.maximum)
        range.maximum = 12;
    if (range.minimum > range.maximum) {
        range.minimum = 1;
        range.maximum = 12;
    }
    RefPtr<DateTimeHour12FieldElement> field = adoptRef(new DateTimeHour12FieldElement(document, fieldOwner, range, step));
    field->initialize();
    return field.release();
}

void DateTimeHour12FieldElement::populateDateTimeFieldsState(DateTimeFieldsState& dateTimeFieldsState)
{
    dateTimeFieldsState.setHour(hasValue() ? valueAsInteger() : DateTimeFieldsState::emptyValue);
}

void DateTimeHour12FieldElement::setValueAsInteger(int value, EventBehavior eventBehavior)
{
    value = Range(0, 24).clampValue(value) % 12;
    DateTimeNumericFieldElement::setValueAsInteger(value ? value : 12, eventBehavior);
}

// ----------------------------

DateTimeHour23FieldElement::DateTimeHour23FieldElement(Document& document, FieldOwner& fieldOwner, const Range& range, const Step& step)
    : DateTimeHourFieldElementBase(document, fieldOwner, range, Range(0, 23), step)
{
}

PassRefPtr<DateTimeHour23FieldElement> DateTimeHour23FieldElement::create(Document& document, FieldOwner& fieldOwner, const Range& hour23Range, const Step& step)
{
    ASSERT(hour23Range.minimum >= 0);
    ASSERT(hour23Range.maximum <= 23);
    ASSERT(hour23Range.minimum <= hour23Range.maximum);
    RefPtr<DateTimeHour23FieldElement> field = adoptRef(new DateTimeHour23FieldElement(document, fieldOwner, hour23Range, step));
    field->initialize();
    return field.release();
}

void DateTimeHour23FieldElement::populateDateTimeFieldsState(DateTimeFieldsState& dateTimeFieldsState)
{
    if (!hasValue()) {
        dateTimeFieldsState.setHour(DateTimeFieldsState::emptyValue);
        return;
    }

    const int value = valueAsInteger();

    dateTimeFieldsState.setHour(value % 12 ? value % 12 : 12);
    dateTimeFieldsState.setAMPM(value >= 12 ? DateTimeFieldsState::AMPMValuePM : DateTimeFieldsState::AMPMValueAM);
}

void DateTimeHour23FieldElement::setValueAsInteger(int value, EventBehavior eventBehavior)
{
    value = Range(0, 23).clampValue(value);
    DateTimeNumericFieldElement::setValueAsInteger(value, eventBehavior);
}

// ----------------------------

DateTimeHour24FieldElement::DateTimeHour24FieldElement(Document& document, FieldOwner& fieldOwner, const Range& range, const Step& step)
    : DateTimeHourFieldElementBase(document, fieldOwner, range, Range(1, 24), step)
{
}

PassRefPtr<DateTimeHour24FieldElement> DateTimeHour24FieldElement::create(Document& document, FieldOwner& fieldOwner, const Range& hour23Range, const Step& step)
{
    ASSERT(hour23Range.minimum >= 0);
    ASSERT(hour23Range.maximum <= 23);
    ASSERT(hour23Range.minimum <= hour23Range.maximum);
    Range range(hour23Range.minimum ? hour23Range.minimum : 24, hour23Range.maximum ? hour23Range.maximum : 24);
    if (range.minimum > range.maximum) {
        range.minimum = 1;
        range.maximum = 24;
    }

    RefPtr<DateTimeHour24FieldElement> field = adoptRef(new DateTimeHour24FieldElement(document, fieldOwner, range, step));
    field->initialize();
    return field.release();
}

void DateTimeHour24FieldElement::populateDateTimeFieldsState(DateTimeFieldsState& dateTimeFieldsState)
{
    if (!hasValue()) {
        dateTimeFieldsState.setHour(DateTimeFieldsState::emptyValue);
        return;
    }

    const int value = valueAsInteger();

    if (value == 24) {
        dateTimeFieldsState.setHour(12);
        dateTimeFieldsState.setAMPM(DateTimeFieldsState::AMPMValueAM);
    } else {
        dateTimeFieldsState.setHour(value == 12 ? 12 : value % 12);
        dateTimeFieldsState.setAMPM(value >= 12 ? DateTimeFieldsState::AMPMValuePM : DateTimeFieldsState::AMPMValueAM);
    }
}

void DateTimeHour24FieldElement::setValueAsInteger(int value, EventBehavior eventBehavior)
{
    value = Range(0, 24).clampValue(value);
    DateTimeNumericFieldElement::setValueAsInteger(value ? value : 24, eventBehavior);
}

// ----------------------------

DateTimeMillisecondFieldElement::DateTimeMillisecondFieldElement(Document& document, FieldOwner& fieldOwner, const Range& range, const Step& step)
    : DateTimeNumericFieldElement(document, fieldOwner, range, Range(0, 999), "---", step)
{
}

PassRefPtr<DateTimeMillisecondFieldElement> DateTimeMillisecondFieldElement::create(Document& document, FieldOwner& fieldOwner, const Range& range, const Step& step)
{
    DEFINE_STATIC_LOCAL(AtomicString, millisecondPsuedoId, ("-webkit-datetime-edit-millisecond-field", AtomicString::ConstructFromLiteral));
    RefPtr<DateTimeMillisecondFieldElement> field = adoptRef(new DateTimeMillisecondFieldElement(document, fieldOwner, range, step));
    field->initialize(millisecondPsuedoId, queryString(WebLocalizedString::AXMillisecondFieldText));
    return field.release();
}

void DateTimeMillisecondFieldElement::populateDateTimeFieldsState(DateTimeFieldsState& dateTimeFieldsState)
{
    dateTimeFieldsState.setMillisecond(hasValue() ? valueAsInteger() : DateTimeFieldsState::emptyValue);
}

void DateTimeMillisecondFieldElement::setValueAsDate(const DateComponents& date)
{
    setValueAsInteger(date.millisecond());
}

void DateTimeMillisecondFieldElement::setValueAsDateTimeFieldsState(const DateTimeFieldsState& dateTimeFieldsState)
{
    if (!dateTimeFieldsState.hasMillisecond()) {
        setEmptyValue();
        return;
    }

    const unsigned value = dateTimeFieldsState.millisecond();
    if (value > static_cast<unsigned>(maximum())) {
        setEmptyValue();
        return;
    }

    setValueAsInteger(value);
}

// ----------------------------

DateTimeMinuteFieldElement::DateTimeMinuteFieldElement(Document& document, FieldOwner& fieldOwner, const Range& range, const Step& step)
    : DateTimeNumericFieldElement(document, fieldOwner, range, Range(0, 59), "--", step)
{
}

PassRefPtr<DateTimeMinuteFieldElement> DateTimeMinuteFieldElement::create(Document& document, FieldOwner& fieldOwner, const Range& range, const Step& step)
{
    DEFINE_STATIC_LOCAL(AtomicString, minutePsuedoId, ("-webkit-datetime-edit-minute-field", AtomicString::ConstructFromLiteral));
    RefPtr<DateTimeMinuteFieldElement> field = adoptRef(new DateTimeMinuteFieldElement(document, fieldOwner, range, step));
    field->initialize(minutePsuedoId, queryString(WebLocalizedString::AXMinuteFieldText));
    return field.release();
}

void DateTimeMinuteFieldElement::populateDateTimeFieldsState(DateTimeFieldsState& dateTimeFieldsState)
{
    dateTimeFieldsState.setMinute(hasValue() ? valueAsInteger() : DateTimeFieldsState::emptyValue);
}

void DateTimeMinuteFieldElement::setValueAsDate(const DateComponents& date)
{
    setValueAsInteger(date.minute());
}

void DateTimeMinuteFieldElement::setValueAsDateTimeFieldsState(const DateTimeFieldsState& dateTimeFieldsState)
{
    if (!dateTimeFieldsState.hasMinute()) {
        setEmptyValue();
        return;
    }

    const unsigned value = dateTimeFieldsState.minute();
    if (value > static_cast<unsigned>(maximum())) {
        setEmptyValue();
        return;
    }

    setValueAsInteger(value);
}

// ----------------------------

DateTimeMonthFieldElement::DateTimeMonthFieldElement(Document& document, FieldOwner& fieldOwner, const String& placeholder, const Range& range)
    : DateTimeNumericFieldElement(document, fieldOwner, range, Range(1, 12), placeholder)
{
}

PassRefPtr<DateTimeMonthFieldElement> DateTimeMonthFieldElement::create(Document& document, FieldOwner& fieldOwner, const String& placeholder, const Range& range)
{
    DEFINE_STATIC_LOCAL(AtomicString, monthPsuedoId, ("-webkit-datetime-edit-month-field", AtomicString::ConstructFromLiteral));
    RefPtr<DateTimeMonthFieldElement> field = adoptRef(new DateTimeMonthFieldElement(document, fieldOwner, placeholder.isEmpty() ? "--" : placeholder, range));
    field->initialize(monthPsuedoId, queryString(WebLocalizedString::AXMonthFieldText));
    return field.release();
}

void DateTimeMonthFieldElement::populateDateTimeFieldsState(DateTimeFieldsState& dateTimeFieldsState)
{
    dateTimeFieldsState.setMonth(hasValue() ? valueAsInteger() : DateTimeFieldsState::emptyValue);
}

void DateTimeMonthFieldElement::setValueAsDate(const DateComponents& date)
{
    setValueAsInteger(date.month() + 1);
}

void DateTimeMonthFieldElement::setValueAsDateTimeFieldsState(const DateTimeFieldsState& dateTimeFieldsState)
{
    if (!dateTimeFieldsState.hasMonth()) {
        setEmptyValue();
        return;
    }

    const unsigned value = dateTimeFieldsState.month();
    if (range().isInRange(static_cast<int>(value))) {
        setValueAsInteger(value);
        return;
    }

    setEmptyValue();
}

// ----------------------------

DateTimeSecondFieldElement::DateTimeSecondFieldElement(Document& document, FieldOwner& fieldOwner, const Range& range, const Step& step)
    : DateTimeNumericFieldElement(document, fieldOwner, range, Range(0, 59), "--", step)
{
}

PassRefPtr<DateTimeSecondFieldElement> DateTimeSecondFieldElement::create(Document& document, FieldOwner& fieldOwner, const Range& range, const Step& step)
{
    DEFINE_STATIC_LOCAL(AtomicString, secondPsuedoId, ("-webkit-datetime-edit-second-field", AtomicString::ConstructFromLiteral));
    RefPtr<DateTimeSecondFieldElement> field = adoptRef(new DateTimeSecondFieldElement(document, fieldOwner, range, step));
    field->initialize(secondPsuedoId, queryString(WebLocalizedString::AXSecondFieldText));
    return field.release();
}

void DateTimeSecondFieldElement::populateDateTimeFieldsState(DateTimeFieldsState& dateTimeFieldsState)
{
    dateTimeFieldsState.setSecond(hasValue() ? valueAsInteger() : DateTimeFieldsState::emptyValue);
}

void DateTimeSecondFieldElement::setValueAsDate(const DateComponents& date)
{
    setValueAsInteger(date.second());
}

void DateTimeSecondFieldElement::setValueAsDateTimeFieldsState(const DateTimeFieldsState& dateTimeFieldsState)
{
    if (!dateTimeFieldsState.hasSecond()) {
        setEmptyValue();
        return;
    }

    const unsigned value = dateTimeFieldsState.second();
    if (value > static_cast<unsigned>(maximum())) {
        setEmptyValue();
        return;
    }

    setValueAsInteger(value);
}

// ----------------------------

DateTimeSymbolicMonthFieldElement::DateTimeSymbolicMonthFieldElement(Document& document, FieldOwner& fieldOwner, const Vector<String>& labels, int minimum, int maximum)
    : DateTimeSymbolicFieldElement(document, fieldOwner, labels, minimum, maximum)
{
}

PassRefPtr<DateTimeSymbolicMonthFieldElement> DateTimeSymbolicMonthFieldElement::create(Document& document, FieldOwner& fieldOwner, const Vector<String>& labels, int minimum, int maximum)
{
    DEFINE_STATIC_LOCAL(AtomicString, monthPsuedoId, ("-webkit-datetime-edit-month-field", AtomicString::ConstructFromLiteral));
    RefPtr<DateTimeSymbolicMonthFieldElement> field = adoptRef(new DateTimeSymbolicMonthFieldElement(document, fieldOwner, labels, minimum, maximum));
    field->initialize(monthPsuedoId, queryString(WebLocalizedString::AXMonthFieldText));
    return field.release();
}

void DateTimeSymbolicMonthFieldElement::populateDateTimeFieldsState(DateTimeFieldsState& dateTimeFieldsState)
{
    if (!hasValue())
        dateTimeFieldsState.setMonth(DateTimeFieldsState::emptyValue);
    ASSERT(valueAsInteger() < static_cast<int>(symbolsSize()));
    dateTimeFieldsState.setMonth(valueAsInteger() + 1);
}

void DateTimeSymbolicMonthFieldElement::setValueAsDate(const DateComponents& date)
{
    setValueAsInteger(date.month());
}

void DateTimeSymbolicMonthFieldElement::setValueAsDateTimeFieldsState(const DateTimeFieldsState& dateTimeFieldsState)
{
    if (!dateTimeFieldsState.hasMonth()) {
        setEmptyValue();
        return;
    }

    const unsigned value = dateTimeFieldsState.month() - 1;
    if (value >= symbolsSize()) {
        setEmptyValue();
        return;
    }

    setValueAsInteger(value);
}

// ----------------------------

DateTimeWeekFieldElement::DateTimeWeekFieldElement(Document& document, FieldOwner& fieldOwner, const Range& range)
    : DateTimeNumericFieldElement(document, fieldOwner, range, Range(DateComponents::minimumWeekNumber, DateComponents::maximumWeekNumber), "--")
{
}

PassRefPtr<DateTimeWeekFieldElement> DateTimeWeekFieldElement::create(Document& document, FieldOwner& fieldOwner, const Range& range)
{
    DEFINE_STATIC_LOCAL(AtomicString, weekPsuedoId, ("-webkit-datetime-edit-week-field", AtomicString::ConstructFromLiteral));
    RefPtr<DateTimeWeekFieldElement> field = adoptRef(new DateTimeWeekFieldElement(document, fieldOwner, range));
    field->initialize(weekPsuedoId, queryString(WebLocalizedString::AXWeekOfYearFieldText));
    return field.release();
}

void DateTimeWeekFieldElement::populateDateTimeFieldsState(DateTimeFieldsState& dateTimeFieldsState)
{
    dateTimeFieldsState.setWeekOfYear(hasValue() ? valueAsInteger() : DateTimeFieldsState::emptyValue);
}

void DateTimeWeekFieldElement::setValueAsDate(const DateComponents& date)
{
    setValueAsInteger(date.week());
}

void DateTimeWeekFieldElement::setValueAsDateTimeFieldsState(const DateTimeFieldsState& dateTimeFieldsState)
{
    if (!dateTimeFieldsState.hasWeekOfYear()) {
        setEmptyValue();
        return;
    }

    const unsigned value = dateTimeFieldsState.weekOfYear();
    if (range().isInRange(static_cast<int>(value))) {
        setValueAsInteger(value);
        return;
    }

    setEmptyValue();
}

// ----------------------------

DateTimeYearFieldElement::DateTimeYearFieldElement(Document& document, FieldOwner& fieldOwner, const DateTimeYearFieldElement::Parameters& parameters)
    : DateTimeNumericFieldElement(document, fieldOwner, Range(parameters.minimumYear, parameters.maximumYear), Range(DateComponents::minimumYear(), DateComponents::maximumYear()), parameters.placeholder.isEmpty() ? "----" : parameters.placeholder)
    , m_minIsSpecified(parameters.minIsSpecified)
    , m_maxIsSpecified(parameters.maxIsSpecified)
{
    ASSERT(parameters.minimumYear >= DateComponents::minimumYear());
    ASSERT(parameters.maximumYear <= DateComponents::maximumYear());
}

PassRefPtr<DateTimeYearFieldElement> DateTimeYearFieldElement::create(Document& document, FieldOwner& fieldOwner, const DateTimeYearFieldElement::Parameters& parameters)
{
    DEFINE_STATIC_LOCAL(AtomicString, yearPsuedoId, ("-webkit-datetime-edit-year-field", AtomicString::ConstructFromLiteral));
    RefPtr<DateTimeYearFieldElement> field = adoptRef(new DateTimeYearFieldElement(document, fieldOwner, parameters));
    field->initialize(yearPsuedoId, queryString(WebLocalizedString::AXYearFieldText));
    return field.release();
}

static int currentFullYear()
{
    double current = currentTimeMS();
    double utcOffset = calculateUTCOffset();
    double dstOffset = calculateDSTOffset(current, utcOffset);
    int offset = static_cast<int>((utcOffset + dstOffset) / msPerMinute);
    current += offset * msPerMinute;

    DateComponents date;
    date.setMillisecondsSinceEpochForMonth(current);
    return date.fullYear();
}

int DateTimeYearFieldElement::defaultValueForStepDown() const
{
    return m_maxIsSpecified ? DateTimeNumericFieldElement::defaultValueForStepDown() : currentFullYear();
}

int DateTimeYearFieldElement::defaultValueForStepUp() const
{
    return m_minIsSpecified ? DateTimeNumericFieldElement::defaultValueForStepUp() : currentFullYear();
}

void DateTimeYearFieldElement::populateDateTimeFieldsState(DateTimeFieldsState& dateTimeFieldsState)
{
    dateTimeFieldsState.setYear(hasValue() ? valueAsInteger() : DateTimeFieldsState::emptyValue);
}

void DateTimeYearFieldElement::setValueAsDate(const DateComponents& date)
{
    setValueAsInteger(date.fullYear());
}

void DateTimeYearFieldElement::setValueAsDateTimeFieldsState(const DateTimeFieldsState& dateTimeFieldsState)
{
    if (!dateTimeFieldsState.hasYear()) {
        setEmptyValue();
        return;
    }

    const unsigned value = dateTimeFieldsState.year();
    if (range().isInRange(static_cast<int>(value))) {
        setValueAsInteger(value);
        return;
    }

    setEmptyValue();
}

} // namespace WebCore

#endif<|MERGE_RESOLUTION|>--- conflicted
+++ resolved
@@ -35,11 +35,7 @@
 
 namespace WebCore {
 
-<<<<<<< HEAD
-using WebKit::WebLocalizedString;
-=======
 using blink::WebLocalizedString;
->>>>>>> 8c15b39e
 
 static String queryString(WebLocalizedString::Name name)
 {
