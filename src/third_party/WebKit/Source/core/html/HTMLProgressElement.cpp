--- conflicted
+++ resolved
@@ -101,11 +101,7 @@
 void HTMLProgressElement::setValue(double value, ExceptionState& exceptionState)
 {
     if (!std::isfinite(value)) {
-<<<<<<< HEAD
-        es.throwUninformativeAndGenericDOMException(NotSupportedError);
-=======
         exceptionState.throwDOMException(NotSupportedError, ExceptionMessages::notAFiniteNumber(value));
->>>>>>> 8c15b39e
         return;
     }
     setFloatingPointAttribute(valueAttr, std::max(value, 0.));
@@ -120,11 +116,7 @@
 void HTMLProgressElement::setMax(double max, ExceptionState& exceptionState)
 {
     if (!std::isfinite(max)) {
-<<<<<<< HEAD
-        es.throwUninformativeAndGenericDOMException(NotSupportedError);
-=======
         exceptionState.throwDOMException(NotSupportedError, ExceptionMessages::notAFiniteNumber(max));
->>>>>>> 8c15b39e
         return;
     }
     // FIXME: The specification says we should ignore the input value if it is inferior or equal to 0.
