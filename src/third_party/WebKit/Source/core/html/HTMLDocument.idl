/*
 * Copyright (C) 2006, 2007, 2008 Apple Inc. All rights reserved.
 * Copyright (C) 2006 Samuel Weinig <sam.weinig@gmail.com>
 *
 * This library is free software; you can redistribute it and/or
 * modify it under the terms of the GNU Library General Public
 * License as published by the Free Software Foundation; either
 * version 2 of the License, or (at your option) any later version.
 *
 * This library is distributed in the hope that it will be useful,
 * but WITHOUT ANY WARRANTY; without even the implied warranty of
 * MERCHANTABILITY or FITNESS FOR A PARTICULAR PURPOSE.  See the GNU
 * Library General Public License for more details.
 *
 * You should have received a copy of the GNU Library General Public License
 * along with this library; see the file COPYING.LIB.  If not, write to
 * the Free Software Foundation, Inc., 51 Franklin Street, Fifth Floor,
 * Boston, MA 02110-1301, USA.
 */

interface HTMLDocument : Document {
    [Custom, CustomElementCallbacks] void open();
    void close();
<<<<<<< HEAD
    [Custom, PerWorldBindings, ActivityLogging=AccessForIsolatedWorlds, CustomElementCallbacks] void write([Default=Undefined] optional DOMString text);
    [Custom, PerWorldBindings, ActivityLogging=AccessForIsolatedWorlds, CustomElementCallbacks] void writeln([Default=Undefined] optional DOMString text);
=======

    // We support multiple DOMString arguments to match FF / IE, e.g.:
    // document.write("a", "b", "c") --> document.write("abc")
    // document.write() --> document.write("")
    [CallWith=ActiveWindow, PerWorldBindings, ActivityLogging=ForIsolatedWorlds, CustomElementCallbacks] void write(DOMString... text);
    [CallWith=ActiveWindow, PerWorldBindings, ActivityLogging=ForIsolatedWorlds, CustomElementCallbacks] void writeln(DOMString... text);
>>>>>>> 8c15b39e

    readonly attribute HTMLCollection embeds;
    [ImplementedAs=embeds] readonly attribute HTMLCollection plugins;
    readonly attribute HTMLCollection scripts;

    // Extensions

    [Replaceable, ImplementedAs=allForBinding] readonly attribute HTMLAllCollection all;

    [DeprecateAs=DocumentClear] void clear();

    [DeprecateAs=CaptureEvents] void captureEvents();
    [DeprecateAs=ReleaseEvents] void releaseEvents();

    [TreatNullAs=NullString, CustomElementCallbacks] attribute DOMString dir;
    [TreatNullAs=NullString, CustomElementCallbacks] attribute DOMString designMode;
    readonly attribute DOMString compatMode;

    readonly attribute Element activeElement;
    boolean hasFocus();

    // Deprecated attributes
    [TreatNullAs=NullString, CustomElementCallbacks] attribute DOMString bgColor;
    [TreatNullAs=NullString, CustomElementCallbacks] attribute DOMString fgColor;
    [TreatNullAs=NullString, CustomElementCallbacks] attribute DOMString alinkColor;
    [TreatNullAs=NullString, CustomElementCallbacks] attribute DOMString linkColor;
    [TreatNullAs=NullString, CustomElementCallbacks] attribute DOMString vlinkColor;
};
<|MERGE_RESOLUTION|>--- conflicted
+++ resolved
@@ -21,17 +21,12 @@
 interface HTMLDocument : Document {
     [Custom, CustomElementCallbacks] void open();
     void close();
-<<<<<<< HEAD
-    [Custom, PerWorldBindings, ActivityLogging=AccessForIsolatedWorlds, CustomElementCallbacks] void write([Default=Undefined] optional DOMString text);
-    [Custom, PerWorldBindings, ActivityLogging=AccessForIsolatedWorlds, CustomElementCallbacks] void writeln([Default=Undefined] optional DOMString text);
-=======
 
     // We support multiple DOMString arguments to match FF / IE, e.g.:
     // document.write("a", "b", "c") --> document.write("abc")
     // document.write() --> document.write("")
     [CallWith=ActiveWindow, PerWorldBindings, ActivityLogging=ForIsolatedWorlds, CustomElementCallbacks] void write(DOMString... text);
     [CallWith=ActiveWindow, PerWorldBindings, ActivityLogging=ForIsolatedWorlds, CustomElementCallbacks] void writeln(DOMString... text);
->>>>>>> 8c15b39e
 
     readonly attribute HTMLCollection embeds;
     [ImplementedAs=embeds] readonly attribute HTMLCollection plugins;
