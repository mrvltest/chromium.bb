/*
 * Copyright (C) 1999 Lars Knoll (knoll@kde.org)
 *           (C) 1999 Antti Koivisto (koivisto@kde.org)
 * Copyright (C) 2004, 2005, 2006, 2007, 2008 Apple Inc. All rights reserved.
 * Copyright (C) 2009 Torch Mobile Inc. All rights reserved. (http://www.torchmobile.com/)
 * Copyright (C) 2011 Motorola Mobility. All rights reserved.
 *
 * This library is free software; you can redistribute it and/or
 * modify it under the terms of the GNU Library General Public
 * License as published by the Free Software Foundation; either
 * version 2 of the License, or (at your option) any later version.
 *
 * This library is distributed in the hope that it will be useful,
 * but WITHOUT ANY WARRANTY; without even the implied warranty of
 * MERCHANTABILITY or FITNESS FOR A PARTICULAR PURPOSE.  See the GNU
 * Library General Public License for more details.
 *
 * You should have received a copy of the GNU Library General Public License
 * along with this library; see the file COPYING.LIB.  If not, write to
 * the Free Software Foundation, Inc., 51 Franklin Street, Fifth Floor,
 * Boston, MA 02110-1301, USA.
 *
 */

#include "config.h"
#include "core/html/HTMLElement.h"

#include "CSSPropertyNames.h"
#include "CSSValueKeywords.h"
#include "HTMLNames.h"
#include "XMLNames.h"
#include "bindings/v8/ExceptionState.h"
#include "bindings/v8/ScriptController.h"
#include "bindings/v8/ScriptEventListener.h"
#include "core/css/CSSParser.h"
#include "core/css/CSSValuePool.h"
#include "core/css/StylePropertySet.h"
#include "core/dom/DocumentFragment.h"
#include "core/dom/ExceptionCode.h"
#include "core/dom/NodeTraversal.h"
#include "core/dom/Text.h"
#include "core/editing/Editor.h"
#include "core/editing/markup.h"
#include "core/editing/SpellChecker.h"
#include "core/events/EventListener.h"
#include "core/events/KeyboardEvent.h"
#include "core/events/ThreadLocalEventNames.h"
#include "core/html/HTMLBRElement.h"
#include "core/html/HTMLFormElement.h"
#include "core/html/HTMLInputElement.h"
#include "core/html/HTMLTemplateElement.h"
#include "core/html/HTMLTextFormControlElement.h"
#include "core/html/parser/HTMLParserIdioms.h"
#include "core/loader/FrameLoader.h"
#include "core/frame/Frame.h"
#include "core/page/Settings.h"
#include "core/rendering/RenderWordBreak.h"
#include "platform/graphics/TextRunIterator.h"
#include "platform/text/BidiResolver.h"
#include "wtf/StdLibExtras.h"
#include "wtf/text/CString.h"

namespace WebCore {

using namespace HTMLNames;
using namespace WTF;

using std::min;
using std::max;

PassRefPtr<HTMLElement> HTMLElement::create(const QualifiedName& tagName, Document& document)
{
    return adoptRef(new HTMLElement(tagName, document));
}

String HTMLElement::nodeName() const
{
    // FIXME: Would be nice to have an atomicstring lookup based off uppercase
    // chars that does not have to copy the string on a hit in the hash.
    // FIXME: We should have a way to detect XHTML elements and replace the hasPrefix() check with it.
    if (document().isHTMLDocument() && !tagQName().hasPrefix())
        return tagQName().localNameUpper();
    return Element::nodeName();
}

bool HTMLElement::ieForbidsInsertHTML() const
{
    // FIXME: Supposedly IE disallows settting innerHTML, outerHTML
    // and createContextualFragment on these tags.  We have no tests to
    // verify this however, so this list could be totally wrong.
    // This list was moved from the previous endTagRequirement() implementation.
    // This is also called from editing and assumed to be the list of tags
    // for which no end tag should be serialized. It's unclear if the list for
    // IE compat and the list for serialization sanity are the same.
    if (hasLocalName(areaTag)
        || hasLocalName(baseTag)
        || hasLocalName(basefontTag)
        || hasLocalName(brTag)
        || hasLocalName(colTag)
        || hasLocalName(embedTag)
        || hasLocalName(frameTag)
        || hasLocalName(hrTag)
        || hasLocalName(imageTag)
        || hasLocalName(imgTag)
        || hasLocalName(inputTag)
        || hasLocalName(isindexTag)
        || hasLocalName(linkTag)
        || hasLocalName(metaTag)
        || hasLocalName(paramTag)
        || hasLocalName(sourceTag)
        || hasLocalName(wbrTag))
        return true;
    return false;
}

static inline CSSValueID unicodeBidiAttributeForDirAuto(HTMLElement* element)
{
    if (element->hasLocalName(preTag) || element->hasLocalName(textareaTag))
        return CSSValueWebkitPlaintext;
    // FIXME: For bdo element, dir="auto" should result in "bidi-override isolate" but we don't support having multiple values in unicode-bidi yet.
    // See https://bugs.webkit.org/show_bug.cgi?id=73164.
    return CSSValueWebkitIsolate;
}

unsigned HTMLElement::parseBorderWidthAttribute(const AtomicString& value) const
{
    unsigned borderWidth = 0;
    if (value.isEmpty() || !parseHTMLNonNegativeInteger(value, borderWidth))
        return hasLocalName(tableTag) ? 1 : borderWidth;
    return borderWidth;
}

void HTMLElement::applyBorderAttributeToStyle(const AtomicString& value, MutableStylePropertySet* style)
{
    addPropertyToPresentationAttributeStyle(style, CSSPropertyBorderWidth, parseBorderWidthAttribute(value), CSSPrimitiveValue::CSS_PX);
    addPropertyToPresentationAttributeStyle(style, CSSPropertyBorderStyle, CSSValueSolid);
}

void HTMLElement::mapLanguageAttributeToLocale(const AtomicString& value, MutableStylePropertySet* style)
{
    if (!value.isEmpty()) {
        // Have to quote so the locale id is treated as a string instead of as a CSS keyword.
        addPropertyToPresentationAttributeStyle(style, CSSPropertyWebkitLocale, quoteCSSString(value));
    } else {
        // The empty string means the language is explicitly unknown.
        addPropertyToPresentationAttributeStyle(style, CSSPropertyWebkitLocale, CSSValueAuto);
    }
}

bool HTMLElement::isPresentationAttribute(const QualifiedName& name) const
{
    if (name == alignAttr || name == contenteditableAttr || name == hiddenAttr || name == langAttr || name.matches(XMLNames::langAttr) || name == draggableAttr || name == dirAttr)
        return true;
    return Element::isPresentationAttribute(name);
}

static inline bool isValidDirAttribute(const AtomicString& value)
{
    return equalIgnoringCase(value, "auto") || equalIgnoringCase(value, "ltr") || equalIgnoringCase(value, "rtl");
}

void HTMLElement::collectStyleForPresentationAttribute(const QualifiedName& name, const AtomicString& value, MutableStylePropertySet* style)
{
    if (name == alignAttr) {
        if (equalIgnoringCase(value, "middle"))
            addPropertyToPresentationAttributeStyle(style, CSSPropertyTextAlign, CSSValueCenter);
        else
            addPropertyToPresentationAttributeStyle(style, CSSPropertyTextAlign, value);
    } else if (name == contenteditableAttr) {
        if (value.isEmpty() || equalIgnoringCase(value, "true")) {
            addPropertyToPresentationAttributeStyle(style, CSSPropertyWebkitUserModify, CSSValueReadWrite);
            addPropertyToPresentationAttributeStyle(style, CSSPropertyWordWrap, CSSValueBreakWord);
            addPropertyToPresentationAttributeStyle(style, CSSPropertyWebkitLineBreak, CSSValueAfterWhiteSpace);
        } else if (equalIgnoringCase(value, "plaintext-only")) {
            addPropertyToPresentationAttributeStyle(style, CSSPropertyWebkitUserModify, CSSValueReadWritePlaintextOnly);
            addPropertyToPresentationAttributeStyle(style, CSSPropertyWordWrap, CSSValueBreakWord);
            addPropertyToPresentationAttributeStyle(style, CSSPropertyWebkitLineBreak, CSSValueAfterWhiteSpace);
        } else if (equalIgnoringCase(value, "false"))
            addPropertyToPresentationAttributeStyle(style, CSSPropertyWebkitUserModify, CSSValueReadOnly);
    } else if (name == hiddenAttr) {
        addPropertyToPresentationAttributeStyle(style, CSSPropertyDisplay, CSSValueNone);
    } else if (name == draggableAttr) {
        if (equalIgnoringCase(value, "true")) {
            addPropertyToPresentationAttributeStyle(style, CSSPropertyWebkitUserDrag, CSSValueElement);
            addPropertyToPresentationAttributeStyle(style, CSSPropertyWebkitUserSelect, CSSValueNone);
        } else if (equalIgnoringCase(value, "false"))
            addPropertyToPresentationAttributeStyle(style, CSSPropertyWebkitUserDrag, CSSValueNone);
    } else if (name == dirAttr) {
        if (equalIgnoringCase(value, "auto"))
            addPropertyToPresentationAttributeStyle(style, CSSPropertyUnicodeBidi, unicodeBidiAttributeForDirAuto(this));
        else {
            if (isValidDirAttribute(value))
                addPropertyToPresentationAttributeStyle(style, CSSPropertyDirection, value);
            else
                addPropertyToPresentationAttributeStyle(style, CSSPropertyDirection, "ltr");
            if (!hasTagName(bdiTag) && !hasTagName(bdoTag) && !hasTagName(outputTag))
                addPropertyToPresentationAttributeStyle(style, CSSPropertyUnicodeBidi, CSSValueEmbed);
        }
    } else if (name.matches(XMLNames::langAttr))
        mapLanguageAttributeToLocale(value, style);
    else if (name == langAttr) {
        // xml:lang has a higher priority than lang.
        if (!fastHasAttribute(XMLNames::langAttr))
            mapLanguageAttributeToLocale(value, style);
    } else
        Element::collectStyleForPresentationAttribute(name, value, style);
}

AtomicString HTMLElement::eventNameForAttributeName(const QualifiedName& attrName) const
{
    if (!attrName.namespaceURI().isNull())
        return AtomicString();

    typedef HashMap<AtomicString, AtomicString> StringToStringMap;
    DEFINE_STATIC_LOCAL(StringToStringMap, attributeNameToEventNameMap, ());
    if (!attributeNameToEventNameMap.size()) {
        attributeNameToEventNameMap.set(onanimationstartAttr.localName(), EventTypeNames::animationstart);
        attributeNameToEventNameMap.set(onanimationiterationAttr.localName(), EventTypeNames::animationiteration);
        attributeNameToEventNameMap.set(onanimationendAttr.localName(), EventTypeNames::animationend);
        attributeNameToEventNameMap.set(oncancelAttr.localName(), EventTypeNames::cancel);
        attributeNameToEventNameMap.set(onclickAttr.localName(), EventTypeNames::click);
        attributeNameToEventNameMap.set(oncloseAttr.localName(), EventTypeNames::close);
        attributeNameToEventNameMap.set(oncontextmenuAttr.localName(), EventTypeNames::contextmenu);
        attributeNameToEventNameMap.set(ondblclickAttr.localName(), EventTypeNames::dblclick);
        attributeNameToEventNameMap.set(onmousedownAttr.localName(), EventTypeNames::mousedown);
        attributeNameToEventNameMap.set(onmouseenterAttr.localName(), EventTypeNames::mouseenter);
        attributeNameToEventNameMap.set(onmouseleaveAttr.localName(), EventTypeNames::mouseleave);
        attributeNameToEventNameMap.set(onmousemoveAttr.localName(), EventTypeNames::mousemove);
        attributeNameToEventNameMap.set(onmouseoutAttr.localName(), EventTypeNames::mouseout);
        attributeNameToEventNameMap.set(onmouseoverAttr.localName(), EventTypeNames::mouseover);
        attributeNameToEventNameMap.set(onmouseupAttr.localName(), EventTypeNames::mouseup);
        attributeNameToEventNameMap.set(onmousewheelAttr.localName(), EventTypeNames::mousewheel);
        attributeNameToEventNameMap.set(onwheelAttr.localName(), EventTypeNames::wheel);
        attributeNameToEventNameMap.set(onfocusAttr.localName(), EventTypeNames::focus);
        attributeNameToEventNameMap.set(onfocusinAttr.localName(), EventTypeNames::focusin);
        attributeNameToEventNameMap.set(onfocusoutAttr.localName(), EventTypeNames::focusout);
        attributeNameToEventNameMap.set(onblurAttr.localName(), EventTypeNames::blur);
        attributeNameToEventNameMap.set(onkeydownAttr.localName(), EventTypeNames::keydown);
        attributeNameToEventNameMap.set(onkeypressAttr.localName(), EventTypeNames::keypress);
        attributeNameToEventNameMap.set(onkeyupAttr.localName(), EventTypeNames::keyup);
        attributeNameToEventNameMap.set(onscrollAttr.localName(), EventTypeNames::scroll);
        attributeNameToEventNameMap.set(onbeforecutAttr.localName(), EventTypeNames::beforecut);
        attributeNameToEventNameMap.set(oncutAttr.localName(), EventTypeNames::cut);
        attributeNameToEventNameMap.set(onbeforecopyAttr.localName(), EventTypeNames::beforecopy);
        attributeNameToEventNameMap.set(oncopyAttr.localName(), EventTypeNames::copy);
        attributeNameToEventNameMap.set(onbeforepasteAttr.localName(), EventTypeNames::beforepaste);
        attributeNameToEventNameMap.set(onpasteAttr.localName(), EventTypeNames::paste);
        attributeNameToEventNameMap.set(ondragenterAttr.localName(), EventTypeNames::dragenter);
        attributeNameToEventNameMap.set(ondragoverAttr.localName(), EventTypeNames::dragover);
        attributeNameToEventNameMap.set(ondragleaveAttr.localName(), EventTypeNames::dragleave);
        attributeNameToEventNameMap.set(ondropAttr.localName(), EventTypeNames::drop);
        attributeNameToEventNameMap.set(ondragstartAttr.localName(), EventTypeNames::dragstart);
        attributeNameToEventNameMap.set(ondragAttr.localName(), EventTypeNames::drag);
        attributeNameToEventNameMap.set(ondragendAttr.localName(), EventTypeNames::dragend);
        attributeNameToEventNameMap.set(onselectstartAttr.localName(), EventTypeNames::selectstart);
        attributeNameToEventNameMap.set(onsubmitAttr.localName(), EventTypeNames::submit);
        attributeNameToEventNameMap.set(onerrorAttr.localName(), EventTypeNames::error);
        attributeNameToEventNameMap.set(onwebkitanimationstartAttr.localName(), EventTypeNames::webkitAnimationStart);
        attributeNameToEventNameMap.set(onwebkitanimationiterationAttr.localName(), EventTypeNames::webkitAnimationIteration);
        attributeNameToEventNameMap.set(onwebkitanimationendAttr.localName(), EventTypeNames::webkitAnimationEnd);
        attributeNameToEventNameMap.set(onwebkittransitionendAttr.localName(), EventTypeNames::webkitTransitionEnd);
        attributeNameToEventNameMap.set(ontransitionendAttr.localName(), EventTypeNames::webkitTransitionEnd);
        attributeNameToEventNameMap.set(oninputAttr.localName(), EventTypeNames::input);
        attributeNameToEventNameMap.set(oninvalidAttr.localName(), EventTypeNames::invalid);
        attributeNameToEventNameMap.set(ontouchstartAttr.localName(), EventTypeNames::touchstart);
        attributeNameToEventNameMap.set(ontouchmoveAttr.localName(), EventTypeNames::touchmove);
        attributeNameToEventNameMap.set(ontouchendAttr.localName(), EventTypeNames::touchend);
        attributeNameToEventNameMap.set(ontouchcancelAttr.localName(), EventTypeNames::touchcancel);
        attributeNameToEventNameMap.set(onwebkitfullscreenchangeAttr.localName(), EventTypeNames::webkitfullscreenchange);
        attributeNameToEventNameMap.set(onwebkitfullscreenerrorAttr.localName(), EventTypeNames::webkitfullscreenerror);
        attributeNameToEventNameMap.set(onabortAttr.localName(), EventTypeNames::abort);
        attributeNameToEventNameMap.set(oncanplayAttr.localName(), EventTypeNames::canplay);
        attributeNameToEventNameMap.set(oncanplaythroughAttr.localName(), EventTypeNames::canplaythrough);
        attributeNameToEventNameMap.set(onchangeAttr.localName(), EventTypeNames::change);
        attributeNameToEventNameMap.set(oncuechangeAttr.localName(), EventTypeNames::cuechange);
        attributeNameToEventNameMap.set(ondurationchangeAttr.localName(), EventTypeNames::durationchange);
        attributeNameToEventNameMap.set(onemptiedAttr.localName(), EventTypeNames::emptied);
        attributeNameToEventNameMap.set(onendedAttr.localName(), EventTypeNames::ended);
        attributeNameToEventNameMap.set(onloadeddataAttr.localName(), EventTypeNames::loadeddata);
        attributeNameToEventNameMap.set(onloadedmetadataAttr.localName(), EventTypeNames::loadedmetadata);
        attributeNameToEventNameMap.set(onloadstartAttr.localName(), EventTypeNames::loadstart);
        attributeNameToEventNameMap.set(onpauseAttr.localName(), EventTypeNames::pause);
        attributeNameToEventNameMap.set(onplayAttr.localName(), EventTypeNames::play);
        attributeNameToEventNameMap.set(onplayingAttr.localName(), EventTypeNames::playing);
        attributeNameToEventNameMap.set(onprogressAttr.localName(), EventTypeNames::progress);
        attributeNameToEventNameMap.set(onratechangeAttr.localName(), EventTypeNames::ratechange);
        attributeNameToEventNameMap.set(onresetAttr.localName(), EventTypeNames::reset);
        attributeNameToEventNameMap.set(onseekedAttr.localName(), EventTypeNames::seeked);
        attributeNameToEventNameMap.set(onseekingAttr.localName(), EventTypeNames::seeking);
        attributeNameToEventNameMap.set(onselectAttr.localName(), EventTypeNames::select);
        attributeNameToEventNameMap.set(onshowAttr.localName(), EventTypeNames::show);
        attributeNameToEventNameMap.set(onstalledAttr.localName(), EventTypeNames::stalled);
        attributeNameToEventNameMap.set(onsuspendAttr.localName(), EventTypeNames::suspend);
        attributeNameToEventNameMap.set(ontimeupdateAttr.localName(), EventTypeNames::timeupdate);
        attributeNameToEventNameMap.set(onvolumechangeAttr.localName(), EventTypeNames::volumechange);
        attributeNameToEventNameMap.set(onwaitingAttr.localName(), EventTypeNames::waiting);
        attributeNameToEventNameMap.set(onloadAttr.localName(), EventTypeNames::load);
    }

    return attributeNameToEventNameMap.get(attrName.localName());
}

void HTMLElement::parseAttribute(const QualifiedName& name, const AtomicString& value)
{
    if (isIdAttributeName(name) || name == classAttr || name == styleAttr)
        return Element::parseAttribute(name, value);

    if (name == dirAttr)
        dirAttributeChanged(value);
    else if (name == tabindexAttr) {
        int tabindex = 0;
        if (value.isEmpty()) {
            clearTabIndexExplicitlyIfNeeded();
            if (treeScope().adjustedFocusedElement() == this) {
                // We might want to call blur(), but it's dangerous to dispatch
                // events here.
                document().setNeedsFocusedElementCheck();
            }
        } else if (parseHTMLInteger(value, tabindex)) {
            // Clamp tabindex to the range of 'short' to match Firefox's behavior.
            setTabIndexExplicitly(max(static_cast<int>(std::numeric_limits<short>::min()), min(tabindex, static_cast<int>(std::numeric_limits<short>::max()))));
        }
    } else {
        if (name == contenteditableAttr) {
            if (value.isNull() || equalIgnoringCase(value, "false")) {
                RefPtr<Range> range = Range::create(document());

                TrackExceptionState es;
                range->selectNode(this, es);
                if (!es.hadException())
<<<<<<< HEAD
                    document().frame()->editor().clearMisspellingsAndBadGrammar(VisibleSelection(range.get()));
=======
                    document().frame()->spellChecker().clearMisspellingsAndBadGrammar(VisibleSelection(range.get()));
>>>>>>> 6bfdf8d4
            }
        }

        AtomicString eventName = eventNameForAttributeName(name);
        if (!eventName.isNull())
            setAttributeEventListener(eventName, createAttributeEventListener(this, name, value));
    }
}

PassRefPtr<DocumentFragment> HTMLElement::textToFragment(const String& text, ExceptionState& es)
{
    RefPtr<DocumentFragment> fragment = DocumentFragment::create(document());
    unsigned int i, length = text.length();
    UChar c = 0;
    for (unsigned int start = 0; start < length; ) {

        // Find next line break.
        for (i = start; i < length; i++) {
          c = text[i];
          if (c == '\r' || c == '\n')
              break;
        }

        fragment->appendChild(Text::create(document(), text.substring(start, i - start)), es);
        if (es.hadException())
            return 0;

        if (c == '\r' || c == '\n') {
            fragment->appendChild(HTMLBRElement::create(document()), es);
            if (es.hadException())
                return 0;
            // Make sure \r\n doesn't result in two line breaks.
            if (c == '\r' && i + 1 < length && text[i + 1] == '\n')
                i++;
        }

        start = i + 1; // Character after line break.
    }

    return fragment;
}

void HTMLElement::setInnerText(const String& text, ExceptionState& es)
{
    if (ieForbidsInsertHTML()) {
        es.throwUninformativeAndGenericDOMException(NoModificationAllowedError);
        return;
    }
    if (hasLocalName(colTag) || hasLocalName(colgroupTag) || hasLocalName(framesetTag) ||
        hasLocalName(headTag) || hasLocalName(htmlTag) || hasLocalName(tableTag) ||
        hasLocalName(tbodyTag) || hasLocalName(tfootTag) || hasLocalName(theadTag) ||
        hasLocalName(trTag)) {
        es.throwUninformativeAndGenericDOMException(NoModificationAllowedError);
        return;
    }

    // FIXME: This doesn't take whitespace collapsing into account at all.

    if (!text.contains('\n') && !text.contains('\r')) {
        if (text.isEmpty()) {
            removeChildren();
            return;
        }
        replaceChildrenWithText(this, text, es);
        return;
    }

    // FIXME: Do we need to be able to detect preserveNewline style even when there's no renderer?
    // FIXME: Can the renderer be out of date here? Do we need to call updateStyleIfNeeded?
    // For example, for the contents of textarea elements that are display:none?
    RenderObject* r = renderer();
    if (r && r->style()->preserveNewline()) {
        if (!text.contains('\r')) {
            replaceChildrenWithText(this, text, es);
            return;
        }
        String textWithConsistentLineBreaks = text;
        textWithConsistentLineBreaks.replace("\r\n", "\n");
        textWithConsistentLineBreaks.replace('\r', '\n');
        replaceChildrenWithText(this, textWithConsistentLineBreaks, es);
        return;
    }

    // Add text nodes and <br> elements.
    RefPtr<DocumentFragment> fragment = textToFragment(text, es);
    if (!es.hadException())
        replaceChildrenWithFragment(this, fragment.release(), es);
}

void HTMLElement::setOuterText(const String &text, ExceptionState& es)
{
    if (ieForbidsInsertHTML()) {
        es.throwUninformativeAndGenericDOMException(NoModificationAllowedError);
        return;
    }
    if (hasLocalName(colTag) || hasLocalName(colgroupTag) || hasLocalName(framesetTag) ||
        hasLocalName(headTag) || hasLocalName(htmlTag) || hasLocalName(tableTag) ||
        hasLocalName(tbodyTag) || hasLocalName(tfootTag) || hasLocalName(theadTag) ||
        hasLocalName(trTag)) {
        es.throwUninformativeAndGenericDOMException(NoModificationAllowedError);
        return;
    }

    ContainerNode* parent = parentNode();
    if (!parent) {
        es.throwUninformativeAndGenericDOMException(NoModificationAllowedError);
        return;
    }

    RefPtr<Node> prev = previousSibling();
    RefPtr<Node> next = nextSibling();
    RefPtr<Node> newChild;

    // Convert text to fragment with <br> tags instead of linebreaks if needed.
    if (text.contains('\r') || text.contains('\n'))
        newChild = textToFragment(text, es);
    else
        newChild = Text::create(document(), text);

    if (!this || !parentNode())
        es.throwUninformativeAndGenericDOMException(HierarchyRequestError);
    if (es.hadException())
        return;
    parent->replaceChild(newChild.release(), this, es);

    RefPtr<Node> node = next ? next->previousSibling() : 0;
    if (!es.hadException() && node && node->isTextNode())
        mergeWithNextTextNode(node.release(), es);

    if (!es.hadException() && prev && prev->isTextNode())
        mergeWithNextTextNode(prev.release(), es);
}

Node* HTMLElement::insertAdjacent(const String& where, Node* newChild, ExceptionState& es)
{
    // In Internet Explorer if the element has no parent and where is "beforeBegin" or "afterEnd",
    // a document fragment is created and the elements appended in the correct order. This document
    // fragment isn't returned anywhere.
    //
    // This is impossible for us to implement as the DOM tree does not allow for such structures,
    // Opera also appears to disallow such usage.

    if (equalIgnoringCase(where, "beforeBegin")) {
        if (ContainerNode* parent = this->parentNode()) {
            parent->insertBefore(newChild, this, es);
            if (!es.hadException())
                return newChild;
        }
        return 0;
    }

    if (equalIgnoringCase(where, "afterBegin")) {
        insertBefore(newChild, firstChild(), es);
        return es.hadException() ? 0 : newChild;
    }

    if (equalIgnoringCase(where, "beforeEnd")) {
        appendChild(newChild, es);
        return es.hadException() ? 0 : newChild;
    }

    if (equalIgnoringCase(where, "afterEnd")) {
        if (ContainerNode* parent = this->parentNode()) {
            parent->insertBefore(newChild, nextSibling(), es);
            if (!es.hadException())
                return newChild;
        }
        return 0;
    }

    // IE throws COM Exception E_INVALIDARG; this is the best DOM exception alternative.
    es.throwUninformativeAndGenericDOMException(NotSupportedError);
    return 0;
}

Element* HTMLElement::insertAdjacentElement(const String& where, Element* newChild, ExceptionState& es)
{
    if (!newChild) {
        // IE throws COM Exception E_INVALIDARG; this is the best DOM exception alternative.
        es.throwUninformativeAndGenericDOMException(TypeMismatchError);
        return 0;
    }

    Node* returnValue = insertAdjacent(where, newChild, es);
    return toElement(returnValue);
}

// Step 3 of http://www.whatwg.org/specs/web-apps/current-work/multipage/apis-in-html-documents.html#insertadjacenthtml()
static Element* contextElementForInsertion(const String& where, Element* element, ExceptionState& es)
{
    if (equalIgnoringCase(where, "beforeBegin") || equalIgnoringCase(where, "afterEnd")) {
        ContainerNode* parent = element->parentNode();
        if (parent && !parent->isElementNode()) {
            es.throwUninformativeAndGenericDOMException(NoModificationAllowedError);
            return 0;
        }
        return toElement(parent);
    }
    if (equalIgnoringCase(where, "afterBegin") || equalIgnoringCase(where, "beforeEnd"))
        return element;
    es.throwUninformativeAndGenericDOMException(SyntaxError);
    return 0;
}

void HTMLElement::insertAdjacentHTML(const String& where, const String& markup, ExceptionState& es)
{
    RefPtr<Element> contextElement = contextElementForInsertion(where, this, es);
    if (!contextElement)
        return;

    RefPtr<DocumentFragment> fragment = createFragmentForInnerOuterHTML(markup, contextElement.get(), AllowScriptingContent, "insertAdjacentHTML", es);
    if (!fragment)
        return;
    insertAdjacent(where, fragment.get(), es);
}

void HTMLElement::insertAdjacentText(const String& where, const String& text, ExceptionState& es)
{
    RefPtr<Text> textNode = document().createTextNode(text);
    insertAdjacent(where, textNode.get(), es);
}

void HTMLElement::applyAlignmentAttributeToStyle(const AtomicString& alignment, MutableStylePropertySet* style)
{
    // Vertical alignment with respect to the current baseline of the text
    // right or left means floating images.
    CSSValueID floatValue = CSSValueInvalid;
    CSSValueID verticalAlignValue = CSSValueInvalid;

    if (equalIgnoringCase(alignment, "absmiddle"))
        verticalAlignValue = CSSValueMiddle;
    else if (equalIgnoringCase(alignment, "absbottom"))
        verticalAlignValue = CSSValueBottom;
    else if (equalIgnoringCase(alignment, "left")) {
        floatValue = CSSValueLeft;
        verticalAlignValue = CSSValueTop;
    } else if (equalIgnoringCase(alignment, "right")) {
        floatValue = CSSValueRight;
        verticalAlignValue = CSSValueTop;
    } else if (equalIgnoringCase(alignment, "top"))
        verticalAlignValue = CSSValueTop;
    else if (equalIgnoringCase(alignment, "middle"))
        verticalAlignValue = CSSValueWebkitBaselineMiddle;
    else if (equalIgnoringCase(alignment, "center"))
        verticalAlignValue = CSSValueMiddle;
    else if (equalIgnoringCase(alignment, "bottom"))
        verticalAlignValue = CSSValueBaseline;
    else if (equalIgnoringCase(alignment, "texttop"))
        verticalAlignValue = CSSValueTextTop;

    if (floatValue != CSSValueInvalid)
        addPropertyToPresentationAttributeStyle(style, CSSPropertyFloat, floatValue);

    if (verticalAlignValue != CSSValueInvalid)
        addPropertyToPresentationAttributeStyle(style, CSSPropertyVerticalAlign, verticalAlignValue);
}

bool HTMLElement::hasCustomFocusLogic() const
{
    return false;
}

bool HTMLElement::supportsSpatialNavigationFocus() const
{
    // This function checks whether the element satisfies the extended criteria
    // for the element to be focusable, introduced by spatial navigation feature,
    // i.e. checks if click or keyboard event handler is specified.
    // This is the way to make it possible to navigate to (focus) elements
    // which web designer meant for being active (made them respond to click events).

    if (!document().settings() || !document().settings()->spatialNavigationEnabled())
        return false;
    return hasEventListeners(EventTypeNames::click)
        || hasEventListeners(EventTypeNames::keydown)
        || hasEventListeners(EventTypeNames::keypress)
        || hasEventListeners(EventTypeNames::keyup);
}

bool HTMLElement::supportsFocus() const
{
    // FIXME: supportsFocus() can be called when layout is not up to date.
    // Logic that deals with the renderer should be moved to rendererIsFocusable().
    // But supportsFocus must return true when the element is editable, or else
    // it won't be focusable. Furthermore, supportsFocus cannot just return true
    // always or else tabIndex() will change for all HTML elements.
    return Element::supportsFocus() || (rendererIsEditable() && parentNode() && !parentNode()->rendererIsEditable())
        || supportsSpatialNavigationFocus();
}

String HTMLElement::contentEditable() const
{
    const AtomicString& value = fastGetAttribute(contenteditableAttr);

    if (value.isNull())
        return "inherit";
    if (value.isEmpty() || equalIgnoringCase(value, "true"))
        return "true";
    if (equalIgnoringCase(value, "false"))
         return "false";
    if (equalIgnoringCase(value, "plaintext-only"))
        return "plaintext-only";

    return "inherit";
}

void HTMLElement::setContentEditable(const String& enabled, ExceptionState& es)
{
    if (equalIgnoringCase(enabled, "true"))
        setAttribute(contenteditableAttr, "true");
    else if (equalIgnoringCase(enabled, "false"))
        setAttribute(contenteditableAttr, "false");
    else if (equalIgnoringCase(enabled, "plaintext-only"))
        setAttribute(contenteditableAttr, "plaintext-only");
    else if (equalIgnoringCase(enabled, "inherit"))
        removeAttribute(contenteditableAttr);
    else
        es.throwUninformativeAndGenericDOMException(SyntaxError);
}

bool HTMLElement::draggable() const
{
    return equalIgnoringCase(getAttribute(draggableAttr), "true");
}

void HTMLElement::setDraggable(bool value)
{
    setAttribute(draggableAttr, value ? "true" : "false");
}

bool HTMLElement::spellcheck() const
{
    return isSpellCheckingEnabled();
}

void HTMLElement::setSpellcheck(bool enable)
{
    setAttribute(spellcheckAttr, enable ? "true" : "false");
}


void HTMLElement::click()
{
    dispatchSimulatedClick(0, SendNoEvents, DoNotShowPressedLook);
}

void HTMLElement::accessKeyAction(bool sendMouseEvents)
{
    dispatchSimulatedClick(0, sendMouseEvents ? SendMouseUpDownEvents : SendNoEvents);
}

String HTMLElement::title() const
{
    return getAttribute(titleAttr);
}

short HTMLElement::tabIndex() const
{
    if (supportsFocus())
        return Element::tabIndex();
    return -1;
}

void HTMLElement::setTabIndex(int value)
{
    setAttribute(tabindexAttr, String::number(value));
}

TranslateAttributeMode HTMLElement::translateAttributeMode() const
{
    const AtomicString& value = getAttribute(translateAttr);

    if (value == nullAtom)
        return TranslateAttributeInherit;
    if (equalIgnoringCase(value, "yes") || equalIgnoringCase(value, ""))
        return TranslateAttributeYes;
    if (equalIgnoringCase(value, "no"))
        return TranslateAttributeNo;

    return TranslateAttributeInherit;
}

bool HTMLElement::translate() const
{
    for (const Node* n = this; n; n = n->parentNode()) {
        if (n->isHTMLElement()) {
            TranslateAttributeMode mode = toHTMLElement(n)->translateAttributeMode();
            if (mode != TranslateAttributeInherit) {
                ASSERT(mode == TranslateAttributeYes || mode == TranslateAttributeNo);
                return mode == TranslateAttributeYes;
            }
        }
    }

    // Default on the root element is translate=yes.
    return true;
}

void HTMLElement::setTranslate(bool enable)
{
    setAttribute(translateAttr, enable ? "yes" : "no");
}

bool HTMLElement::rendererIsNeeded(const RenderStyle& style)
{
    if (hasLocalName(noscriptTag)) {
        Frame* frame = document().frame();
        if (frame && frame->script().canExecuteScripts(NotAboutToExecuteScript))
            return false;
    } else if (hasLocalName(noembedTag)) {
        Frame* frame = document().frame();
        if (frame && frame->loader().allowPlugins(NotAboutToInstantiatePlugin))
            return false;
    }
    return Element::rendererIsNeeded(style);
}

RenderObject* HTMLElement::createRenderer(RenderStyle* style)
{
    if (hasLocalName(wbrTag))
        return new RenderWordBreak(this);
    return RenderObject::createObject(this, style);
}

HTMLFormElement* HTMLElement::findFormAncestor() const
{
    for (ContainerNode* ancestor = parentNode(); ancestor; ancestor = ancestor->parentNode()) {
        if (ancestor->hasTagName(formTag))
            return toHTMLFormElement(ancestor);
    }
    return 0;
}

HTMLFormElement* HTMLElement::virtualForm() const
{
    return findFormAncestor();
}

static inline bool elementAffectsDirectionality(const Node* node)
{
    return node->isHTMLElement() && (node->hasTagName(bdiTag) || toHTMLElement(node)->hasAttribute(dirAttr));
}

static void setHasDirAutoFlagRecursively(Node* firstNode, bool flag, Node* lastNode = 0)
{
    firstNode->setSelfOrAncestorHasDirAutoAttribute(flag);

    Node* node = firstNode->firstChild();

    while (node) {
        if (node->selfOrAncestorHasDirAutoAttribute() == flag)
            return;

        if (elementAffectsDirectionality(node)) {
            if (node == lastNode)
                return;
            node = NodeTraversal::nextSkippingChildren(node, firstNode);
            continue;
        }
        node->setSelfOrAncestorHasDirAutoAttribute(flag);
        if (node == lastNode)
            return;
        node = NodeTraversal::next(node, firstNode);
    }
}

void HTMLElement::childrenChanged(bool changedByParser, Node* beforeChange, Node* afterChange, int childCountDelta)
{
    Element::childrenChanged(changedByParser, beforeChange, afterChange, childCountDelta);
    adjustDirectionalityIfNeededAfterChildrenChanged(beforeChange, childCountDelta);
}

bool HTMLElement::hasDirectionAuto() const
{
    const AtomicString& direction = fastGetAttribute(dirAttr);
    return (hasTagName(bdiTag) && direction == nullAtom) || equalIgnoringCase(direction, "auto");
}

TextDirection HTMLElement::directionalityIfhasDirAutoAttribute(bool& isAuto) const
{
    if (!(selfOrAncestorHasDirAutoAttribute() && hasDirectionAuto())) {
        isAuto = false;
        return LTR;
    }

    isAuto = true;
    return directionality();
}

static TextDirection determineDirectionality(const String& value, bool& hasStrongDirectionality)
{
    TextRun run(value);
    BidiResolver<TextRunIterator, BidiCharacterRun> bidiResolver;
    bidiResolver.setStatus(BidiStatus(run.direction(), run.directionalOverride()));
    bidiResolver.setPositionIgnoringNestedIsolates(TextRunIterator(&run, 0));
    return bidiResolver.determineParagraphDirectionality(&hasStrongDirectionality);
}

TextDirection HTMLElement::directionality(Node** strongDirectionalityTextNode) const
{
    if (hasTagName(inputTag)) {
        HTMLInputElement* inputElement = toHTMLInputElement(const_cast<HTMLElement*>(this));
        bool hasStrongDirectionality;
        TextDirection textDirection = determineDirectionality(inputElement->value(), hasStrongDirectionality);
        if (strongDirectionalityTextNode)
            *strongDirectionalityTextNode = hasStrongDirectionality ? inputElement : 0;
        return textDirection;
    }

    Node* node = firstChild();
    while (node) {
        // Skip bdi, script, style and text form controls.
        if (equalIgnoringCase(node->nodeName(), "bdi") || node->hasTagName(scriptTag) || node->hasTagName(styleTag)
            || (node->isElementNode() && toElement(node)->isTextFormControl())) {
            node = NodeTraversal::nextSkippingChildren(node, this);
            continue;
        }

        // Skip elements with valid dir attribute
        if (node->isElementNode()) {
            AtomicString dirAttributeValue = toElement(node)->fastGetAttribute(dirAttr);
            if (isValidDirAttribute(dirAttributeValue)) {
                node = NodeTraversal::nextSkippingChildren(node, this);
                continue;
            }
        }

        if (node->isTextNode()) {
            bool hasStrongDirectionality;
            TextDirection textDirection = determineDirectionality(node->textContent(true), hasStrongDirectionality);
            if (hasStrongDirectionality) {
                if (strongDirectionalityTextNode)
                    *strongDirectionalityTextNode = node;
                return textDirection;
            }
        }
        node = NodeTraversal::next(node, this);
    }
    if (strongDirectionalityTextNode)
        *strongDirectionalityTextNode = 0;
    return LTR;
}

void HTMLElement::dirAttributeChanged(const AtomicString& value)
{
    Element* parent = parentElement();

    if (parent && parent->isHTMLElement() && parent->selfOrAncestorHasDirAutoAttribute())
        toHTMLElement(parent)->adjustDirectionalityIfNeededAfterChildAttributeChanged(this);

    if (equalIgnoringCase(value, "auto"))
        calculateAndAdjustDirectionality();
}

void HTMLElement::adjustDirectionalityIfNeededAfterChildAttributeChanged(Element* child)
{
    ASSERT(selfOrAncestorHasDirAutoAttribute());
    Node* strongDirectionalityTextNode;
    TextDirection textDirection = directionality(&strongDirectionalityTextNode);
    setHasDirAutoFlagRecursively(child, false);
    if (renderer() && renderer()->style() && renderer()->style()->direction() != textDirection) {
        Element* elementToAdjust = this;
        for (; elementToAdjust; elementToAdjust = elementToAdjust->parentElement()) {
            if (elementAffectsDirectionality(elementToAdjust)) {
                elementToAdjust->setNeedsStyleRecalc();
                return;
            }
        }
    }
}

void HTMLElement::calculateAndAdjustDirectionality()
{
    Node* strongDirectionalityTextNode;
    TextDirection textDirection = directionality(&strongDirectionalityTextNode);
    setHasDirAutoFlagRecursively(this, true, strongDirectionalityTextNode);
    if (renderer() && renderer()->style() && renderer()->style()->direction() != textDirection)
        setNeedsStyleRecalc();
}

void HTMLElement::adjustDirectionalityIfNeededAfterChildrenChanged(Node* beforeChange, int childCountDelta)
{
    if (document().renderer() && childCountDelta < 0) {
        Node* node = beforeChange ? NodeTraversal::nextSkippingChildren(beforeChange) : 0;
        for (int counter = 0; node && counter < childCountDelta; counter++, node = NodeTraversal::nextSkippingChildren(node)) {
            if (elementAffectsDirectionality(node))
                continue;

            setHasDirAutoFlagRecursively(node, false);
        }
    }

    if (!selfOrAncestorHasDirAutoAttribute())
        return;

    Node* oldMarkedNode = beforeChange ? NodeTraversal::nextSkippingChildren(beforeChange) : 0;
    while (oldMarkedNode && elementAffectsDirectionality(oldMarkedNode))
        oldMarkedNode = NodeTraversal::nextSkippingChildren(oldMarkedNode, this);
    if (oldMarkedNode)
        setHasDirAutoFlagRecursively(oldMarkedNode, false);

    for (Element* elementToAdjust = this; elementToAdjust; elementToAdjust = elementToAdjust->parentElement()) {
        if (elementAffectsDirectionality(elementToAdjust)) {
            toHTMLElement(elementToAdjust)->calculateAndAdjustDirectionality();
            return;
        }
    }
}

void HTMLElement::addHTMLLengthToStyle(MutableStylePropertySet* style, CSSPropertyID propertyID, const String& value)
{
    // FIXME: This function should not spin up the CSS parser, but should instead just figure out the correct
    // length unit and make the appropriate parsed value.

    // strip attribute garbage..
    StringImpl* v = value.impl();
    if (v) {
        unsigned int l = 0;

        while (l < v->length() && (*v)[l] <= ' ')
            l++;

        for (; l < v->length(); l++) {
            UChar cc = (*v)[l];
            if (cc > '9')
                break;
            if (cc < '0') {
                if (cc == '%' || cc == '*')
                    l++;
                if (cc != '.')
                    break;
            }
        }

        if (l != v->length()) {
            addPropertyToPresentationAttributeStyle(style, propertyID, v->substring(0, l));
            return;
        }
    }

    addPropertyToPresentationAttributeStyle(style, propertyID, value);
}

static RGBA32 parseColorStringWithCrazyLegacyRules(const String& colorString)
{
    // Per spec, only look at the first 128 digits of the string.
    const size_t maxColorLength = 128;
    // We'll pad the buffer with two extra 0s later, so reserve two more than the max.
    Vector<char, maxColorLength+2> digitBuffer;

    size_t i = 0;
    // Skip a leading #.
    if (colorString[0] == '#')
        i = 1;

    // Grab the first 128 characters, replacing non-hex characters with 0.
    // Non-BMP characters are replaced with "00" due to them appearing as two "characters" in the String.
    for (; i < colorString.length() && digitBuffer.size() < maxColorLength; i++) {
        if (!isASCIIHexDigit(colorString[i]))
            digitBuffer.append('0');
        else
            digitBuffer.append(colorString[i]);
    }

    if (!digitBuffer.size())
        return Color::black;

    // Pad the buffer out to at least the next multiple of three in size.
    digitBuffer.append('0');
    digitBuffer.append('0');

    if (digitBuffer.size() < 6)
        return makeRGB(toASCIIHexValue(digitBuffer[0]), toASCIIHexValue(digitBuffer[1]), toASCIIHexValue(digitBuffer[2]));

    // Split the digits into three components, then search the last 8 digits of each component.
    ASSERT(digitBuffer.size() >= 6);
    size_t componentLength = digitBuffer.size() / 3;
    size_t componentSearchWindowLength = min<size_t>(componentLength, 8);
    size_t redIndex = componentLength - componentSearchWindowLength;
    size_t greenIndex = componentLength * 2 - componentSearchWindowLength;
    size_t blueIndex = componentLength * 3 - componentSearchWindowLength;
    // Skip digits until one of them is non-zero, or we've only got two digits left in the component.
    while (digitBuffer[redIndex] == '0' && digitBuffer[greenIndex] == '0' && digitBuffer[blueIndex] == '0' && (componentLength - redIndex) > 2) {
        redIndex++;
        greenIndex++;
        blueIndex++;
    }
    ASSERT(redIndex + 1 < componentLength);
    ASSERT(greenIndex >= componentLength);
    ASSERT(greenIndex + 1 < componentLength * 2);
    ASSERT(blueIndex >= componentLength * 2);
    ASSERT_WITH_SECURITY_IMPLICATION(blueIndex + 1 < digitBuffer.size());

    int redValue = toASCIIHexValue(digitBuffer[redIndex], digitBuffer[redIndex + 1]);
    int greenValue = toASCIIHexValue(digitBuffer[greenIndex], digitBuffer[greenIndex + 1]);
    int blueValue = toASCIIHexValue(digitBuffer[blueIndex], digitBuffer[blueIndex + 1]);
    return makeRGB(redValue, greenValue, blueValue);
}

// Color parsing that matches HTML's "rules for parsing a legacy color value"
void HTMLElement::addHTMLColorToStyle(MutableStylePropertySet* style, CSSPropertyID propertyID, const String& attributeValue)
{
    // An empty string doesn't apply a color. (One containing only whitespace does, which is why this check occurs before stripping.)
    if (attributeValue.isEmpty())
        return;

    String colorString = attributeValue.stripWhiteSpace();

    // "transparent" doesn't apply a color either.
    if (equalIgnoringCase(colorString, "transparent"))
        return;

    // If the string is a named CSS color or a 3/6-digit hex color, use that.
    Color parsedColor(colorString);
    if (!parsedColor.isValid())
        parsedColor.setRGB(parseColorStringWithCrazyLegacyRules(colorString));

    style->setProperty(propertyID, cssValuePool().createColorValue(parsedColor.rgb()));
}

bool HTMLElement::isInteractiveContent() const
{
    return false;
}

void HTMLElement::defaultEventHandler(Event* event)
{
    if (event->type() == EventTypeNames::keypress && event->isKeyboardEvent()) {
        handleKeypressEvent(toKeyboardEvent(event));
        if (event->defaultHandled())
            return;
    }

    Element::defaultEventHandler(event);
}

void HTMLElement::handleKeypressEvent(KeyboardEvent* event)
{
    if (!document().settings() || !document().settings()->spatialNavigationEnabled() || !supportsFocus())
        return;
    // if the element is a text form control (like <input type=text> or <textarea>)
    // or has contentEditable attribute on, we should enter a space or newline
    // even in spatial navigation mode instead of handling it as a "click" action.
    if (isTextFormControl() || isContentEditable())
        return;
    int charCode = event->charCode();
    if (charCode == '\r' || charCode == ' ') {
        dispatchSimulatedClick(event);
        event->setDefaultHandled();
    }
}

} // namespace WebCore

#ifndef NDEBUG

// For use in the debugger
void dumpInnerHTML(WebCore::HTMLElement*);

void dumpInnerHTML(WebCore::HTMLElement* element)
{
    printf("%s\n", element->innerHTML().ascii().data());
}
#endif<|MERGE_RESOLUTION|>--- conflicted
+++ resolved
@@ -39,7 +39,6 @@
 #include "core/dom/ExceptionCode.h"
 #include "core/dom/NodeTraversal.h"
 #include "core/dom/Text.h"
-#include "core/editing/Editor.h"
 #include "core/editing/markup.h"
 #include "core/editing/SpellChecker.h"
 #include "core/events/EventListener.h"
@@ -328,11 +327,7 @@
                 TrackExceptionState es;
                 range->selectNode(this, es);
                 if (!es.hadException())
-<<<<<<< HEAD
-                    document().frame()->editor().clearMisspellingsAndBadGrammar(VisibleSelection(range.get()));
-=======
                     document().frame()->spellChecker().clearMisspellingsAndBadGrammar(VisibleSelection(range.get()));
->>>>>>> 6bfdf8d4
             }
         }
 
