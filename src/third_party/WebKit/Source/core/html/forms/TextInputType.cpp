/*
 * Copyright (C) 2010 Google Inc. All rights reserved.
 *
 * Redistribution and use in source and binary forms, with or without
 * modification, are permitted provided that the following conditions are
 * met:
 *
 *     * Redistributions of source code must retain the above copyright
 * notice, this list of conditions and the following disclaimer.
 *     * Redistributions in binary form must reproduce the above
 * copyright notice, this list of conditions and the following disclaimer
 * in the documentation and/or other materials provided with the
 * distribution.
 *     * Neither the name of Google Inc. nor the names of its
 * contributors may be used to endorse or promote products derived from
 * this software without specific prior written permission.
 *
 * THIS SOFTWARE IS PROVIDED BY THE COPYRIGHT HOLDERS AND CONTRIBUTORS
 * "AS IS" AND ANY EXPRESS OR IMPLIED WARRANTIES, INCLUDING, BUT NOT
 * LIMITED TO, THE IMPLIED WARRANTIES OF MERCHANTABILITY AND FITNESS FOR
 * A PARTICULAR PURPOSE ARE DISCLAIMED. IN NO EVENT SHALL THE COPYRIGHT
 * OWNER OR CONTRIBUTORS BE LIABLE FOR ANY DIRECT, INDIRECT, INCIDENTAL,
 * SPECIAL, EXEMPLARY, OR CONSEQUENTIAL DAMAGES (INCLUDING, BUT NOT
 * LIMITED TO, PROCUREMENT OF SUBSTITUTE GOODS OR SERVICES; LOSS OF USE,
 * DATA, OR PROFITS; OR BUSINESS INTERRUPTION) HOWEVER CAUSED AND ON ANY
 * THEORY OF LIABILITY, WHETHER IN CONTRACT, STRICT LIABILITY, OR TORT
 * (INCLUDING NEGLIGENCE OR OTHERWISE) ARISING IN ANY WAY OUT OF THE USE
 * OF THIS SOFTWARE, EVEN IF ADVISED OF THE POSSIBILITY OF SUCH DAMAGE.
 */

#include "config.h"
#include "core/html/forms/TextInputType.h"

#include "InputTypeNames.h"
#include "core/html/HTMLInputElement.h"
#include "wtf/PassOwnPtr.h"

namespace WebCore {

using namespace HTMLNames;

PassRefPtr<InputType> TextInputType::create(HTMLInputElement& element)
{
    return adoptRef(new TextInputType(element));
}

void TextInputType::countUsage()
{
    countUsageIfVisible(UseCounter::InputTypeText);
    if (element().fastHasAttribute(maxlengthAttr))
        countUsageIfVisible(UseCounter::InputTypeTextMaxLength);
    const AtomicString& type = element().fastGetAttribute(typeAttr);
<<<<<<< HEAD
    if (equalIgnoringCase(type, InputTypeNames::datetime()))
        countUsageIfVisible(UseCounter::InputTypeDateTimeFallback);
    else if (equalIgnoringCase(type, InputTypeNames::week()))
=======
    if (equalIgnoringCase(type, InputTypeNames::datetime))
        countUsageIfVisible(UseCounter::InputTypeDateTimeFallback);
    else if (equalIgnoringCase(type, InputTypeNames::week))
>>>>>>> 8c15b39e
        countUsageIfVisible(UseCounter::InputTypeWeekFallback);
}

const AtomicString& TextInputType::formControlType() const
{
    return InputTypeNames::text;
}

bool TextInputType::shouldRespectSpeechAttribute()
{
    return true;
}

bool TextInputType::supportsInputModeAttribute() const
{
    return true;
}

} // namespace WebCore<|MERGE_RESOLUTION|>--- conflicted
+++ resolved
@@ -50,15 +50,9 @@
     if (element().fastHasAttribute(maxlengthAttr))
         countUsageIfVisible(UseCounter::InputTypeTextMaxLength);
     const AtomicString& type = element().fastGetAttribute(typeAttr);
-<<<<<<< HEAD
-    if (equalIgnoringCase(type, InputTypeNames::datetime()))
-        countUsageIfVisible(UseCounter::InputTypeDateTimeFallback);
-    else if (equalIgnoringCase(type, InputTypeNames::week()))
-=======
     if (equalIgnoringCase(type, InputTypeNames::datetime))
         countUsageIfVisible(UseCounter::InputTypeDateTimeFallback);
     else if (equalIgnoringCase(type, InputTypeNames::week))
->>>>>>> 8c15b39e
         countUsageIfVisible(UseCounter::InputTypeWeekFallback);
 }
 
