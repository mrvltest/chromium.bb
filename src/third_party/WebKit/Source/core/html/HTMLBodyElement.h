/*
 * Copyright (C) 1999 Lars Knoll (knoll@kde.org)
 *           (C) 1999 Antti Koivisto (koivisto@kde.org)
 *           (C) 2000 Simon Hausmann <hausmann@kde.org>
 * Copyright (C) 2004, 2006, 2009, 2010 Apple Inc. All rights reserved.
 *
 * This library is free software; you can redistribute it and/or
 * modify it under the terms of the GNU Library General Public
 * License as published by the Free Software Foundation; either
 * version 2 of the License, or (at your option) any later version.
 *
 * This library is distributed in the hope that it will be useful,
 * but WITHOUT ANY WARRANTY; without even the implied warranty of
 * MERCHANTABILITY or FITNESS FOR A PARTICULAR PURPOSE.  See the GNU
 * Library General Public License for more details.
 *
 * You should have received a copy of the GNU Library General Public License
 * along with this library; see the file COPYING.LIB.  If not, write to
 * the Free Software Foundation, Inc., 51 Franklin Street, Fifth Floor,
 * Boston, MA 02110-1301, USA.
 *
 */

#ifndef HTMLBodyElement_h
#define HTMLBodyElement_h

#include "core/CoreExport.h"
#include "core/dom/Document.h"
#include "core/html/HTMLElement.h"

namespace blink {

class Document;

class CORE_EXPORT HTMLBodyElement final : public HTMLElement {
    DEFINE_WRAPPERTYPEINFO();
public:
    DECLARE_NODE_FACTORY(HTMLBodyElement);
    virtual ~HTMLBodyElement();

    DEFINE_WINDOW_ATTRIBUTE_EVENT_LISTENER(blur);
    DEFINE_WINDOW_ATTRIBUTE_EVENT_LISTENER(error);
    DEFINE_WINDOW_ATTRIBUTE_EVENT_LISTENER(focus);
    DEFINE_WINDOW_ATTRIBUTE_EVENT_LISTENER(load);
    DEFINE_WINDOW_ATTRIBUTE_EVENT_LISTENER(resize);
    DEFINE_WINDOW_ATTRIBUTE_EVENT_LISTENER(scroll);
    DEFINE_WINDOW_ATTRIBUTE_EVENT_LISTENER(orientationchange);

private:
    explicit HTMLBodyElement(Document&);

    virtual void parseAttribute(const QualifiedName&, const AtomicString&) override;
    virtual bool isPresentationAttribute(const QualifiedName&) const override;
    virtual void collectStyleForPresentationAttribute(const QualifiedName&, const AtomicString&, MutableStylePropertySet*) override;

    virtual InsertionNotificationRequest insertedInto(ContainerNode*) override;
    virtual void didNotifySubtreeInsertionsToDocument() override;

    virtual bool isURLAttribute(const Attribute&) const override;
    virtual bool hasLegalLinkAttribute(const QualifiedName&) const override;
    virtual const QualifiedName& subResourceAttributeName() const override;

    virtual bool supportsFocus() const override;
<<<<<<< HEAD

    virtual double scrollLeft() override;
    virtual void setScrollLeft(double) override;

    virtual double scrollTop() override;
    virtual void setScrollTop(double) override;

    virtual int scrollHeight() override;
    virtual int scrollWidth() override;

    virtual void scrollBy(const ScrollToOptions&) override;
    virtual void scrollTo(const ScrollToOptions&) override;

    // Bloomberg-specific extensions
    virtual int bbScrollLeftNoZoomAdjust();
    virtual int bbScrollTopNoZoomAdjust();
    virtual void setBbScrollLeftNoZoomAdjust(int);
    virtual void setBbScrollTopNoZoomAdjust(int);
    virtual int bbScrollWidthNoZoomAdjust();
    virtual int bbScrollHeightNoZoomAdjust();
=======
>>>>>>> de2fe6b6
};

} // namespace blink

#endif // HTMLBodyElement_h<|MERGE_RESOLUTION|>--- conflicted
+++ resolved
@@ -61,29 +61,6 @@
     virtual const QualifiedName& subResourceAttributeName() const override;
 
     virtual bool supportsFocus() const override;
-<<<<<<< HEAD
-
-    virtual double scrollLeft() override;
-    virtual void setScrollLeft(double) override;
-
-    virtual double scrollTop() override;
-    virtual void setScrollTop(double) override;
-
-    virtual int scrollHeight() override;
-    virtual int scrollWidth() override;
-
-    virtual void scrollBy(const ScrollToOptions&) override;
-    virtual void scrollTo(const ScrollToOptions&) override;
-
-    // Bloomberg-specific extensions
-    virtual int bbScrollLeftNoZoomAdjust();
-    virtual int bbScrollTopNoZoomAdjust();
-    virtual void setBbScrollLeftNoZoomAdjust(int);
-    virtual void setBbScrollTopNoZoomAdjust(int);
-    virtual int bbScrollWidthNoZoomAdjust();
-    virtual int bbScrollHeightNoZoomAdjust();
-=======
->>>>>>> de2fe6b6
 };
 
 } // namespace blink
