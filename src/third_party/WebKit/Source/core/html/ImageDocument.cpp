/*
 * Copyright (C) 2006, 2007, 2008, 2010 Apple Inc. All rights reserved.
 *
 * Redistribution and use in source and binary forms, with or without
 * modification, are permitted provided that the following conditions
 * are met:
 * 1. Redistributions of source code must retain the above copyright
 *    notice, this list of conditions and the following disclaimer.
 * 2. Redistributions in binary form must reproduce the above copyright
 *    notice, this list of conditions and the following disclaimer in the
 *    documentation and/or other materials provided with the distribution.
 *
 * THIS SOFTWARE IS PROVIDED BY APPLE COMPUTER, INC. ``AS IS'' AND ANY
 * EXPRESS OR IMPLIED WARRANTIES, INCLUDING, BUT NOT LIMITED TO, THE
 * IMPLIED WARRANTIES OF MERCHANTABILITY AND FITNESS FOR A PARTICULAR
 * PURPOSE ARE DISCLAIMED.  IN NO EVENT SHALL APPLE COMPUTER, INC. OR
 * CONTRIBUTORS BE LIABLE FOR ANY DIRECT, INDIRECT, INCIDENTAL, SPECIAL,
 * EXEMPLARY, OR CONSEQUENTIAL DAMAGES (INCLUDING, BUT NOT LIMITED TO,
 * PROFITS; OR BUSINESS INTERRUPTION) HOWEVER CAUSED AND ON ANY THEORY
 * OF LIABILITY, WHETHER IN CONTRACT, STRICT LIABILITY, OR TORT
 * (INCLUDING NEGLIGENCE OR OTHERWISE) ARISING IN ANY WAY OUT OF THE USE
 * OF THIS SOFTWARE, EVEN IF ADVISED OF THE POSSIBILITY OF SUCH DAMAGE.
 */

#include "config.h"
#include "core/html/ImageDocument.h"

#include "HTMLNames.h"
#include "bindings/v8/ExceptionStatePlaceholder.h"
#include "core/dom/RawDataDocumentParser.h"
#include "core/events/EventListener.h"
#include "core/events/MouseEvent.h"
#include "core/events/ThreadLocalEventNames.h"
#include "core/fetch/ImageResource.h"
#include "core/html/HTMLBodyElement.h"
#include "core/html/HTMLHeadElement.h"
#include "core/html/HTMLHtmlElement.h"
#include "core/html/HTMLImageElement.h"
#include "core/html/HTMLMetaElement.h"
#include "core/loader/DocumentLoader.h"
#include "core/loader/FrameLoader.h"
#include "core/loader/FrameLoaderClient.h"
#include "core/frame/Frame.h"
#include "core/frame/FrameView.h"
<<<<<<< HEAD
#include "core/page/Page.h"
#include "core/page/Settings.h"
=======
#include "core/frame/Settings.h"
>>>>>>> 8c15b39e
#include "wtf/text/StringBuilder.h"

using std::min;

namespace WebCore {

using namespace HTMLNames;

class ImageEventListener : public EventListener {
public:
    static PassRefPtr<ImageEventListener> create(ImageDocument* document) { return adoptRef(new ImageEventListener(document)); }
    static const ImageEventListener* cast(const EventListener* listener)
    {
        return listener->type() == ImageEventListenerType
            ? static_cast<const ImageEventListener*>(listener)
            : 0;
    }

    virtual bool operator==(const EventListener& other);

private:
    ImageEventListener(ImageDocument* document)
        : EventListener(ImageEventListenerType)
        , m_doc(document)
    {
    }

    virtual void handleEvent(ExecutionContext*, Event*);

    ImageDocument* m_doc;
};

class ImageDocumentParser : public RawDataDocumentParser {
public:
    static PassRefPtr<ImageDocumentParser> create(ImageDocument* document)
    {
        return adoptRef(new ImageDocumentParser(document));
    }

    ImageDocument* document() const
    {
        return toImageDocument(RawDataDocumentParser::document());
    }

private:
    ImageDocumentParser(ImageDocument* document)
        : RawDataDocumentParser(document)
    {
    }

    virtual void appendBytes(const char*, size_t) OVERRIDE;
    virtual void finish();
};

// --------

static float pageZoomFactor(const Document* document)
{
    Frame* frame = document->frame();
    return frame ? frame->pageZoomFactor() : 1;
}

static String imageTitle(const String& filename, const IntSize& size)
{
    StringBuilder result;
    result.append(filename);
    result.append(" (");
    // FIXME: Localize numbers. Safari/OSX shows localized numbers with group
    // separaters. For example, "1,920x1,080".
    result.append(String::number(size.width()));
    result.append(static_cast<UChar>(0xD7)); // U+00D7 (multiplication sign)
    result.append(String::number(size.height()));
    result.append(')');
    return result.toString();
}

<<<<<<< HEAD
size_t ImageDocumentParser::appendBytes(const char* data, size_t length)
=======
void ImageDocumentParser::appendBytes(const char* data, size_t length)
>>>>>>> 8c15b39e
{
    if (!length)
        return;

    Frame* frame = document()->frame();
    Settings* settings = frame->settings();
<<<<<<< HEAD
    if (!frame->loader().client()->allowImage(!settings || settings->areImagesEnabled(), document()->url()))
        return 0;
=======
    if (!frame->loader().client()->allowImage(!settings || settings->imagesEnabled(), document()->url()))
        return;
>>>>>>> 8c15b39e

    document()->cachedImage()->appendData(data, length);
    document()->imageUpdated();
}

void ImageDocumentParser::finish()
{
    if (!isStopped() && document()->imageElement()) {
        ImageResource* cachedImage = document()->cachedImage();
        cachedImage->finish();
        cachedImage->setResponse(document()->frame()->loader().documentLoader()->response());

        // Report the natural image size in the page title, regardless of zoom level.
        // At a zoom level of 1 the image is guaranteed to have an integer size.
        IntSize size = flooredIntSize(cachedImage->imageSizeForRenderer(document()->imageElement()->renderer(), 1.0f));
        if (size.width()) {
            // Compute the title, we use the decoded filename of the resource, falling
            // back on the (decoded) hostname if there is no path.
            String fileName = decodeURLEscapeSequences(document()->url().lastPathComponent());
            if (fileName.isEmpty())
                fileName = document()->url().host();
            document()->setTitle(imageTitle(fileName, size));
        }

        document()->imageUpdated();
    }

    document()->finishedParsing();
}

// --------

ImageDocument::ImageDocument(const DocumentInit& initializer)
    : HTMLDocument(initializer, ImageDocumentClass)
    , m_imageElement(0)
    , m_imageSizeIsKnown(false)
    , m_didShrinkImage(false)
    , m_shouldShrinkImage(shouldShrinkToFit())
{
    setCompatibilityMode(QuirksMode);
    lockCompatibilityMode();
}

PassRefPtr<DocumentParser> ImageDocument::createParser()
{
    return ImageDocumentParser::create(this);
}

void ImageDocument::createDocumentStructure()
{
    RefPtr<HTMLHtmlElement> rootElement = HTMLHtmlElement::create(*this);
    appendChild(rootElement);
    rootElement->insertedByParser();

    if (frame())
        frame()->loader().dispatchDocumentElementAvailable();

    RefPtr<HTMLHeadElement> head = HTMLHeadElement::create(*this);
    RefPtr<HTMLMetaElement> meta = HTMLMetaElement::create(*this);
    meta->setAttribute(nameAttr, "viewport");
    meta->setAttribute(contentAttr, "width=device-width");
    head->appendChild(meta);

    RefPtr<HTMLBodyElement> body = HTMLBodyElement::create(*this);
    body->setAttribute(styleAttr, "margin: 0px;");

    m_imageElement = HTMLImageElement::create(*this);
    m_imageElement->setAttribute(styleAttr, "-webkit-user-select: none");
    m_imageElement->setLoadManually(true);
    m_imageElement->setSrc(url().string());
    body->appendChild(m_imageElement.get());

    if (shouldShrinkToFit()) {
        // Add event listeners
        RefPtr<EventListener> listener = ImageEventListener::create(this);
        if (DOMWindow* domWindow = this->domWindow())
            domWindow->addEventListener("resize", listener, false);
        m_imageElement->addEventListener("click", listener.release(), false);
    }

    rootElement->appendChild(head);
    rootElement->appendChild(body);
}

float ImageDocument::scale() const
{
    if (!m_imageElement || m_imageElement->document() != this)
        return 1.0f;

    FrameView* view = frame()->view();
    if (!view)
        return 1;

    LayoutSize imageSize = m_imageElement->cachedImage()->imageSizeForRenderer(m_imageElement->renderer(), pageZoomFactor(this));
    LayoutSize windowSize = LayoutSize(view->width(), view->height());

    float widthScale = (float)windowSize.width() / imageSize.width();
    float heightScale = (float)windowSize.height() / imageSize.height();

    return min(widthScale, heightScale);
}

void ImageDocument::resizeImageToFit()
{
    if (!m_imageElement || m_imageElement->document() != this || pageZoomFactor(this) > 1)
        return;

    LayoutSize imageSize = m_imageElement->cachedImage()->imageSizeForRenderer(m_imageElement->renderer(), pageZoomFactor(this));

    float scale = this->scale();
    m_imageElement->setWidth(static_cast<int>(imageSize.width() * scale));
    m_imageElement->setHeight(static_cast<int>(imageSize.height() * scale));

    m_imageElement->setInlineStyleProperty(CSSPropertyCursor, CSSValueWebkitZoomIn);
}

void ImageDocument::imageClicked(int x, int y)
{
    if (!m_imageSizeIsKnown || imageFitsInWindow())
        return;

    m_shouldShrinkImage = !m_shouldShrinkImage;

    if (m_shouldShrinkImage)
        windowSizeChanged();
    else {
        restoreImageSize();

        updateLayout();

        float scale = this->scale();

        int scrollX = static_cast<int>(x / scale - (float)frame()->view()->width() / 2);
        int scrollY = static_cast<int>(y / scale - (float)frame()->view()->height() / 2);

        frame()->view()->setScrollPosition(IntPoint(scrollX, scrollY));
    }
}

void ImageDocument::imageUpdated()
{
    ASSERT(m_imageElement);

    if (m_imageSizeIsKnown)
        return;

    if (m_imageElement->cachedImage()->imageSizeForRenderer(m_imageElement->renderer(), pageZoomFactor(this)).isEmpty())
        return;

    m_imageSizeIsKnown = true;

    if (shouldShrinkToFit()) {
        // Force resizing of the image
        windowSizeChanged();
    }
}

void ImageDocument::restoreImageSize()
{
    if (!m_imageElement || !m_imageSizeIsKnown || m_imageElement->document() != this || pageZoomFactor(this) < 1)
        return;

    LayoutSize imageSize = m_imageElement->cachedImage()->imageSizeForRenderer(m_imageElement->renderer(), 1.0f);
    m_imageElement->setWidth(imageSize.width());
    m_imageElement->setHeight(imageSize.height());

    if (imageFitsInWindow())
        m_imageElement->removeInlineStyleProperty(CSSPropertyCursor);
    else
        m_imageElement->setInlineStyleProperty(CSSPropertyCursor, CSSValueWebkitZoomOut);

    m_didShrinkImage = false;
}

bool ImageDocument::imageFitsInWindow() const
{
    if (!m_imageElement || m_imageElement->document() != this)
        return true;

    FrameView* view = frame()->view();
    if (!view)
        return true;

    LayoutSize imageSize = m_imageElement->cachedImage()->imageSizeForRenderer(m_imageElement->renderer(), pageZoomFactor(this));
    LayoutSize windowSize = LayoutSize(view->width(), view->height());

    return imageSize.width() <= windowSize.width() && imageSize.height() <= windowSize.height();
}

void ImageDocument::windowSizeChanged()
{
    if (!m_imageElement || !m_imageSizeIsKnown || m_imageElement->document() != this)
        return;

    bool fitsInWindow = imageFitsInWindow();

    // If the image has been explicitly zoomed in, restore the cursor if the image fits
    // and set it to a zoom out cursor if the image doesn't fit
    if (!m_shouldShrinkImage) {
        if (fitsInWindow)
            m_imageElement->removeInlineStyleProperty(CSSPropertyCursor);
        else
            m_imageElement->setInlineStyleProperty(CSSPropertyCursor, CSSValueWebkitZoomOut);
        return;
    }

    if (m_didShrinkImage) {
        // If the window has been resized so that the image fits, restore the image size
        // otherwise update the restored image size.
        if (fitsInWindow)
            restoreImageSize();
        else
            resizeImageToFit();
    } else {
        // If the image isn't resized but needs to be, then resize it.
        if (!fitsInWindow) {
            resizeImageToFit();
            m_didShrinkImage = true;
        }
    }
}

ImageResource* ImageDocument::cachedImage()
{
    if (!m_imageElement)
        createDocumentStructure();

    return m_imageElement->cachedImage();
}

bool ImageDocument::shouldShrinkToFit() const
{
<<<<<<< HEAD
    return frame()->settings()->shrinksStandaloneImagesToFit() && frame()->page()->mainFrame() == frame();
=======
    return frame()->settings()->shrinksStandaloneImagesToFit() && frame()->isMainFrame();
>>>>>>> 8c15b39e
}

void ImageDocument::dispose()
{
    m_imageElement = 0;
    HTMLDocument::dispose();
}

// --------

void ImageEventListener::handleEvent(ExecutionContext*, Event* event)
{
    if (event->type() == EventTypeNames::resize)
        m_doc->windowSizeChanged();
    else if (event->type() == EventTypeNames::click && event->isMouseEvent()) {
        MouseEvent* mouseEvent = toMouseEvent(event);
        m_doc->imageClicked(mouseEvent->x(), mouseEvent->y());
    }
}

bool ImageEventListener::operator==(const EventListener& listener)
{
    if (const ImageEventListener* imageEventListener = ImageEventListener::cast(&listener))
        return m_doc == imageEventListener->m_doc;
    return false;
}

}<|MERGE_RESOLUTION|>--- conflicted
+++ resolved
@@ -42,12 +42,7 @@
 #include "core/loader/FrameLoaderClient.h"
 #include "core/frame/Frame.h"
 #include "core/frame/FrameView.h"
-<<<<<<< HEAD
-#include "core/page/Page.h"
-#include "core/page/Settings.h"
-=======
 #include "core/frame/Settings.h"
->>>>>>> 8c15b39e
 #include "wtf/text/StringBuilder.h"
 
 using std::min;
@@ -124,24 +119,15 @@
     return result.toString();
 }
 
-<<<<<<< HEAD
-size_t ImageDocumentParser::appendBytes(const char* data, size_t length)
-=======
 void ImageDocumentParser::appendBytes(const char* data, size_t length)
->>>>>>> 8c15b39e
 {
     if (!length)
         return;
 
     Frame* frame = document()->frame();
     Settings* settings = frame->settings();
-<<<<<<< HEAD
-    if (!frame->loader().client()->allowImage(!settings || settings->areImagesEnabled(), document()->url()))
-        return 0;
-=======
     if (!frame->loader().client()->allowImage(!settings || settings->imagesEnabled(), document()->url()))
         return;
->>>>>>> 8c15b39e
 
     document()->cachedImage()->appendData(data, length);
     document()->imageUpdated();
@@ -374,11 +360,7 @@
 
 bool ImageDocument::shouldShrinkToFit() const
 {
-<<<<<<< HEAD
-    return frame()->settings()->shrinksStandaloneImagesToFit() && frame()->page()->mainFrame() == frame();
-=======
     return frame()->settings()->shrinksStandaloneImagesToFit() && frame()->isMainFrame();
->>>>>>> 8c15b39e
 }
 
 void ImageDocument::dispose()
