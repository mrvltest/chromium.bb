--- conflicted
+++ resolved
@@ -19,16 +19,10 @@
  */
 
 interface HTMLTableColElement : HTMLElement {
-    [Reflect, TreatNullAs=NullString] attribute DOMString align;
-    [Reflect=char, TreatNullAs=NullString] attribute DOMString ch;
-    [Reflect=charoff, TreatNullAs=NullString] attribute DOMString chOff;
+    [Reflect] attribute DOMString align;
+    [Reflect=char] attribute DOMString ch;
+    [Reflect=charoff] attribute DOMString chOff;
     attribute long span;
-<<<<<<< HEAD
-    [Reflect, TreatNullAs=NullString] attribute DOMString vAlign;
-    [Reflect, TreatNullAs=NullString] attribute DOMString width;
-};
-=======
     [Reflect] attribute DOMString vAlign;
     [Reflect] attribute DOMString width;
-};
->>>>>>> 8c15b39e
+};