/*
 * Copyright (C) 2006, 2007, 2009 Apple Inc. All rights reserved.
 *
 * This library is free software; you can redistribute it and/or
 * modify it under the terms of the GNU Library General Public
 * License as published by the Free Software Foundation; either
 * version 2 of the License, or (at your option) any later version.
 *
 * This library is distributed in the hope that it will be useful,
 * but WITHOUT ANY WARRANTY; without even the implied warranty of
 * MERCHANTABILITY or FITNESS FOR A PARTICULAR PURPOSE.  See the GNU
 * Library General Public License for more details.
 *
 * You should have received a copy of the GNU Library General Public License
 * along with this library; see the file COPYING.LIB.  If not, write to
 * the Free Software Foundation, Inc., 51 Franklin Street, Fifth Floor,
 * Boston, MA 02110-1301, USA.
 *
 */

#include "config.h"
#include "core/html/HTMLFrameOwnerElement.h"

#include "bindings/v8/ExceptionMessages.h"
#include "bindings/v8/ExceptionState.h"
#include "core/dom/ExceptionCode.h"
#include "core/loader/FrameLoader.h"
#include "core/loader/FrameLoaderClient.h"
#include "core/frame/Frame.h"
#include "core/frame/FrameView.h"
#include "core/rendering/RenderPart.h"
#include "core/svg/SVGDocument.h"
#include "platform/weborigin/SecurityOrigin.h"
#include "platform/weborigin/SecurityPolicy.h"

namespace WebCore {

HTMLFrameOwnerElement::HTMLFrameOwnerElement(const QualifiedName& tagName, Document& document)
    : HTMLElement(tagName, document)
    , m_contentFrame(0)
    , m_sandboxFlags(SandboxNone)
{
}

RenderPart* HTMLFrameOwnerElement::renderPart() const
{
    // HTMLObjectElement and HTMLEmbedElement may return arbitrary renderers
    // when using fallback content.
    if (!renderer() || !renderer()->isRenderPart())
        return 0;
    return toRenderPart(renderer());
}

void HTMLFrameOwnerElement::setContentFrame(Frame& frame)
{
    // Make sure we will not end up with two frames referencing the same owner element.
    ASSERT(!m_contentFrame || m_contentFrame->ownerElement() != this);
    // Disconnected frames should not be allowed to load.
    ASSERT(inDocument());
    m_contentFrame = &frame;

    for (ContainerNode* node = this; node; node = node->parentOrShadowHostNode())
        node->incrementConnectedSubframeCount();
}

void HTMLFrameOwnerElement::clearContentFrame()
{
    if (!m_contentFrame)
        return;

    m_contentFrame = 0;

    for (ContainerNode* node = this; node; node = node->parentOrShadowHostNode())
        node->decrementConnectedSubframeCount();
}

void HTMLFrameOwnerElement::disconnectContentFrame()
{
    // FIXME: Currently we don't do this in removedFrom because this causes an
    // unload event in the subframe which could execute script that could then
    // reach up into this document and then attempt to look back down. We should
    // see if this behavior is really needed as Gecko does not allow this.
    if (Frame* frame = contentFrame()) {
        RefPtr<Frame> protect(frame);
        frame->loader().frameDetached();
        frame->disconnectOwnerElement();
    }
}

HTMLFrameOwnerElement::~HTMLFrameOwnerElement()
{
    if (m_contentFrame)
        m_contentFrame->disconnectOwnerElement();
}

Document* HTMLFrameOwnerElement::contentDocument() const
{
    return m_contentFrame ? m_contentFrame->document() : 0;
}

DOMWindow* HTMLFrameOwnerElement::contentWindow() const
{
    return m_contentFrame ? m_contentFrame->domWindow() : 0;
}

void HTMLFrameOwnerElement::setSandboxFlags(SandboxFlags flags)
{
    m_sandboxFlags = flags;
}

bool HTMLFrameOwnerElement::isKeyboardFocusable() const
{
    return m_contentFrame && HTMLElement::isKeyboardFocusable();
}

SVGDocument* HTMLFrameOwnerElement::getSVGDocument(ExceptionState& exceptionState) const
{
    Document* doc = contentDocument();
    if (doc && doc->isSVGDocument())
        return toSVGDocument(doc);
<<<<<<< HEAD
    // Spec: http://www.w3.org/TR/SVG/struct.html#InterfaceGetSVGDocument
    es.throwUninformativeAndGenericDOMException(NotSupportedError);
=======
>>>>>>> 8c15b39e
    return 0;
}

bool HTMLFrameOwnerElement::loadOrRedirectSubframe(const KURL& url, const AtomicString& frameName, bool lockBackForwardList)
{
    RefPtr<Frame> parentFrame = document().frame();
    if (contentFrame()) {
<<<<<<< HEAD
        contentFrame()->navigationScheduler().scheduleLocationChange(document().securityOrigin(), url.string(), parentFrame->loader().outgoingReferrer(), lockBackForwardList);
=======
        contentFrame()->navigationScheduler().scheduleLocationChange(&document(), url.string(), document().outgoingReferrer(), lockBackForwardList);
>>>>>>> 8c15b39e
        return true;
    }

    if (!document().securityOrigin()->canDisplay(url)) {
        FrameLoader::reportLocalLoadFailed(parentFrame.get(), url.string());
        return false;
    }

    if (!SubframeLoadingDisabler::canLoadFrame(*this))
        return false;

<<<<<<< HEAD
    String referrer = SecurityPolicy::generateReferrerHeader(document().referrerPolicy(), url, parentFrame->loader().outgoingReferrer());
=======
    String referrer = SecurityPolicy::generateReferrerHeader(document().referrerPolicy(), url, document().outgoingReferrer());
>>>>>>> 8c15b39e
    RefPtr<Frame> childFrame = parentFrame->loader().client()->createFrame(url, frameName, referrer, this);

    if (!childFrame)  {
        parentFrame->loader().checkCompleted();
        return false;
    }

    // All new frames will have m_isComplete set to true at this point due to synchronously loading
    // an empty document in FrameLoader::init(). But many frames will now be starting an
    // asynchronous load of url, so we set m_isComplete to false and then check if the load is
    // actually completed below. (Note that we set m_isComplete to false even for synchronous
    // loads, so that checkCompleted() below won't bail early.)
    // FIXME: Can we remove this entirely? m_isComplete normally gets set to false when a load is committed.
    childFrame->loader().started();

    RenderObject* renderObject = renderer();
    FrameView* view = childFrame->view();
    if (renderObject && renderObject->isWidget() && view)
        toRenderWidget(renderObject)->setWidget(view);

    // Some loads are performed synchronously (e.g., about:blank and loads
    // cancelled by returning a null ResourceRequest from requestFromDelegate).
    // In these cases, the synchronous load would have finished
    // before we could connect the signals, so make sure to send the
    // completed() signal for the child by hand and mark the load as being
    // complete.
    // FIXME: In this case the Frame will have finished loading before
    // it's being added to the child list. It would be a good idea to
    // create the child first, then invoke the loader separately.
    if (childFrame->loader().state() == FrameStateComplete && !childFrame->loader().policyDocumentLoader())
        childFrame->loader().checkCompleted();
    return true;
}


} // namespace WebCore<|MERGE_RESOLUTION|>--- conflicted
+++ resolved
@@ -118,11 +118,6 @@
     Document* doc = contentDocument();
     if (doc && doc->isSVGDocument())
         return toSVGDocument(doc);
-<<<<<<< HEAD
-    // Spec: http://www.w3.org/TR/SVG/struct.html#InterfaceGetSVGDocument
-    es.throwUninformativeAndGenericDOMException(NotSupportedError);
-=======
->>>>>>> 8c15b39e
     return 0;
 }
 
@@ -130,11 +125,7 @@
 {
     RefPtr<Frame> parentFrame = document().frame();
     if (contentFrame()) {
-<<<<<<< HEAD
-        contentFrame()->navigationScheduler().scheduleLocationChange(document().securityOrigin(), url.string(), parentFrame->loader().outgoingReferrer(), lockBackForwardList);
-=======
         contentFrame()->navigationScheduler().scheduleLocationChange(&document(), url.string(), document().outgoingReferrer(), lockBackForwardList);
->>>>>>> 8c15b39e
         return true;
     }
 
@@ -146,11 +137,7 @@
     if (!SubframeLoadingDisabler::canLoadFrame(*this))
         return false;
 
-<<<<<<< HEAD
-    String referrer = SecurityPolicy::generateReferrerHeader(document().referrerPolicy(), url, parentFrame->loader().outgoingReferrer());
-=======
     String referrer = SecurityPolicy::generateReferrerHeader(document().referrerPolicy(), url, document().outgoingReferrer());
->>>>>>> 8c15b39e
     RefPtr<Frame> childFrame = parentFrame->loader().client()->createFrame(url, frameName, referrer, this);
 
     if (!childFrame)  {
