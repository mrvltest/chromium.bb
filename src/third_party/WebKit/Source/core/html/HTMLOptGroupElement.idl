/*
 * Copyright (C) 2006, 2010 Apple Inc. All rights reserved.
 *
 * This library is free software; you can redistribute it and/or
 * modify it under the terms of the GNU Library General Public
 * License as published by the Free Software Foundation; either
 * version 2 of the License, or (at your option) any later version.
 *
 * This library is distributed in the hope that it will be useful,
 * but WITHOUT ANY WARRANTY; without even the implied warranty of
 * MERCHANTABILITY or FITNESS FOR A PARTICULAR PURPOSE.  See the GNU
 * Library General Public License for more details.
 *
 * You should have received a copy of the GNU Library General Public License
 * along with this library; see the file COPYING.LIB.  If not, write to
 * the Free Software Foundation, Inc., 51 Franklin Street, Fifth Floor,
 * Boston, MA 02110-1301, USA.
 */

interface HTMLOptGroupElement : HTMLElement {
    [Reflect] attribute boolean disabled;
<<<<<<< HEAD
    [Reflect, TreatNullAs=NullString] attribute DOMString label;
};
=======
    [Reflect] attribute DOMString label;
};
>>>>>>> 8c15b39e
<|MERGE_RESOLUTION|>--- conflicted
+++ resolved
@@ -19,10 +19,5 @@
 
 interface HTMLOptGroupElement : HTMLElement {
     [Reflect] attribute boolean disabled;
-<<<<<<< HEAD
-    [Reflect, TreatNullAs=NullString] attribute DOMString label;
-};
-=======
     [Reflect] attribute DOMString label;
-};
->>>>>>> 8c15b39e
+};