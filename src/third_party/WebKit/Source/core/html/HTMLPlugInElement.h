/*
 * Copyright (C) 1999 Lars Knoll (knoll@kde.org)
 *           (C) 1999 Antti Koivisto (koivisto@kde.org)
 * Copyright (C) 2004, 2006, 2007, 2008, 2009, 2012 Apple Inc. All rights reserved.
 *
 * This library is free software; you can redistribute it and/or
 * modify it under the terms of the GNU Library General Public
 * License as published by the Free Software Foundation; either
 * version 2 of the License, or (at your option) any later version.
 *
 * This library is distributed in the hope that it will be useful,
 * but WITHOUT ANY WARRANTY; without even the implied warranty of
 * MERCHANTABILITY or FITNESS FOR A PARTICULAR PURPOSE.  See the GNU
 * Library General Public License for more details.
 *
 * You should have received a copy of the GNU Library General Public License
 * along with this library; see the file COPYING.LIB.  If not, write to
 * the Free Software Foundation, Inc., 51 Franklin Street, Fifth Floor,
 * Boston, MA 02110-1301, USA.
 *
 */

#ifndef HTMLPlugInElement_h
#define HTMLPlugInElement_h

#include "bindings/v8/SharedPersistent.h"
#include "core/html/HTMLFrameOwnerElement.h"

struct NPObject;

namespace WebCore {

class HTMLImageLoader;
class RenderEmbeddedObject;
class RenderWidget;
class Widget;

enum PreferPlugInsForImagesOption {
    ShouldPreferPlugInsForImages,
    ShouldNotPreferPlugInsForImages
};

<<<<<<< HEAD
enum PluginCreationOption {
    CreateAnyWidgetType,
    CreateOnlyNonNetscapePlugins,
};

=======
>>>>>>> 8c15b39e
class HTMLPlugInElement : public HTMLFrameOwnerElement {
public:
    virtual ~HTMLPlugInElement();

    void resetInstance();
    SharedPersistent<v8::Object>* pluginWrapper();
    Widget* pluginWidget() const;
    NPObject* getNPObject();
    bool canProcessDrag() const;
    const String& url() const { return m_url; }

    // Public for FrameView::addWidgetToUpdate()
    bool needsWidgetUpdate() const { return m_needsWidgetUpdate; }
    void setNeedsWidgetUpdate(bool needsWidgetUpdate) { m_needsWidgetUpdate = needsWidgetUpdate; }
<<<<<<< HEAD
    virtual void updateWidget(PluginCreationOption) = 0;
=======
    void updateWidget();
>>>>>>> 8c15b39e

protected:
    HTMLPlugInElement(const QualifiedName& tagName, Document&, bool createdByParser, PreferPlugInsForImagesOption);

    // Node functions:
    virtual void didMoveToNewDocument(Document& oldDocument) OVERRIDE;
    virtual bool dispatchBeforeLoadEvent(const String& sourceURL) OVERRIDE;

    // Element functions:
    virtual bool isPresentationAttribute(const QualifiedName&) const OVERRIDE;
    virtual void collectStyleForPresentationAttribute(const QualifiedName&, const AtomicString&, MutableStylePropertySet*) OVERRIDE;

<<<<<<< HEAD
    virtual bool useFallbackContent() const { return false; }
=======
    virtual bool useFallbackContent() const;
>>>>>>> 8c15b39e
    // Create or update the RenderWidget and return it, triggering layout if
    // necessary.
    virtual RenderWidget* renderWidgetForJSBindings() const;

    bool isImageType();
    bool shouldPreferPlugInsForImages() const { return m_shouldPreferPlugInsForImages; }
    RenderEmbeddedObject* renderEmbeddedObject() const;
    bool allowedToLoadFrameURL(const String& url);
<<<<<<< HEAD
    bool wouldLoadAsNetscapePlugin(const String& url, const String& serviceType);
=======
>>>>>>> 8c15b39e
    bool requestObject(const String& url, const String& mimeType, const Vector<String>& paramNames, const Vector<String>& paramValues);
    bool shouldUsePlugin(const KURL&, const String& mimeType, bool hasFallback, bool& useFallback);

    String m_serviceType;
    String m_url;
    KURL m_loadedUrl;
    OwnPtr<HTMLImageLoader> m_imageLoader;
<<<<<<< HEAD
=======
    bool m_isDelayingLoadEvent;
>>>>>>> 8c15b39e

private:
    // EventTarget functions:
    virtual void removeAllEventListeners() OVERRIDE FINAL;

    // Node functions:
    virtual bool canContainRangeEndPoint() const OVERRIDE { return false; }
    virtual bool willRespondToMouseClickEvents() OVERRIDE;
    virtual void defaultEventHandler(Event*) OVERRIDE;
    virtual void attach(const AttachContext& = AttachContext()) OVERRIDE;
    virtual void detach(const AttachContext& = AttachContext()) OVERRIDE;
    virtual void finishParsingChildren() OVERRIDE;
    virtual bool isPluginElement() const OVERRIDE;

    // Element functions:
<<<<<<< HEAD
    virtual bool areAuthorShadowsAllowed() const OVERRIDE { return false; }
=======
>>>>>>> 8c15b39e
    virtual RenderObject* createRenderer(RenderStyle*) OVERRIDE;
    virtual void willRecalcStyle(StyleRecalcChange) OVERRIDE FINAL;
    virtual bool supportsFocus() const OVERRIDE { return true; };
    virtual bool rendererIsFocusable() const OVERRIDE;
    virtual bool isKeyboardFocusable() const OVERRIDE;
<<<<<<< HEAD
=======
    virtual void didAddUserAgentShadowRoot(ShadowRoot&) OVERRIDE;
    virtual void didAddShadowRoot(ShadowRoot&) OVERRIDE;

    // HTMLElement function:
    virtual bool hasCustomFocusLogic() const OVERRIDE;
>>>>>>> 8c15b39e

    // Return any existing RenderWidget without triggering relayout, or 0 if it
    // doesn't yet exist.
    virtual RenderWidget* existingRenderWidget() const = 0;
<<<<<<< HEAD
=======
    virtual void updateWidgetInternal() = 0;
>>>>>>> 8c15b39e

    enum DisplayState {
        Restarting,
        RestartingWithPendingMouseClick,
        Playing
    };
    DisplayState displayState() const { return m_displayState; }
    void setDisplayState(DisplayState state) { m_displayState = state; }
    const String loadedMimeType() const;
<<<<<<< HEAD
    static void updateWidgetCallback(Node*);
    void updateWidgetIfNecessary();
    bool loadPlugin(const KURL&, const String& mimeType, const Vector<String>& paramNames, const Vector<String>& paramValues, bool useFallback);
    bool pluginIsLoadable(const KURL&, const String& mimeType);
=======
    bool loadPlugin(const KURL&, const String& mimeType, const Vector<String>& paramNames, const Vector<String>& paramValues, bool useFallback);
    bool pluginIsLoadable(const KURL&, const String& mimeType);
    bool wouldLoadAsNetscapePlugin(const String& url, const String& serviceType);
>>>>>>> 8c15b39e

    mutable RefPtr<SharedPersistent<v8::Object> > m_pluginWrapper;
    NPObject* m_NPObject;
    bool m_isCapturingMouseEvents;
    bool m_inBeforeLoadEventHandler;
    bool m_needsWidgetUpdate;
    bool m_shouldPreferPlugInsForImages;
    DisplayState m_displayState;
};

DEFINE_NODE_TYPE_CASTS(HTMLPlugInElement, isPluginElement());

} // namespace WebCore

#endif // HTMLPlugInElement_h<|MERGE_RESOLUTION|>--- conflicted
+++ resolved
@@ -40,14 +40,6 @@
     ShouldNotPreferPlugInsForImages
 };
 
-<<<<<<< HEAD
-enum PluginCreationOption {
-    CreateAnyWidgetType,
-    CreateOnlyNonNetscapePlugins,
-};
-
-=======
->>>>>>> 8c15b39e
 class HTMLPlugInElement : public HTMLFrameOwnerElement {
 public:
     virtual ~HTMLPlugInElement();
@@ -62,11 +54,7 @@
     // Public for FrameView::addWidgetToUpdate()
     bool needsWidgetUpdate() const { return m_needsWidgetUpdate; }
     void setNeedsWidgetUpdate(bool needsWidgetUpdate) { m_needsWidgetUpdate = needsWidgetUpdate; }
-<<<<<<< HEAD
-    virtual void updateWidget(PluginCreationOption) = 0;
-=======
     void updateWidget();
->>>>>>> 8c15b39e
 
 protected:
     HTMLPlugInElement(const QualifiedName& tagName, Document&, bool createdByParser, PreferPlugInsForImagesOption);
@@ -79,11 +67,7 @@
     virtual bool isPresentationAttribute(const QualifiedName&) const OVERRIDE;
     virtual void collectStyleForPresentationAttribute(const QualifiedName&, const AtomicString&, MutableStylePropertySet*) OVERRIDE;
 
-<<<<<<< HEAD
-    virtual bool useFallbackContent() const { return false; }
-=======
     virtual bool useFallbackContent() const;
->>>>>>> 8c15b39e
     // Create or update the RenderWidget and return it, triggering layout if
     // necessary.
     virtual RenderWidget* renderWidgetForJSBindings() const;
@@ -92,10 +76,6 @@
     bool shouldPreferPlugInsForImages() const { return m_shouldPreferPlugInsForImages; }
     RenderEmbeddedObject* renderEmbeddedObject() const;
     bool allowedToLoadFrameURL(const String& url);
-<<<<<<< HEAD
-    bool wouldLoadAsNetscapePlugin(const String& url, const String& serviceType);
-=======
->>>>>>> 8c15b39e
     bool requestObject(const String& url, const String& mimeType, const Vector<String>& paramNames, const Vector<String>& paramValues);
     bool shouldUsePlugin(const KURL&, const String& mimeType, bool hasFallback, bool& useFallback);
 
@@ -103,10 +83,7 @@
     String m_url;
     KURL m_loadedUrl;
     OwnPtr<HTMLImageLoader> m_imageLoader;
-<<<<<<< HEAD
-=======
     bool m_isDelayingLoadEvent;
->>>>>>> 8c15b39e
 
 private:
     // EventTarget functions:
@@ -122,31 +99,21 @@
     virtual bool isPluginElement() const OVERRIDE;
 
     // Element functions:
-<<<<<<< HEAD
-    virtual bool areAuthorShadowsAllowed() const OVERRIDE { return false; }
-=======
->>>>>>> 8c15b39e
     virtual RenderObject* createRenderer(RenderStyle*) OVERRIDE;
     virtual void willRecalcStyle(StyleRecalcChange) OVERRIDE FINAL;
     virtual bool supportsFocus() const OVERRIDE { return true; };
     virtual bool rendererIsFocusable() const OVERRIDE;
     virtual bool isKeyboardFocusable() const OVERRIDE;
-<<<<<<< HEAD
-=======
     virtual void didAddUserAgentShadowRoot(ShadowRoot&) OVERRIDE;
     virtual void didAddShadowRoot(ShadowRoot&) OVERRIDE;
 
     // HTMLElement function:
     virtual bool hasCustomFocusLogic() const OVERRIDE;
->>>>>>> 8c15b39e
 
     // Return any existing RenderWidget without triggering relayout, or 0 if it
     // doesn't yet exist.
     virtual RenderWidget* existingRenderWidget() const = 0;
-<<<<<<< HEAD
-=======
     virtual void updateWidgetInternal() = 0;
->>>>>>> 8c15b39e
 
     enum DisplayState {
         Restarting,
@@ -156,16 +123,9 @@
     DisplayState displayState() const { return m_displayState; }
     void setDisplayState(DisplayState state) { m_displayState = state; }
     const String loadedMimeType() const;
-<<<<<<< HEAD
-    static void updateWidgetCallback(Node*);
-    void updateWidgetIfNecessary();
-    bool loadPlugin(const KURL&, const String& mimeType, const Vector<String>& paramNames, const Vector<String>& paramValues, bool useFallback);
-    bool pluginIsLoadable(const KURL&, const String& mimeType);
-=======
     bool loadPlugin(const KURL&, const String& mimeType, const Vector<String>& paramNames, const Vector<String>& paramValues, bool useFallback);
     bool pluginIsLoadable(const KURL&, const String& mimeType);
     bool wouldLoadAsNetscapePlugin(const String& url, const String& serviceType);
->>>>>>> 8c15b39e
 
     mutable RefPtr<SharedPersistent<v8::Object> > m_pluginWrapper;
     NPObject* m_NPObject;
