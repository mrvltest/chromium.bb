/*
 * Copyright (C) 2006, 2010 Apple Inc. All rights reserved.
 * Copyright (C) 2006 Samuel Weinig <sam.weinig@gmail.com>
 *
 * This library is free software; you can redistribute it and/or
 * modify it under the terms of the GNU Library General Public
 * License as published by the Free Software Foundation; either
 * version 2 of the License, or (at your option) any later version.
 *
 * This library is distributed in the hope that it will be useful,
 * but WITHOUT ANY WARRANTY; without even the implied warranty of
 * MERCHANTABILITY or FITNESS FOR A PARTICULAR PURPOSE.  See the GNU
 * Library General Public License for more details.
 *
 * You should have received a copy of the GNU Library General Public License
 * along with this library; see the file COPYING.LIB.  If not, write to
 * the Free Software Foundation, Inc., 51 Franklin Street, Fifth Floor,
 * Boston, MA 02110-1301, USA.
 */

interface HTMLButtonElement : HTMLElement {
    [Reflect] attribute boolean autofocus;
    [Reflect] attribute boolean disabled;
<<<<<<< HEAD
    readonly attribute HTMLFormElement form;
    [Reflect, TreatNullAs=NullString, URL, PerWorldBindings, ActivityLogging=SetterForIsolatedWorlds] attribute DOMString formAction;
    [TreatNullAs=NullString] attribute DOMString formEnctype;
    [TreatNullAs=NullString] attribute DOMString formMethod;
    [Reflect] attribute boolean formNoValidate;
    [Reflect, TreatNullAs=NullString] attribute DOMString formTarget;
    [Reflect, TreatNullAs=NullString] attribute DOMString name;
    [TreatNullAs=NullString] attribute DOMString type;
    [Reflect, TreatNullAs=NullString] attribute DOMString value;
=======
    [ImplementedAs=formOwner] readonly attribute HTMLFormElement form;
    [Reflect, URL, PerWorldBindings, ActivityLogging=SetterForIsolatedWorlds] attribute DOMString formAction;
    attribute DOMString formEnctype;
    attribute DOMString formMethod;
    [Reflect] attribute boolean formNoValidate;
    [Reflect] attribute DOMString formTarget;
    [Reflect] attribute DOMString name;
    attribute DOMString type;
    [Reflect] attribute DOMString value;
>>>>>>> 8c15b39e

    readonly attribute boolean willValidate;
    readonly attribute ValidityState validity;
    readonly attribute DOMString validationMessage;
    boolean checkValidity();
    void setCustomValidity([TreatNullAs=NullString, TreatUndefinedAs=NullString] DOMString error);

    readonly attribute NodeList labels;
};<|MERGE_RESOLUTION|>--- conflicted
+++ resolved
@@ -21,17 +21,6 @@
 interface HTMLButtonElement : HTMLElement {
     [Reflect] attribute boolean autofocus;
     [Reflect] attribute boolean disabled;
-<<<<<<< HEAD
-    readonly attribute HTMLFormElement form;
-    [Reflect, TreatNullAs=NullString, URL, PerWorldBindings, ActivityLogging=SetterForIsolatedWorlds] attribute DOMString formAction;
-    [TreatNullAs=NullString] attribute DOMString formEnctype;
-    [TreatNullAs=NullString] attribute DOMString formMethod;
-    [Reflect] attribute boolean formNoValidate;
-    [Reflect, TreatNullAs=NullString] attribute DOMString formTarget;
-    [Reflect, TreatNullAs=NullString] attribute DOMString name;
-    [TreatNullAs=NullString] attribute DOMString type;
-    [Reflect, TreatNullAs=NullString] attribute DOMString value;
-=======
     [ImplementedAs=formOwner] readonly attribute HTMLFormElement form;
     [Reflect, URL, PerWorldBindings, ActivityLogging=SetterForIsolatedWorlds] attribute DOMString formAction;
     attribute DOMString formEnctype;
@@ -41,7 +30,6 @@
     [Reflect] attribute DOMString name;
     attribute DOMString type;
     [Reflect] attribute DOMString value;
->>>>>>> 8c15b39e
 
     readonly attribute boolean willValidate;
     readonly attribute ValidityState validity;
