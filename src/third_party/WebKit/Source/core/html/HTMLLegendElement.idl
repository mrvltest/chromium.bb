--- conflicted
+++ resolved
@@ -20,10 +20,5 @@
 
 interface HTMLLegendElement : HTMLElement {
     readonly attribute HTMLFormElement form;
-<<<<<<< HEAD
-    [Reflect, TreatNullAs=NullString] attribute DOMString align;
-};
-=======
     [Reflect] attribute DOMString align;
-};
->>>>>>> 8c15b39e
+};