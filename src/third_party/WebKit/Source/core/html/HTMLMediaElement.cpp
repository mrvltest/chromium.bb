--- conflicted
+++ resolved
@@ -41,13 +41,10 @@
 #include "core/dom/shadow/ShadowRoot.h"
 #include "core/events/Event.h"
 #include "core/events/ThreadLocalEventNames.h"
-<<<<<<< HEAD
-=======
 #include "core/frame/ContentSecurityPolicy.h"
 #include "core/frame/Frame.h"
 #include "core/frame/Settings.h"
 #include "core/frame/UseCounter.h"
->>>>>>> 8c15b39e
 #include "core/html/HTMLMediaSource.h"
 #include "core/html/HTMLSourceElement.h"
 #include "core/html/HTMLTrackElement.h"
@@ -62,17 +59,6 @@
 #include "core/html/track/TextTrackCueList.h"
 #include "core/html/track/TextTrackList.h"
 #include "core/loader/FrameLoader.h"
-<<<<<<< HEAD
-#include "core/frame/ContentSecurityPolicy.h"
-#include "core/frame/Frame.h"
-#include "core/page/Page.h"
-#include "core/page/Settings.h"
-#include "core/platform/MIMETypeFromURL.h"
-#include "core/platform/MIMETypeRegistry.h"
-#include "core/platform/graphics/InbandTextTrackPrivate.h"
-#include "core/platform/graphics/MediaPlayer.h"
-=======
->>>>>>> 8c15b39e
 #include "core/rendering/RenderLayerCompositor.h"
 #include "core/rendering/RenderVideo.h"
 #include "core/rendering/RenderView.h"
@@ -83,17 +69,12 @@
 #include "platform/ContentType.h"
 #include "platform/Language.h"
 #include "platform/Logging.h"
-<<<<<<< HEAD
-#include "platform/NotImplemented.h"
-#include "platform/UserGestureIndicator.h"
-=======
 #include "platform/MIMETypeFromURL.h"
 #include "platform/MIMETypeRegistry.h"
 #include "platform/NotImplemented.h"
 #include "platform/UserGestureIndicator.h"
 #include "platform/graphics/GraphicsLayer.h"
 #include "platform/weborigin/SecurityOrigin.h"
->>>>>>> 8c15b39e
 #include "public/platform/Platform.h"
 #include "public/platform/WebInbandTextTrack.h"
 #include "wtf/CurrentTime.h"
@@ -177,12 +158,6 @@
     case MediaPlayer::NoError:
         return;
     case MediaPlayer::InvalidPlayerState:
-<<<<<<< HEAD
-        es.throwUninformativeAndGenericDOMException(InvalidStateError);
-        return;
-    case MediaPlayer::KeySystemNotSupported:
-        es.throwUninformativeAndGenericDOMException(NotSupportedError);
-=======
         exceptionState.throwUninformativeAndGenericDOMException(InvalidStateError);
         return;
     case MediaPlayer::KeySystemNotSupported:
@@ -190,7 +165,6 @@
         return;
     case MediaPlayer::InvalidAccess:
         exceptionState.throwUninformativeAndGenericDOMException(InvalidAccessError);
->>>>>>> 8c15b39e
         return;
     }
 
@@ -550,11 +524,7 @@
 
 void HTMLMediaElement::scheduleDelayedAction(DelayedActionType actionType)
 {
-<<<<<<< HEAD
-    LOG(Media, "HTMLMediaElement::scheduleDelayedAction");
-=======
     WTF_LOG(Media, "HTMLMediaElement::scheduleDelayedAction");
->>>>>>> 8c15b39e
 
     if ((actionType & LoadMediaResource) && !(m_pendingActionFlags & LoadMediaResource)) {
         prepareForLoad();
@@ -645,18 +615,12 @@
 
     WTF_LOG(Media, "HTMLMediaElement::load()");
 
-<<<<<<< HEAD
+    if (document().settings() && !document().settings()->mediaEnabled())
+        return;
+
     if (userGestureRequiredForLoad() && !UserGestureIndicator::processingUserGesture())
         return;
 
-=======
-    if (document().settings() && !document().settings()->mediaEnabled())
-        return;
-
-    if (userGestureRequiredForLoad() && !UserGestureIndicator::processingUserGesture())
-        return;
-
->>>>>>> 8c15b39e
     m_loadInitiatedByUserGesture = UserGestureIndicator::processingUserGesture();
     if (m_loadInitiatedByUserGesture)
         removeBehaviorsRestrictionsAfterFirstUserGesture();
@@ -1243,12 +1207,9 @@
         textTrackAddCues(track, track->cues());
 
     configureTextTrackDisplay(AssumeVisibleChange);
-<<<<<<< HEAD
-=======
 
     ASSERT(textTracks()->contains(track));
     textTracks()->scheduleChangeEvent();
->>>>>>> 8c15b39e
 }
 
 void HTMLMediaElement::textTrackKindChanged(TextTrack* track)
@@ -1847,11 +1808,7 @@
 
     // 1 - If the media element's readyState is HAVE_NOTHING, then raise an InvalidStateError exception.
     if (m_readyState == HAVE_NOTHING || !m_player) {
-<<<<<<< HEAD
-        es.throwUninformativeAndGenericDOMException(InvalidStateError);
-=======
         exceptionState.throwUninformativeAndGenericDOMException(InvalidStateError);
->>>>>>> 8c15b39e
         return;
     }
 
@@ -2020,17 +1977,10 @@
 void HTMLMediaElement::setCurrentTime(double time, ExceptionState& exceptionState)
 {
     if (m_mediaController) {
-<<<<<<< HEAD
-        es.throwUninformativeAndGenericDOMException(InvalidStateError);
-        return;
-    }
-    seek(time, es);
-=======
         exceptionState.throwUninformativeAndGenericDOMException(InvalidStateError);
         return;
     }
     seek(time, exceptionState);
->>>>>>> 8c15b39e
 }
 
 double HTMLMediaElement::duration() const
@@ -2219,20 +2169,12 @@
 void HTMLMediaElement::webkitGenerateKeyRequest(const String& keySystem, PassRefPtr<Uint8Array> initData, ExceptionState& exceptionState)
 {
     if (keySystem.isEmpty()) {
-<<<<<<< HEAD
-        es.throwUninformativeAndGenericDOMException(SyntaxError);
-=======
         exceptionState.throwUninformativeAndGenericDOMException(SyntaxError);
->>>>>>> 8c15b39e
         return;
     }
 
     if (!m_player) {
-<<<<<<< HEAD
-        es.throwUninformativeAndGenericDOMException(InvalidStateError);
-=======
         exceptionState.throwUninformativeAndGenericDOMException(InvalidStateError);
->>>>>>> 8c15b39e
         return;
     }
 
@@ -2255,38 +2197,22 @@
 void HTMLMediaElement::webkitAddKey(const String& keySystem, PassRefPtr<Uint8Array> key, PassRefPtr<Uint8Array> initData, const String& sessionId, ExceptionState& exceptionState)
 {
     if (keySystem.isEmpty()) {
-<<<<<<< HEAD
-        es.throwUninformativeAndGenericDOMException(SyntaxError);
-=======
         exceptionState.throwUninformativeAndGenericDOMException(SyntaxError);
->>>>>>> 8c15b39e
         return;
     }
 
     if (!key) {
-<<<<<<< HEAD
-        es.throwUninformativeAndGenericDOMException(SyntaxError);
-=======
         exceptionState.throwUninformativeAndGenericDOMException(SyntaxError);
->>>>>>> 8c15b39e
         return;
     }
 
     if (!key->length()) {
-<<<<<<< HEAD
-        es.throwUninformativeAndGenericDOMException(TypeMismatchError);
-=======
         exceptionState.throwUninformativeAndGenericDOMException(TypeMismatchError);
->>>>>>> 8c15b39e
         return;
     }
 
     if (!m_player) {
-<<<<<<< HEAD
-        es.throwUninformativeAndGenericDOMException(InvalidStateError);
-=======
         exceptionState.throwUninformativeAndGenericDOMException(InvalidStateError);
->>>>>>> 8c15b39e
         return;
     }
 
@@ -2309,20 +2235,12 @@
 void HTMLMediaElement::webkitCancelKeyRequest(const String& keySystem, const String& sessionId, ExceptionState& exceptionState)
 {
     if (keySystem.isEmpty()) {
-<<<<<<< HEAD
-        es.throwUninformativeAndGenericDOMException(SyntaxError);
-=======
         exceptionState.throwUninformativeAndGenericDOMException(SyntaxError);
->>>>>>> 8c15b39e
         return;
     }
 
     if (!m_player) {
-<<<<<<< HEAD
-        es.throwUninformativeAndGenericDOMException(InvalidStateError);
-=======
         exceptionState.throwUninformativeAndGenericDOMException(InvalidStateError);
->>>>>>> 8c15b39e
         return;
     }
 
@@ -2372,11 +2290,7 @@
     WTF_LOG(Media, "HTMLMediaElement::setVolume(%f)", vol);
 
     if (vol < 0.0f || vol > 1.0f) {
-<<<<<<< HEAD
-        es.throwUninformativeAndGenericDOMException(IndexSizeError);
-=======
         exceptionState.throwUninformativeAndGenericDOMException(IndexSizeError);
->>>>>>> 8c15b39e
         return;
     }
 
@@ -2535,11 +2449,7 @@
 
     // 4.8.10.12.2 Sourcing in-band text tracks
     // 1. Associate the relevant data with a new text track and its corresponding new TextTrack object.
-<<<<<<< HEAD
-    RefPtr<InbandTextTrack> textTrack = InbandTextTrack::create(document(), this, prpTrack);
-=======
     RefPtr<InbandTextTrack> textTrack = InbandTextTrack::create(document(), this, webTrack);
->>>>>>> 8c15b39e
 
     // 2. Set the new text track's kind, label, and language based on the semantics of the relevant data,
     // as defined by the relevant specification. If there is no label in that data, then the label must
@@ -2631,11 +2541,7 @@
 
     // 1. If kind is not one of the following strings, then throw a SyntaxError exception and abort these steps
     if (!TextTrack::isValidKindKeyword(kind)) {
-<<<<<<< HEAD
-        es.throwUninformativeAndGenericDOMException(SyntaxError);
-=======
         exceptionState.throwUninformativeAndGenericDOMException(SyntaxError);
->>>>>>> 8c15b39e
         return 0;
     }
 
@@ -3202,11 +3108,7 @@
 
 void HTMLMediaElement::mediaPlayerRequestFullscreen()
 {
-<<<<<<< HEAD
-    LOG(Media, "HTMLMediaElement::mediaPlayerRequestFullscreen");
-=======
     WTF_LOG(Media, "HTMLMediaElement::mediaPlayerRequestFullscreen");
->>>>>>> 8c15b39e
     enterFullscreen();
 }
 
@@ -3866,11 +3768,7 @@
     }
 
     // Otherwise, let controller be a newly created MediaController.
-<<<<<<< HEAD
-    setController(MediaController::create(Node::executionContext()));
-=======
     setControllerInternal(MediaController::create(Node::executionContext()));
->>>>>>> 8c15b39e
 }
 
 MediaController* HTMLMediaElement::controller() const
