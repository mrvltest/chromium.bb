/*
 * Copyright (C) 2006, 2007, 2009 Apple Inc. All rights reserved.
 * Copyright (C) 2006 Samuel Weinig <sam.weinig@gmail.com>
 *
 * This library is free software; you can redistribute it and/or
 * modify it under the terms of the GNU Library General Public
 * License as published by the Free Software Foundation; either
 * version 2 of the License, or (at your option) any later version.
 *
 * This library is distributed in the hope that it will be useful,
 * but WITHOUT ANY WARRANTY; without even the implied warranty of
 * MERCHANTABILITY or FITNESS FOR A PARTICULAR PURPOSE.  See the GNU
 * Library General Public License for more details.
 *
 * You should have received a copy of the GNU Library General Public License
 * along with this library; see the file COPYING.LIB.  If not, write to
 * the Free Software Foundation, Inc., 51 Franklin Street, Fifth Floor,
 * Boston, MA 02110-1301, USA.
 */

[
    Custom=Wrap,
] interface HTMLElement : Element {
<<<<<<< HEAD
    [Reflect, TreatNullAs=NullString] attribute DOMString title;
    [Reflect, TreatNullAs=NullString] attribute DOMString lang;
    attribute boolean             translate;
    [Reflect, TreatNullAs=NullString] attribute DOMString dir;
=======
    [Reflect] attribute DOMString title;
    [Reflect] attribute DOMString lang;
    attribute boolean translate;
    [Reflect] attribute DOMString dir;
>>>>>>> 8c15b39e

    [CustomElementCallbacks] attribute long              tabIndex;
    [CustomElementCallbacks] attribute boolean           draggable;
    [Reflect, TreatNullAs=NullString] attribute DOMString webkitdropzone;
    [Reflect] attribute boolean hidden;
<<<<<<< HEAD
    [Reflect, TreatNullAs=NullString] attribute DOMString accessKey;

    // Extensions
    [TreatNullAs=NullString, CustomElementCallbacks, SetterRaisesException] attribute DOMString innerText;
    [TreatNullAs=NullString, CustomElementCallbacks, SetterRaisesException] attribute DOMString outerText;

    [RaisesException, CustomElementCallbacks, MeasureAs=InsertAdjacentElement] Element insertAdjacentElement([Default=Undefined] optional DOMString where,
                                  [Default=Undefined] optional Element element);
    [CustomElementCallbacks, RaisesException] void insertAdjacentHTML([Default=Undefined] optional DOMString where,
                            [Default=Undefined] optional DOMString html);
=======
    [Reflect] attribute DOMString accessKey;

    // Extensions
    [TreatNullAs=NullString, CustomElementCallbacks, RaisesException=Setter, MeasureAs=HTMLElementInnerText] attribute DOMString innerText;
    [TreatNullAs=NullString, CustomElementCallbacks, RaisesException=Setter, MeasureAs=HTMLElementOuterText] attribute DOMString outerText;

    [RaisesException, CustomElementCallbacks, MeasureAs=InsertAdjacentElement] Element insertAdjacentElement([Default=Undefined] optional DOMString where,
                                  [Default=Undefined] optional Element element);
>>>>>>> 8c15b39e
    [RaisesException, MeasureAs=InsertAdjacentText] void insertAdjacentText([Default=Undefined] optional DOMString where,
                            [Default=Undefined] optional DOMString text);

    [RuntimeEnabled=IMEAPI] readonly attribute InputMethodContext inputMethodContext;

<<<<<<< HEAD
    [TreatNullAs=NullString, CustomElementCallbacks, SetterRaisesException] attribute DOMString contentEditable;
=======
    [CustomElementCallbacks, RaisesException=Setter] attribute DOMString contentEditable;
>>>>>>> 8c15b39e
    readonly attribute boolean isContentEditable;

             attribute boolean spellcheck;

    void click();
};

HTMLElement implements GlobalEventHandlers;<|MERGE_RESOLUTION|>--- conflicted
+++ resolved
@@ -21,34 +21,15 @@
 [
     Custom=Wrap,
 ] interface HTMLElement : Element {
-<<<<<<< HEAD
-    [Reflect, TreatNullAs=NullString] attribute DOMString title;
-    [Reflect, TreatNullAs=NullString] attribute DOMString lang;
-    attribute boolean             translate;
-    [Reflect, TreatNullAs=NullString] attribute DOMString dir;
-=======
     [Reflect] attribute DOMString title;
     [Reflect] attribute DOMString lang;
     attribute boolean translate;
     [Reflect] attribute DOMString dir;
->>>>>>> 8c15b39e
 
     [CustomElementCallbacks] attribute long              tabIndex;
     [CustomElementCallbacks] attribute boolean           draggable;
     [Reflect, TreatNullAs=NullString] attribute DOMString webkitdropzone;
     [Reflect] attribute boolean hidden;
-<<<<<<< HEAD
-    [Reflect, TreatNullAs=NullString] attribute DOMString accessKey;
-
-    // Extensions
-    [TreatNullAs=NullString, CustomElementCallbacks, SetterRaisesException] attribute DOMString innerText;
-    [TreatNullAs=NullString, CustomElementCallbacks, SetterRaisesException] attribute DOMString outerText;
-
-    [RaisesException, CustomElementCallbacks, MeasureAs=InsertAdjacentElement] Element insertAdjacentElement([Default=Undefined] optional DOMString where,
-                                  [Default=Undefined] optional Element element);
-    [CustomElementCallbacks, RaisesException] void insertAdjacentHTML([Default=Undefined] optional DOMString where,
-                            [Default=Undefined] optional DOMString html);
-=======
     [Reflect] attribute DOMString accessKey;
 
     // Extensions
@@ -57,17 +38,12 @@
 
     [RaisesException, CustomElementCallbacks, MeasureAs=InsertAdjacentElement] Element insertAdjacentElement([Default=Undefined] optional DOMString where,
                                   [Default=Undefined] optional Element element);
->>>>>>> 8c15b39e
     [RaisesException, MeasureAs=InsertAdjacentText] void insertAdjacentText([Default=Undefined] optional DOMString where,
                             [Default=Undefined] optional DOMString text);
 
     [RuntimeEnabled=IMEAPI] readonly attribute InputMethodContext inputMethodContext;
 
-<<<<<<< HEAD
-    [TreatNullAs=NullString, CustomElementCallbacks, SetterRaisesException] attribute DOMString contentEditable;
-=======
     [CustomElementCallbacks, RaisesException=Setter] attribute DOMString contentEditable;
->>>>>>> 8c15b39e
     readonly attribute boolean isContentEditable;
 
              attribute boolean spellcheck;
