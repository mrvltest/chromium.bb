/*
 * Copyright (C) 1999 Lars Knoll (knoll@kde.org)
 *           (C) 1999 Antti Koivisto (koivisto@kde.org)
 * Copyright (C) 2003, 2007, 2010 Apple Inc. All rights reserved.
 *
 * This library is free software; you can redistribute it and/or
 * modify it under the terms of the GNU Library General Public
 * License as published by the Free Software Foundation; either
 * version 2 of the License, or (at your option) any later version.
 *
 * This library is distributed in the hope that it will be useful,
 * but WITHOUT ANY WARRANTY; without even the implied warranty of
 * MERCHANTABILITY or FITNESS FOR A PARTICULAR PURPOSE.  See the GNU
 * Library General Public License for more details.
 *
 * You should have received a copy of the GNU Library General Public License
 * along with this library; see the file COPYING.LIB.  If not, write to
 * the Free Software Foundation, Inc., 51 Franklin Street, Fifth Floor,
 * Boston, MA 02110-1301, USA.
 *
 */

#include "config.h"
#include "core/html/HTMLMarqueeElement.h"

#include "CSSPropertyNames.h"
#include "CSSValueKeywords.h"
#include "HTMLNames.h"
#include "bindings/v8/ExceptionState.h"
#include "core/dom/ExceptionCode.h"
#include "core/rendering/RenderMarquee.h"

namespace WebCore {

using namespace HTMLNames;

inline HTMLMarqueeElement::HTMLMarqueeElement(Document& document)
    : HTMLElement(marqueeTag, document)
    , ActiveDOMObject(&document)
{
    ScriptWrappable::init(this);
}

PassRefPtr<HTMLMarqueeElement> HTMLMarqueeElement::create(Document& document)
{
    RefPtr<HTMLMarqueeElement> marqueeElement(adoptRef(new HTMLMarqueeElement(document)));
    marqueeElement->suspendIfNeeded();
    return marqueeElement.release();
}

int HTMLMarqueeElement::minimumDelay() const
{
    if (fastGetAttribute(truespeedAttr).isEmpty()) {
        // WinIE uses 60ms as the minimum delay by default.
        return 60;
    }
    return 0;
}

bool HTMLMarqueeElement::isPresentationAttribute(const QualifiedName& name) const
{
    if (name == widthAttr || name == heightAttr || name == bgcolorAttr || name == vspaceAttr || name == hspaceAttr || name == scrollamountAttr || name == scrolldelayAttr || name == loopAttr || name == behaviorAttr || name == directionAttr)
        return true;
    return HTMLElement::isPresentationAttribute(name);
}

void HTMLMarqueeElement::collectStyleForPresentationAttribute(const QualifiedName& name, const AtomicString& value, MutableStylePropertySet* style)
{
    if (name == widthAttr) {
        if (!value.isEmpty())
            addHTMLLengthToStyle(style, CSSPropertyWidth, value);
    } else if (name == heightAttr) {
        if (!value.isEmpty())
            addHTMLLengthToStyle(style, CSSPropertyHeight, value);
    } else if (name == bgcolorAttr) {
        if (!value.isEmpty())
            addHTMLColorToStyle(style, CSSPropertyBackgroundColor, value);
    } else if (name == vspaceAttr) {
        if (!value.isEmpty()) {
            addHTMLLengthToStyle(style, CSSPropertyMarginTop, value);
            addHTMLLengthToStyle(style, CSSPropertyMarginBottom, value);
        }
    } else if (name == hspaceAttr) {
        if (!value.isEmpty()) {
            addHTMLLengthToStyle(style, CSSPropertyMarginLeft, value);
            addHTMLLengthToStyle(style, CSSPropertyMarginRight, value);
        }
    } else if (name == scrollamountAttr) {
        if (!value.isEmpty())
            addHTMLLengthToStyle(style, CSSPropertyInternalMarqueeIncrement, value);
    } else if (name == scrolldelayAttr) {
        if (!value.isEmpty())
            addHTMLLengthToStyle(style, CSSPropertyInternalMarqueeSpeed, value);
    } else if (name == loopAttr) {
        if (!value.isEmpty()) {
            if (value == "-1" || equalIgnoringCase(value, "infinite"))
                addPropertyToPresentationAttributeStyle(style, CSSPropertyInternalMarqueeRepetition, CSSValueInfinite);
            else
                addHTMLLengthToStyle(style, CSSPropertyInternalMarqueeRepetition, value);
        }
    } else if (name == behaviorAttr) {
        if (!value.isEmpty())
            addPropertyToPresentationAttributeStyle(style, CSSPropertyInternalMarqueeStyle, value);
    } else if (name == directionAttr) {
        if (!value.isEmpty())
            addPropertyToPresentationAttributeStyle(style, CSSPropertyInternalMarqueeDirection, value);
    } else
        HTMLElement::collectStyleForPresentationAttribute(name, value, style);
}

void HTMLMarqueeElement::start()
{
    if (RenderMarquee* marqueeRenderer = renderMarquee())
        marqueeRenderer->start();
}

void HTMLMarqueeElement::stop()
{
    if (RenderMarquee* marqueeRenderer = renderMarquee())
        marqueeRenderer->stop();
}

int HTMLMarqueeElement::scrollAmount() const
{
    bool ok;
    int scrollAmount = fastGetAttribute(scrollamountAttr).toInt(&ok);
    return ok && scrollAmount >= 0 ? scrollAmount : RenderStyle::initialMarqueeIncrement().intValue();
}

void HTMLMarqueeElement::setScrollAmount(int scrollAmount, ExceptionState& exceptionState)
{
    if (scrollAmount < 0)
<<<<<<< HEAD
        es.throwUninformativeAndGenericDOMException(IndexSizeError);
=======
        exceptionState.throwDOMException(IndexSizeError, "The provided value (" + String::number(scrollAmount) + ") is negative.");
>>>>>>> 8c15b39e
    else
        setIntegralAttribute(scrollamountAttr, scrollAmount);
}

int HTMLMarqueeElement::scrollDelay() const
{
    bool ok;
    int scrollDelay = fastGetAttribute(scrolldelayAttr).toInt(&ok);
    return ok && scrollDelay >= 0 ? scrollDelay : RenderStyle::initialMarqueeSpeed();
}

void HTMLMarqueeElement::setScrollDelay(int scrollDelay, ExceptionState& exceptionState)
{
    if (scrollDelay < 0)
<<<<<<< HEAD
        es.throwUninformativeAndGenericDOMException(IndexSizeError);
=======
        exceptionState.throwDOMException(IndexSizeError, "The provided value (" + String::number(scrollDelay) + ") is negative.");
>>>>>>> 8c15b39e
    else
        setIntegralAttribute(scrolldelayAttr, scrollDelay);
}

int HTMLMarqueeElement::loop() const
{
    bool ok;
    int loopValue = fastGetAttribute(loopAttr).toInt(&ok);
    return ok && loopValue > 0 ? loopValue : -1;
}

void HTMLMarqueeElement::setLoop(int loop, ExceptionState& exceptionState)
{
    if (loop <= 0 && loop != -1)
<<<<<<< HEAD
        es.throwUninformativeAndGenericDOMException(IndexSizeError);
=======
        exceptionState.throwDOMException(IndexSizeError, "The provided value (" + String::number(loop) + ") is neither positive nor -1.");
>>>>>>> 8c15b39e
    else
        setIntegralAttribute(loopAttr, loop);
}

void HTMLMarqueeElement::suspend()
{
    if (RenderMarquee* marqueeRenderer = renderMarquee())
        marqueeRenderer->suspend();
}

void HTMLMarqueeElement::resume()
{
    if (RenderMarquee* marqueeRenderer = renderMarquee())
        marqueeRenderer->updateMarqueePosition();
}

RenderMarquee* HTMLMarqueeElement::renderMarquee() const
{
    if (renderer() && renderer()->isMarquee())
        return toRenderMarquee(renderer());
    return 0;
}

RenderObject* HTMLMarqueeElement::createRenderer(RenderStyle*)
{
    return new RenderMarquee(this);
}

void HTMLMarqueeElement::timerFired(Timer<HTMLMarqueeElement>*)
{
    if (!renderer())
        return;

    document().updateLayout();

    // The updateLayout() could have destroyed renderer(), so this re-check is very important.
    if (renderer())
        toRenderMarquee(renderer())->timerFired();
}

} // namespace WebCore<|MERGE_RESOLUTION|>--- conflicted
+++ resolved
@@ -130,11 +130,7 @@
 void HTMLMarqueeElement::setScrollAmount(int scrollAmount, ExceptionState& exceptionState)
 {
     if (scrollAmount < 0)
-<<<<<<< HEAD
-        es.throwUninformativeAndGenericDOMException(IndexSizeError);
-=======
         exceptionState.throwDOMException(IndexSizeError, "The provided value (" + String::number(scrollAmount) + ") is negative.");
->>>>>>> 8c15b39e
     else
         setIntegralAttribute(scrollamountAttr, scrollAmount);
 }
@@ -149,11 +145,7 @@
 void HTMLMarqueeElement::setScrollDelay(int scrollDelay, ExceptionState& exceptionState)
 {
     if (scrollDelay < 0)
-<<<<<<< HEAD
-        es.throwUninformativeAndGenericDOMException(IndexSizeError);
-=======
         exceptionState.throwDOMException(IndexSizeError, "The provided value (" + String::number(scrollDelay) + ") is negative.");
->>>>>>> 8c15b39e
     else
         setIntegralAttribute(scrolldelayAttr, scrollDelay);
 }
@@ -168,11 +160,7 @@
 void HTMLMarqueeElement::setLoop(int loop, ExceptionState& exceptionState)
 {
     if (loop <= 0 && loop != -1)
-<<<<<<< HEAD
-        es.throwUninformativeAndGenericDOMException(IndexSizeError);
-=======
         exceptionState.throwDOMException(IndexSizeError, "The provided value (" + String::number(loop) + ") is neither positive nor -1.");
->>>>>>> 8c15b39e
     else
         setIntegralAttribute(loopAttr, loop);
 }
