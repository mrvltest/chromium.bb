--- conflicted
+++ resolved
@@ -39,13 +39,6 @@
 
 using namespace HTMLNames;
 
-<<<<<<< HEAD
-static void runAutofocus(HTMLDialogElement* dialog)
-{
-    Node* next = 0;
-    for (Node* node = dialog->firstChild(); node; node = next) {
-        if (node->isElementNode() && toElement(node)->isFormControlElement()) {
-=======
 // This function chooses the focused element when showModal() is invoked, as described in the spec for showModal().
 static void setFocusForModalDialog(HTMLDialogElement* dialog)
 {
@@ -61,7 +54,6 @@
             continue;
         Element* element = toElement(node);
         if (element->isFormControlElement()) {
->>>>>>> 8c15b39e
             HTMLFormControlElement* control = toHTMLFormControlElement(node);
             if (control->isAutofocusable()) {
                 control->focus();
@@ -69,17 +61,6 @@
                 return;
             }
         }
-<<<<<<< HEAD
-        if (node->hasTagName(dialogTag))
-            next = NodeTraversal::nextSkippingChildren(node, dialog);
-        else
-            next = NodeTraversal::next(node, dialog);
-    }
-}
-
-HTMLDialogElement::HTMLDialogElement(const QualifiedName& tagName, Document& document)
-    : HTMLElement(tagName, document)
-=======
         if (!focusableDescendant && element->isFocusable())
             focusableDescendant = element;
     }
@@ -111,15 +92,10 @@
 
 HTMLDialogElement::HTMLDialogElement(Document& document)
     : HTMLElement(dialogTag, document)
->>>>>>> 8c15b39e
     , m_centeringMode(Uninitialized)
     , m_centeredPosition(0)
     , m_returnValue("")
 {
-<<<<<<< HEAD
-    ASSERT(hasTagName(dialogTag));
-=======
->>>>>>> 8c15b39e
     ScriptWrappable::init(this);
 }
 
@@ -131,11 +107,7 @@
 void HTMLDialogElement::close(const String& returnValue, ExceptionState& exceptionState)
 {
     if (!fastHasAttribute(openAttr)) {
-<<<<<<< HEAD
-        es.throwUninformativeAndGenericDOMException(InvalidStateError);
-=======
         exceptionState.throwDOMException(InvalidStateError, "The element does not have an 'open' attribute, and therefore cannot be closed.");
->>>>>>> 8c15b39e
         return;
     }
     closeDialog(returnValue);
@@ -149,11 +121,8 @@
 
     HTMLDialogElement* activeModalDialog = document().activeModalDialog();
     document().removeFromTopLayer(this);
-<<<<<<< HEAD
-=======
     if (activeModalDialog == this)
         inertSubtreesChanged(document());
->>>>>>> 8c15b39e
 
     if (!returnValue.isNull())
         m_returnValue = returnValue;
@@ -179,34 +148,24 @@
 
 void HTMLDialogElement::showModal(ExceptionState& exceptionState)
 {
-<<<<<<< HEAD
-    if (fastHasAttribute(openAttr) || !inDocument()) {
-        es.throwUninformativeAndGenericDOMException(InvalidStateError);
-=======
     if (fastHasAttribute(openAttr)) {
         exceptionState.throwDOMException(InvalidStateError, "The element already has an 'open' attribute, and therefore cannot be opened modally.");
         return;
     }
     if (!inDocument()) {
         exceptionState.throwDOMException(InvalidStateError, "The element is not in a Document.");
->>>>>>> 8c15b39e
         return;
     }
 
     document().addToTopLayer(this);
     setBooleanAttribute(openAttr, true);
 
-<<<<<<< HEAD
-    runAutofocus(this);
-    forceLayoutForCentering();
-=======
     // Throw away the AX cache first, so the subsequent steps don't have a chance of queuing up
     // AX events on objects that would be invalidated when the cache is thrown away.
     inertSubtreesChanged(document());
 
     forceLayoutForCentering();
     setFocusForModalDialog(this);
->>>>>>> 8c15b39e
 }
 
 void HTMLDialogElement::setCentered(LayoutUnit centeredPosition)
