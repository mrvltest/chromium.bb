--- conflicted
+++ resolved
@@ -24,13 +24,8 @@
 
 interface HTMLOutputElement : HTMLElement {
     [PutForwards=value] readonly attribute DOMSettableTokenList htmlFor;
-<<<<<<< HEAD
-    readonly attribute HTMLFormElement form;
-    [Reflect, TreatNullAs=NullString] attribute DOMString name;
-=======
     [ImplementedAs=formOwner] readonly attribute HTMLFormElement form;
     [Reflect] attribute DOMString name;
->>>>>>> 8c15b39e
 
     readonly attribute DOMString type;
     attribute DOMString defaultValue;
