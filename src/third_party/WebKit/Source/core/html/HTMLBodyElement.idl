--- conflicted
+++ resolved
@@ -20,11 +20,7 @@
 
 interface HTMLBodyElement : HTMLElement {
     [Reflect, TreatNullAs=NullString] attribute DOMString aLink;
-<<<<<<< HEAD
-    [Reflect, TreatNullAs=NullString] attribute DOMString background;
-=======
     [Reflect] attribute DOMString background;
->>>>>>> 8c15b39e
     [Reflect, TreatNullAs=NullString] attribute DOMString bgColor;
     [Reflect, TreatNullAs=NullString] attribute DOMString link;
     [Reflect, TreatNullAs=NullString] attribute DOMString text;
