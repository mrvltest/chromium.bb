/*
 * Copyright (C) 2006, 2010 Apple Inc. All rights reserved.
 *
 * This library is free software; you can redistribute it and/or
 * modify it under the terms of the GNU Library General Public
 * License as published by the Free Software Foundation; either
 * version 2 of the License, or (at your option) any later version.
 *
 * This library is distributed in the hope that it will be useful,
 * but WITHOUT ANY WARRANTY; without even the implied warranty of
 * MERCHANTABILITY or FITNESS FOR A PARTICULAR PURPOSE.  See the GNU
 * Library General Public License for more details.
 *
 * You should have received a copy of the GNU Library General Public License
 * along with this library; see the file COPYING.LIB.  If not, write to
 * the Free Software Foundation, Inc., 51 Franklin Street, Fifth Floor,
 * Boston, MA 02110-1301, USA.
 */

interface HTMLModElement : HTMLElement {
<<<<<<< HEAD
    [Reflect, TreatNullAs=NullString, URL, PerWorldBindings, ActivityLogging=SetterForIsolatedWorlds] attribute DOMString cite;
    [Reflect, TreatNullAs=NullString] attribute DOMString dateTime;
};
=======
    [Reflect, URL, PerWorldBindings, ActivityLogging=SetterForIsolatedWorlds] attribute DOMString cite;
    [Reflect] attribute DOMString dateTime;
};
>>>>>>> 8c15b39e
<|MERGE_RESOLUTION|>--- conflicted
+++ resolved
@@ -18,12 +18,6 @@
  */
 
 interface HTMLModElement : HTMLElement {
-<<<<<<< HEAD
-    [Reflect, TreatNullAs=NullString, URL, PerWorldBindings, ActivityLogging=SetterForIsolatedWorlds] attribute DOMString cite;
-    [Reflect, TreatNullAs=NullString] attribute DOMString dateTime;
-};
-=======
     [Reflect, URL, PerWorldBindings, ActivityLogging=SetterForIsolatedWorlds] attribute DOMString cite;
     [Reflect] attribute DOMString dateTime;
-};
->>>>>>> 8c15b39e
+};