--- conflicted
+++ resolved
@@ -117,11 +117,7 @@
     RefPtr<HTMLCollection> children = cells();
     int numCells = children ? children->length() : 0;
     if (index < -1 || index > numCells) {
-<<<<<<< HEAD
-        es.throwUninformativeAndGenericDOMException(IndexSizeError);
-=======
         exceptionState.throwDOMException(IndexSizeError, "The value provided (" + String::number(index) + ") is outside the range [-1, " + String::number(numCells) + "].");
->>>>>>> 8c15b39e
         return 0;
     }
 
@@ -149,11 +145,7 @@
         RefPtr<Node> cell = children->item(index);
         HTMLElement::removeChild(cell.get(), exceptionState);
     } else {
-<<<<<<< HEAD
-        es.throwUninformativeAndGenericDOMException(IndexSizeError);
-=======
         exceptionState.throwDOMException(IndexSizeError, "The value provided (" + String::number(index) + ") is outside the range [0, " + String::number(numCells) + ").");
->>>>>>> 8c15b39e
     }
 }
 
@@ -162,12 +154,4 @@
     return ensureCachedHTMLCollection(TRCells);
 }
 
-<<<<<<< HEAD
-void HTMLTableRowElement::setCells(HTMLCollection*, ExceptionState& es)
-{
-    es.throwUninformativeAndGenericDOMException(NoModificationAllowedError);
-}
-
-=======
->>>>>>> 8c15b39e
 }