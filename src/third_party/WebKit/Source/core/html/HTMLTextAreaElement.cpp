--- conflicted
+++ resolved
@@ -428,11 +428,7 @@
 void HTMLTextAreaElement::setMaxLength(int newValue, ExceptionState& exceptionState)
 {
     if (newValue < 0)
-<<<<<<< HEAD
-        es.throwUninformativeAndGenericDOMException(IndexSizeError);
-=======
         exceptionState.throwDOMException(IndexSizeError, "The value provided (" + String::number(newValue) + ") is not positive or 0.");
->>>>>>> 8c15b39e
     else
         setIntegralAttribute(maxlengthAttr, newValue);
 }
@@ -446,11 +442,7 @@
         return customValidationMessage();
 
     if (valueMissing())
-<<<<<<< HEAD
-        return locale().queryString(WebKit::WebLocalizedString::ValidationValueMissing);
-=======
         return locale().queryString(blink::WebLocalizedString::ValidationValueMissing);
->>>>>>> 8c15b39e
 
     if (tooLong())
         return locale().validationMessageTooLongText(computeLengthForSubmission(value()), maxLength());
