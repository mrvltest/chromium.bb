/*
 * Copyright (C) 2011 Apple Inc. All rights reserved.
 *
 * Redistribution and use in source and binary forms, with or without
 * modification, are permitted provided that the following conditions
 * are met:
 * 1. Redistributions of source code must retain the above copyright
 *    notice, this list of conditions and the following disclaimer.
 * 2. Redistributions in binary form must reproduce the above copyright
 *    notice, this list of conditions and the following disclaimer in the
 *    documentation and/or other materials provided with the distribution.
 *
 * THIS SOFTWARE IS PROVIDED BY APPLE COMPUTER, INC. ``AS IS'' AND ANY
 * EXPRESS OR IMPLIED WARRANTIES, INCLUDING, BUT NOT LIMITED TO, THE
 * IMPLIED WARRANTIES OF MERCHANTABILITY AND FITNESS FOR A PARTICULAR
 * PURPOSE ARE DISCLAIMED.  IN NO EVENT SHALL APPLE COMPUTER, INC. OR
 * CONTRIBUTORS BE LIABLE FOR ANY DIRECT, INDIRECT, INCIDENTAL, SPECIAL,
 * EXEMPLARY, OR CONSEQUENTIAL DAMAGES (INCLUDING, BUT NOT LIMITED TO,
 * PROCUREMENT OF SUBSTITUTE GOODS OR SERVICES; LOSS OF USE, DATA, OR
 * PROFITS; OR BUSINESS INTERRUPTION) HOWEVER CAUSED AND ON ANY THEORY
 * OF LIABILITY, WHETHER IN CONTRACT, STRICT LIABILITY, OR TORT
 * (INCLUDING NEGLIGENCE OR OTHERWISE) ARISING IN ANY WAY OUT OF THE USE
 * OF THIS SOFTWARE, EVEN IF ADVISED OF THE POSSIBILITY OF SUCH DAMAGE.
 */

[
<<<<<<< HEAD
    RuntimeEnabled=Media,
    Constructor,
    ConstructorCallWith=ExecutionContext
=======
    Constructor,
    ConstructorCallWith=ExecutionContext,
    RuntimeEnabled=Media,
>>>>>>> 8c15b39e
] interface MediaController : EventTarget {
    readonly attribute TimeRanges buffered;
    readonly attribute TimeRanges seekable;

    readonly attribute double duration;
    [RaisesException=Setter] attribute double currentTime;

    readonly attribute boolean paused;
    readonly attribute TimeRanges played;
    readonly attribute DOMString playbackState;
    void play();
    void pause();
    void unpause();

    attribute double defaultPlaybackRate;
    attribute double playbackRate;

    [RaisesException=Setter] attribute double volume;
    attribute boolean muted;
};<|MERGE_RESOLUTION|>--- conflicted
+++ resolved
@@ -24,15 +24,9 @@
  */
 
 [
-<<<<<<< HEAD
-    RuntimeEnabled=Media,
-    Constructor,
-    ConstructorCallWith=ExecutionContext
-=======
     Constructor,
     ConstructorCallWith=ExecutionContext,
     RuntimeEnabled=Media,
->>>>>>> 8c15b39e
 ] interface MediaController : EventTarget {
     readonly attribute TimeRanges buffered;
     readonly attribute TimeRanges seekable;
