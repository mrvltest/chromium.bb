/*
 * Copyright (C) 1999 Lars Knoll (knoll@kde.org)
 *           (C) 1999 Antti Koivisto (koivisto@kde.org)
 * Copyright (C) 2004, 2008, 2010 Apple Inc. All rights reserved.
 * Copyright (C) 2010 Google Inc. All rights reserved.
 *
 * This library is free software; you can redistribute it and/or
 * modify it under the terms of the GNU Library General Public
 * License as published by the Free Software Foundation; either
 * version 2 of the License, or (at your option) any later version.
 *
 * This library is distributed in the hope that it will be useful,
 * but WITHOUT ANY WARRANTY; without even the implied warranty of
 * MERCHANTABILITY or FITNESS FOR A PARTICULAR PURPOSE.  See the GNU
 * Library General Public License for more details.
 *
 * You should have received a copy of the GNU Library General Public License
 * along with this library; see the file COPYING.LIB.  If not, write to
 * the Free Software Foundation, Inc., 51 Franklin Street, Fifth Floor,
 * Boston, MA 02110-1301, USA.
 *
 */

#ifndef HTMLImageElement_h
#define HTMLImageElement_h

#include "core/html/HTMLElement.h"
#include "core/html/HTMLImageLoader.h"
#include "platform/graphics/GraphicsTypes.h"

namespace WebCore {

class HTMLFormElement;

class HTMLImageElement FINAL : public HTMLElement {
    friend class HTMLFormElement;
public:
    static PassRefPtr<HTMLImageElement> create(Document&);
<<<<<<< HEAD
    static PassRefPtr<HTMLImageElement> create(const QualifiedName&, Document&, HTMLFormElement*);
=======
    static PassRefPtr<HTMLImageElement> create(Document&, HTMLFormElement*);
>>>>>>> 8c15b39e
    static PassRefPtr<HTMLImageElement> createForJSConstructor(Document&, int width, int height);

    virtual ~HTMLImageElement();

    int width(bool ignorePendingStylesheets = false);
    int height(bool ignorePendingStylesheets = false);

    int naturalWidth() const;
    int naturalHeight() const;

    bool isServerMap() const;

    const AtomicString& altText() const;

    CompositeOperator compositeOperator() const { return m_compositeOperator; }

    ImageResource* cachedImage() const { return m_imageLoader.image(); }
    void setImageResource(ImageResource* i) { m_imageLoader.setImage(i); };

    void setLoadManually(bool loadManually) { m_imageLoader.setLoadManually(loadManually); }

    const AtomicString& alt() const;

    void setHeight(int);

    KURL src() const;
    void setSrc(const String&);

    void setWidth(int);

    int x() const;
    int y() const;

    bool complete() const;

    bool hasPendingActivity() const { return m_imageLoader.hasPendingActivity(); }

    virtual bool canContainRangeEndPoint() const { return false; }

    void addClient(ImageLoaderClient* client) { m_imageLoader.addClient(client); }
    void removeClient(ImageLoaderClient* client) { m_imageLoader.removeClient(client); }

    virtual const AtomicString imageSourceURL() const OVERRIDE;

    virtual HTMLFormElement* formOwner() const OVERRIDE;

protected:
    explicit HTMLImageElement(Document&, HTMLFormElement* = 0);

    virtual void didMoveToNewDocument(Document& oldDocument) OVERRIDE;

private:
    virtual bool areAuthorShadowsAllowed() const OVERRIDE { return false; }

    virtual void parseAttribute(const QualifiedName&, const AtomicString&) OVERRIDE;
    virtual bool isPresentationAttribute(const QualifiedName&) const OVERRIDE;
    virtual void collectStyleForPresentationAttribute(const QualifiedName&, const AtomicString&, MutableStylePropertySet*) OVERRIDE;

    virtual void attach(const AttachContext& = AttachContext()) OVERRIDE;
    virtual RenderObject* createRenderer(RenderStyle*);

    virtual bool canStartSelection() const;

    virtual bool isURLAttribute(const Attribute&) const OVERRIDE;

    virtual bool draggable() const;

    virtual void addSubresourceAttributeURLs(ListHashSet<KURL>&) const;

    virtual InsertionNotificationRequest insertedInto(ContainerNode*) OVERRIDE;
    virtual void removedFrom(ContainerNode*) OVERRIDE;
    virtual bool shouldRegisterAsNamedItem() const OVERRIDE { return true; }
    virtual bool shouldRegisterAsExtraNamedItem() const OVERRIDE { return true; }
    virtual bool isInteractiveContent() const OVERRIDE;
    virtual Image* imageContents() OVERRIDE;

    HTMLImageLoader m_imageLoader;
    HTMLFormElement* m_form;
    CompositeOperator m_compositeOperator;
    AtomicString m_bestFitImageURL;
    float m_imageDevicePixelRatio;
};

DEFINE_NODE_TYPE_CASTS(HTMLImageElement, hasTagName(HTMLNames::imgTag));

} //namespace

#endif<|MERGE_RESOLUTION|>--- conflicted
+++ resolved
@@ -36,11 +36,7 @@
     friend class HTMLFormElement;
 public:
     static PassRefPtr<HTMLImageElement> create(Document&);
-<<<<<<< HEAD
-    static PassRefPtr<HTMLImageElement> create(const QualifiedName&, Document&, HTMLFormElement*);
-=======
     static PassRefPtr<HTMLImageElement> create(Document&, HTMLFormElement*);
->>>>>>> 8c15b39e
     static PassRefPtr<HTMLImageElement> createForJSConstructor(Document&, int width, int height);
 
     virtual ~HTMLImageElement();
