--- conflicted
+++ resolved
@@ -21,18 +21,6 @@
 [
     Custom=LegacyCallAsFunction,
 ] interface HTMLEmbedElement : HTMLElement {
-<<<<<<< HEAD
-[Reflect, TreatNullAs=NullString] attribute DOMString align;
-[Reflect, TreatNullAs=NullString] attribute DOMString height;
-[Reflect, TreatNullAs=NullString] attribute DOMString name;
-[Reflect, TreatNullAs=NullString, URL, PerWorldBindings, ActivityLogging=SetterForIsolatedWorlds] attribute DOMString src;
-[Reflect, TreatNullAs=NullString] attribute DOMString type;
-[Reflect, TreatNullAs=NullString] attribute DOMString width;
-[Custom, NotEnumerable] getter boolean (unsigned long index);
-[Custom] setter boolean (unsigned long index, Node value);
-[Custom, NotEnumerable] getter Node (DOMString name);
-[Custom] setter Node (DOMString name, Node value);
-=======
     [Reflect] attribute DOMString align;
     [Reflect] attribute DOMString height;
     [Reflect] attribute DOMString name;
@@ -43,7 +31,6 @@
     [Custom] setter boolean (unsigned long index, Node value);
     [Custom, NotEnumerable] getter Node (DOMString name);
     [Custom] setter Node (DOMString name, Node value);
->>>>>>> 8c15b39e
 
     [CheckSecurity=Node, RaisesException] SVGDocument getSVGDocument();
 };