/*
 * Copyright (C) 2010 Nokia Corporation and/or its subsidiary(-ies).
 *
 * This library is free software; you can redistribute it and/or
 * modify it under the terms of the GNU Library General Public
 * License as published by the Free Software Foundation; either
 * version 2 of the License, or (at your option) any later version.
 *
 * This library is distributed in the hope that it will be useful,
 * but WITHOUT ANY WARRANTY; without even the implied warranty of
 * MERCHANTABILITY or FITNESS FOR A PARTICULAR PURPOSE.  See the GNU
 * Library General Public License for more details.
 *
 * You should have received a copy of the GNU Library General Public License
 * along with this library; see the file COPYING.LIB.  If not, write to
 * the Free Software Foundation, Inc., 51 Franklin Street, Fifth Floor,
 * Boston, MA 02110-1301, USA.
 *
 */

#include "config.h"

#include "core/html/HTMLMeterElement.h"

#include "HTMLNames.h"
#include "bindings/v8/ExceptionMessages.h"
#include "bindings/v8/ExceptionState.h"
#include "bindings/v8/ExceptionStatePlaceholder.h"
#include "core/dom/ExceptionCode.h"
#include "core/dom/shadow/ShadowRoot.h"
#include "core/html/parser/HTMLParserIdioms.h"
#include "core/html/shadow/MeterShadowElement.h"
#include "core/rendering/RenderMeter.h"
#include "core/rendering/RenderTheme.h"

namespace WebCore {

using namespace HTMLNames;

HTMLMeterElement::HTMLMeterElement(Document& document)
    : LabelableElement(meterTag, document)
{
    ScriptWrappable::init(this);
}

HTMLMeterElement::~HTMLMeterElement()
{
}

PassRefPtr<HTMLMeterElement> HTMLMeterElement::create(Document& document)
{
    RefPtr<HTMLMeterElement> meter = adoptRef(new HTMLMeterElement(document));
    meter->ensureUserAgentShadowRoot();
    return meter;
}

RenderObject* HTMLMeterElement::createRenderer(RenderStyle* style)
{
    if (hasAuthorShadowRoot() || !RenderTheme::theme().supportsMeter(style->appearance()))
        return RenderObject::createObject(this, style);

    return new RenderMeter(this);
}

void HTMLMeterElement::parseAttribute(const QualifiedName& name, const AtomicString& value)
{
    if (name == valueAttr || name == minAttr || name == maxAttr || name == lowAttr || name == highAttr || name == optimumAttr)
        didElementStateChange();
    else
        LabelableElement::parseAttribute(name, value);
}

double HTMLMeterElement::min() const
{
    return getFloatingPointAttribute(minAttr, 0);
}

void HTMLMeterElement::setMin(double min, ExceptionState& exceptionState)
{
    if (!std::isfinite(min)) {
<<<<<<< HEAD
        es.throwUninformativeAndGenericDOMException(NotSupportedError);
=======
        exceptionState.throwDOMException(NotSupportedError, ExceptionMessages::notAFiniteNumber(min));
>>>>>>> 8c15b39e
        return;
    }
    setFloatingPointAttribute(minAttr, min);
}

double HTMLMeterElement::max() const
{
    return std::max(getFloatingPointAttribute(maxAttr, std::max(1.0, min())), min());
}

void HTMLMeterElement::setMax(double max, ExceptionState& exceptionState)
{
    if (!std::isfinite(max)) {
<<<<<<< HEAD
        es.throwUninformativeAndGenericDOMException(NotSupportedError);
=======
        exceptionState.throwDOMException(NotSupportedError, ExceptionMessages::notAFiniteNumber(max));
>>>>>>> 8c15b39e
        return;
    }
    setFloatingPointAttribute(maxAttr, max);
}

double HTMLMeterElement::value() const
{
    double value = getFloatingPointAttribute(valueAttr, 0);
    return std::min(std::max(value, min()), max());
}

void HTMLMeterElement::setValue(double value, ExceptionState& exceptionState)
{
    if (!std::isfinite(value)) {
<<<<<<< HEAD
        es.throwUninformativeAndGenericDOMException(NotSupportedError);
=======
        exceptionState.throwDOMException(NotSupportedError, ExceptionMessages::notAFiniteNumber(value));
>>>>>>> 8c15b39e
        return;
    }
    setFloatingPointAttribute(valueAttr, value);
}

double HTMLMeterElement::low() const
{
    double low = getFloatingPointAttribute(lowAttr, min());
    return std::min(std::max(low, min()), max());
}

void HTMLMeterElement::setLow(double low, ExceptionState& exceptionState)
{
    if (!std::isfinite(low)) {
<<<<<<< HEAD
        es.throwUninformativeAndGenericDOMException(NotSupportedError);
=======
        exceptionState.throwDOMException(NotSupportedError, ExceptionMessages::notAFiniteNumber(low));
>>>>>>> 8c15b39e
        return;
    }
    setFloatingPointAttribute(lowAttr, low);
}

double HTMLMeterElement::high() const
{
    double high = getFloatingPointAttribute(highAttr, max());
    return std::min(std::max(high, low()), max());
}

void HTMLMeterElement::setHigh(double high, ExceptionState& exceptionState)
{
    if (!std::isfinite(high)) {
<<<<<<< HEAD
        es.throwUninformativeAndGenericDOMException(NotSupportedError);
=======
        exceptionState.throwDOMException(NotSupportedError, ExceptionMessages::notAFiniteNumber(high));
>>>>>>> 8c15b39e
        return;
    }
    setFloatingPointAttribute(highAttr, high);
}

double HTMLMeterElement::optimum() const
{
    double optimum = getFloatingPointAttribute(optimumAttr, (max() + min()) / 2);
    return std::min(std::max(optimum, min()), max());
}

void HTMLMeterElement::setOptimum(double optimum, ExceptionState& exceptionState)
{
    if (!std::isfinite(optimum)) {
<<<<<<< HEAD
        es.throwUninformativeAndGenericDOMException(NotSupportedError);
=======
        exceptionState.throwDOMException(NotSupportedError, ExceptionMessages::notAFiniteNumber(optimum));
>>>>>>> 8c15b39e
        return;
    }
    setFloatingPointAttribute(optimumAttr, optimum);
}

HTMLMeterElement::GaugeRegion HTMLMeterElement::gaugeRegion() const
{
    double lowValue = low();
    double highValue = high();
    double theValue = value();
    double optimumValue = optimum();

    if (optimumValue < lowValue) {
        // The optimum range stays under low
        if (theValue <= lowValue)
            return GaugeRegionOptimum;
        if (theValue <= highValue)
            return GaugeRegionSuboptimal;
        return GaugeRegionEvenLessGood;
    }

    if (highValue < optimumValue) {
        // The optimum range stays over high
        if (highValue <= theValue)
            return GaugeRegionOptimum;
        if (lowValue <= theValue)
            return GaugeRegionSuboptimal;
        return GaugeRegionEvenLessGood;
    }

    // The optimum range stays between high and low.
    // According to the standard, <meter> never show GaugeRegionEvenLessGood in this case
    // because the value is never less or greater than min or max.
    if (lowValue <= theValue && theValue <= highValue)
        return GaugeRegionOptimum;
    return GaugeRegionSuboptimal;
}

double HTMLMeterElement::valueRatio() const
{
    double min = this->min();
    double max = this->max();
    double value = this->value();

    if (max <= min)
        return 0;
    return (value - min) / (max - min);
}

void HTMLMeterElement::didElementStateChange()
{
    m_value->setWidthPercentage(valueRatio()*100);
    m_value->updatePseudo();
    if (RenderMeter* render = renderMeter())
        render->updateFromElement();
}

RenderMeter* HTMLMeterElement::renderMeter() const
{
    if (renderer() && renderer()->isMeter())
        return toRenderMeter(renderer());

    RenderObject* renderObject = userAgentShadowRoot()->firstChild()->renderer();
    return toRenderMeter(renderObject);
}

void HTMLMeterElement::didAddUserAgentShadowRoot(ShadowRoot& root)
{
    ASSERT(!m_value);

    RefPtr<MeterInnerElement> inner = MeterInnerElement::create(document());
    root.appendChild(inner);

    RefPtr<MeterBarElement> bar = MeterBarElement::create(document());
    m_value = MeterValueElement::create(document());
    m_value->setWidthPercentage(0);
    m_value->updatePseudo();
    bar->appendChild(m_value);

    inner->appendChild(bar);
}

} // namespace<|MERGE_RESOLUTION|>--- conflicted
+++ resolved
@@ -78,11 +78,7 @@
 void HTMLMeterElement::setMin(double min, ExceptionState& exceptionState)
 {
     if (!std::isfinite(min)) {
-<<<<<<< HEAD
-        es.throwUninformativeAndGenericDOMException(NotSupportedError);
-=======
         exceptionState.throwDOMException(NotSupportedError, ExceptionMessages::notAFiniteNumber(min));
->>>>>>> 8c15b39e
         return;
     }
     setFloatingPointAttribute(minAttr, min);
@@ -96,11 +92,7 @@
 void HTMLMeterElement::setMax(double max, ExceptionState& exceptionState)
 {
     if (!std::isfinite(max)) {
-<<<<<<< HEAD
-        es.throwUninformativeAndGenericDOMException(NotSupportedError);
-=======
         exceptionState.throwDOMException(NotSupportedError, ExceptionMessages::notAFiniteNumber(max));
->>>>>>> 8c15b39e
         return;
     }
     setFloatingPointAttribute(maxAttr, max);
@@ -115,11 +107,7 @@
 void HTMLMeterElement::setValue(double value, ExceptionState& exceptionState)
 {
     if (!std::isfinite(value)) {
-<<<<<<< HEAD
-        es.throwUninformativeAndGenericDOMException(NotSupportedError);
-=======
         exceptionState.throwDOMException(NotSupportedError, ExceptionMessages::notAFiniteNumber(value));
->>>>>>> 8c15b39e
         return;
     }
     setFloatingPointAttribute(valueAttr, value);
@@ -134,11 +122,7 @@
 void HTMLMeterElement::setLow(double low, ExceptionState& exceptionState)
 {
     if (!std::isfinite(low)) {
-<<<<<<< HEAD
-        es.throwUninformativeAndGenericDOMException(NotSupportedError);
-=======
         exceptionState.throwDOMException(NotSupportedError, ExceptionMessages::notAFiniteNumber(low));
->>>>>>> 8c15b39e
         return;
     }
     setFloatingPointAttribute(lowAttr, low);
@@ -153,11 +137,7 @@
 void HTMLMeterElement::setHigh(double high, ExceptionState& exceptionState)
 {
     if (!std::isfinite(high)) {
-<<<<<<< HEAD
-        es.throwUninformativeAndGenericDOMException(NotSupportedError);
-=======
         exceptionState.throwDOMException(NotSupportedError, ExceptionMessages::notAFiniteNumber(high));
->>>>>>> 8c15b39e
         return;
     }
     setFloatingPointAttribute(highAttr, high);
@@ -172,11 +152,7 @@
 void HTMLMeterElement::setOptimum(double optimum, ExceptionState& exceptionState)
 {
     if (!std::isfinite(optimum)) {
-<<<<<<< HEAD
-        es.throwUninformativeAndGenericDOMException(NotSupportedError);
-=======
         exceptionState.throwDOMException(NotSupportedError, ExceptionMessages::notAFiniteNumber(optimum));
->>>>>>> 8c15b39e
         return;
     }
     setFloatingPointAttribute(optimumAttr, optimum);
