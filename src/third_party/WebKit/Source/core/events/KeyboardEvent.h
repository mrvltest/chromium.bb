--- conflicted
+++ resolved
@@ -80,11 +80,7 @@
 
     int keyCode() const; // key code for keydown and keyup, character for keypress
     int charCode() const; // character code for keypress, 0 for keydown and keyup
-<<<<<<< HEAD
-    bool repeat() const { return m_isAutoRepeat; }
-=======
     bool repeat() const { return modifiers() & PlatformEvent::IsAutoRepeat; }
->>>>>>> e7a828b3
     bool bbIsNumLock() const { return m_bbIsNumLock; }
 
     const AtomicString& interfaceName() const override;
@@ -110,10 +106,6 @@
     String m_code;
     String m_key;
     unsigned m_location;
-<<<<<<< HEAD
-    bool m_isAutoRepeat : 1;
-=======
->>>>>>> e7a828b3
     bool m_bbIsNumLock : 1;
 };
 
