/*
 * Copyright (C) 2001 Peter Kelly (pmk@post.com)
 * Copyright (C) 2001 Tobias Anton (anton@stud.fbi.fh-darmstadt.de)
 * Copyright (C) 2006 Samuel Weinig (sam.weinig@gmail.com)
 * Copyright (C) 2003, 2004, 2005, 2006, 2007, 2008 Apple Inc. All rights reserved.
 *
 * This library is free software; you can redistribute it and/or
 * modify it under the terms of the GNU Library General Public
 * License as published by the Free Software Foundation; either
 * version 2 of the License, or (at your option) any later version.
 *
 * This library is distributed in the hope that it will be useful,
 * but WITHOUT ANY WARRANTY; without even the implied warranty of
 * MERCHANTABILITY or FITNESS FOR A PARTICULAR PURPOSE.  See the GNU
 * Library General Public License for more details.
 *
 * You should have received a copy of the GNU Library General Public License
 * along with this library; see the file COPYING.LIB.  If not, write to
 * the Free Software Foundation, Inc., 51 Franklin Street, Fifth Floor,
 * Boston, MA 02110-1301, USA.
 *
 */

#ifndef KeyboardEvent_h
#define KeyboardEvent_h

#include "core/events/EventDispatchMediator.h"
#include "core/events/KeyboardEventInit.h"
#include "core/events/UIEventWithKeyState.h"

namespace blink {

class EventDispatcher;
class PlatformKeyboardEvent;

<<<<<<< HEAD
=======
struct KeyboardEventInit : public UIEventInit {
    KeyboardEventInit();

    String keyIdentifier;
    unsigned location;
    bool ctrlKey;
    bool altKey;
    bool shiftKey;
    bool metaKey;
    bool repeat;
    bool bbIsNumLock;
};

>>>>>>> 575af1a3
class KeyboardEvent final : public UIEventWithKeyState {
    DEFINE_WRAPPERTYPEINFO();
public:
    enum KeyLocationCode {
        DOM_KEY_LOCATION_STANDARD   = 0x00,
        DOM_KEY_LOCATION_LEFT       = 0x01,
        DOM_KEY_LOCATION_RIGHT      = 0x02,
        DOM_KEY_LOCATION_NUMPAD     = 0x03
    };

    static PassRefPtrWillBeRawPtr<KeyboardEvent> create()
    {
        return adoptRefWillBeNoop(new KeyboardEvent);
    }

    static PassRefPtrWillBeRawPtr<KeyboardEvent> create(const PlatformKeyboardEvent& platformEvent, AbstractView* view)
    {
        return adoptRefWillBeNoop(new KeyboardEvent(platformEvent, view));
    }

    static PassRefPtrWillBeRawPtr<KeyboardEvent> create(const AtomicString& type, const KeyboardEventInit& initializer)
    {
        return adoptRefWillBeNoop(new KeyboardEvent(type, initializer));
    }

    static PassRefPtrWillBeRawPtr<KeyboardEvent> create(const AtomicString& type, bool canBubble, bool cancelable, AbstractView* view,
        const String& keyIdentifier, unsigned location,
        bool ctrlKey, bool altKey, bool shiftKey, bool metaKey)
    {
        return adoptRefWillBeNoop(new KeyboardEvent(type, canBubble, cancelable, view, keyIdentifier, location,
        ctrlKey, altKey, shiftKey, metaKey));
    }

    virtual ~KeyboardEvent();

    void initKeyboardEvent(const AtomicString& type, bool canBubble, bool cancelable, AbstractView*,
        const String& keyIdentifier, unsigned location,
        bool ctrlKey, bool altKey, bool shiftKey, bool metaKey);

    const String& keyIdentifier() const { return m_keyIdentifier; }
    unsigned location() const { return m_location; }

    bool getModifierState(const String& keyIdentifier) const;

    const PlatformKeyboardEvent* keyEvent() const { return m_keyEvent.get(); }

    virtual int keyCode() const override; // key code for keydown and keyup, character for keypress
    virtual int charCode() const override; // character code for keypress, 0 for keydown and keyup
    bool repeat() const { return m_isAutoRepeat; }
    bool bbIsNumLock() const { return m_bbIsNumLock; }

    virtual const AtomicString& interfaceName() const override;
    virtual bool isKeyboardEvent() const override;
    virtual int which() const override;

    virtual void trace(Visitor*) override;

private:
    KeyboardEvent();
    KeyboardEvent(const PlatformKeyboardEvent&, AbstractView*);
    KeyboardEvent(const AtomicString&, const KeyboardEventInit&);
    KeyboardEvent(const AtomicString& type, bool canBubble, bool cancelable, AbstractView*,
        const String& keyIdentifier, unsigned location,
        bool ctrlKey, bool altKey, bool shiftKey, bool metaKey);

    OwnPtr<PlatformKeyboardEvent> m_keyEvent;
    String m_keyIdentifier;
    unsigned m_location;
    bool m_isAutoRepeat : 1;
    bool m_bbIsNumLock : 1;
};

class KeyboardEventDispatchMediator : public EventDispatchMediator {
public:
    static PassRefPtrWillBeRawPtr<KeyboardEventDispatchMediator> create(PassRefPtrWillBeRawPtr<KeyboardEvent>);
private:
    explicit KeyboardEventDispatchMediator(PassRefPtrWillBeRawPtr<KeyboardEvent>);
    virtual bool dispatchEvent(EventDispatcher&) const override;
};

DEFINE_EVENT_TYPE_CASTS(KeyboardEvent);

} // namespace blink

#endif // KeyboardEvent_h<|MERGE_RESOLUTION|>--- conflicted
+++ resolved
@@ -33,22 +33,6 @@
 class EventDispatcher;
 class PlatformKeyboardEvent;
 
-<<<<<<< HEAD
-=======
-struct KeyboardEventInit : public UIEventInit {
-    KeyboardEventInit();
-
-    String keyIdentifier;
-    unsigned location;
-    bool ctrlKey;
-    bool altKey;
-    bool shiftKey;
-    bool metaKey;
-    bool repeat;
-    bool bbIsNumLock;
-};
-
->>>>>>> 575af1a3
 class KeyboardEvent final : public UIEventWithKeyState {
     DEFINE_WRAPPERTYPEINFO();
 public:
