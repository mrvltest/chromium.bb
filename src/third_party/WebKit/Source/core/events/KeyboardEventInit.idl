// Copyright 2014 The Chromium Authors. All rights reserved.
// Use of this source code is governed by a BSD-style license that can be
// found in the LICENSE file.

// https://w3c.github.io/uievents/#idl-def-KeyboardEventInit

dictionary KeyboardEventInit : EventModifierInit {
    // TODO(philipj): DOMString key = "";
    // TODO(philipj): DOMString code = "";
    unsigned long location = 0;
    boolean repeat = false;
    boolean bbIsNumLock = false;
<<<<<<< HEAD
=======
    // TODO(philipj): boolean isComposing = false;

    // Non-standard APIs
    DOMString keyIdentifier = "";
    [ImplementedAs=location, DeprecateAs=KeyboardEventKeyLocation] unsigned long keyLocation = 0;
>>>>>>> 617677b2
};<|MERGE_RESOLUTION|>--- conflicted
+++ resolved
@@ -10,12 +10,9 @@
     unsigned long location = 0;
     boolean repeat = false;
     boolean bbIsNumLock = false;
-<<<<<<< HEAD
-=======
     // TODO(philipj): boolean isComposing = false;
 
     // Non-standard APIs
     DOMString keyIdentifier = "";
     [ImplementedAs=location, DeprecateAs=KeyboardEventKeyLocation] unsigned long keyLocation = 0;
->>>>>>> 617677b2
 };