--- conflicted
+++ resolved
@@ -34,11 +34,7 @@
     [InitializedByEventConstructor] readonly attribute boolean          altKey;
     [InitializedByEventConstructor] readonly attribute boolean          metaKey;
     [InitializedByEventConstructor] readonly attribute boolean          repeat;
-<<<<<<< HEAD
-=======
-    readonly attribute boolean          altGraphKey;
     readonly attribute boolean          bbIsNumLock;
->>>>>>> f638122e
 
     boolean getModifierState(DOMString keyArgument);
 
