--- conflicted
+++ resolved
@@ -34,10 +34,6 @@
     [InitializedByEventConstructor] readonly attribute boolean          altKey;
     [InitializedByEventConstructor] readonly attribute boolean          metaKey;
     [InitializedByEventConstructor] readonly attribute boolean          repeat;
-<<<<<<< HEAD
-    readonly attribute boolean          altGraphKey;
-=======
->>>>>>> e6de044b
     readonly attribute boolean          bbIsNumLock;
 
     boolean getModifierState(DOMString keyArgument);
