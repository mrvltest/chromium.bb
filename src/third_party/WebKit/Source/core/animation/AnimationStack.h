/*
 * Copyright (C) 2013 Google Inc. All rights reserved.
 *
 * Redistribution and use in source and binary forms, with or without
 * modification, are permitted provided that the following conditions are
 * met:
 *
 *     * Redistributions of source code must retain the above copyright
 * notice, this list of conditions and the following disclaimer.
 *     * Redistributions in binary form must reproduce the above
 * copyright notice, this list of conditions and the following disclaimer
 * in the documentation and/or other materials provided with the
 * distribution.
 *     * Neither the name of Google Inc. nor the names of its
 * contributors may be used to endorse or promote products derived from
 * this software without specific prior written permission.
 *
 * THIS SOFTWARE IS PROVIDED BY THE COPYRIGHT HOLDERS AND CONTRIBUTORS
 * "AS IS" AND ANY EXPRESS OR IMPLIED WARRANTIES, INCLUDING, BUT NOT
 * LIMITED TO, THE IMPLIED WARRANTIES OF MERCHANTABILITY AND FITNESS FOR
 * A PARTICULAR PURPOSE ARE DISCLAIMED. IN NO EVENT SHALL THE COPYRIGHT
 * OWNER OR CONTRIBUTORS BE LIABLE FOR ANY DIRECT, INDIRECT, INCIDENTAL,
 * SPECIAL, EXEMPLARY, OR CONSEQUENTIAL DAMAGES (INCLUDING, BUT NOT
 * LIMITED TO, PROCUREMENT OF SUBSTITUTE GOODS OR SERVICES; LOSS OF USE,
 * DATA, OR PROFITS; OR BUSINESS INTERRUPTION) HOWEVER CAUSED AND ON ANY
 * THEORY OF LIABILITY, WHETHER IN CONTRACT, STRICT LIABILITY, OR TORT
 * (INCLUDING NEGLIGENCE OR OTHERWISE) ARISING IN ANY WAY OUT OF THE USE
 * OF THIS SOFTWARE, EVEN IF ADVISED OF THE POSSIBILITY OF SUCH DAMAGE.
 */

#ifndef AnimationStack_h
#define AnimationStack_h

#include "core/animation/Animation.h"
#include "core/animation/AnimationEffect.h"
#include "wtf/HashSet.h"
#include "wtf/Vector.h"

namespace WebCore {

class InertAnimation;

class AnimationStack {

public:
    void add(Animation* animation) { m_activeAnimations.append(animation); }
    void remove(Animation* animation)
    {
        size_t position = m_activeAnimations.find(animation);
        ASSERT(position != kNotFound);
        m_activeAnimations.remove(position);
    }
    bool isEmpty() const { return m_activeAnimations.isEmpty(); }
<<<<<<< HEAD
=======
    bool affects(CSSPropertyID) const;
    bool hasActiveAnimationsOnCompositor(CSSPropertyID) const;
>>>>>>> 8c15b39e
    static AnimationEffect::CompositableValueMap compositableValues(const AnimationStack*, const Vector<InertAnimation*>* newAnimations, const HashSet<const Player*>* cancelledPlayers, Animation::Priority);

private:
    Vector<Animation*> m_activeAnimations;
};

} // namespace WebCore

#endif<|MERGE_RESOLUTION|>--- conflicted
+++ resolved
@@ -51,11 +51,8 @@
         m_activeAnimations.remove(position);
     }
     bool isEmpty() const { return m_activeAnimations.isEmpty(); }
-<<<<<<< HEAD
-=======
     bool affects(CSSPropertyID) const;
     bool hasActiveAnimationsOnCompositor(CSSPropertyID) const;
->>>>>>> 8c15b39e
     static AnimationEffect::CompositableValueMap compositableValues(const AnimationStack*, const Vector<InertAnimation*>* newAnimations, const HashSet<const Player*>* cancelledPlayers, Animation::Priority);
 
 private:
