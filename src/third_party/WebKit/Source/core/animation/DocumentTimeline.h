/*
 * Copyright (C) 2013 Google Inc. All rights reserved.
 *
 * Redistribution and use in source and binary forms, with or without
 * modification, are permitted provided that the following conditions are
 * met:
 *
 *     * Redistributions of source code must retain the above copyright
 * notice, this list of conditions and the following disclaimer.
 *     * Redistributions in binary form must reproduce the above
 * copyright notice, this list of conditions and the following disclaimer
 * in the documentation and/or other materials provided with the
 * distribution.
 *     * Neither the name of Google Inc. nor the names of its
 * contributors may be used to endorse or promote products derived from
 * this software without specific prior written permission.
 *
 * THIS SOFTWARE IS PROVIDED BY THE COPYRIGHT HOLDERS AND CONTRIBUTORS
 * "AS IS" AND ANY EXPRESS OR IMPLIED WARRANTIES, INCLUDING, BUT NOT
 * LIMITED TO, THE IMPLIED WARRANTIES OF MERCHANTABILITY AND FITNESS FOR
 * A PARTICULAR PURPOSE ARE DISCLAIMED. IN NO EVENT SHALL THE COPYRIGHT
 * OWNER OR CONTRIBUTORS BE LIABLE FOR ANY DIRECT, INDIRECT, INCIDENTAL,
 * SPECIAL, EXEMPLARY, OR CONSEQUENTIAL DAMAGES (INCLUDING, BUT NOT
 * LIMITED TO, PROCUREMENT OF SUBSTITUTE GOODS OR SERVICES; LOSS OF USE,
 * DATA, OR PROFITS; OR BUSINESS INTERRUPTION) HOWEVER CAUSED AND ON ANY
 * THEORY OF LIABILITY, WHETHER IN CONTRACT, STRICT LIABILITY, OR TORT
 * (INCLUDING NEGLIGENCE OR OTHERWISE) ARISING IN ANY WAY OUT OF THE USE
 * OF THIS SOFTWARE, EVEN IF ADVISED OF THE POSSIBILITY OF SUCH DAMAGE.
 */

#ifndef DocumentTimeline_h
#define DocumentTimeline_h

#include "core/animation/AnimationEffect.h"
#include "core/animation/Player.h"
#include "core/dom/Element.h"
#include "core/events/Event.h"
#include "platform/Timer.h"
#include "wtf/RefCounted.h"
#include "wtf/RefPtr.h"
#include "wtf/Vector.h"

namespace WebCore {

class Document;
class TimedItem;

// DocumentTimeline is constructed and owned by Document, and tied to its lifecycle.
class DocumentTimeline : public RefCounted<DocumentTimeline> {
public:
    class PlatformTiming {

    public:
        // Calls DocumentTimeline's wake() method after duration seconds.
        virtual void wakeAfter(double duration) = 0;
        virtual void cancelWake() = 0;
        virtual void serviceOnNextFrame() = 0;
        virtual ~PlatformTiming() { }

    };

    static PassRefPtr<DocumentTimeline> create(Document*, PassOwnPtr<PlatformTiming> = nullptr);
    // Returns whether style recalc was triggered.
    bool serviceAnimations();
<<<<<<< HEAD
    PassRefPtr<Player> play(TimedItem*);
    // Called from setReadyState() in Document.cpp to set m_zeroTime to
    // performance.timing.domInteractive
    void setZeroTime(double);
    double currentTime();
    void pauseAnimationsForTesting(double);
    size_t numberOfActiveAnimationsForTesting() const;
=======

    // Creates a player attached to this timeline, but without a start time.
    Player* createPlayer(TimedItem*);
    Player* play(TimedItem*);

    // Called from setReadyState() in Document.cpp to set m_zeroTime to
    // performance.timing.domInteractive
    void setZeroTime(double);
    bool hasStarted() const { return !isNull(m_zeroTime); }
    double zeroTime() const { return m_zeroTime; }
    double currentTime();
    void pauseAnimationsForTesting(double);
    size_t numberOfActiveAnimationsForTesting() const;
    const Vector<RefPtr<Player> >& players() const { return m_players; }
>>>>>>> 8c15b39e

    void addEventToDispatch(EventTarget* target, PassRefPtr<Event> event)
    {
        m_events.append(EventToDispatch(target, event));
    }

    void dispatchEvents();
<<<<<<< HEAD
=======
    void dispatchEventsAsync();
>>>>>>> 8c15b39e

protected:
    DocumentTimeline(Document*, PassOwnPtr<PlatformTiming>);

private:
    double m_zeroTime;
    Document* m_document;
    Timer<DocumentTimeline> m_eventDistpachTimer;
    Vector<RefPtr<Player> > m_players;

<<<<<<< HEAD
=======
    void eventDispatchTimerFired(Timer<DocumentTimeline>*);
>>>>>>> 8c15b39e
    void wake();

    struct EventToDispatch {
        EventToDispatch(EventTarget* target, PassRefPtr<Event> event)
            : target(target)
            , event(event)
        {
        }
        RefPtr<EventTarget> target;
        RefPtr<Event> event;
    };
    Vector<EventToDispatch> m_events;

    static const double s_minimumDelay;

    OwnPtr<PlatformTiming> m_timing;

    class DocumentTimelineTiming : public PlatformTiming {
    public:
        DocumentTimelineTiming(DocumentTimeline* documentTimeline)
            : m_timeline(documentTimeline)
            , m_timer(this, &DocumentTimelineTiming::timerFired)
        {
            ASSERT(m_timeline);
        }

        virtual void wakeAfter(double duration) OVERRIDE;
        virtual void cancelWake() OVERRIDE;
        virtual void serviceOnNextFrame() OVERRIDE;

        void timerFired(Timer<DocumentTimelineTiming>*) { m_timeline->wake(); }

    private:
        DocumentTimeline* m_timeline;
        Timer<DocumentTimelineTiming> m_timer;

    };

<<<<<<< HEAD
    friend class CoreAnimationDocumentTimelineTest;
=======
    friend class AnimationDocumentTimelineTest;
>>>>>>> 8c15b39e
};

} // namespace

#endif<|MERGE_RESOLUTION|>--- conflicted
+++ resolved
@@ -62,15 +62,6 @@
     static PassRefPtr<DocumentTimeline> create(Document*, PassOwnPtr<PlatformTiming> = nullptr);
     // Returns whether style recalc was triggered.
     bool serviceAnimations();
-<<<<<<< HEAD
-    PassRefPtr<Player> play(TimedItem*);
-    // Called from setReadyState() in Document.cpp to set m_zeroTime to
-    // performance.timing.domInteractive
-    void setZeroTime(double);
-    double currentTime();
-    void pauseAnimationsForTesting(double);
-    size_t numberOfActiveAnimationsForTesting() const;
-=======
 
     // Creates a player attached to this timeline, but without a start time.
     Player* createPlayer(TimedItem*);
@@ -85,7 +76,6 @@
     void pauseAnimationsForTesting(double);
     size_t numberOfActiveAnimationsForTesting() const;
     const Vector<RefPtr<Player> >& players() const { return m_players; }
->>>>>>> 8c15b39e
 
     void addEventToDispatch(EventTarget* target, PassRefPtr<Event> event)
     {
@@ -93,10 +83,7 @@
     }
 
     void dispatchEvents();
-<<<<<<< HEAD
-=======
     void dispatchEventsAsync();
->>>>>>> 8c15b39e
 
 protected:
     DocumentTimeline(Document*, PassOwnPtr<PlatformTiming>);
@@ -107,10 +94,7 @@
     Timer<DocumentTimeline> m_eventDistpachTimer;
     Vector<RefPtr<Player> > m_players;
 
-<<<<<<< HEAD
-=======
     void eventDispatchTimerFired(Timer<DocumentTimeline>*);
->>>>>>> 8c15b39e
     void wake();
 
     struct EventToDispatch {
@@ -149,11 +133,7 @@
 
     };
 
-<<<<<<< HEAD
-    friend class CoreAnimationDocumentTimelineTest;
-=======
     friend class AnimationDocumentTimelineTest;
->>>>>>> 8c15b39e
 };
 
 } // namespace
