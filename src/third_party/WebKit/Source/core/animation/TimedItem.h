--- conflicted
+++ resolved
@@ -77,11 +77,6 @@
     bool isInEffect() const { return ensureCalculated().isInEffect; }
     bool isInPlay() const { return ensureCalculated().isInPlay; }
     double timeToEffectChange() const { return ensureCalculated().timeToEffectChange; }
-<<<<<<< HEAD
-
-    double startTime() const { return m_startTime; }
-=======
->>>>>>> 8c15b39e
 
     double currentIteration() const { return ensureCalculated().currentIteration; }
     double activeDuration() const { return ensureCalculated().activeDuration; }
@@ -89,10 +84,6 @@
     double startTime() const { return m_startTime; }
     const Player* player() const { return m_player; }
     Player* player() { return m_player; }
-<<<<<<< HEAD
-
-=======
->>>>>>> 8c15b39e
     const Timing& specified() const { return m_specified; }
 
 protected:
@@ -103,17 +94,6 @@
     // updateChildrenAndEffects.
     // Returns whether style recalc was triggered.
     bool updateInheritedTime(double inheritedTime) const;
-<<<<<<< HEAD
-
-private:
-    // Returns whether style recalc was triggered.
-    virtual bool updateChildrenAndEffects() const = 0;
-    virtual double intrinsicIterationDuration() const { return 0; };
-    virtual void willDetach() = 0;
-    virtual double calculateTimeToEffectChange(double inheritedTime, double activeTime, Phase) const = 0;
-
-    void attach(Player* player) { m_player = player; };
-=======
     void invalidate() const { m_needsUpdate = true; };
 
 private:
@@ -130,7 +110,6 @@
         didAttach();
     };
 
->>>>>>> 8c15b39e
     void detach()
     {
         ASSERT(m_player);
