/*
 * Copyright (C) 2013 Google Inc. All rights reserved.
 *
 * Redistribution and use in source and binary forms, with or without
 * modification, are permitted provided that the following conditions are
 * met:
 *
 *     * Redistributions of source code must retain the above copyright
 * notice, this list of conditions and the following disclaimer.
 *     * Redistributions in binary form must reproduce the above
 * copyright notice, this list of conditions and the following disclaimer
 * in the documentation and/or other materials provided with the
 * distribution.
 *     * Neither the name of Google Inc. nor the names of its
 * contributors may be used to endorse or promote products derived from
 * this software without specific prior written permission.
 *
 * THIS SOFTWARE IS PROVIDED BY THE COPYRIGHT HOLDERS AND CONTRIBUTORS
 * "AS IS" AND ANY EXPRESS OR IMPLIED WARRANTIES, INCLUDING, BUT NOT
 * LIMITED TO, THE IMPLIED WARRANTIES OF MERCHANTABILITY AND FITNESS FOR
 * A PARTICULAR PURPOSE ARE DISCLAIMED. IN NO EVENT SHALL THE COPYRIGHT
 * OWNER OR CONTRIBUTORS BE LIABLE FOR ANY DIRECT, INDIRECT, INCIDENTAL,
 * SPECIAL, EXEMPLARY, OR CONSEQUENTIAL DAMAGES (INCLUDING, BUT NOT
 * LIMITED TO, PROCUREMENT OF SUBSTITUTE GOODS OR SERVICES; LOSS OF USE,
 * DATA, OR PROFITS; OR BUSINESS INTERRUPTION) HOWEVER CAUSED AND ON ANY
 * THEORY OF LIABILITY, WHETHER IN CONTRACT, STRICT LIABILITY, OR TORT
 * (INCLUDING NEGLIGENCE OR OTHERWISE) ARISING IN ANY WAY OUT OF THE USE
 * OF THIS SOFTWARE, EVEN IF ADVISED OF THE POSSIBILITY OF SUCH DAMAGE.
 */

#include "config.h"
#include "core/animation/TimedItem.h"

#include "core/animation/Player.h"
#include "core/animation/TimedItemCalculations.h"

namespace WebCore {

TimedItem::TimedItem(const Timing& timing, PassOwnPtr<EventDelegate> eventDelegate)
    : m_parent(0)
    , m_startTime(0)
    , m_player(0)
    , m_specified(timing)
    , m_eventDelegate(eventDelegate)
    , m_calculated()
    , m_isFirstSample(true)
    , m_needsUpdate(true)
    , m_lastUpdateTime(nullValue())
{
    m_specified.assertValid();
}

bool TimedItem::updateInheritedTime(double inheritedTime) const
{
    bool needsUpdate = m_needsUpdate || (m_lastUpdateTime != inheritedTime && !(isNull(m_lastUpdateTime) && isNull(inheritedTime)));
    m_needsUpdate = false;
    m_lastUpdateTime = inheritedTime;

    const double previousIteration = m_calculated.currentIteration;
    const Phase previousPhase = m_calculated.phase;

    const double localTime = inheritedTime - m_startTime;
    double timeToNextIteration = std::numeric_limits<double>::infinity();
    if (needsUpdate) {
        const double iterationDuration = m_specified.hasIterationDuration
            ? m_specified.iterationDuration
            : intrinsicIterationDuration();
        ASSERT(iterationDuration >= 0);

        // When iterationDuration = 0 and iterationCount = infinity, or vice-
        // versa, repeatedDuration should be 0, not NaN as operator*() would give.
        // FIXME: The spec is unclear about this.
        const double repeatedDuration = multiplyZeroAlwaysGivesZero(iterationDuration, m_specified.iterationCount);
        ASSERT(repeatedDuration >= 0);
        const double activeDuration = m_specified.playbackRate
            ? repeatedDuration / abs(m_specified.playbackRate)
            : std::numeric_limits<double>::infinity();
        ASSERT(activeDuration >= 0);

        const Phase currentPhase = calculatePhase(activeDuration, localTime, m_specified);
        // FIXME: parentPhase depends on groups being implemented.
        const TimedItem::Phase parentPhase = TimedItem::PhaseActive;
        const double activeTime = calculateActiveTime(activeDuration, localTime, parentPhase, currentPhase, m_specified);

        double currentIteration;
        double timeFraction;
        if (iterationDuration) {
            const double startOffset = multiplyZeroAlwaysGivesZero(m_specified.iterationStart, iterationDuration);
            ASSERT(startOffset >= 0);
            const double scaledActiveTime = calculateScaledActiveTime(activeDuration, activeTime, startOffset, m_specified);
            const double iterationTime = calculateIterationTime(iterationDuration, repeatedDuration, scaledActiveTime, startOffset, m_specified);

            currentIteration = calculateCurrentIteration(iterationDuration, iterationTime, scaledActiveTime, m_specified);
            timeFraction = calculateTransformedTime(currentIteration, iterationDuration, iterationTime, m_specified) / iterationDuration;

            if (!isNull(iterationTime)) {
                timeToNextIteration = (iterationDuration - iterationTime) / abs(m_specified.playbackRate);
                if (activeDuration - activeTime < timeToNextIteration)
                    timeToNextIteration = std::numeric_limits<double>::infinity();
            }
        } else {
            const double localIterationDuration = 1;
            const double localRepeatedDuration = localIterationDuration * m_specified.iterationCount;
            ASSERT(localRepeatedDuration >= 0);
            const double localActiveDuration = m_specified.playbackRate ? localRepeatedDuration / abs(m_specified.playbackRate) : std::numeric_limits<double>::infinity();
            ASSERT(localActiveDuration >= 0);
            const double localLocalTime = localTime < m_specified.startDelay ? localTime : localActiveDuration + m_specified.startDelay;
            const TimedItem::Phase localCurrentPhase = calculatePhase(localActiveDuration, localLocalTime, m_specified);
            const double localActiveTime = calculateActiveTime(localActiveDuration, localLocalTime, parentPhase, localCurrentPhase, m_specified);
            const double startOffset = m_specified.iterationStart * localIterationDuration;
            ASSERT(startOffset >= 0);
            const double scaledActiveTime = calculateScaledActiveTime(localActiveDuration, localActiveTime, startOffset, m_specified);
            const double iterationTime = calculateIterationTime(localIterationDuration, localRepeatedDuration, scaledActiveTime, startOffset, m_specified);

            currentIteration = calculateCurrentIteration(localIterationDuration, iterationTime, scaledActiveTime, m_specified);
            timeFraction = calculateTransformedTime(currentIteration, localIterationDuration, iterationTime, m_specified);
        }

        m_calculated.currentIteration = currentIteration;
        m_calculated.activeDuration = activeDuration;
        m_calculated.timeFraction = timeFraction;

        m_calculated.phase = currentPhase;
        m_calculated.isInEffect = !isNull(activeTime);
        m_calculated.isInPlay = phase() == PhaseActive && (!m_parent || m_parent->isInPlay());
        m_calculated.isCurrent = phase() == PhaseBefore || isInPlay() || (m_parent && m_parent->isCurrent());
    }

    // Test for events even if timing didn't need an update as the player may have gained a start time.
    // FIXME: Refactor so that we can ASSERT(m_player) here, this is currently required to be nullable for testing.
    if (!m_player || m_player->hasStartTime()) {
        // This logic is specific to CSS animation events and assumes that all
        // animations start after the DocumentTimeline has started.
        if (m_eventDelegate && (m_isFirstSample || previousPhase != phase() || (phase() == PhaseActive && previousIteration != m_calculated.currentIteration)))
            m_eventDelegate->onEventCondition(this, m_isFirstSample, previousPhase, previousIteration);
        m_isFirstSample = false;
    }

<<<<<<< HEAD
    const Phase previousPhase = m_calculated.phase;
    m_calculated.phase = currentPhase;
    m_calculated.isInEffect = !isNull(activeTime);
    m_calculated.isInPlay = phase() == PhaseActive && (!m_parent || m_parent->isInPlay());
    m_calculated.isCurrent = phase() == PhaseBefore || isInPlay() || (m_parent && m_parent->isCurrent());

    // This logic is specific to CSS animation events and assumes that all
    // animations start after the DocumentTimeline has started.
    if (m_eventDelegate && (m_isFirstSample || previousPhase != phase() || (phase() == PhaseActive && previousIteration != currentIteration)))
        m_eventDelegate->onEventCondition(this, m_isFirstSample, previousPhase, previousIteration);
    m_isFirstSample = false;

    // FIXME: This probably shouldn't be recursive.
    bool didTriggerStyleRecalc = updateChildrenAndEffects();

    m_calculated.timeToEffectChange = calculateTimeToEffectChange(localTime, m_startTime + m_specified.startDelay, m_calculated.phase);
=======
    bool didTriggerStyleRecalc = false;
    if (needsUpdate)  {
        // FIXME: This probably shouldn't be recursive.
        didTriggerStyleRecalc = updateChildrenAndEffects();
        m_calculated.timeToEffectChange = calculateTimeToEffectChange(localTime, timeToNextIteration);
    }
>>>>>>> 8c15b39e
    return didTriggerStyleRecalc;
}

} // namespace WebCore<|MERGE_RESOLUTION|>--- conflicted
+++ resolved
@@ -136,31 +136,12 @@
         m_isFirstSample = false;
     }
 
-<<<<<<< HEAD
-    const Phase previousPhase = m_calculated.phase;
-    m_calculated.phase = currentPhase;
-    m_calculated.isInEffect = !isNull(activeTime);
-    m_calculated.isInPlay = phase() == PhaseActive && (!m_parent || m_parent->isInPlay());
-    m_calculated.isCurrent = phase() == PhaseBefore || isInPlay() || (m_parent && m_parent->isCurrent());
-
-    // This logic is specific to CSS animation events and assumes that all
-    // animations start after the DocumentTimeline has started.
-    if (m_eventDelegate && (m_isFirstSample || previousPhase != phase() || (phase() == PhaseActive && previousIteration != currentIteration)))
-        m_eventDelegate->onEventCondition(this, m_isFirstSample, previousPhase, previousIteration);
-    m_isFirstSample = false;
-
-    // FIXME: This probably shouldn't be recursive.
-    bool didTriggerStyleRecalc = updateChildrenAndEffects();
-
-    m_calculated.timeToEffectChange = calculateTimeToEffectChange(localTime, m_startTime + m_specified.startDelay, m_calculated.phase);
-=======
     bool didTriggerStyleRecalc = false;
     if (needsUpdate)  {
         // FIXME: This probably shouldn't be recursive.
         didTriggerStyleRecalc = updateChildrenAndEffects();
         m_calculated.timeToEffectChange = calculateTimeToEffectChange(localTime, timeToNextIteration);
     }
->>>>>>> 8c15b39e
     return didTriggerStyleRecalc;
 }
 
