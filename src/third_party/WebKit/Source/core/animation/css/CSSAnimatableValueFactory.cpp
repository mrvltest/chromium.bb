/*
 * Copyright (C) 2013 Google Inc. All rights reserved.
 *
 * Redistribution and use in source and binary forms, with or without
 * modification, are permitted provided that the following conditions are
 * met:
 *
 *     * Redistributions of source code must retain the above copyright
 * notice, this list of conditions and the following disclaimer.
 *     * Redistributions in binary form must reproduce the above
 * copyright notice, this list of conditions and the following disclaimer
 * in the documentation and/or other materials provided with the
 * distribution.
 *     * Neither the name of Google Inc. nor the names of its
 * contributors may be used to endorse or promote products derived from
 * this software without specific prior written permission.
 *
 * THIS SOFTWARE IS PROVIDED BY THE COPYRIGHT HOLDERS AND CONTRIBUTORS
 * "AS IS" AND ANY EXPRESS OR IMPLIED WARRANTIES, INCLUDING, BUT NOT
 * LIMITED TO, THE IMPLIED WARRANTIES OF MERCHANTABILITY AND FITNESS FOR
 * A PARTICULAR PURPOSE ARE DISCLAIMED. IN NO EVENT SHALL THE COPYRIGHT
 * OWNER OR CONTRIBUTORS BE LIABLE FOR ANY DIRECT, INDIRECT, INCIDENTAL,
 * SPECIAL, EXEMPLARY, OR CONSEQUENTIAL DAMAGES (INCLUDING, BUT NOT
 * LIMITED TO, PROCUREMENT OF SUBSTITUTE GOODS OR SERVICES; LOSS OF USE,
 * DATA, OR PROFITS; OR BUSINESS INTERRUPTION) HOWEVER CAUSED AND ON ANY
 * THEORY OF LIABILITY, WHETHER IN CONTRACT, STRICT LIABILITY, OR TORT
 * (INCLUDING NEGLIGENCE OR OTHERWISE) ARISING IN ANY WAY OUT OF THE USE
 * OF THIS SOFTWARE, EVEN IF ADVISED OF THE POSSIBILITY OF SUCH DAMAGE.
 */

#include "config.h"
#include "core/animation/css/CSSAnimatableValueFactory.h"

#include "CSSValueKeywords.h"
#include "core/animation/AnimatableClipPathOperation.h"
#include "core/animation/AnimatableColor.h"
#include "core/animation/AnimatableDouble.h"
#include "core/animation/AnimatableFilterOperations.h"
#include "core/animation/AnimatableImage.h"
#include "core/animation/AnimatableLength.h"
#include "core/animation/AnimatableLengthBox.h"
#include "core/animation/AnimatableLengthBoxAndBool.h"
#include "core/animation/AnimatableLengthPoint.h"
#include "core/animation/AnimatableLengthSize.h"
#include "core/animation/AnimatableRepeatable.h"
#include "core/animation/AnimatableSVGLength.h"
#include "core/animation/AnimatableSVGPaint.h"
#include "core/animation/AnimatableShadow.h"
#include "core/animation/AnimatableShapeValue.h"
#include "core/animation/AnimatableStrokeDasharrayList.h"
#include "core/animation/AnimatableTransform.h"
#include "core/animation/AnimatableUnknown.h"
#include "core/animation/AnimatableVisibility.h"
#include "core/animation/css/CSSAnimations.h"
#include "core/css/CSSCalculationValue.h"
#include "core/css/CSSPrimitiveValue.h"
#include "core/css/CSSPrimitiveValueMappings.h"
#include "core/rendering/style/RenderStyle.h"
#include "platform/Length.h"
#include "platform/LengthBox.h"

namespace WebCore {

static PassRefPtr<AnimatableValue> createFromLength(const Length& length, const RenderStyle& style)
{
    switch (length.type()) {
    case Fixed:
        return AnimatableLength::create(adjustFloatForAbsoluteZoom(length.value(), style), AnimatableLength::UnitTypePixels);
    case Percent:
        return AnimatableLength::create(length.value(), AnimatableLength::UnitTypePercentage);
    case ViewportPercentageWidth:
        return AnimatableLength::create(length.value(), AnimatableLength::UnitTypeViewportWidth);
    case ViewportPercentageHeight:
        return AnimatableLength::create(length.value(), AnimatableLength::UnitTypeViewportHeight);
    case ViewportPercentageMin:
        return AnimatableLength::create(length.value(), AnimatableLength::UnitTypeViewportMin);
    case ViewportPercentageMax:
        return AnimatableLength::create(length.value(), AnimatableLength::UnitTypeViewportMax);
    case Calculated:
<<<<<<< HEAD
        return AnimatableLength::create(CSSCalcValue::createExpressionNode(length.calculationValue()->expression(), style->effectiveZoom()));
=======
        return AnimatableLength::create(CSSCalcValue::createExpressionNode(length.calculationValue()->expression(), style.effectiveZoom()));
>>>>>>> 8c15b39e
    case Auto:
    case Intrinsic:
    case MinIntrinsic:
    case MinContent:
    case MaxContent:
    case FillAvailable:
    case FitContent:
        return AnimatableUnknown::create(CSSPrimitiveValue::create(length));
    case Undefined:
        return AnimatableUnknown::create(CSSValueNone);
    case ExtendToZoom: // Does not apply to elements.
    case Relative: // Does not get used by interpolable properties.
        ASSERT_NOT_REACHED();
        return 0;
    }
    ASSERT_NOT_REACHED();
    return 0;
}

<<<<<<< HEAD
static PassRefPtr<AnimatableValue> createFromLineHeight(const Length& length, const RenderStyle* style)
{
    double value = length.value();
    switch (length.type()) {
    case Fixed:
        return AnimatableLength::create(adjustFloatForAbsoluteZoom(value, style), AnimatableLength::UnitTypePixels);
    case Percent:
=======
static PassRefPtr<AnimatableValue> createFromLineHeight(const Length& length, const RenderStyle& style)
{
    if (length.type() == Percent) {
        double value = length.value();
>>>>>>> 8c15b39e
        // -100% is used to represent "normal" line height.
        if (value == -100)
            return AnimatableUnknown::create(CSSValueNormal);
        return AnimatableDouble::create(value);
<<<<<<< HEAD
    default:
        ASSERT_NOT_REACHED();
        return 0;
    }
=======
    }
    return createFromLength(length, style);
>>>>>>> 8c15b39e
}

inline static PassRefPtr<AnimatableValue> createFromDouble(double value, AnimatableDouble::Constraint constraint = AnimatableDouble::Unconstrained)
{
    return AnimatableDouble::create(value, constraint);
}

<<<<<<< HEAD
inline static PassRefPtr<AnimatableValue> createFromLengthBox(const LengthBox& lengthBox, const RenderStyle* style)
=======
inline static PassRefPtr<AnimatableValue> createFromLengthBox(const LengthBox& lengthBox, const RenderStyle& style)
>>>>>>> 8c15b39e
{
    return AnimatableLengthBox::create(
        createFromLength(lengthBox.left(), style),
        createFromLength(lengthBox.right(), style),
        createFromLength(lengthBox.top(), style),
        createFromLength(lengthBox.bottom(), style));
}

<<<<<<< HEAD
inline static PassRefPtr<AnimatableValue> createFromLengthBoxAndBool(const LengthBox lengthBox, const bool flag, const RenderStyle *style)
=======
static PassRefPtr<AnimatableValue> createFromBorderImageLength(const BorderImageLength& borderImageLength, const RenderStyle& style)
{
    if (borderImageLength.isNumber())
        return createFromDouble(borderImageLength.number());
    return createFromLength(borderImageLength.length(), style);
}

inline static PassRefPtr<AnimatableValue> createFromBorderImageLengthBox(const BorderImageLengthBox& borderImageLengthBox, const RenderStyle& style)
{
    return AnimatableLengthBox::create(
        createFromBorderImageLength(borderImageLengthBox.left(), style),
        createFromBorderImageLength(borderImageLengthBox.right(), style),
        createFromBorderImageLength(borderImageLengthBox.top(), style),
        createFromBorderImageLength(borderImageLengthBox.bottom(), style));
}

inline static PassRefPtr<AnimatableValue> createFromLengthBoxAndBool(const LengthBox lengthBox, const bool flag, const RenderStyle& style)
>>>>>>> 8c15b39e
{
    return AnimatableLengthBoxAndBool::create(
        createFromLengthBox(lengthBox, style),
        flag);
}

<<<<<<< HEAD
inline static PassRefPtr<AnimatableValue> createFromLengthPoint(const LengthPoint& lengthPoint, const RenderStyle* style)
=======
inline static PassRefPtr<AnimatableValue> createFromLengthPoint(const LengthPoint& lengthPoint, const RenderStyle& style)
>>>>>>> 8c15b39e
{
    return AnimatableLengthPoint::create(
        createFromLength(lengthPoint.x(), style),
        createFromLength(lengthPoint.y(), style));
}

<<<<<<< HEAD
inline static PassRefPtr<AnimatableValue> createFromLengthSize(const LengthSize& lengthSize, const RenderStyle* style)
=======
inline static PassRefPtr<AnimatableValue> createFromLengthSize(const LengthSize& lengthSize, const RenderStyle& style)
>>>>>>> 8c15b39e
{
    return AnimatableLengthSize::create(
        createFromLength(lengthSize.width(), style),
        createFromLength(lengthSize.height(), style));
}

inline static PassRefPtr<AnimatableValue> createFromStyleImage(StyleImage* image)
{
    if (image)
        return AnimatableImage::create(image);
    return AnimatableUnknown::create(CSSValueNone);
}

<<<<<<< HEAD
inline static PassRefPtr<AnimatableValue> createFromFillSize(const FillSize& fillSize, const RenderStyle* style)
=======
inline static PassRefPtr<AnimatableValue> createFromFillSize(const FillSize& fillSize, const RenderStyle& style)
>>>>>>> 8c15b39e
{
    switch (fillSize.type) {
    case SizeLength:
        return createFromLengthSize(fillSize.size, style);
    case Contain:
    case Cover:
    case SizeNone:
        return AnimatableUnknown::create(CSSPrimitiveValue::create(fillSize.type));
    default:
        ASSERT_NOT_REACHED();
        return 0;
    }
}

template<CSSPropertyID property>
<<<<<<< HEAD
inline static PassRefPtr<AnimatableValue> createFromFillLayers(const FillLayer* fillLayer, const RenderStyle* style)
=======
inline static PassRefPtr<AnimatableValue> createFromFillLayers(const FillLayer* fillLayer, const RenderStyle& style)
>>>>>>> 8c15b39e
{
    ASSERT(fillLayer);
    Vector<RefPtr<AnimatableValue> > values;
    while (fillLayer) {
        if (property == CSSPropertyBackgroundImage || property == CSSPropertyWebkitMaskImage) {
            if (!fillLayer->isImageSet())
                break;
            values.append(createFromStyleImage(fillLayer->image()));
        } else if (property == CSSPropertyBackgroundPositionX || property == CSSPropertyWebkitMaskPositionX) {
            if (!fillLayer->isXPositionSet())
                break;
            values.append(createFromLength(fillLayer->xPosition(), style));
        } else if (property == CSSPropertyBackgroundPositionY || property == CSSPropertyWebkitMaskPositionY) {
            if (!fillLayer->isYPositionSet())
                break;
            values.append(createFromLength(fillLayer->yPosition(), style));
        } else if (property == CSSPropertyBackgroundSize || property == CSSPropertyWebkitMaskSize) {
            if (!fillLayer->isSizeSet())
                break;
            values.append(createFromFillSize(fillLayer->size(), style));
        } else {
            ASSERT_NOT_REACHED();
        }
        fillLayer = fillLayer->next();
    }
    return AnimatableRepeatable::create(values);
}

<<<<<<< HEAD
PassRefPtr<AnimatableValue> CSSAnimatableValueFactory::createFromColor(CSSPropertyID property, const RenderStyle* style)
=======
PassRefPtr<AnimatableValue> CSSAnimatableValueFactory::createFromColor(CSSPropertyID property, const RenderStyle& style)
>>>>>>> 8c15b39e
{
    Color color = style.colorIncludingFallback(property, false);
    Color visitedLinkColor = style.colorIncludingFallback(property, true);
    Color fallbackColor = style.color();
    Color fallbackVisitedLinkColor = style.visitedLinkColor();
    Color resolvedColor;

    if (property == CSSPropertyBackgroundColor) {
        // For background-color, invalid color means transparent and not currentColor.
        fallbackColor = Color::transparent;
        fallbackVisitedLinkColor = Color::transparent;
    }

    if (color.isValid())
        resolvedColor = color;
    else
        resolvedColor = fallbackColor;
    Color resolvedVisitedLinkColor;
    if (visitedLinkColor.isValid())
        resolvedVisitedLinkColor = visitedLinkColor;
    else
        resolvedVisitedLinkColor = fallbackVisitedLinkColor;
    return AnimatableColor::create(resolvedColor, resolvedVisitedLinkColor);
}

inline static PassRefPtr<AnimatableValue> createFromShapeValue(ShapeValue* value)
{
    if (value)
        return AnimatableShapeValue::create(value);
    return AnimatableUnknown::create(CSSValueAuto);
}

// FIXME: Generate this function.
PassRefPtr<AnimatableValue> CSSAnimatableValueFactory::create(CSSPropertyID property, const RenderStyle& style)
{
    switch (property) {
    case CSSPropertyBackgroundColor:
        return createFromColor(property, style);
    case CSSPropertyBackgroundImage:
<<<<<<< HEAD
        return createFromFillLayers<CSSPropertyBackgroundImage>(style->backgroundLayers(), style);
    case CSSPropertyBackgroundPositionX:
        return createFromFillLayers<CSSPropertyBackgroundPositionX>(style->backgroundLayers(), style);
    case CSSPropertyBackgroundPositionY:
        return createFromFillLayers<CSSPropertyBackgroundPositionY>(style->backgroundLayers(), style);
    case CSSPropertyBackgroundSize:
    case CSSPropertyWebkitBackgroundSize:
        return createFromFillLayers<CSSPropertyBackgroundSize>(style->backgroundLayers(), style);
    case CSSPropertyBaselineShift:
        return AnimatableSVGLength::create(style->baselineShiftValue());
    case CSSPropertyBorderBottomColor:
        return createFromColor(property, style);
    case CSSPropertyBorderBottomLeftRadius:
        return createFromLengthSize(style->borderBottomLeftRadius(), style);
    case CSSPropertyBorderBottomRightRadius:
        return createFromLengthSize(style->borderBottomRightRadius(), style);
=======
        return createFromFillLayers<CSSPropertyBackgroundImage>(style.backgroundLayers(), style);
    case CSSPropertyBackgroundPositionX:
        return createFromFillLayers<CSSPropertyBackgroundPositionX>(style.backgroundLayers(), style);
    case CSSPropertyBackgroundPositionY:
        return createFromFillLayers<CSSPropertyBackgroundPositionY>(style.backgroundLayers(), style);
    case CSSPropertyBackgroundSize:
    case CSSPropertyWebkitBackgroundSize:
        return createFromFillLayers<CSSPropertyBackgroundSize>(style.backgroundLayers(), style);
    case CSSPropertyBaselineShift:
        return AnimatableSVGLength::create(style.baselineShiftValue());
    case CSSPropertyBorderBottomColor:
        return createFromColor(property, style);
    case CSSPropertyBorderBottomLeftRadius:
        return createFromLengthSize(style.borderBottomLeftRadius(), style);
    case CSSPropertyBorderBottomRightRadius:
        return createFromLengthSize(style.borderBottomRightRadius(), style);
>>>>>>> 8c15b39e
    case CSSPropertyBorderBottomWidth:
        return createFromDouble(style.borderBottomWidth());
    case CSSPropertyBorderImageOutset:
        return createFromBorderImageLengthBox(style.borderImageOutset(), style);
    case CSSPropertyBorderImageSlice:
        return createFromLengthBox(style.borderImageSlices(), style);
    case CSSPropertyBorderImageSource:
<<<<<<< HEAD
        return createFromStyleImage(style->borderImageSource());
=======
        return createFromStyleImage(style.borderImageSource());
>>>>>>> 8c15b39e
    case CSSPropertyBorderImageWidth:
        return createFromBorderImageLengthBox(style.borderImageWidth(), style);
    case CSSPropertyBorderLeftColor:
        return createFromColor(property, style);
    case CSSPropertyBorderLeftWidth:
        return createFromDouble(style.borderLeftWidth());
    case CSSPropertyBorderRightColor:
        return createFromColor(property, style);
    case CSSPropertyBorderRightWidth:
        return createFromDouble(style.borderRightWidth());
    case CSSPropertyBorderTopColor:
        return createFromColor(property, style);
    case CSSPropertyBorderTopLeftRadius:
<<<<<<< HEAD
        return createFromLengthSize(style->borderTopLeftRadius(), style);
    case CSSPropertyBorderTopRightRadius:
        return createFromLengthSize(style->borderTopRightRadius(), style);
=======
        return createFromLengthSize(style.borderTopLeftRadius(), style);
    case CSSPropertyBorderTopRightRadius:
        return createFromLengthSize(style.borderTopRightRadius(), style);
>>>>>>> 8c15b39e
    case CSSPropertyBorderTopWidth:
        return createFromDouble(style.borderTopWidth());
    case CSSPropertyBottom:
<<<<<<< HEAD
        return createFromLength(style->bottom(), style);
    case CSSPropertyBoxShadow:
    case CSSPropertyWebkitBoxShadow:
        return AnimatableShadow::create(style->boxShadow());
    case CSSPropertyClip:
        if (style->hasClip())
            return createFromLengthBox(style->clip(), style);
=======
        return createFromLength(style.bottom(), style);
    case CSSPropertyBoxShadow:
    case CSSPropertyWebkitBoxShadow:
        return AnimatableShadow::create(style.boxShadow());
    case CSSPropertyClip:
        if (style.hasClip())
            return createFromLengthBox(style.clip(), style);
>>>>>>> 8c15b39e
        return AnimatableUnknown::create(CSSPrimitiveValue::create(CSSValueAuto));
    case CSSPropertyColor:
        return createFromColor(property, style);
    case CSSPropertyFillOpacity:
<<<<<<< HEAD
        return createFromDouble(style->fillOpacity());
    case CSSPropertyFill:
        return AnimatableSVGPaint::create(style->svgStyle()->fillPaintType(), style->svgStyle()->fillPaintColor(), style->svgStyle()->fillPaintUri());
    case CSSPropertyFlexGrow:
        return createFromDouble(style->flexGrow(), AnimatableDouble::InterpolationIsNonContinuousWithZero);
    case CSSPropertyFlexShrink:
        return createFromDouble(style->flexShrink(), AnimatableDouble::InterpolationIsNonContinuousWithZero);
    case CSSPropertyFlexBasis:
        return createFromLength(style->flexBasis(), style);
    case CSSPropertyFloodColor:
        return createFromColor(property, style);
    case CSSPropertyFloodOpacity:
        return createFromDouble(style->floodOpacity());
=======
        return createFromDouble(style.fillOpacity());
    case CSSPropertyFill:
        return AnimatableSVGPaint::create(style.svgStyle()->fillPaintType(), style.svgStyle()->fillPaintColor(), style.svgStyle()->fillPaintUri());
    case CSSPropertyFlexGrow:
        return createFromDouble(style.flexGrow(), AnimatableDouble::InterpolationIsNonContinuousWithZero);
    case CSSPropertyFlexShrink:
        return createFromDouble(style.flexShrink(), AnimatableDouble::InterpolationIsNonContinuousWithZero);
    case CSSPropertyFlexBasis:
        return createFromLength(style.flexBasis(), style);
    case CSSPropertyFloodColor:
        return createFromColor(property, style);
    case CSSPropertyFloodOpacity:
        return createFromDouble(style.floodOpacity());
>>>>>>> 8c15b39e
    case CSSPropertyFontSize:
        // Must pass a specified size to setFontSize if Text Autosizing is enabled, but a computed size
        // if text zoom is enabled (if neither is enabled it's irrelevant as they're probably the same).
        // FIXME: Should we introduce an option to pass the computed font size here, allowing consumers to
        // enable text zoom rather than Text Autosizing? See http://crbug.com/227545.
<<<<<<< HEAD
        return createFromDouble(style->specifiedFontSize());
    case CSSPropertyHeight:
        return createFromLength(style->height(), style);
    case CSSPropertyKerning:
        return AnimatableSVGLength::create(style->kerning());
    case CSSPropertyLightingColor:
        return createFromColor(property, style);
    case CSSPropertyListStyleImage:
        return createFromStyleImage(style->listStyleImage());
    case CSSPropertyLeft:
        return createFromLength(style->left(), style);
    case CSSPropertyLetterSpacing:
        return createFromDouble(style->letterSpacing());
    case CSSPropertyLineHeight:
        return createFromLineHeight(style->specifiedLineHeight(), style);
=======
        return createFromDouble(style.specifiedFontSize());
    case CSSPropertyHeight:
        return createFromLength(style.height(), style);
    case CSSPropertyKerning:
        return AnimatableSVGLength::create(style.kerning());
    case CSSPropertyLightingColor:
        return createFromColor(property, style);
    case CSSPropertyListStyleImage:
        return createFromStyleImage(style.listStyleImage());
    case CSSPropertyLeft:
        return createFromLength(style.left(), style);
    case CSSPropertyLetterSpacing:
        return createFromDouble(style.letterSpacing());
    case CSSPropertyLineHeight:
        return createFromLineHeight(style.specifiedLineHeight(), style);
>>>>>>> 8c15b39e
    case CSSPropertyMarginBottom:
        return createFromLength(style.marginBottom(), style);
    case CSSPropertyMarginLeft:
        return createFromLength(style.marginLeft(), style);
    case CSSPropertyMarginRight:
        return createFromLength(style.marginRight(), style);
    case CSSPropertyMarginTop:
        return createFromLength(style.marginTop(), style);
    case CSSPropertyMaxHeight:
        return createFromLength(style.maxHeight(), style);
    case CSSPropertyMaxWidth:
        return createFromLength(style.maxWidth(), style);
    case CSSPropertyMinHeight:
        return createFromLength(style.minHeight(), style);
    case CSSPropertyMinWidth:
<<<<<<< HEAD
        return createFromLength(style->minWidth(), style);
    case CSSPropertyObjectPosition:
        return createFromLengthPoint(style->objectPosition(), style);
    case CSSPropertyOpacity:
        return createFromDouble(style->opacity());
    case CSSPropertyOrphans:
        return createFromDouble(style->orphans());
=======
        return createFromLength(style.minWidth(), style);
    case CSSPropertyObjectPosition:
        return createFromLengthPoint(style.objectPosition(), style);
    case CSSPropertyOpacity:
        return createFromDouble(style.opacity());
    case CSSPropertyOrphans:
        return createFromDouble(style.orphans());
>>>>>>> 8c15b39e
    case CSSPropertyOutlineColor:
        return createFromColor(property, style);
    case CSSPropertyOutlineOffset:
        return createFromDouble(style.outlineOffset());
    case CSSPropertyOutlineWidth:
        return createFromDouble(style.outlineWidth());
    case CSSPropertyPaddingBottom:
        return createFromLength(style.paddingBottom(), style);
    case CSSPropertyPaddingLeft:
        return createFromLength(style.paddingLeft(), style);
    case CSSPropertyPaddingRight:
        return createFromLength(style.paddingRight(), style);
    case CSSPropertyPaddingTop:
        return createFromLength(style.paddingTop(), style);
    case CSSPropertyRight:
<<<<<<< HEAD
        return createFromLength(style->right(), style);
    case CSSPropertyStrokeWidth:
        return AnimatableSVGLength::create(style->strokeWidth());
    case CSSPropertyStopColor:
        return createFromColor(property, style);
    case CSSPropertyStopOpacity:
        return createFromDouble(style->stopOpacity());
    case CSSPropertyStrokeDasharray:
        return AnimatableStrokeDasharrayList::create(style->strokeDashArray());
    case CSSPropertyStrokeDashoffset:
        return AnimatableSVGLength::create(style->strokeDashOffset());
    case CSSPropertyStrokeMiterlimit:
        return createFromDouble(style->strokeMiterLimit());
    case CSSPropertyStrokeOpacity:
        return createFromDouble(style->strokeOpacity());
    case CSSPropertyStroke:
        return AnimatableSVGPaint::create(style->svgStyle()->strokePaintType(), style->svgStyle()->strokePaintColor(), style->svgStyle()->strokePaintUri());
    case CSSPropertyTextDecorationColor:
        return createFromColor(property, style);
    case CSSPropertyTextIndent:
        return createFromLength(style->textIndent(), style);
    case CSSPropertyTextShadow:
        return AnimatableShadow::create(style->textShadow());
    case CSSPropertyTop:
        return createFromLength(style->top(), style);
    case CSSPropertyWebkitBorderHorizontalSpacing:
        return createFromDouble(style->horizontalBorderSpacing());
    case CSSPropertyWebkitBorderVerticalSpacing:
        return createFromDouble(style->verticalBorderSpacing());
    case CSSPropertyWebkitClipPath:
        if (ClipPathOperation* operation = style->clipPath())
            return AnimatableClipPathOperation::create(operation);
        return AnimatableUnknown::create(CSSValueNone);
    case CSSPropertyWebkitColumnCount:
        return createFromDouble(style->columnCount());
    case CSSPropertyWebkitColumnGap:
        return createFromDouble(style->columnGap());
    case CSSPropertyWebkitColumnRuleColor:
        return createFromColor(property, style);
    case CSSPropertyWebkitColumnRuleWidth:
        return createFromDouble(style->columnRuleWidth());
    case CSSPropertyWebkitColumnWidth:
        return createFromDouble(style->columnWidth());
    case CSSPropertyWebkitFilter:
        return AnimatableFilterOperations::create(style->filter());
    case CSSPropertyWebkitMaskBoxImageOutset:
        return createFromLengthBox(style->maskBoxImageOutset(), style);
    case CSSPropertyWebkitMaskBoxImageSlice:
        return createFromLengthBoxAndBool(style->maskBoxImageSlices(), style->maskBoxImageSlicesFill(), style);
    case CSSPropertyWebkitMaskBoxImageSource:
        return createFromStyleImage(style->maskBoxImageSource());
    case CSSPropertyWebkitMaskBoxImageWidth:
        return createFromLengthBox(style->maskBoxImageWidth(), style);
    case CSSPropertyWebkitMaskImage:
        return createFromFillLayers<CSSPropertyWebkitMaskImage>(style->maskLayers(), style);
    case CSSPropertyWebkitMaskPositionX:
        return createFromFillLayers<CSSPropertyWebkitMaskPositionX>(style->maskLayers(), style);
    case CSSPropertyWebkitMaskPositionY:
        return createFromFillLayers<CSSPropertyWebkitMaskPositionY>(style->maskLayers(), style);
    case CSSPropertyWebkitMaskSize:
        return createFromFillLayers<CSSPropertyWebkitMaskSize>(style->maskLayers(), style);
    case CSSPropertyWebkitPerspective:
        return createFromDouble(style->perspective());
=======
        return createFromLength(style.right(), style);
    case CSSPropertyStrokeWidth:
        return AnimatableSVGLength::create(style.strokeWidth());
    case CSSPropertyStopColor:
        return createFromColor(property, style);
    case CSSPropertyStopOpacity:
        return createFromDouble(style.stopOpacity());
    case CSSPropertyStrokeDasharray:
        return AnimatableStrokeDasharrayList::create(style.strokeDashArray());
    case CSSPropertyStrokeDashoffset:
        return AnimatableSVGLength::create(style.strokeDashOffset());
    case CSSPropertyStrokeMiterlimit:
        return createFromDouble(style.strokeMiterLimit());
    case CSSPropertyStrokeOpacity:
        return createFromDouble(style.strokeOpacity());
    case CSSPropertyStroke:
        return AnimatableSVGPaint::create(style.svgStyle()->strokePaintType(), style.svgStyle()->strokePaintColor(), style.svgStyle()->strokePaintUri());
    case CSSPropertyTextDecorationColor:
        return createFromColor(property, style);
    case CSSPropertyTextIndent:
        return createFromLength(style.textIndent(), style);
    case CSSPropertyTextShadow:
        return AnimatableShadow::create(style.textShadow());
    case CSSPropertyTop:
        return createFromLength(style.top(), style);
    case CSSPropertyWebkitBorderHorizontalSpacing:
        return createFromDouble(style.horizontalBorderSpacing());
    case CSSPropertyWebkitBorderVerticalSpacing:
        return createFromDouble(style.verticalBorderSpacing());
    case CSSPropertyWebkitClipPath:
        if (ClipPathOperation* operation = style.clipPath())
            return AnimatableClipPathOperation::create(operation);
        return AnimatableUnknown::create(CSSValueNone);
    case CSSPropertyWebkitColumnCount:
        return createFromDouble(style.columnCount());
    case CSSPropertyWebkitColumnGap:
        return createFromDouble(style.columnGap());
    case CSSPropertyWebkitColumnRuleColor:
        return createFromColor(property, style);
    case CSSPropertyWebkitColumnRuleWidth:
        return createFromDouble(style.columnRuleWidth());
    case CSSPropertyWebkitColumnWidth:
        return createFromDouble(style.columnWidth());
    case CSSPropertyWebkitFilter:
        return AnimatableFilterOperations::create(style.filter());
    case CSSPropertyWebkitMaskBoxImageOutset:
        return createFromBorderImageLengthBox(style.maskBoxImageOutset(), style);
    case CSSPropertyWebkitMaskBoxImageSlice:
        return createFromLengthBoxAndBool(style.maskBoxImageSlices(), style.maskBoxImageSlicesFill(), style);
    case CSSPropertyWebkitMaskBoxImageSource:
        return createFromStyleImage(style.maskBoxImageSource());
    case CSSPropertyWebkitMaskBoxImageWidth:
        return createFromBorderImageLengthBox(style.maskBoxImageWidth(), style);
    case CSSPropertyWebkitMaskImage:
        return createFromFillLayers<CSSPropertyWebkitMaskImage>(style.maskLayers(), style);
    case CSSPropertyWebkitMaskPositionX:
        return createFromFillLayers<CSSPropertyWebkitMaskPositionX>(style.maskLayers(), style);
    case CSSPropertyWebkitMaskPositionY:
        return createFromFillLayers<CSSPropertyWebkitMaskPositionY>(style.maskLayers(), style);
    case CSSPropertyWebkitMaskSize:
        return createFromFillLayers<CSSPropertyWebkitMaskSize>(style.maskLayers(), style);
    case CSSPropertyWebkitPerspective:
        return createFromDouble(style.perspective());
>>>>>>> 8c15b39e
    case CSSPropertyWebkitPerspectiveOriginX:
        return createFromLength(style.perspectiveOriginX(), style);
    case CSSPropertyWebkitPerspectiveOriginY:
<<<<<<< HEAD
        return createFromLength(style->perspectiveOriginY(), style);
    case CSSPropertyShapeInside:
        return AnimatableShapeValue::create(style->shapeInside());
    case CSSPropertyShapeOutside:
        return AnimatableShapeValue::create(style->shapeOutside());
    case CSSPropertyShapeMargin:
        return createFromLength(style->shapeMargin(), style);
=======
        return createFromLength(style.perspectiveOriginY(), style);
    case CSSPropertyShapeInside:
        return createFromShapeValue(style.shapeInside());
    case CSSPropertyShapeOutside:
        return createFromShapeValue(style.shapeOutside());
    case CSSPropertyShapeMargin:
        return createFromLength(style.shapeMargin(), style);
    case CSSPropertyShapeImageThreshold:
        return createFromDouble(style.shapeImageThreshold());
>>>>>>> 8c15b39e
    case CSSPropertyWebkitTextStrokeColor:
        return createFromColor(property, style);
    case CSSPropertyWebkitTransform:
        return AnimatableTransform::create(style.transform());
    case CSSPropertyWebkitTransformOriginX:
        return createFromLength(style.transformOriginX(), style);
    case CSSPropertyWebkitTransformOriginY:
<<<<<<< HEAD
        return createFromLength(style->transformOriginY(), style);
    case CSSPropertyWebkitTransformOriginZ:
        return createFromDouble(style->transformOriginZ());
    case CSSPropertyWidows:
        return createFromDouble(style->widows());
    case CSSPropertyWidth:
        return createFromLength(style->width(), style);
    case CSSPropertyWordSpacing:
        return createFromDouble(style->wordSpacing());
=======
        return createFromLength(style.transformOriginY(), style);
    case CSSPropertyWebkitTransformOriginZ:
        return createFromDouble(style.transformOriginZ());
    case CSSPropertyWidows:
        return createFromDouble(style.widows());
    case CSSPropertyWidth:
        return createFromLength(style.width(), style);
    case CSSPropertyWordSpacing:
        return createFromDouble(style.wordSpacing());
>>>>>>> 8c15b39e
    case CSSPropertyVisibility:
        return AnimatableVisibility::create(style.visibility());
    case CSSPropertyZIndex:
<<<<<<< HEAD
        return createFromDouble(style->zIndex());
    case CSSPropertyZoom:
        return createFromDouble(style->zoom());
=======
        return createFromDouble(style.zIndex());
    case CSSPropertyZoom:
        return createFromDouble(style.zoom());
>>>>>>> 8c15b39e
    default:
        ASSERT_WITH_MESSAGE(!CSSAnimations::isAnimatableProperty(property), "Web Animations not yet implemented: Create AnimatableValue from render style: %s", getPropertyNameString(property).utf8().data());
        ASSERT_NOT_REACHED();
        // This return value is to avoid a release crash if possible.
        return AnimatableUnknown::create(0);
    }
}

} // namespace WebCore<|MERGE_RESOLUTION|>--- conflicted
+++ resolved
@@ -77,11 +77,7 @@
     case ViewportPercentageMax:
         return AnimatableLength::create(length.value(), AnimatableLength::UnitTypeViewportMax);
     case Calculated:
-<<<<<<< HEAD
-        return AnimatableLength::create(CSSCalcValue::createExpressionNode(length.calculationValue()->expression(), style->effectiveZoom()));
-=======
         return AnimatableLength::create(CSSCalcValue::createExpressionNode(length.calculationValue()->expression(), style.effectiveZoom()));
->>>>>>> 8c15b39e
     case Auto:
     case Intrinsic:
     case MinIntrinsic:
@@ -93,7 +89,6 @@
     case Undefined:
         return AnimatableUnknown::create(CSSValueNone);
     case ExtendToZoom: // Does not apply to elements.
-    case Relative: // Does not get used by interpolable properties.
         ASSERT_NOT_REACHED();
         return 0;
     }
@@ -101,33 +96,16 @@
     return 0;
 }
 
-<<<<<<< HEAD
-static PassRefPtr<AnimatableValue> createFromLineHeight(const Length& length, const RenderStyle* style)
-{
-    double value = length.value();
-    switch (length.type()) {
-    case Fixed:
-        return AnimatableLength::create(adjustFloatForAbsoluteZoom(value, style), AnimatableLength::UnitTypePixels);
-    case Percent:
-=======
 static PassRefPtr<AnimatableValue> createFromLineHeight(const Length& length, const RenderStyle& style)
 {
     if (length.type() == Percent) {
         double value = length.value();
->>>>>>> 8c15b39e
         // -100% is used to represent "normal" line height.
         if (value == -100)
             return AnimatableUnknown::create(CSSValueNormal);
         return AnimatableDouble::create(value);
-<<<<<<< HEAD
-    default:
-        ASSERT_NOT_REACHED();
-        return 0;
-    }
-=======
     }
     return createFromLength(length, style);
->>>>>>> 8c15b39e
 }
 
 inline static PassRefPtr<AnimatableValue> createFromDouble(double value, AnimatableDouble::Constraint constraint = AnimatableDouble::Unconstrained)
@@ -135,11 +113,7 @@
     return AnimatableDouble::create(value, constraint);
 }
 
-<<<<<<< HEAD
-inline static PassRefPtr<AnimatableValue> createFromLengthBox(const LengthBox& lengthBox, const RenderStyle* style)
-=======
 inline static PassRefPtr<AnimatableValue> createFromLengthBox(const LengthBox& lengthBox, const RenderStyle& style)
->>>>>>> 8c15b39e
 {
     return AnimatableLengthBox::create(
         createFromLength(lengthBox.left(), style),
@@ -148,9 +122,6 @@
         createFromLength(lengthBox.bottom(), style));
 }
 
-<<<<<<< HEAD
-inline static PassRefPtr<AnimatableValue> createFromLengthBoxAndBool(const LengthBox lengthBox, const bool flag, const RenderStyle *style)
-=======
 static PassRefPtr<AnimatableValue> createFromBorderImageLength(const BorderImageLength& borderImageLength, const RenderStyle& style)
 {
     if (borderImageLength.isNumber())
@@ -168,29 +139,20 @@
 }
 
 inline static PassRefPtr<AnimatableValue> createFromLengthBoxAndBool(const LengthBox lengthBox, const bool flag, const RenderStyle& style)
->>>>>>> 8c15b39e
 {
     return AnimatableLengthBoxAndBool::create(
         createFromLengthBox(lengthBox, style),
         flag);
 }
 
-<<<<<<< HEAD
-inline static PassRefPtr<AnimatableValue> createFromLengthPoint(const LengthPoint& lengthPoint, const RenderStyle* style)
-=======
 inline static PassRefPtr<AnimatableValue> createFromLengthPoint(const LengthPoint& lengthPoint, const RenderStyle& style)
->>>>>>> 8c15b39e
 {
     return AnimatableLengthPoint::create(
         createFromLength(lengthPoint.x(), style),
         createFromLength(lengthPoint.y(), style));
 }
 
-<<<<<<< HEAD
-inline static PassRefPtr<AnimatableValue> createFromLengthSize(const LengthSize& lengthSize, const RenderStyle* style)
-=======
 inline static PassRefPtr<AnimatableValue> createFromLengthSize(const LengthSize& lengthSize, const RenderStyle& style)
->>>>>>> 8c15b39e
 {
     return AnimatableLengthSize::create(
         createFromLength(lengthSize.width(), style),
@@ -204,11 +166,7 @@
     return AnimatableUnknown::create(CSSValueNone);
 }
 
-<<<<<<< HEAD
-inline static PassRefPtr<AnimatableValue> createFromFillSize(const FillSize& fillSize, const RenderStyle* style)
-=======
 inline static PassRefPtr<AnimatableValue> createFromFillSize(const FillSize& fillSize, const RenderStyle& style)
->>>>>>> 8c15b39e
 {
     switch (fillSize.type) {
     case SizeLength:
@@ -224,11 +182,7 @@
 }
 
 template<CSSPropertyID property>
-<<<<<<< HEAD
-inline static PassRefPtr<AnimatableValue> createFromFillLayers(const FillLayer* fillLayer, const RenderStyle* style)
-=======
 inline static PassRefPtr<AnimatableValue> createFromFillLayers(const FillLayer* fillLayer, const RenderStyle& style)
->>>>>>> 8c15b39e
 {
     ASSERT(fillLayer);
     Vector<RefPtr<AnimatableValue> > values;
@@ -257,11 +211,7 @@
     return AnimatableRepeatable::create(values);
 }
 
-<<<<<<< HEAD
-PassRefPtr<AnimatableValue> CSSAnimatableValueFactory::createFromColor(CSSPropertyID property, const RenderStyle* style)
-=======
 PassRefPtr<AnimatableValue> CSSAnimatableValueFactory::createFromColor(CSSPropertyID property, const RenderStyle& style)
->>>>>>> 8c15b39e
 {
     Color color = style.colorIncludingFallback(property, false);
     Color visitedLinkColor = style.colorIncludingFallback(property, true);
@@ -301,24 +251,6 @@
     case CSSPropertyBackgroundColor:
         return createFromColor(property, style);
     case CSSPropertyBackgroundImage:
-<<<<<<< HEAD
-        return createFromFillLayers<CSSPropertyBackgroundImage>(style->backgroundLayers(), style);
-    case CSSPropertyBackgroundPositionX:
-        return createFromFillLayers<CSSPropertyBackgroundPositionX>(style->backgroundLayers(), style);
-    case CSSPropertyBackgroundPositionY:
-        return createFromFillLayers<CSSPropertyBackgroundPositionY>(style->backgroundLayers(), style);
-    case CSSPropertyBackgroundSize:
-    case CSSPropertyWebkitBackgroundSize:
-        return createFromFillLayers<CSSPropertyBackgroundSize>(style->backgroundLayers(), style);
-    case CSSPropertyBaselineShift:
-        return AnimatableSVGLength::create(style->baselineShiftValue());
-    case CSSPropertyBorderBottomColor:
-        return createFromColor(property, style);
-    case CSSPropertyBorderBottomLeftRadius:
-        return createFromLengthSize(style->borderBottomLeftRadius(), style);
-    case CSSPropertyBorderBottomRightRadius:
-        return createFromLengthSize(style->borderBottomRightRadius(), style);
-=======
         return createFromFillLayers<CSSPropertyBackgroundImage>(style.backgroundLayers(), style);
     case CSSPropertyBackgroundPositionX:
         return createFromFillLayers<CSSPropertyBackgroundPositionX>(style.backgroundLayers(), style);
@@ -335,7 +267,6 @@
         return createFromLengthSize(style.borderBottomLeftRadius(), style);
     case CSSPropertyBorderBottomRightRadius:
         return createFromLengthSize(style.borderBottomRightRadius(), style);
->>>>>>> 8c15b39e
     case CSSPropertyBorderBottomWidth:
         return createFromDouble(style.borderBottomWidth());
     case CSSPropertyBorderImageOutset:
@@ -343,11 +274,7 @@
     case CSSPropertyBorderImageSlice:
         return createFromLengthBox(style.borderImageSlices(), style);
     case CSSPropertyBorderImageSource:
-<<<<<<< HEAD
-        return createFromStyleImage(style->borderImageSource());
-=======
         return createFromStyleImage(style.borderImageSource());
->>>>>>> 8c15b39e
     case CSSPropertyBorderImageWidth:
         return createFromBorderImageLengthBox(style.borderImageWidth(), style);
     case CSSPropertyBorderLeftColor:
@@ -361,27 +288,12 @@
     case CSSPropertyBorderTopColor:
         return createFromColor(property, style);
     case CSSPropertyBorderTopLeftRadius:
-<<<<<<< HEAD
-        return createFromLengthSize(style->borderTopLeftRadius(), style);
-    case CSSPropertyBorderTopRightRadius:
-        return createFromLengthSize(style->borderTopRightRadius(), style);
-=======
         return createFromLengthSize(style.borderTopLeftRadius(), style);
     case CSSPropertyBorderTopRightRadius:
         return createFromLengthSize(style.borderTopRightRadius(), style);
->>>>>>> 8c15b39e
     case CSSPropertyBorderTopWidth:
         return createFromDouble(style.borderTopWidth());
     case CSSPropertyBottom:
-<<<<<<< HEAD
-        return createFromLength(style->bottom(), style);
-    case CSSPropertyBoxShadow:
-    case CSSPropertyWebkitBoxShadow:
-        return AnimatableShadow::create(style->boxShadow());
-    case CSSPropertyClip:
-        if (style->hasClip())
-            return createFromLengthBox(style->clip(), style);
-=======
         return createFromLength(style.bottom(), style);
     case CSSPropertyBoxShadow:
     case CSSPropertyWebkitBoxShadow:
@@ -389,26 +301,10 @@
     case CSSPropertyClip:
         if (style.hasClip())
             return createFromLengthBox(style.clip(), style);
->>>>>>> 8c15b39e
         return AnimatableUnknown::create(CSSPrimitiveValue::create(CSSValueAuto));
     case CSSPropertyColor:
         return createFromColor(property, style);
     case CSSPropertyFillOpacity:
-<<<<<<< HEAD
-        return createFromDouble(style->fillOpacity());
-    case CSSPropertyFill:
-        return AnimatableSVGPaint::create(style->svgStyle()->fillPaintType(), style->svgStyle()->fillPaintColor(), style->svgStyle()->fillPaintUri());
-    case CSSPropertyFlexGrow:
-        return createFromDouble(style->flexGrow(), AnimatableDouble::InterpolationIsNonContinuousWithZero);
-    case CSSPropertyFlexShrink:
-        return createFromDouble(style->flexShrink(), AnimatableDouble::InterpolationIsNonContinuousWithZero);
-    case CSSPropertyFlexBasis:
-        return createFromLength(style->flexBasis(), style);
-    case CSSPropertyFloodColor:
-        return createFromColor(property, style);
-    case CSSPropertyFloodOpacity:
-        return createFromDouble(style->floodOpacity());
-=======
         return createFromDouble(style.fillOpacity());
     case CSSPropertyFill:
         return AnimatableSVGPaint::create(style.svgStyle()->fillPaintType(), style.svgStyle()->fillPaintColor(), style.svgStyle()->fillPaintUri());
@@ -422,29 +318,11 @@
         return createFromColor(property, style);
     case CSSPropertyFloodOpacity:
         return createFromDouble(style.floodOpacity());
->>>>>>> 8c15b39e
     case CSSPropertyFontSize:
         // Must pass a specified size to setFontSize if Text Autosizing is enabled, but a computed size
         // if text zoom is enabled (if neither is enabled it's irrelevant as they're probably the same).
         // FIXME: Should we introduce an option to pass the computed font size here, allowing consumers to
         // enable text zoom rather than Text Autosizing? See http://crbug.com/227545.
-<<<<<<< HEAD
-        return createFromDouble(style->specifiedFontSize());
-    case CSSPropertyHeight:
-        return createFromLength(style->height(), style);
-    case CSSPropertyKerning:
-        return AnimatableSVGLength::create(style->kerning());
-    case CSSPropertyLightingColor:
-        return createFromColor(property, style);
-    case CSSPropertyListStyleImage:
-        return createFromStyleImage(style->listStyleImage());
-    case CSSPropertyLeft:
-        return createFromLength(style->left(), style);
-    case CSSPropertyLetterSpacing:
-        return createFromDouble(style->letterSpacing());
-    case CSSPropertyLineHeight:
-        return createFromLineHeight(style->specifiedLineHeight(), style);
-=======
         return createFromDouble(style.specifiedFontSize());
     case CSSPropertyHeight:
         return createFromLength(style.height(), style);
@@ -460,7 +338,6 @@
         return createFromDouble(style.letterSpacing());
     case CSSPropertyLineHeight:
         return createFromLineHeight(style.specifiedLineHeight(), style);
->>>>>>> 8c15b39e
     case CSSPropertyMarginBottom:
         return createFromLength(style.marginBottom(), style);
     case CSSPropertyMarginLeft:
@@ -476,15 +353,6 @@
     case CSSPropertyMinHeight:
         return createFromLength(style.minHeight(), style);
     case CSSPropertyMinWidth:
-<<<<<<< HEAD
-        return createFromLength(style->minWidth(), style);
-    case CSSPropertyObjectPosition:
-        return createFromLengthPoint(style->objectPosition(), style);
-    case CSSPropertyOpacity:
-        return createFromDouble(style->opacity());
-    case CSSPropertyOrphans:
-        return createFromDouble(style->orphans());
-=======
         return createFromLength(style.minWidth(), style);
     case CSSPropertyObjectPosition:
         return createFromLengthPoint(style.objectPosition(), style);
@@ -492,7 +360,6 @@
         return createFromDouble(style.opacity());
     case CSSPropertyOrphans:
         return createFromDouble(style.orphans());
->>>>>>> 8c15b39e
     case CSSPropertyOutlineColor:
         return createFromColor(property, style);
     case CSSPropertyOutlineOffset:
@@ -508,71 +375,6 @@
     case CSSPropertyPaddingTop:
         return createFromLength(style.paddingTop(), style);
     case CSSPropertyRight:
-<<<<<<< HEAD
-        return createFromLength(style->right(), style);
-    case CSSPropertyStrokeWidth:
-        return AnimatableSVGLength::create(style->strokeWidth());
-    case CSSPropertyStopColor:
-        return createFromColor(property, style);
-    case CSSPropertyStopOpacity:
-        return createFromDouble(style->stopOpacity());
-    case CSSPropertyStrokeDasharray:
-        return AnimatableStrokeDasharrayList::create(style->strokeDashArray());
-    case CSSPropertyStrokeDashoffset:
-        return AnimatableSVGLength::create(style->strokeDashOffset());
-    case CSSPropertyStrokeMiterlimit:
-        return createFromDouble(style->strokeMiterLimit());
-    case CSSPropertyStrokeOpacity:
-        return createFromDouble(style->strokeOpacity());
-    case CSSPropertyStroke:
-        return AnimatableSVGPaint::create(style->svgStyle()->strokePaintType(), style->svgStyle()->strokePaintColor(), style->svgStyle()->strokePaintUri());
-    case CSSPropertyTextDecorationColor:
-        return createFromColor(property, style);
-    case CSSPropertyTextIndent:
-        return createFromLength(style->textIndent(), style);
-    case CSSPropertyTextShadow:
-        return AnimatableShadow::create(style->textShadow());
-    case CSSPropertyTop:
-        return createFromLength(style->top(), style);
-    case CSSPropertyWebkitBorderHorizontalSpacing:
-        return createFromDouble(style->horizontalBorderSpacing());
-    case CSSPropertyWebkitBorderVerticalSpacing:
-        return createFromDouble(style->verticalBorderSpacing());
-    case CSSPropertyWebkitClipPath:
-        if (ClipPathOperation* operation = style->clipPath())
-            return AnimatableClipPathOperation::create(operation);
-        return AnimatableUnknown::create(CSSValueNone);
-    case CSSPropertyWebkitColumnCount:
-        return createFromDouble(style->columnCount());
-    case CSSPropertyWebkitColumnGap:
-        return createFromDouble(style->columnGap());
-    case CSSPropertyWebkitColumnRuleColor:
-        return createFromColor(property, style);
-    case CSSPropertyWebkitColumnRuleWidth:
-        return createFromDouble(style->columnRuleWidth());
-    case CSSPropertyWebkitColumnWidth:
-        return createFromDouble(style->columnWidth());
-    case CSSPropertyWebkitFilter:
-        return AnimatableFilterOperations::create(style->filter());
-    case CSSPropertyWebkitMaskBoxImageOutset:
-        return createFromLengthBox(style->maskBoxImageOutset(), style);
-    case CSSPropertyWebkitMaskBoxImageSlice:
-        return createFromLengthBoxAndBool(style->maskBoxImageSlices(), style->maskBoxImageSlicesFill(), style);
-    case CSSPropertyWebkitMaskBoxImageSource:
-        return createFromStyleImage(style->maskBoxImageSource());
-    case CSSPropertyWebkitMaskBoxImageWidth:
-        return createFromLengthBox(style->maskBoxImageWidth(), style);
-    case CSSPropertyWebkitMaskImage:
-        return createFromFillLayers<CSSPropertyWebkitMaskImage>(style->maskLayers(), style);
-    case CSSPropertyWebkitMaskPositionX:
-        return createFromFillLayers<CSSPropertyWebkitMaskPositionX>(style->maskLayers(), style);
-    case CSSPropertyWebkitMaskPositionY:
-        return createFromFillLayers<CSSPropertyWebkitMaskPositionY>(style->maskLayers(), style);
-    case CSSPropertyWebkitMaskSize:
-        return createFromFillLayers<CSSPropertyWebkitMaskSize>(style->maskLayers(), style);
-    case CSSPropertyWebkitPerspective:
-        return createFromDouble(style->perspective());
-=======
         return createFromLength(style.right(), style);
     case CSSPropertyStrokeWidth:
         return AnimatableSVGLength::create(style.strokeWidth());
@@ -636,19 +438,9 @@
         return createFromFillLayers<CSSPropertyWebkitMaskSize>(style.maskLayers(), style);
     case CSSPropertyWebkitPerspective:
         return createFromDouble(style.perspective());
->>>>>>> 8c15b39e
     case CSSPropertyWebkitPerspectiveOriginX:
         return createFromLength(style.perspectiveOriginX(), style);
     case CSSPropertyWebkitPerspectiveOriginY:
-<<<<<<< HEAD
-        return createFromLength(style->perspectiveOriginY(), style);
-    case CSSPropertyShapeInside:
-        return AnimatableShapeValue::create(style->shapeInside());
-    case CSSPropertyShapeOutside:
-        return AnimatableShapeValue::create(style->shapeOutside());
-    case CSSPropertyShapeMargin:
-        return createFromLength(style->shapeMargin(), style);
-=======
         return createFromLength(style.perspectiveOriginY(), style);
     case CSSPropertyShapeInside:
         return createFromShapeValue(style.shapeInside());
@@ -658,7 +450,6 @@
         return createFromLength(style.shapeMargin(), style);
     case CSSPropertyShapeImageThreshold:
         return createFromDouble(style.shapeImageThreshold());
->>>>>>> 8c15b39e
     case CSSPropertyWebkitTextStrokeColor:
         return createFromColor(property, style);
     case CSSPropertyWebkitTransform:
@@ -666,17 +457,6 @@
     case CSSPropertyWebkitTransformOriginX:
         return createFromLength(style.transformOriginX(), style);
     case CSSPropertyWebkitTransformOriginY:
-<<<<<<< HEAD
-        return createFromLength(style->transformOriginY(), style);
-    case CSSPropertyWebkitTransformOriginZ:
-        return createFromDouble(style->transformOriginZ());
-    case CSSPropertyWidows:
-        return createFromDouble(style->widows());
-    case CSSPropertyWidth:
-        return createFromLength(style->width(), style);
-    case CSSPropertyWordSpacing:
-        return createFromDouble(style->wordSpacing());
-=======
         return createFromLength(style.transformOriginY(), style);
     case CSSPropertyWebkitTransformOriginZ:
         return createFromDouble(style.transformOriginZ());
@@ -686,19 +466,12 @@
         return createFromLength(style.width(), style);
     case CSSPropertyWordSpacing:
         return createFromDouble(style.wordSpacing());
->>>>>>> 8c15b39e
     case CSSPropertyVisibility:
         return AnimatableVisibility::create(style.visibility());
     case CSSPropertyZIndex:
-<<<<<<< HEAD
-        return createFromDouble(style->zIndex());
-    case CSSPropertyZoom:
-        return createFromDouble(style->zoom());
-=======
         return createFromDouble(style.zIndex());
     case CSSPropertyZoom:
         return createFromDouble(style.zoom());
->>>>>>> 8c15b39e
     default:
         ASSERT_WITH_MESSAGE(!CSSAnimations::isAnimatableProperty(property), "Web Animations not yet implemented: Create AnimatableValue from render style: %s", getPropertyNameString(property).utf8().data());
         ASSERT_NOT_REACHED();
