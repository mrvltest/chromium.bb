/*
 * Copyright (C) 2013 Google Inc. All rights reserved.
 *
 * Redistribution and use in source and binary forms, with or without
 * modification, are permitted provided that the following conditions are
 * met:
 *
 *     * Redistributions of source code must retain the above copyright
 * notice, this list of conditions and the following disclaimer.
 *     * Redistributions in binary form must reproduce the above
 * copyright notice, this list of conditions and the following disclaimer
 * in the documentation and/or other materials provided with the
 * distribution.
 *     * Neither the name of Google Inc. nor the names of its
 * contributors may be used to endorse or promote products derived from
 * this software without specific prior written permission.
 *
 * THIS SOFTWARE IS PROVIDED BY THE COPYRIGHT HOLDERS AND CONTRIBUTORS
 * "AS IS" AND ANY EXPRESS OR IMPLIED WARRANTIES, INCLUDING, BUT NOT
 * LIMITED TO, THE IMPLIED WARRANTIES OF MERCHANTABILITY AND FITNESS FOR
 * A PARTICULAR PURPOSE ARE DISCLAIMED. IN NO EVENT SHALL THE COPYRIGHT
 * OWNER OR CONTRIBUTORS BE LIABLE FOR ANY DIRECT, INDIRECT, INCIDENTAL,
 * SPECIAL, EXEMPLARY, OR CONSEQUENTIAL DAMAGES (INCLUDING, BUT NOT
 * LIMITED TO, PROCUREMENT OF SUBSTITUTE GOODS OR SERVICES; LOSS OF USE,
 * DATA, OR PROFITS; OR BUSINESS INTERRUPTION) HOWEVER CAUSED AND ON ANY
 * THEORY OF LIABILITY, WHETHER IN CONTRACT, STRICT LIABILITY, OR TORT
 * (INCLUDING NEGLIGENCE OR OTHERWISE) ARISING IN ANY WAY OUT OF THE USE
 * OF THIS SOFTWARE, EVEN IF ADVISED OF THE POSSIBILITY OF SUCH DAMAGE.
 */

#include "config.h"
#include "core/animation/css/CSSAnimations.h"

#include "StylePropertyShorthand.h"
#include "core/animation/ActiveAnimations.h"
#include "core/animation/CompositorAnimations.h"
#include "core/animation/DocumentTimeline.h"
#include "core/animation/KeyframeAnimationEffect.h"
#include "core/animation/css/CSSAnimatableValueFactory.h"
#include "core/css/CSSKeyframeRule.h"
#include "core/css/resolver/StyleResolver.h"
#include "core/dom/Element.h"
<<<<<<< HEAD
#include "core/events/ThreadLocalEventNames.h"
#include "core/events/TransitionEvent.h"
#include "core/events/WebKitAnimationEvent.h"
=======
#include "core/dom/PseudoElement.h"
#include "core/events/ThreadLocalEventNames.h"
#include "core/events/TransitionEvent.h"
#include "core/events/WebKitAnimationEvent.h"
#include "core/frame/UseCounter.h"
>>>>>>> 8c15b39e
#include "core/frame/animation/CSSPropertyAnimation.h"
#include "core/platform/animation/CSSAnimationDataList.h"
#include "core/platform/animation/TimingFunction.h"
#include "core/rendering/RenderObject.h"
#include "core/rendering/style/KeyframeList.h"
#include "public/platform/Platform.h"
#include "wtf/BitArray.h"
#include "wtf/HashSet.h"

namespace WebCore {

<<<<<<< HEAD
struct CandidateTransition {
    CandidateTransition(PassRefPtr<AnimatableValue> from, PassRefPtr<AnimatableValue> to, const CSSAnimationData* anim)
        : from(from)
        , to(to)
        , anim(anim)
    {
    }
    CandidateTransition() { } // The HashMap calls the default ctor
    RefPtr<AnimatableValue> from;
    RefPtr<AnimatableValue> to;
    const CSSAnimationData* anim;
};
typedef HashMap<CSSPropertyID, CandidateTransition> CandidateTransitionMap;

=======
>>>>>>> 8c15b39e
namespace {

bool isEarlierPhase(TimedItem::Phase target, TimedItem::Phase reference)
{
    ASSERT(target != TimedItem::PhaseNone);
    ASSERT(reference != TimedItem::PhaseNone);
    return target < reference;
}

bool isLaterPhase(TimedItem::Phase target, TimedItem::Phase reference)
{
    ASSERT(target != TimedItem::PhaseNone);
    ASSERT(reference != TimedItem::PhaseNone);
    return target > reference;
}

<<<<<<< HEAD
=======
static PassRefPtr<TimingFunction> generateTimingFunction(const KeyframeAnimationEffect::KeyframeVector keyframes, const HashMap<double, RefPtr<TimingFunction> > perKeyframeTimingFunctions)
{
    // Generate the chained timing function. Note that timing functions apply
    // from the keyframe in which they're specified to the next keyframe.
    bool isTimingFunctionLinearThroughout = true;
    RefPtr<ChainedTimingFunction> chainedTimingFunction = ChainedTimingFunction::create();
    for (size_t i = 0; i < keyframes.size() - 1; ++i) {
        double lowerBound = keyframes[i]->offset();
        ASSERT(lowerBound >=0 && lowerBound < 1);
        double upperBound = keyframes[i + 1]->offset();
        ASSERT(upperBound > 0 && upperBound <= 1);
        TimingFunction* timingFunction = perKeyframeTimingFunctions.get(lowerBound);
        isTimingFunctionLinearThroughout &= timingFunction->type() == TimingFunction::LinearFunction;
        chainedTimingFunction->appendSegment(upperBound, timingFunction);
    }
    if (isTimingFunctionLinearThroughout)
        return LinearTimingFunction::create();
    return chainedTimingFunction;
}

static void resolveKeyframes(StyleResolver* resolver, Element* element, const Element& parentElement, const RenderStyle& style, RenderStyle* parentStyle, const AtomicString& name, TimingFunction* defaultTimingFunction,
    Vector<std::pair<KeyframeAnimationEffect::KeyframeVector, RefPtr<TimingFunction> > >& keyframesAndTimingFunctions)
{
    ASSERT(RuntimeEnabledFeatures::webAnimationsCSSEnabled());
    // When the element is null, use its parent for scoping purposes.
    const Element* elementForScoping = element ? element : &parentElement;
    const StyleRuleKeyframes* keyframesRule = CSSAnimations::matchScopedKeyframesRule(resolver, elementForScoping, name.impl());
    if (!keyframesRule)
        return;

    const Vector<RefPtr<StyleKeyframe> >& styleKeyframes = keyframesRule->keyframes();
    if (styleKeyframes.isEmpty())
        return;

    // Construct and populate the style for each keyframe
    PropertySet specifiedProperties;
    KeyframeAnimationEffect::KeyframeVector keyframes;
    HashMap<double, RefPtr<TimingFunction> > perKeyframeTimingFunctions;
    for (size_t i = 0; i < styleKeyframes.size(); ++i) {
        const StyleKeyframe* styleKeyframe = styleKeyframes[i].get();
        // It's OK to pass a null element here.
        RefPtr<RenderStyle> keyframeStyle = resolver->styleForKeyframe(element, style, parentStyle, styleKeyframe, name);
        RefPtr<Keyframe> keyframe = Keyframe::create();
        const Vector<double>& offsets = styleKeyframe->keys();
        ASSERT(!offsets.isEmpty());
        keyframe->setOffset(offsets[0]);
        TimingFunction* timingFunction = defaultTimingFunction;
        const StylePropertySet* properties = styleKeyframe->properties();
        for (unsigned j = 0; j < properties->propertyCount(); j++) {
            CSSPropertyID property = properties->propertyAt(j).id();
            specifiedProperties.add(property);
            if (property == CSSPropertyWebkitAnimationTimingFunction || property == CSSPropertyAnimationTimingFunction)
                timingFunction = KeyframeValue::timingFunction(*keyframeStyle);
            else if (CSSAnimations::isAnimatableProperty(property))
                keyframe->setPropertyValue(property, CSSAnimatableValueFactory::create(property, *keyframeStyle).get());
        }
        keyframes.append(keyframe);
        // The last keyframe specified at a given offset is used.
        perKeyframeTimingFunctions.set(offsets[0], timingFunction);
        for (size_t j = 1; j < offsets.size(); ++j) {
            keyframes.append(keyframe->cloneWithOffset(offsets[j]));
            perKeyframeTimingFunctions.set(offsets[j], timingFunction);
        }
    }
    ASSERT(!keyframes.isEmpty());

    if (!perKeyframeTimingFunctions.contains(0))
        perKeyframeTimingFunctions.set(0, defaultTimingFunction);

    for (PropertySet::const_iterator iter = specifiedProperties.begin(); iter != specifiedProperties.end(); ++iter) {
        const CSSPropertyID property = *iter;
        ASSERT(property != CSSPropertyInvalid);
        blink::Platform::current()->histogramSparse("WebCore.Animation.CSSProperties", UseCounter::mapCSSPropertyIdToCSSSampleIdForHistogram(property));
    }

    // Remove duplicate keyframes. In CSS the last keyframe at a given offset takes priority.
    std::stable_sort(keyframes.begin(), keyframes.end(), Keyframe::compareOffsets);
    size_t targetIndex = 0;
    for (size_t i = 1; i < keyframes.size(); i++) {
        if (keyframes[i]->offset() != keyframes[targetIndex]->offset())
            targetIndex++;
        if (targetIndex != i)
            keyframes[targetIndex] = keyframes[i];
    }
    keyframes.shrink(targetIndex + 1);

    // Add 0% and 100% keyframes if absent.
    RefPtr<Keyframe> startKeyframe = keyframes[0];
    if (startKeyframe->offset()) {
        startKeyframe = Keyframe::create();
        startKeyframe->setOffset(0);
        keyframes.prepend(startKeyframe);
    }
    RefPtr<Keyframe> endKeyframe = keyframes[keyframes.size() - 1];
    if (endKeyframe->offset() != 1) {
        endKeyframe = Keyframe::create();
        endKeyframe->setOffset(1);
        keyframes.append(endKeyframe);
    }
    ASSERT(keyframes.size() >= 2);
    ASSERT(!keyframes.first()->offset());
    ASSERT(keyframes.last()->offset() == 1);

    // Snapshot current property values for 0% and 100% if missing.
    PropertySet allProperties;
    size_t numKeyframes = keyframes.size();
    for (size_t i = 0; i < numKeyframes; i++) {
        const PropertySet& keyframeProperties = keyframes[i]->properties();
        for (PropertySet::const_iterator iter = keyframeProperties.begin(); iter != keyframeProperties.end(); ++iter)
            allProperties.add(*iter);
    }
    const PropertySet& startKeyframeProperties = startKeyframe->properties();
    const PropertySet& endKeyframeProperties = endKeyframe->properties();
    bool missingStartValues = startKeyframeProperties.size() < allProperties.size();
    bool missingEndValues = endKeyframeProperties.size() < allProperties.size();
    if (missingStartValues || missingEndValues) {
        for (PropertySet::const_iterator iter = allProperties.begin(); iter != allProperties.end(); ++iter) {
            const CSSPropertyID property = *iter;
            bool startNeedsValue = missingStartValues && !startKeyframeProperties.contains(property);
            bool endNeedsValue = missingEndValues && !endKeyframeProperties.contains(property);
            if (!startNeedsValue && !endNeedsValue)
                continue;
            RefPtr<AnimatableValue> snapshotValue = CSSAnimatableValueFactory::create(property, style);
            if (startNeedsValue)
                startKeyframe->setPropertyValue(property, snapshotValue.get());
            if (endNeedsValue)
                endKeyframe->setPropertyValue(property, snapshotValue.get());
        }
    }
    ASSERT(startKeyframe->properties().size() == allProperties.size());
    ASSERT(endKeyframe->properties().size() == allProperties.size());

    // Determine how many keyframes specify each property. Note that this must
    // be done after we've filled in end keyframes.
    typedef HashCountedSet<CSSPropertyID> PropertyCountedSet;
    PropertyCountedSet propertyCounts;
    for (size_t i = 0; i < numKeyframes; ++i) {
        const PropertySet& properties = keyframes[i]->properties();
        for (PropertySet::const_iterator iter = properties.begin(); iter != properties.end(); ++iter)
            propertyCounts.add(*iter);
    }

    // Split keyframes into groups, where each group contains only keyframes
    // which specify all properties used in that group. Each group is animated
    // in a separate animation, to allow per-keyframe timing functions to be
    // applied correctly.
    for (PropertyCountedSet::const_iterator iter = propertyCounts.begin(); iter != propertyCounts.end(); ++iter) {
        const CSSPropertyID property = iter->key;
        const size_t count = iter->value;
        ASSERT(count <= numKeyframes);
        if (count == numKeyframes)
            continue;
        KeyframeAnimationEffect::KeyframeVector splitOutKeyframes;
        for (size_t i = 0; i < numKeyframes; i++) {
            Keyframe* keyframe = keyframes[i].get();
            if (!keyframe->properties().contains(property)) {
                ASSERT(i && i != numKeyframes - 1);
                continue;
            }
            RefPtr<Keyframe> clonedKeyframe = Keyframe::create();
            clonedKeyframe->setOffset(keyframe->offset());
            clonedKeyframe->setComposite(keyframe->composite());
            clonedKeyframe->setPropertyValue(property, keyframe->propertyValue(property));
            splitOutKeyframes.append(clonedKeyframe);
            // Note that it's OK if this keyframe ends up having no
            // properties. This can only happen when none of the properties
            // are specified in all keyframes, in which case we won't animate
            // anything with these keyframes.
            keyframe->clearPropertyValue(property);
        }
        ASSERT(!splitOutKeyframes.first()->offset());
        ASSERT(splitOutKeyframes.last()->offset() == 1);
#ifndef NDEBUG
        for (size_t j = 0; j < splitOutKeyframes.size(); ++j)
            ASSERT(splitOutKeyframes[j]->properties().size() == 1);
#endif
        keyframesAndTimingFunctions.append(std::make_pair(splitOutKeyframes, generateTimingFunction(splitOutKeyframes, perKeyframeTimingFunctions)));
    }

    unsigned numPropertiesSpecifiedInAllKeyframes = keyframes.first()->properties().size();
#ifndef NDEBUG
    for (size_t i = 1; i < numKeyframes; ++i)
        ASSERT(keyframes[i]->properties().size() == numPropertiesSpecifiedInAllKeyframes);
#endif

    // If the animation specifies any keyframes, we always provide at least one
    // vector of resolved keyframes, even if no properties are animated.
    if (numPropertiesSpecifiedInAllKeyframes || keyframesAndTimingFunctions.isEmpty())
        keyframesAndTimingFunctions.append(std::make_pair(keyframes, generateTimingFunction(keyframes, perKeyframeTimingFunctions)));
}

>>>>>>> 8c15b39e
// Returns the default timing function.
const PassRefPtr<TimingFunction> timingFromAnimationData(const CSSAnimationData* animationData, Timing& timing, bool& isPaused)
{
    if (animationData->isDelaySet())
        timing.startDelay = animationData->delay();
    if (animationData->isDurationSet()) {
        timing.iterationDuration = animationData->duration();
        timing.hasIterationDuration = true;
    }
    if (animationData->isIterationCountSet()) {
        if (animationData->iterationCount() == CSSAnimationData::IterationCountInfinite)
            timing.iterationCount = std::numeric_limits<double>::infinity();
        else
            timing.iterationCount = animationData->iterationCount();
    }
    if (animationData->isFillModeSet()) {
        switch (animationData->fillMode()) {
        case AnimationFillModeForwards:
            timing.fillMode = Timing::FillModeForwards;
            break;
        case AnimationFillModeBackwards:
            timing.fillMode = Timing::FillModeBackwards;
            break;
        case AnimationFillModeBoth:
            timing.fillMode = Timing::FillModeBoth;
            break;
        case AnimationFillModeNone:
            timing.fillMode = Timing::FillModeNone;
            break;
        default:
            ASSERT_NOT_REACHED();
        }
    } else {
        timing.fillMode = Timing::FillModeNone;
    }
    if (animationData->isDirectionSet()) {
        switch (animationData->direction()) {
        case CSSAnimationData::AnimationDirectionNormal:
            timing.direction = Timing::PlaybackDirectionNormal;
            break;
        case CSSAnimationData::AnimationDirectionAlternate:
            timing.direction = Timing::PlaybackDirectionAlternate;
            break;
        case CSSAnimationData::AnimationDirectionReverse:
            timing.direction = Timing::PlaybackDirectionReverse;
            break;
        case CSSAnimationData::AnimationDirectionAlternateReverse:
            timing.direction = Timing::PlaybackDirectionAlternateReverse;
            break;
        default:
            ASSERT_NOT_REACHED();
        }
    }
<<<<<<< HEAD
=======

    // For CSS, the constraints on the timing properties are tighter than in
    // the general case of the Web Animations model.
    timing.assertValid();
    ASSERT(!timing.iterationStart);
    ASSERT(timing.playbackRate == 1);
    ASSERT(timing.iterationDuration >= 0 && std::isfinite(timing.iterationDuration));

>>>>>>> 8c15b39e
    isPaused = animationData->isPlayStateSet() && animationData->playState() == AnimPlayStatePaused;
    return animationData->isTimingFunctionSet() ? animationData->timingFunction() : CSSAnimationData::initialAnimationTimingFunction();
}

<<<<<<< HEAD
void calculateCandidateTransitionForProperty(const CSSAnimationData* anim, CSSPropertyID id, const RenderStyle* oldStyle, const RenderStyle* newStyle, CandidateTransitionMap& candidateMap)
{
    if (!CSSPropertyAnimation::propertiesEqual(id, oldStyle, newStyle)) {
        RefPtr<AnimatableValue> from = CSSAnimatableValueFactory::create(id, oldStyle);
        RefPtr<AnimatableValue> to = CSSAnimatableValueFactory::create(id, newStyle);
        // If we have multiple transitions on the same property, we will use the
        // last one since we iterate over them in order and this will override
        // a previously set CandidateTransition.
        if (from->usesNonDefaultInterpolationWith(to.get()))
            candidateMap.add(id, CandidateTransition(from.release(), to.release(), anim));
    }
}

void computeCandidateTransitions(const RenderStyle* oldStyle, const RenderStyle* newStyle, CandidateTransitionMap& candidateMap, HashSet<CSSPropertyID>& listedProperties)
{
    if (!newStyle->transitions())
        return;

    for (size_t i = 0; i < newStyle->transitions()->size(); ++i) {
        const CSSAnimationData* anim = newStyle->transitions()->animation(i);
        CSSAnimationData::AnimationMode mode = anim->animationMode();
        if (anim->duration() + anim->delay() <= 0 || mode == CSSAnimationData::AnimateNone)
            continue;

        bool animateAll = mode == CSSAnimationData::AnimateAll;
        ASSERT(animateAll || mode == CSSAnimationData::AnimateSingleProperty);
        const StylePropertyShorthand& propertyList = animateAll ? CSSAnimations::animatableProperties() : shorthandForProperty(anim->property());
        if (!propertyList.length()) {
            if (!CSSAnimations::isAnimatableProperty(anim->property()))
                continue;
            listedProperties.add(anim->property());
            calculateCandidateTransitionForProperty(anim, anim->property(), oldStyle, newStyle, candidateMap);
        } else {
            for (unsigned i = 0; i < propertyList.length(); ++i) {
                CSSPropertyID id = propertyList.properties()[i];
                if (!animateAll && !CSSAnimations::isAnimatableProperty(id))
                    continue;
                listedProperties.add(id);
                calculateCandidateTransitionForProperty(anim, id, oldStyle, newStyle, candidateMap);
            }
        }
    }
}

} // namespace

CSSAnimationUpdateScope::CSSAnimationUpdateScope(Element* target)
    : m_target(target)
{
    if (!m_target)
        return;
    // It's possible than an update was created outside an update scope. That's harmless
    // but we must clear it now to avoid applying it if an updated replacement is not
    // created in this scope.
    if (ActiveAnimations* activeAnimations = m_target->activeAnimations())
        activeAnimations->cssAnimations().setPendingUpdate(nullptr);
}
=======
} // namespace
>>>>>>> 8c15b39e

const StyleRuleKeyframes* CSSAnimations::matchScopedKeyframesRule(StyleResolver* resolver, const Element* element, const StringImpl* animationName)
{
<<<<<<< HEAD
    if (!m_target)
        return;
    if (ActiveAnimations* activeAnimations = m_target->activeAnimations())
        activeAnimations->cssAnimations().maybeApplyPendingUpdate(m_target);
}

PassOwnPtr<CSSAnimationUpdate> CSSAnimations::calculateUpdate(Element* element, const RenderStyle* style, StyleResolver* resolver)
{
    ASSERT(RuntimeEnabledFeatures::webAnimationsCSSEnabled());
    OwnPtr<CSSAnimationUpdate> update = adoptPtr(new CSSAnimationUpdate());
    calculateAnimationUpdate(update.get(), element, style, resolver);
=======
    if (resolver->styleTreeHasOnlyScopedResolverForDocument())
        return resolver->styleTreeScopedStyleResolverForDocument()->keyframeStylesForAnimation(animationName);

    Vector<ScopedStyleResolver*, 8> stack;
    resolver->styleTreeResolveScopedKeyframesRules(element, stack);
    if (stack.isEmpty())
        return 0;

    for (size_t i = 0; i < stack.size(); ++i) {
        if (const StyleRuleKeyframes* keyframesRule = stack.at(i)->keyframeStylesForAnimation(animationName))
            return keyframesRule;
    }
    return 0;
}

PassOwnPtr<CSSAnimationUpdate> CSSAnimations::calculateUpdate(Element* element, const Element& parentElement, const RenderStyle& style, RenderStyle* parentStyle, StyleResolver* resolver)
{
    ASSERT(RuntimeEnabledFeatures::webAnimationsCSSEnabled());
    OwnPtr<CSSAnimationUpdate> update = adoptPtr(new CSSAnimationUpdate());
    calculateAnimationUpdate(update.get(), element, parentElement, style, parentStyle, resolver);
>>>>>>> 8c15b39e
    calculateAnimationCompositableValues(update.get(), element);
    calculateTransitionUpdate(update.get(), element, style);
    calculateTransitionCompositableValues(update.get(), element);
    return update->isEmpty() ? nullptr : update.release();
}

<<<<<<< HEAD
void CSSAnimations::calculateAnimationUpdate(CSSAnimationUpdate* update, Element* element, const RenderStyle* style, StyleResolver* resolver)
{
    const CSSAnimationDataList* animationDataList = style->animations();
    const CSSAnimations* cssAnimations = element->activeAnimations() ? &element->activeAnimations()->cssAnimations() : 0;
=======
void CSSAnimations::calculateAnimationUpdate(CSSAnimationUpdate* update, Element* element, const Element& parentElement, const RenderStyle& style, RenderStyle* parentStyle, StyleResolver* resolver)
{
    const ActiveAnimations* activeAnimations = element ? element->activeAnimations() : 0;
    const CSSAnimationDataList* animationDataList = style.animations();
    const CSSAnimations* cssAnimations = activeAnimations ? &activeAnimations->cssAnimations() : 0;
>>>>>>> 8c15b39e

    HashSet<AtomicString> inactive;
    if (cssAnimations)
        for (AnimationMap::const_iterator iter = cssAnimations->m_animations.begin(); iter != cssAnimations->m_animations.end(); ++iter)
            inactive.add(iter->key);

<<<<<<< HEAD
    if (style->display() != NONE) {
=======
    if (style.display() != NONE) {
>>>>>>> 8c15b39e
        for (size_t i = 0; animationDataList && i < animationDataList->size(); ++i) {
            const CSSAnimationData* animationData = animationDataList->animation(i);
            if (animationData->isNoneAnimation())
                continue;
            ASSERT(animationData->isValidAnimation());
            AtomicString animationName(animationData->name());

            // Keyframes and animation properties are snapshotted when the
            // animation starts, so we don't need to track changes to these,
            // with the exception of play-state.
            if (cssAnimations) {
                AnimationMap::const_iterator existing(cssAnimations->m_animations.find(animationName));
                if (existing != cssAnimations->m_animations.end()) {
                    inactive.remove(animationName);
                    const HashSet<RefPtr<Player> >& players = existing->value;
                    ASSERT(!players.isEmpty());
                    bool isFirstPlayerPaused = (*players.begin())->paused();
#ifndef NDEBUG
                    for (HashSet<RefPtr<Player> >::const_iterator iter = players.begin(); iter != players.end(); ++iter)
                        ASSERT((*iter)->paused() == isFirstPlayerPaused);
#endif
                    if ((animationData->playState() == AnimPlayStatePaused) != isFirstPlayerPaused)
                        update->toggleAnimationPaused(animationName);
                    continue;
                }
            }

            Timing timing;
            bool isPaused;
            RefPtr<TimingFunction> defaultTimingFunction = timingFromAnimationData(animationData, timing, isPaused);
            Vector<std::pair<KeyframeAnimationEffect::KeyframeVector, RefPtr<TimingFunction> > > keyframesAndTimingFunctions;
<<<<<<< HEAD
            resolver->resolveKeyframes(element, style, animationName, defaultTimingFunction.get(), keyframesAndTimingFunctions);
=======
            resolveKeyframes(resolver, element, parentElement, style, parentStyle, animationName, defaultTimingFunction.get(), keyframesAndTimingFunctions);
>>>>>>> 8c15b39e
            if (!keyframesAndTimingFunctions.isEmpty()) {
                HashSet<RefPtr<InertAnimation> > animations;
                for (size_t j = 0; j < keyframesAndTimingFunctions.size(); ++j) {
                    ASSERT(!keyframesAndTimingFunctions[j].first.isEmpty());
                    timing.timingFunction = keyframesAndTimingFunctions[j].second;
                    // FIXME: crbug.com/268791 - Keyframes are already normalized, perhaps there should be a flag on KeyframeAnimationEffect to skip normalization.
                    animations.add(InertAnimation::create(KeyframeAnimationEffect::create(keyframesAndTimingFunctions[j].first), timing, isPaused));
                }
                update->startAnimation(animationName, animations);
            }
        }
    }

<<<<<<< HEAD
=======
    ASSERT(inactive.isEmpty() || cssAnimations);
>>>>>>> 8c15b39e
    for (HashSet<AtomicString>::const_iterator iter = inactive.begin(); iter != inactive.end(); ++iter)
        update->cancelAnimation(*iter, cssAnimations->m_animations.get(*iter));
}

void CSSAnimations::maybeApplyPendingUpdate(Element* element)
{
<<<<<<< HEAD
    if (!element->renderer())
        m_pendingUpdate = nullptr;

=======
>>>>>>> 8c15b39e
    if (!m_pendingUpdate) {
        m_previousCompositableValuesForAnimations.clear();
        return;
    }

    OwnPtr<CSSAnimationUpdate> update = m_pendingUpdate.release();

    m_previousCompositableValuesForAnimations.swap(update->compositableValuesForAnimations());
<<<<<<< HEAD

    for (Vector<AtomicString>::const_iterator iter = update->cancelledAnimationNames().begin(); iter != update->cancelledAnimationNames().end(); ++iter) {
        const HashSet<RefPtr<Player> >& players = m_animations.take(*iter);
        for (HashSet<RefPtr<Player> >::const_iterator iter = players.begin(); iter != players.end(); ++iter)
            (*iter)->cancel();
    }

=======

    for (Vector<AtomicString>::const_iterator iter = update->cancelledAnimationNames().begin(); iter != update->cancelledAnimationNames().end(); ++iter) {
        const HashSet<RefPtr<Player> >& players = m_animations.take(*iter);
        for (HashSet<RefPtr<Player> >::const_iterator iter = players.begin(); iter != players.end(); ++iter)
            (*iter)->cancel();
    }

>>>>>>> 8c15b39e
    for (Vector<AtomicString>::const_iterator iter = update->animationsWithPauseToggled().begin(); iter != update->animationsWithPauseToggled().end(); ++iter) {
        const HashSet<RefPtr<Player> >& players = m_animations.get(*iter);
        ASSERT(!players.isEmpty());
        bool isFirstPlayerPaused = (*players.begin())->paused();
        for (HashSet<RefPtr<Player> >::const_iterator iter = players.begin(); iter != players.end(); ++iter) {
            Player* player = iter->get();
            ASSERT(player->paused() == isFirstPlayerPaused);
            player->setPaused(!isFirstPlayerPaused);
        }
    }

    for (Vector<CSSAnimationUpdate::NewAnimation>::const_iterator iter = update->newAnimations().begin(); iter != update->newAnimations().end(); ++iter) {
        OwnPtr<AnimationEventDelegate> eventDelegate = adoptPtr(new AnimationEventDelegate(element, iter->name));
        HashSet<RefPtr<Player> > players;
        for (HashSet<RefPtr<InertAnimation> >::const_iterator animationsIter = iter->animations.begin(); animationsIter != iter->animations.end(); ++animationsIter) {
            const InertAnimation* inertAnimation = animationsIter->get();
            // The event delegate is set on the the first animation only. We
            // rely on the behavior of OwnPtr::release() to achieve this.
            RefPtr<Animation> animation = Animation::create(element, inertAnimation->effect(), inertAnimation->specified(), Animation::DefaultPriority, eventDelegate.release());
<<<<<<< HEAD
            RefPtr<Player> player = element->document().timeline()->play(animation.get());
            player->setPaused(inertAnimation->paused());
            players.add(player.release());
=======
            Player* player = element->document().timeline()->createPlayer(animation.get());
            player->setPaused(inertAnimation->paused());
            element->document().cssPendingAnimations().add(player);
            player->update();
            players.add(player);
>>>>>>> 8c15b39e
        }
        m_animations.set(iter->name, players);
    }

<<<<<<< HEAD
    for (HashSet<CSSPropertyID>::iterator iter = update->cancelledTransitions().begin(); iter != update->cancelledTransitions().end(); ++iter) {
        ASSERT(m_transitions.contains(*iter));
        m_transitions.take(*iter).transition->player()->cancel();
    }

    for (size_t i = 0; i < update->newTransitions().size(); ++i) {
        const CSSAnimationUpdate::NewTransition& newTransition = update->newTransitions()[i];
=======
    // Transitions that are run on the compositor only update main-thread state
    // lazily. However, we need the new state to know what the from state shoud
    // be when transitions are retargeted. Instead of triggering complete style
    // recalculation, we find these cases by searching for new transitions that
    // have matching cancelled animation property IDs on the compositor.
    HashMap<CSSPropertyID, std::pair<RefPtr<Animation>, double> > retargetedCompositorTransitions;
    const ActiveAnimations* activeAnimations = element->activeAnimations();
    for (HashSet<CSSPropertyID>::iterator iter = update->cancelledTransitions().begin(); iter != update->cancelledTransitions().end(); ++iter) {
        CSSPropertyID id = *iter;
        ASSERT(m_transitions.contains(id));
        Player* player = m_transitions.take(id).transition->player();
        if (activeAnimations && activeAnimations->hasActiveAnimationsOnCompositor(id) && update->newTransitions().find(id) != update->newTransitions().end())
            retargetedCompositorTransitions.add(id, std::pair<RefPtr<Animation>, double>(toAnimation(player->source()), player->startTime()));
        player->cancel();
    }

    for (CSSAnimationUpdate::NewTransitionMap::const_iterator iter = update->newTransitions().begin(); iter != update->newTransitions().end(); ++iter) {
        const CSSAnimationUpdate::NewTransition& newTransition = iter->value;
>>>>>>> 8c15b39e

        RunningTransition runningTransition;
        runningTransition.from = newTransition.from;
        runningTransition.to = newTransition.to;

        CSSPropertyID id = newTransition.id;
        InertAnimation* inertAnimation = newTransition.animation.get();
        OwnPtr<TransitionEventDelegate> eventDelegate = adoptPtr(new TransitionEventDelegate(element, id));
<<<<<<< HEAD
        RefPtr<Animation> transition = Animation::create(element, inertAnimation->effect(), inertAnimation->specified(), Animation::TransitionPriority, eventDelegate.release());
        element->document().transitionTimeline()->play(transition.get());
        runningTransition.transition = transition.get();
        m_transitions.set(id, runningTransition);
    }
}

void CSSAnimations::calculateTransitionUpdateForProperty(CSSAnimationUpdate* update, CSSPropertyID id, const CandidateTransition& newTransition, const TransitionMap* existingTransitions)
{
    if (existingTransitions) {
        TransitionMap::const_iterator existingTransitionIter = existingTransitions->find(id);

        if (existingTransitionIter != existingTransitions->end() && !update->cancelledTransitions().contains(id)) {
            const AnimatableValue* existingTo = existingTransitionIter->value.to;
            if (newTransition.to->equals(existingTo))
                return;
            update->cancelTransition(id);
        }
    }

    KeyframeAnimationEffect::KeyframeVector keyframes;

    RefPtr<Keyframe> startKeyframe = Keyframe::create();
    startKeyframe->setPropertyValue(id, newTransition.from.get());
=======

        RefPtr<AnimationEffect> effect = inertAnimation->effect();

        if (retargetedCompositorTransitions.contains(id)) {
            const std::pair<RefPtr<Animation>, double>& oldTransition = retargetedCompositorTransitions.get(id);
            RefPtr<Animation> oldAnimation = oldTransition.first;
            double oldStartTime = oldTransition.second;
            double inheritedTime = isNull(oldStartTime) ? 0 : element->document().transitionTimeline()->currentTime() - oldStartTime;
            oldAnimation->updateInheritedTime(inheritedTime);
            KeyframeAnimationEffect* oldEffect = toKeyframeAnimationEffect(inertAnimation->effect());
            const KeyframeAnimationEffect::KeyframeVector& frames = oldEffect->getFrames();
            KeyframeAnimationEffect::KeyframeVector newFrames;
            newFrames.append(frames[0]->clone());
            newFrames[0]->clearPropertyValue(id);
            ASSERT(oldAnimation->compositableValues()->size() == 1);
            const AnimationEffect::CompositableValue* compositableValue = oldAnimation->compositableValues()->at(0).second.get();
            ASSERT(!compositableValue->dependsOnUnderlyingValue());
            newFrames[0]->setPropertyValue(id, compositableValue->compositeOnto(0).get());
            newFrames.append(frames[1]->clone());
            effect = KeyframeAnimationEffect::create(newFrames);
        }
        RefPtr<Animation> transition = Animation::create(element, effect, inertAnimation->specified(), Animation::TransitionPriority, eventDelegate.release());
        RefPtr<Player> player = element->document().transitionTimeline()->createPlayer(transition.get());
        player->update();
        element->document().cssPendingAnimations().add(player.get());
        runningTransition.transition = transition.get();
        m_transitions.set(id, runningTransition);
        ASSERT(id != CSSPropertyInvalid);
        blink::Platform::current()->histogramSparse("WebCore.Animation.CSSProperties", UseCounter::mapCSSPropertyIdToCSSSampleIdForHistogram(id));
    }
}

void CSSAnimations::calculateTransitionUpdateForProperty(CSSPropertyID id, const CSSAnimationData* anim, const RenderStyle& oldStyle, const RenderStyle& style, const TransitionMap* activeTransitions, CSSAnimationUpdate* update, const Element* element)
{
    RefPtr<AnimatableValue> to;
    if (activeTransitions) {
        TransitionMap::const_iterator activeTransitionIter = activeTransitions->find(id);
        if (activeTransitionIter != activeTransitions->end()) {
            to = CSSAnimatableValueFactory::create(id, style);
            const AnimatableValue* activeTo = activeTransitionIter->value.to;
            if (to->equals(activeTo))
                return;
            update->cancelTransition(id);
            ASSERT(!element->activeAnimations() || !element->activeAnimations()->isAnimationStyleChange());
        }
    }

    if (anim->duration() + anim->delay() <= 0)
        return;

    if (CSSPropertyAnimation::propertiesEqual(id, &oldStyle, &style))
        return;

    if (!to)
        to = CSSAnimatableValueFactory::create(id, style);

    RefPtr<AnimatableValue> from = CSSAnimatableValueFactory::create(id, oldStyle);
    // If we have multiple transitions on the same property, we will use the
    // last one since we iterate over them in order.
    if (!from->usesNonDefaultInterpolationWith(to.get()))
        return;

    KeyframeAnimationEffect::KeyframeVector keyframes;

    RefPtr<Keyframe> startKeyframe = Keyframe::create();
    startKeyframe->setPropertyValue(id, from.get());
>>>>>>> 8c15b39e
    startKeyframe->setOffset(0);
    keyframes.append(startKeyframe);

    RefPtr<Keyframe> endKeyframe = Keyframe::create();
<<<<<<< HEAD
    endKeyframe->setPropertyValue(id, newTransition.to.get());
=======
    endKeyframe->setPropertyValue(id, to.get());
>>>>>>> 8c15b39e
    endKeyframe->setOffset(1);
    keyframes.append(endKeyframe);

    RefPtr<KeyframeAnimationEffect> effect = KeyframeAnimationEffect::create(keyframes);

    Timing timing;
    bool isPaused;
<<<<<<< HEAD
    RefPtr<TimingFunction> timingFunction = timingFromAnimationData(newTransition.anim, timing, isPaused);
=======
    RefPtr<TimingFunction> timingFunction = timingFromAnimationData(anim, timing, isPaused);
>>>>>>> 8c15b39e
    ASSERT(!isPaused);
    timing.timingFunction = timingFunction;
    // Note that the backwards part is required for delay to work.
    timing.fillMode = Timing::FillModeBoth;

<<<<<<< HEAD
    update->startTransition(id, newTransition.from.get(), newTransition.to.get(), InertAnimation::create(effect, timing, isPaused));
}

void CSSAnimations::calculateTransitionUpdate(CSSAnimationUpdate* update, const Element* element, const RenderStyle* style)
{
    ActiveAnimations* activeAnimations = element->activeAnimations();
    const TransitionMap* transitions = activeAnimations ? &activeAnimations->cssAnimations().m_transitions : 0;

    HashSet<CSSPropertyID> listedProperties;
    if (style->display() != NONE && element->renderer() && element->renderer()->style()) {
        CandidateTransitionMap candidateMap;
        computeCandidateTransitions(element->renderer()->style(), style, candidateMap, listedProperties);
        for (CandidateTransitionMap::const_iterator iter = candidateMap.begin(); iter != candidateMap.end(); ++iter) {
            // FIXME: We should transition if an !important property changes even when an animation is running,
            // but this is a bit hard to do with the current applyMatchedProperties system.
            if (!update->compositableValuesForAnimations().contains(iter->key)
                && (!activeAnimations || !activeAnimations->cssAnimations().m_previousCompositableValuesForAnimations.contains(iter->key)))
                calculateTransitionUpdateForProperty(update, iter->key, iter->value, transitions);
        }
    }

    if (transitions) {
        for (TransitionMap::const_iterator iter = transitions->begin(); iter != transitions->end(); ++iter) {
            const TimedItem* timedItem = iter->value.transition;
            CSSPropertyID id = iter->key;
            if (timedItem->phase() == TimedItem::PhaseAfter || !listedProperties.contains(id))
                update->cancelTransition(id);
=======
    update->startTransition(id, from.get(), to.get(), InertAnimation::create(effect, timing, isPaused));
    ASSERT(!element->activeAnimations() || !element->activeAnimations()->isAnimationStyleChange());
}

void CSSAnimations::calculateTransitionUpdate(CSSAnimationUpdate* update, const Element* element, const RenderStyle& style)
{
    if (!element)
        return;

    ActiveAnimations* activeAnimations = element->activeAnimations();
    const TransitionMap* activeTransitions = activeAnimations ? &activeAnimations->cssAnimations().m_transitions : 0;

#if ASSERT_DISABLED
    // In release builds we avoid the cost of checking for new and interrupted transitions if the style recalc is due to animation.
    const bool animationStyleRecalc = activeAnimations && activeAnimations->isAnimationStyleChange();
#else
    // In debug builds we verify that it would have been safe to avoid populating and testing listedProperties if the style recalc is due to animation.
    const bool animationStyleRecalc = false;
#endif

    BitArray<numCSSProperties> listedProperties;
    bool anyTransitionHadAnimateAll = false;
    const RenderObject* renderer = element->renderer();
    if (!animationStyleRecalc && style.display() != NONE && renderer && renderer->style() && style.transitions()) {
        const RenderStyle& oldStyle = *renderer->style();

        for (size_t i = 0; i < style.transitions()->size(); ++i) {
            const CSSAnimationData* anim = style.transitions()->animation(i);
            CSSAnimationData::AnimationMode mode = anim->animationMode();
            if (mode == CSSAnimationData::AnimateNone)
                continue;

            bool animateAll = mode == CSSAnimationData::AnimateAll;
            ASSERT(animateAll || mode == CSSAnimationData::AnimateSingleProperty);
            if (animateAll)
                anyTransitionHadAnimateAll = true;
            const StylePropertyShorthand& propertyList = animateAll ? CSSAnimations::animatableProperties() : shorthandForProperty(anim->property());
            // If not a shorthand we only execute one iteration of this loop, and refer to the property directly.
            for (unsigned j = 0; !j || j < propertyList.length(); ++j) {
                CSSPropertyID id = propertyList.length() ? propertyList.properties()[j] : anim->property();

                if (!animateAll) {
                    if (CSSAnimations::isAnimatableProperty(id))
                        listedProperties.set(id);
                    else
                        continue;
                }

                // FIXME: We should transition if an !important property changes even when an animation is running,
                // but this is a bit hard to do with the current applyMatchedProperties system.
                if (!update->compositableValuesForAnimations().contains(id)
                    && (!activeAnimations || !activeAnimations->cssAnimations().m_previousCompositableValuesForAnimations.contains(id))) {
                    calculateTransitionUpdateForProperty(id, anim, oldStyle, style, activeTransitions, update, element);
                }
            }
        }
    }

    if (activeTransitions) {
        for (TransitionMap::const_iterator iter = activeTransitions->begin(); iter != activeTransitions->end(); ++iter) {
            const TimedItem* timedItem = iter->value.transition;
            CSSPropertyID id = iter->key;
            if (timedItem->phase() == TimedItem::PhaseAfter || (!anyTransitionHadAnimateAll && !animationStyleRecalc && !listedProperties.get(id))) {
                ASSERT(timedItem->phase() == TimedItem::PhaseAfter || !(activeAnimations && activeAnimations->isAnimationStyleChange()));
                update->cancelTransition(id);
            }
>>>>>>> 8c15b39e
        }
    }
}

void CSSAnimations::cancel()
{
    for (AnimationMap::iterator iter = m_animations.begin(); iter != m_animations.end(); ++iter) {
        const HashSet<RefPtr<Player> >& players = iter->value;
        for (HashSet<RefPtr<Player> >::const_iterator animationsIter = players.begin(); animationsIter != players.end(); ++animationsIter)
            (*animationsIter)->cancel();
    }

    for (TransitionMap::iterator iter = m_transitions.begin(); iter != m_transitions.end(); ++iter)
        iter->value.transition->player()->cancel();

    m_animations.clear();
    m_transitions.clear();
    m_pendingUpdate = nullptr;
}

void CSSAnimations::calculateAnimationCompositableValues(CSSAnimationUpdate* update, const Element* element)
{
<<<<<<< HEAD
    ActiveAnimations* activeAnimations = element->activeAnimations();
=======
    ActiveAnimations* activeAnimations = element ? element->activeAnimations() : 0;
>>>>>>> 8c15b39e
    AnimationStack* animationStack = activeAnimations ? &activeAnimations->defaultStack() : 0;

    if (update->newAnimations().isEmpty() && update->cancelledAnimationPlayers().isEmpty()) {
        AnimationEffect::CompositableValueMap compositableValuesForAnimations(AnimationStack::compositableValues(animationStack, 0, 0, Animation::DefaultPriority));
        update->adoptCompositableValuesForAnimations(compositableValuesForAnimations);
<<<<<<< HEAD
=======
        return;
>>>>>>> 8c15b39e
    }

    Vector<InertAnimation*> newAnimations;
    for (size_t i = 0; i < update->newAnimations().size(); ++i) {
        HashSet<RefPtr<InertAnimation> > animations = update->newAnimations()[i].animations;
        for (HashSet<RefPtr<InertAnimation> >::const_iterator animationsIter = animations.begin(); animationsIter != animations.end(); ++animationsIter)
            newAnimations.append(animationsIter->get());
    }
    AnimationEffect::CompositableValueMap compositableValuesForAnimations(AnimationStack::compositableValues(animationStack, &newAnimations, &update->cancelledAnimationPlayers(), Animation::DefaultPriority));
    update->adoptCompositableValuesForAnimations(compositableValuesForAnimations);
}

void CSSAnimations::calculateTransitionCompositableValues(CSSAnimationUpdate* update, const Element* element)
{
<<<<<<< HEAD
    ActiveAnimations* activeAnimations = element->activeAnimations();
=======
    ActiveAnimations* activeAnimations = element ? element->activeAnimations() : 0;
>>>>>>> 8c15b39e
    AnimationStack* animationStack = activeAnimations ? &activeAnimations->defaultStack() : 0;

    AnimationEffect::CompositableValueMap compositableValuesForTransitions;
    if (update->newTransitions().isEmpty() && update->cancelledTransitions().isEmpty()) {
        compositableValuesForTransitions = AnimationStack::compositableValues(animationStack, 0, 0, Animation::TransitionPriority);
    } else {
        Vector<InertAnimation*> newTransitions;
<<<<<<< HEAD
        for (size_t i = 0; i < update->newTransitions().size(); ++i)
            newTransitions.append(update->newTransitions()[i].animation.get());

        HashSet<const Player*> cancelledPlayers;
        if (!update->cancelledTransitions().isEmpty()) {
=======
        for (CSSAnimationUpdate::NewTransitionMap::const_iterator iter = update->newTransitions().begin(); iter != update->newTransitions().end(); ++iter)
            newTransitions.append(iter->value.animation.get());

        HashSet<const Player*> cancelledPlayers;
        if (!update->cancelledTransitions().isEmpty()) {
            ASSERT(activeAnimations);
>>>>>>> 8c15b39e
            const TransitionMap& transitionMap = activeAnimations->cssAnimations().m_transitions;
            for (HashSet<CSSPropertyID>::iterator iter = update->cancelledTransitions().begin(); iter != update->cancelledTransitions().end(); ++iter) {
                ASSERT(transitionMap.contains(*iter));
                cancelledPlayers.add(transitionMap.get(*iter).transition->player());
            }
        }

        compositableValuesForTransitions = AnimationStack::compositableValues(animationStack, &newTransitions, &cancelledPlayers, Animation::TransitionPriority);
    }

    // Properties being animated by animations don't get values from transitions applied.
    if (!update->compositableValuesForAnimations().isEmpty() && !compositableValuesForTransitions.isEmpty()) {
        for (AnimationEffect::CompositableValueMap::const_iterator iter = update->compositableValuesForAnimations().begin(); iter != update->compositableValuesForAnimations().end(); ++iter)
            compositableValuesForTransitions.remove(iter->key);
    }
    update->adoptCompositableValuesForTransitions(compositableValuesForTransitions);
}

void CSSAnimations::AnimationEventDelegate::maybeDispatch(Document::ListenerType listenerType, const AtomicString& eventName, double elapsedTime)
{
    if (m_target->document().hasListenerType(listenerType))
        m_target->document().timeline()->addEventToDispatch(m_target, WebKitAnimationEvent::create(eventName, m_name, elapsedTime));
}

void CSSAnimations::AnimationEventDelegate::onEventCondition(const TimedItem* timedItem, bool isFirstSample, TimedItem::Phase previousPhase, double previousIteration)
{
    // Events for a single document are queued and dispatched as a group at
    // the end of DocumentTimeline::serviceAnimations.
    // FIXME: Events which are queued outside of serviceAnimations should
    // trigger a timer to dispatch when control is released.
    const TimedItem::Phase currentPhase = timedItem->phase();
    const double currentIteration = timedItem->currentIteration();

    // Note that the elapsedTime is measured from when the animation starts playing.
    if (!isFirstSample && previousPhase == TimedItem::PhaseActive && currentPhase == TimedItem::PhaseActive && previousIteration != currentIteration) {
        ASSERT(!isNull(previousIteration));
        ASSERT(!isNull(currentIteration));
        // We fire only a single event for all iterations thast terminate
        // between a single pair of samples. See http://crbug.com/275263. For
        // compatibility with the existing implementation, this event uses
        // the elapsedTime for the first iteration in question.
        ASSERT(timedItem->specified().hasIterationDuration);
        const double elapsedTime = timedItem->specified().iterationDuration * (previousIteration + 1);
        maybeDispatch(Document::ANIMATIONITERATION_LISTENER, EventTypeNames::animationiteration, elapsedTime);
        return;
    }
    if ((isFirstSample || previousPhase == TimedItem::PhaseBefore) && isLaterPhase(currentPhase, TimedItem::PhaseBefore)) {
        ASSERT(timedItem->specified().startDelay > 0 || isFirstSample);
        // The spec states that the elapsed time should be
        // 'delay < 0 ? -delay : 0', but we always use 0 to match the existing
        // implementation. See crbug.com/279611
        maybeDispatch(Document::ANIMATIONSTART_LISTENER, EventTypeNames::animationstart, 0);
    }
    if ((isFirstSample || isEarlierPhase(previousPhase, TimedItem::PhaseAfter)) && currentPhase == TimedItem::PhaseAfter)
        maybeDispatch(Document::ANIMATIONEND_LISTENER, EventTypeNames::animationend, timedItem->activeDuration());
}

void CSSAnimations::TransitionEventDelegate::onEventCondition(const TimedItem* timedItem, bool isFirstSample, TimedItem::Phase previousPhase, double previousIteration)
{
    // Events for a single document are queued and dispatched as a group at
    // the end of DocumentTimeline::serviceAnimations.
    // FIXME: Events which are queued outside of serviceAnimations should
    // trigger a timer to dispatch when control is released.
    const TimedItem::Phase currentPhase = timedItem->phase();
    if (currentPhase == TimedItem::PhaseAfter && (isFirstSample || previousPhase != currentPhase) && m_target->document().hasListenerType(Document::TRANSITIONEND_LISTENER)) {
        String propertyName = getPropertyNameString(m_property);
        const Timing& timing = timedItem->specified();
        double elapsedTime = timing.iterationDuration;
        const AtomicString& eventType = EventTypeNames::transitionend;
        String pseudoElement = PseudoElement::pseudoElementNameForEvents(m_target->pseudoId());
        m_target->document().transitionTimeline()->addEventToDispatch(m_target, TransitionEvent::create(eventType, propertyName, elapsedTime, pseudoElement));
    }
}


bool CSSAnimations::isAnimatableProperty(CSSPropertyID property)
{
    switch (property) {
    case CSSPropertyBackgroundColor:
    case CSSPropertyBackgroundImage:
    case CSSPropertyBackgroundPositionX:
    case CSSPropertyBackgroundPositionY:
    case CSSPropertyBackgroundSize:
    case CSSPropertyBaselineShift:
    case CSSPropertyBorderBottomColor:
    case CSSPropertyBorderBottomLeftRadius:
    case CSSPropertyBorderBottomRightRadius:
    case CSSPropertyBorderBottomWidth:
    case CSSPropertyBorderImageOutset:
    case CSSPropertyBorderImageSlice:
    case CSSPropertyBorderImageSource:
    case CSSPropertyBorderImageWidth:
    case CSSPropertyBorderLeftColor:
    case CSSPropertyBorderLeftWidth:
    case CSSPropertyBorderRightColor:
    case CSSPropertyBorderRightWidth:
    case CSSPropertyBorderTopColor:
    case CSSPropertyBorderTopLeftRadius:
    case CSSPropertyBorderTopRightRadius:
    case CSSPropertyBorderTopWidth:
    case CSSPropertyBottom:
    case CSSPropertyBoxShadow:
    case CSSPropertyClip:
    case CSSPropertyColor:
    case CSSPropertyFill:
    case CSSPropertyFillOpacity:
    case CSSPropertyFlexBasis:
    case CSSPropertyFlexGrow:
    case CSSPropertyFlexShrink:
    case CSSPropertyFloodColor:
    case CSSPropertyFloodOpacity:
    case CSSPropertyFontSize:
    case CSSPropertyHeight:
    case CSSPropertyKerning:
    case CSSPropertyLeft:
    case CSSPropertyLetterSpacing:
    case CSSPropertyLightingColor:
    case CSSPropertyLineHeight:
    case CSSPropertyListStyleImage:
    case CSSPropertyMarginBottom:
    case CSSPropertyMarginLeft:
    case CSSPropertyMarginRight:
    case CSSPropertyMarginTop:
    case CSSPropertyMaxHeight:
    case CSSPropertyMaxWidth:
    case CSSPropertyMinHeight:
    case CSSPropertyMinWidth:
    case CSSPropertyObjectPosition:
    case CSSPropertyOpacity:
    case CSSPropertyOrphans:
    case CSSPropertyOutlineColor:
    case CSSPropertyOutlineOffset:
    case CSSPropertyOutlineWidth:
    case CSSPropertyPaddingBottom:
    case CSSPropertyPaddingLeft:
    case CSSPropertyPaddingRight:
    case CSSPropertyPaddingTop:
    case CSSPropertyRight:
    case CSSPropertyStopColor:
    case CSSPropertyStopOpacity:
    case CSSPropertyStroke:
    case CSSPropertyStrokeDasharray:
    case CSSPropertyStrokeDashoffset:
    case CSSPropertyStrokeMiterlimit:
    case CSSPropertyStrokeOpacity:
    case CSSPropertyStrokeWidth:
    case CSSPropertyTextDecorationColor:
    case CSSPropertyTextIndent:
    case CSSPropertyTextShadow:
    case CSSPropertyTop:
    case CSSPropertyVisibility:
    case CSSPropertyWebkitBackgroundSize:
    case CSSPropertyWebkitBorderHorizontalSpacing:
    case CSSPropertyWebkitBorderVerticalSpacing:
    case CSSPropertyWebkitBoxShadow:
    case CSSPropertyWebkitClipPath:
    case CSSPropertyWebkitColumnCount:
    case CSSPropertyWebkitColumnGap:
    case CSSPropertyWebkitColumnRuleColor:
    case CSSPropertyWebkitColumnRuleWidth:
    case CSSPropertyWebkitColumnWidth:
    case CSSPropertyWebkitFilter:
    case CSSPropertyWebkitMaskBoxImageOutset:
    case CSSPropertyWebkitMaskBoxImageSlice:
    case CSSPropertyWebkitMaskBoxImageSource:
    case CSSPropertyWebkitMaskBoxImageWidth:
    case CSSPropertyWebkitMaskImage:
    case CSSPropertyWebkitMaskPositionX:
    case CSSPropertyWebkitMaskPositionY:
    case CSSPropertyWebkitMaskSize:
    case CSSPropertyWebkitPerspective:
    case CSSPropertyWebkitPerspectiveOriginX:
    case CSSPropertyWebkitPerspectiveOriginY:
    case CSSPropertyShapeInside:
    case CSSPropertyShapeOutside:
    case CSSPropertyShapeMargin:
<<<<<<< HEAD
=======
    case CSSPropertyShapeImageThreshold:
>>>>>>> 8c15b39e
    case CSSPropertyWebkitTextStrokeColor:
    case CSSPropertyWebkitTransform:
    case CSSPropertyWebkitTransformOriginX:
    case CSSPropertyWebkitTransformOriginY:
    case CSSPropertyWebkitTransformOriginZ:
    case CSSPropertyWidows:
    case CSSPropertyWidth:
    case CSSPropertyWordSpacing:
    case CSSPropertyZIndex:
    case CSSPropertyZoom:
        return true;
    // FIXME: Shorthands should not be present in this list, but
    // CSSPropertyAnimation implements animation of these shorthands
    // directly and makes use of this method.
    case CSSPropertyFlex:
<<<<<<< HEAD
    case CSSPropertyWebkitMaskBoxImage:
=======
>>>>>>> 8c15b39e
        return !RuntimeEnabledFeatures::webAnimationsCSSEnabled();
    default:
        return false;
    }
}

const StylePropertyShorthand& CSSAnimations::animatableProperties()
{
    DEFINE_STATIC_LOCAL(Vector<CSSPropertyID>, properties, ());
    DEFINE_STATIC_LOCAL(StylePropertyShorthand, propertyShorthand, ());
    if (properties.isEmpty()) {
        for (int i = firstCSSProperty; i < lastCSSProperty; ++i) {
            CSSPropertyID id = convertToCSSPropertyID(i);
            if (isAnimatableProperty(id))
                properties.append(id);
        }
        propertyShorthand = StylePropertyShorthand(CSSPropertyInvalid, properties.begin(), properties.size());
    }
    return propertyShorthand;
}

} // namespace WebCore<|MERGE_RESOLUTION|>--- conflicted
+++ resolved
@@ -40,17 +40,11 @@
 #include "core/css/CSSKeyframeRule.h"
 #include "core/css/resolver/StyleResolver.h"
 #include "core/dom/Element.h"
-<<<<<<< HEAD
-#include "core/events/ThreadLocalEventNames.h"
-#include "core/events/TransitionEvent.h"
-#include "core/events/WebKitAnimationEvent.h"
-=======
 #include "core/dom/PseudoElement.h"
 #include "core/events/ThreadLocalEventNames.h"
 #include "core/events/TransitionEvent.h"
 #include "core/events/WebKitAnimationEvent.h"
 #include "core/frame/UseCounter.h"
->>>>>>> 8c15b39e
 #include "core/frame/animation/CSSPropertyAnimation.h"
 #include "core/platform/animation/CSSAnimationDataList.h"
 #include "core/platform/animation/TimingFunction.h"
@@ -62,23 +56,6 @@
 
 namespace WebCore {
 
-<<<<<<< HEAD
-struct CandidateTransition {
-    CandidateTransition(PassRefPtr<AnimatableValue> from, PassRefPtr<AnimatableValue> to, const CSSAnimationData* anim)
-        : from(from)
-        , to(to)
-        , anim(anim)
-    {
-    }
-    CandidateTransition() { } // The HashMap calls the default ctor
-    RefPtr<AnimatableValue> from;
-    RefPtr<AnimatableValue> to;
-    const CSSAnimationData* anim;
-};
-typedef HashMap<CSSPropertyID, CandidateTransition> CandidateTransitionMap;
-
-=======
->>>>>>> 8c15b39e
 namespace {
 
 bool isEarlierPhase(TimedItem::Phase target, TimedItem::Phase reference)
@@ -95,8 +72,6 @@
     return target > reference;
 }
 
-<<<<<<< HEAD
-=======
 static PassRefPtr<TimingFunction> generateTimingFunction(const KeyframeAnimationEffect::KeyframeVector keyframes, const HashMap<double, RefPtr<TimingFunction> > perKeyframeTimingFunctions)
 {
     // Generate the chained timing function. Note that timing functions apply
@@ -288,7 +263,6 @@
         keyframesAndTimingFunctions.append(std::make_pair(keyframes, generateTimingFunction(keyframes, perKeyframeTimingFunctions)));
 }
 
->>>>>>> 8c15b39e
 // Returns the default timing function.
 const PassRefPtr<TimingFunction> timingFromAnimationData(const CSSAnimationData* animationData, Timing& timing, bool& isPaused)
 {
@@ -342,8 +316,6 @@
             ASSERT_NOT_REACHED();
         }
     }
-<<<<<<< HEAD
-=======
 
     // For CSS, the constraints on the timing properties are tighter than in
     // the general case of the Web Animations model.
@@ -352,88 +324,14 @@
     ASSERT(timing.playbackRate == 1);
     ASSERT(timing.iterationDuration >= 0 && std::isfinite(timing.iterationDuration));
 
->>>>>>> 8c15b39e
     isPaused = animationData->isPlayStateSet() && animationData->playState() == AnimPlayStatePaused;
     return animationData->isTimingFunctionSet() ? animationData->timingFunction() : CSSAnimationData::initialAnimationTimingFunction();
 }
 
-<<<<<<< HEAD
-void calculateCandidateTransitionForProperty(const CSSAnimationData* anim, CSSPropertyID id, const RenderStyle* oldStyle, const RenderStyle* newStyle, CandidateTransitionMap& candidateMap)
-{
-    if (!CSSPropertyAnimation::propertiesEqual(id, oldStyle, newStyle)) {
-        RefPtr<AnimatableValue> from = CSSAnimatableValueFactory::create(id, oldStyle);
-        RefPtr<AnimatableValue> to = CSSAnimatableValueFactory::create(id, newStyle);
-        // If we have multiple transitions on the same property, we will use the
-        // last one since we iterate over them in order and this will override
-        // a previously set CandidateTransition.
-        if (from->usesNonDefaultInterpolationWith(to.get()))
-            candidateMap.add(id, CandidateTransition(from.release(), to.release(), anim));
-    }
-}
-
-void computeCandidateTransitions(const RenderStyle* oldStyle, const RenderStyle* newStyle, CandidateTransitionMap& candidateMap, HashSet<CSSPropertyID>& listedProperties)
-{
-    if (!newStyle->transitions())
-        return;
-
-    for (size_t i = 0; i < newStyle->transitions()->size(); ++i) {
-        const CSSAnimationData* anim = newStyle->transitions()->animation(i);
-        CSSAnimationData::AnimationMode mode = anim->animationMode();
-        if (anim->duration() + anim->delay() <= 0 || mode == CSSAnimationData::AnimateNone)
-            continue;
-
-        bool animateAll = mode == CSSAnimationData::AnimateAll;
-        ASSERT(animateAll || mode == CSSAnimationData::AnimateSingleProperty);
-        const StylePropertyShorthand& propertyList = animateAll ? CSSAnimations::animatableProperties() : shorthandForProperty(anim->property());
-        if (!propertyList.length()) {
-            if (!CSSAnimations::isAnimatableProperty(anim->property()))
-                continue;
-            listedProperties.add(anim->property());
-            calculateCandidateTransitionForProperty(anim, anim->property(), oldStyle, newStyle, candidateMap);
-        } else {
-            for (unsigned i = 0; i < propertyList.length(); ++i) {
-                CSSPropertyID id = propertyList.properties()[i];
-                if (!animateAll && !CSSAnimations::isAnimatableProperty(id))
-                    continue;
-                listedProperties.add(id);
-                calculateCandidateTransitionForProperty(anim, id, oldStyle, newStyle, candidateMap);
-            }
-        }
-    }
-}
-
 } // namespace
 
-CSSAnimationUpdateScope::CSSAnimationUpdateScope(Element* target)
-    : m_target(target)
-{
-    if (!m_target)
-        return;
-    // It's possible than an update was created outside an update scope. That's harmless
-    // but we must clear it now to avoid applying it if an updated replacement is not
-    // created in this scope.
-    if (ActiveAnimations* activeAnimations = m_target->activeAnimations())
-        activeAnimations->cssAnimations().setPendingUpdate(nullptr);
-}
-=======
-} // namespace
->>>>>>> 8c15b39e
-
 const StyleRuleKeyframes* CSSAnimations::matchScopedKeyframesRule(StyleResolver* resolver, const Element* element, const StringImpl* animationName)
 {
-<<<<<<< HEAD
-    if (!m_target)
-        return;
-    if (ActiveAnimations* activeAnimations = m_target->activeAnimations())
-        activeAnimations->cssAnimations().maybeApplyPendingUpdate(m_target);
-}
-
-PassOwnPtr<CSSAnimationUpdate> CSSAnimations::calculateUpdate(Element* element, const RenderStyle* style, StyleResolver* resolver)
-{
-    ASSERT(RuntimeEnabledFeatures::webAnimationsCSSEnabled());
-    OwnPtr<CSSAnimationUpdate> update = adoptPtr(new CSSAnimationUpdate());
-    calculateAnimationUpdate(update.get(), element, style, resolver);
-=======
     if (resolver->styleTreeHasOnlyScopedResolverForDocument())
         return resolver->styleTreeScopedStyleResolverForDocument()->keyframeStylesForAnimation(animationName);
 
@@ -454,36 +352,24 @@
     ASSERT(RuntimeEnabledFeatures::webAnimationsCSSEnabled());
     OwnPtr<CSSAnimationUpdate> update = adoptPtr(new CSSAnimationUpdate());
     calculateAnimationUpdate(update.get(), element, parentElement, style, parentStyle, resolver);
->>>>>>> 8c15b39e
     calculateAnimationCompositableValues(update.get(), element);
     calculateTransitionUpdate(update.get(), element, style);
     calculateTransitionCompositableValues(update.get(), element);
     return update->isEmpty() ? nullptr : update.release();
 }
 
-<<<<<<< HEAD
-void CSSAnimations::calculateAnimationUpdate(CSSAnimationUpdate* update, Element* element, const RenderStyle* style, StyleResolver* resolver)
-{
-    const CSSAnimationDataList* animationDataList = style->animations();
-    const CSSAnimations* cssAnimations = element->activeAnimations() ? &element->activeAnimations()->cssAnimations() : 0;
-=======
 void CSSAnimations::calculateAnimationUpdate(CSSAnimationUpdate* update, Element* element, const Element& parentElement, const RenderStyle& style, RenderStyle* parentStyle, StyleResolver* resolver)
 {
     const ActiveAnimations* activeAnimations = element ? element->activeAnimations() : 0;
     const CSSAnimationDataList* animationDataList = style.animations();
     const CSSAnimations* cssAnimations = activeAnimations ? &activeAnimations->cssAnimations() : 0;
->>>>>>> 8c15b39e
 
     HashSet<AtomicString> inactive;
     if (cssAnimations)
         for (AnimationMap::const_iterator iter = cssAnimations->m_animations.begin(); iter != cssAnimations->m_animations.end(); ++iter)
             inactive.add(iter->key);
 
-<<<<<<< HEAD
-    if (style->display() != NONE) {
-=======
     if (style.display() != NONE) {
->>>>>>> 8c15b39e
         for (size_t i = 0; animationDataList && i < animationDataList->size(); ++i) {
             const CSSAnimationData* animationData = animationDataList->animation(i);
             if (animationData->isNoneAnimation())
@@ -515,11 +401,7 @@
             bool isPaused;
             RefPtr<TimingFunction> defaultTimingFunction = timingFromAnimationData(animationData, timing, isPaused);
             Vector<std::pair<KeyframeAnimationEffect::KeyframeVector, RefPtr<TimingFunction> > > keyframesAndTimingFunctions;
-<<<<<<< HEAD
-            resolver->resolveKeyframes(element, style, animationName, defaultTimingFunction.get(), keyframesAndTimingFunctions);
-=======
             resolveKeyframes(resolver, element, parentElement, style, parentStyle, animationName, defaultTimingFunction.get(), keyframesAndTimingFunctions);
->>>>>>> 8c15b39e
             if (!keyframesAndTimingFunctions.isEmpty()) {
                 HashSet<RefPtr<InertAnimation> > animations;
                 for (size_t j = 0; j < keyframesAndTimingFunctions.size(); ++j) {
@@ -533,22 +415,13 @@
         }
     }
 
-<<<<<<< HEAD
-=======
     ASSERT(inactive.isEmpty() || cssAnimations);
->>>>>>> 8c15b39e
     for (HashSet<AtomicString>::const_iterator iter = inactive.begin(); iter != inactive.end(); ++iter)
         update->cancelAnimation(*iter, cssAnimations->m_animations.get(*iter));
 }
 
 void CSSAnimations::maybeApplyPendingUpdate(Element* element)
 {
-<<<<<<< HEAD
-    if (!element->renderer())
-        m_pendingUpdate = nullptr;
-
-=======
->>>>>>> 8c15b39e
     if (!m_pendingUpdate) {
         m_previousCompositableValuesForAnimations.clear();
         return;
@@ -557,7 +430,6 @@
     OwnPtr<CSSAnimationUpdate> update = m_pendingUpdate.release();
 
     m_previousCompositableValuesForAnimations.swap(update->compositableValuesForAnimations());
-<<<<<<< HEAD
 
     for (Vector<AtomicString>::const_iterator iter = update->cancelledAnimationNames().begin(); iter != update->cancelledAnimationNames().end(); ++iter) {
         const HashSet<RefPtr<Player> >& players = m_animations.take(*iter);
@@ -565,15 +437,6 @@
             (*iter)->cancel();
     }
 
-=======
-
-    for (Vector<AtomicString>::const_iterator iter = update->cancelledAnimationNames().begin(); iter != update->cancelledAnimationNames().end(); ++iter) {
-        const HashSet<RefPtr<Player> >& players = m_animations.take(*iter);
-        for (HashSet<RefPtr<Player> >::const_iterator iter = players.begin(); iter != players.end(); ++iter)
-            (*iter)->cancel();
-    }
-
->>>>>>> 8c15b39e
     for (Vector<AtomicString>::const_iterator iter = update->animationsWithPauseToggled().begin(); iter != update->animationsWithPauseToggled().end(); ++iter) {
         const HashSet<RefPtr<Player> >& players = m_animations.get(*iter);
         ASSERT(!players.isEmpty());
@@ -593,30 +456,15 @@
             // The event delegate is set on the the first animation only. We
             // rely on the behavior of OwnPtr::release() to achieve this.
             RefPtr<Animation> animation = Animation::create(element, inertAnimation->effect(), inertAnimation->specified(), Animation::DefaultPriority, eventDelegate.release());
-<<<<<<< HEAD
-            RefPtr<Player> player = element->document().timeline()->play(animation.get());
-            player->setPaused(inertAnimation->paused());
-            players.add(player.release());
-=======
             Player* player = element->document().timeline()->createPlayer(animation.get());
             player->setPaused(inertAnimation->paused());
             element->document().cssPendingAnimations().add(player);
             player->update();
             players.add(player);
->>>>>>> 8c15b39e
         }
         m_animations.set(iter->name, players);
     }
 
-<<<<<<< HEAD
-    for (HashSet<CSSPropertyID>::iterator iter = update->cancelledTransitions().begin(); iter != update->cancelledTransitions().end(); ++iter) {
-        ASSERT(m_transitions.contains(*iter));
-        m_transitions.take(*iter).transition->player()->cancel();
-    }
-
-    for (size_t i = 0; i < update->newTransitions().size(); ++i) {
-        const CSSAnimationUpdate::NewTransition& newTransition = update->newTransitions()[i];
-=======
     // Transitions that are run on the compositor only update main-thread state
     // lazily. However, we need the new state to know what the from state shoud
     // be when transitions are retargeted. Instead of triggering complete style
@@ -635,7 +483,6 @@
 
     for (CSSAnimationUpdate::NewTransitionMap::const_iterator iter = update->newTransitions().begin(); iter != update->newTransitions().end(); ++iter) {
         const CSSAnimationUpdate::NewTransition& newTransition = iter->value;
->>>>>>> 8c15b39e
 
         RunningTransition runningTransition;
         runningTransition.from = newTransition.from;
@@ -644,32 +491,6 @@
         CSSPropertyID id = newTransition.id;
         InertAnimation* inertAnimation = newTransition.animation.get();
         OwnPtr<TransitionEventDelegate> eventDelegate = adoptPtr(new TransitionEventDelegate(element, id));
-<<<<<<< HEAD
-        RefPtr<Animation> transition = Animation::create(element, inertAnimation->effect(), inertAnimation->specified(), Animation::TransitionPriority, eventDelegate.release());
-        element->document().transitionTimeline()->play(transition.get());
-        runningTransition.transition = transition.get();
-        m_transitions.set(id, runningTransition);
-    }
-}
-
-void CSSAnimations::calculateTransitionUpdateForProperty(CSSAnimationUpdate* update, CSSPropertyID id, const CandidateTransition& newTransition, const TransitionMap* existingTransitions)
-{
-    if (existingTransitions) {
-        TransitionMap::const_iterator existingTransitionIter = existingTransitions->find(id);
-
-        if (existingTransitionIter != existingTransitions->end() && !update->cancelledTransitions().contains(id)) {
-            const AnimatableValue* existingTo = existingTransitionIter->value.to;
-            if (newTransition.to->equals(existingTo))
-                return;
-            update->cancelTransition(id);
-        }
-    }
-
-    KeyframeAnimationEffect::KeyframeVector keyframes;
-
-    RefPtr<Keyframe> startKeyframe = Keyframe::create();
-    startKeyframe->setPropertyValue(id, newTransition.from.get());
-=======
 
         RefPtr<AnimationEffect> effect = inertAnimation->effect();
 
@@ -736,16 +557,11 @@
 
     RefPtr<Keyframe> startKeyframe = Keyframe::create();
     startKeyframe->setPropertyValue(id, from.get());
->>>>>>> 8c15b39e
     startKeyframe->setOffset(0);
     keyframes.append(startKeyframe);
 
     RefPtr<Keyframe> endKeyframe = Keyframe::create();
-<<<<<<< HEAD
-    endKeyframe->setPropertyValue(id, newTransition.to.get());
-=======
     endKeyframe->setPropertyValue(id, to.get());
->>>>>>> 8c15b39e
     endKeyframe->setOffset(1);
     keyframes.append(endKeyframe);
 
@@ -753,45 +569,12 @@
 
     Timing timing;
     bool isPaused;
-<<<<<<< HEAD
-    RefPtr<TimingFunction> timingFunction = timingFromAnimationData(newTransition.anim, timing, isPaused);
-=======
     RefPtr<TimingFunction> timingFunction = timingFromAnimationData(anim, timing, isPaused);
->>>>>>> 8c15b39e
     ASSERT(!isPaused);
     timing.timingFunction = timingFunction;
     // Note that the backwards part is required for delay to work.
     timing.fillMode = Timing::FillModeBoth;
 
-<<<<<<< HEAD
-    update->startTransition(id, newTransition.from.get(), newTransition.to.get(), InertAnimation::create(effect, timing, isPaused));
-}
-
-void CSSAnimations::calculateTransitionUpdate(CSSAnimationUpdate* update, const Element* element, const RenderStyle* style)
-{
-    ActiveAnimations* activeAnimations = element->activeAnimations();
-    const TransitionMap* transitions = activeAnimations ? &activeAnimations->cssAnimations().m_transitions : 0;
-
-    HashSet<CSSPropertyID> listedProperties;
-    if (style->display() != NONE && element->renderer() && element->renderer()->style()) {
-        CandidateTransitionMap candidateMap;
-        computeCandidateTransitions(element->renderer()->style(), style, candidateMap, listedProperties);
-        for (CandidateTransitionMap::const_iterator iter = candidateMap.begin(); iter != candidateMap.end(); ++iter) {
-            // FIXME: We should transition if an !important property changes even when an animation is running,
-            // but this is a bit hard to do with the current applyMatchedProperties system.
-            if (!update->compositableValuesForAnimations().contains(iter->key)
-                && (!activeAnimations || !activeAnimations->cssAnimations().m_previousCompositableValuesForAnimations.contains(iter->key)))
-                calculateTransitionUpdateForProperty(update, iter->key, iter->value, transitions);
-        }
-    }
-
-    if (transitions) {
-        for (TransitionMap::const_iterator iter = transitions->begin(); iter != transitions->end(); ++iter) {
-            const TimedItem* timedItem = iter->value.transition;
-            CSSPropertyID id = iter->key;
-            if (timedItem->phase() == TimedItem::PhaseAfter || !listedProperties.contains(id))
-                update->cancelTransition(id);
-=======
     update->startTransition(id, from.get(), to.get(), InertAnimation::create(effect, timing, isPaused));
     ASSERT(!element->activeAnimations() || !element->activeAnimations()->isAnimationStyleChange());
 }
@@ -858,7 +641,6 @@
                 ASSERT(timedItem->phase() == TimedItem::PhaseAfter || !(activeAnimations && activeAnimations->isAnimationStyleChange()));
                 update->cancelTransition(id);
             }
->>>>>>> 8c15b39e
         }
     }
 }
@@ -881,20 +663,13 @@
 
 void CSSAnimations::calculateAnimationCompositableValues(CSSAnimationUpdate* update, const Element* element)
 {
-<<<<<<< HEAD
-    ActiveAnimations* activeAnimations = element->activeAnimations();
-=======
     ActiveAnimations* activeAnimations = element ? element->activeAnimations() : 0;
->>>>>>> 8c15b39e
     AnimationStack* animationStack = activeAnimations ? &activeAnimations->defaultStack() : 0;
 
     if (update->newAnimations().isEmpty() && update->cancelledAnimationPlayers().isEmpty()) {
         AnimationEffect::CompositableValueMap compositableValuesForAnimations(AnimationStack::compositableValues(animationStack, 0, 0, Animation::DefaultPriority));
         update->adoptCompositableValuesForAnimations(compositableValuesForAnimations);
-<<<<<<< HEAD
-=======
         return;
->>>>>>> 8c15b39e
     }
 
     Vector<InertAnimation*> newAnimations;
@@ -909,11 +684,7 @@
 
 void CSSAnimations::calculateTransitionCompositableValues(CSSAnimationUpdate* update, const Element* element)
 {
-<<<<<<< HEAD
-    ActiveAnimations* activeAnimations = element->activeAnimations();
-=======
     ActiveAnimations* activeAnimations = element ? element->activeAnimations() : 0;
->>>>>>> 8c15b39e
     AnimationStack* animationStack = activeAnimations ? &activeAnimations->defaultStack() : 0;
 
     AnimationEffect::CompositableValueMap compositableValuesForTransitions;
@@ -921,20 +692,12 @@
         compositableValuesForTransitions = AnimationStack::compositableValues(animationStack, 0, 0, Animation::TransitionPriority);
     } else {
         Vector<InertAnimation*> newTransitions;
-<<<<<<< HEAD
-        for (size_t i = 0; i < update->newTransitions().size(); ++i)
-            newTransitions.append(update->newTransitions()[i].animation.get());
-
-        HashSet<const Player*> cancelledPlayers;
-        if (!update->cancelledTransitions().isEmpty()) {
-=======
         for (CSSAnimationUpdate::NewTransitionMap::const_iterator iter = update->newTransitions().begin(); iter != update->newTransitions().end(); ++iter)
             newTransitions.append(iter->value.animation.get());
 
         HashSet<const Player*> cancelledPlayers;
         if (!update->cancelledTransitions().isEmpty()) {
             ASSERT(activeAnimations);
->>>>>>> 8c15b39e
             const TransitionMap& transitionMap = activeAnimations->cssAnimations().m_transitions;
             for (HashSet<CSSPropertyID>::iterator iter = update->cancelledTransitions().begin(); iter != update->cancelledTransitions().end(); ++iter) {
                 ASSERT(transitionMap.contains(*iter));
@@ -1111,10 +874,7 @@
     case CSSPropertyShapeInside:
     case CSSPropertyShapeOutside:
     case CSSPropertyShapeMargin:
-<<<<<<< HEAD
-=======
     case CSSPropertyShapeImageThreshold:
->>>>>>> 8c15b39e
     case CSSPropertyWebkitTextStrokeColor:
     case CSSPropertyWebkitTransform:
     case CSSPropertyWebkitTransformOriginX:
@@ -1130,10 +890,6 @@
     // CSSPropertyAnimation implements animation of these shorthands
     // directly and makes use of this method.
     case CSSPropertyFlex:
-<<<<<<< HEAD
-    case CSSPropertyWebkitMaskBoxImage:
-=======
->>>>>>> 8c15b39e
         return !RuntimeEnabledFeatures::webAnimationsCSSEnabled();
     default:
         return false;
