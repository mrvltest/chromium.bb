/*
 * Copyright (C) 2006, 2007, 2008, 2009, 2010, 2011 Apple Inc. All rights reserved.
 * Copyright (C) 2006 Alexey Proskuryakov (ap@webkit.org)
 * Copyright (C) 2012 Digia Plc. and/or its subsidiary(-ies)
 *
 * Redistribution and use in source and binary forms, with or without
 * modification, are permitted provided that the following conditions
 * are met:
 * 1. Redistributions of source code must retain the above copyright
 *    notice, this list of conditions and the following disclaimer.
 * 2. Redistributions in binary form must reproduce the above copyright
 *    notice, this list of conditions and the following disclaimer in the
 *    documentation and/or other materials provided with the distribution.
 *
 * THIS SOFTWARE IS PROVIDED BY APPLE COMPUTER, INC. ``AS IS'' AND ANY
 * EXPRESS OR IMPLIED WARRANTIES, INCLUDING, BUT NOT LIMITED TO, THE
 * IMPLIED WARRANTIES OF MERCHANTABILITY AND FITNESS FOR A PARTICULAR
 * PURPOSE ARE DISCLAIMED.  IN NO EVENT SHALL APPLE COMPUTER, INC. OR
 * CONTRIBUTORS BE LIABLE FOR ANY DIRECT, INDIRECT, INCIDENTAL, SPECIAL,
 * EXEMPLARY, OR CONSEQUENTIAL DAMAGES (INCLUDING, BUT NOT LIMITED TO,
 * PROCUREMENT OF SUBSTITUTE GOODS OR SERVICES; LOSS OF USE, DATA, OR
 * PROFITS; OR BUSINESS INTERRUPTION) HOWEVER CAUSED AND ON ANY THEORY
 * OF LIABILITY, WHETHER IN CONTRACT, STRICT LIABILITY, OR TORT
 * (INCLUDING NEGLIGENCE OR OTHERWISE) ARISING IN ANY WAY OUT OF THE USE
 * OF THIS SOFTWARE, EVEN IF ADVISED OF THE POSSIBILITY OF SUCH DAMAGE.
 */

#include "config.h"
#include "core/page/EventHandler.h"

#include "HTMLNames.h"
#include "RuntimeEnabledFeatures.h"
#include "SVGNames.h"
#include "bindings/v8/ExceptionStatePlaceholder.h"
#include "core/dom/Clipboard.h"
#include "core/dom/Document.h"
#include "core/dom/DocumentMarkerController.h"
#include "core/dom/FullscreenElementStack.h"
<<<<<<< HEAD
=======
#include "core/dom/NodeRenderingTraversal.h"
>>>>>>> 8c15b39e
#include "core/dom/TouchList.h"
#include "core/dom/shadow/ShadowRoot.h"
#include "core/editing/Editor.h"
#include "core/editing/FrameSelection.h"
#include "core/editing/TextIterator.h"
#include "core/editing/htmlediting.h"
#include "core/events/DOMWindowEventQueue.h"
#include "core/events/EventPath.h"
#include "core/events/KeyboardEvent.h"
#include "core/events/MouseEvent.h"
#include "core/events/TextEvent.h"
#include "core/events/ThreadLocalEventNames.h"
#include "core/events/TouchEvent.h"
#include "core/events/WheelEvent.h"
#include "core/fetch/ImageResource.h"
#include "core/html/HTMLDialogElement.h"
#include "core/html/HTMLFrameElementBase.h"
#include "core/html/HTMLFrameSetElement.h"
#include "core/html/HTMLInputElement.h"
#include "core/loader/FrameLoader.h"
#include "core/loader/FrameLoaderClient.h"
#include "core/page/AutoscrollController.h"
#include "core/page/BackForwardClient.h"
#include "core/page/Chrome.h"
#include "core/page/ChromeClient.h"
#include "core/page/DragController.h"
#include "core/page/DragState.h"
#include "core/page/EditorClient.h"
#include "core/page/FocusController.h"
#include "core/frame/Frame.h"
#include "core/page/FrameTree.h"
#include "core/frame/FrameView.h"
#include "core/inspector/InspectorController.h"
#include "core/page/MouseEventWithHitTestResults.h"
#include "core/page/Page.h"
#include "core/frame/Settings.h"
#include "core/page/SpatialNavigation.h"
#include "core/page/TouchAdjustment.h"
<<<<<<< HEAD
#include "core/platform/Cursor.h"
#include "core/platform/ScrollAnimator.h"
#include "core/platform/Scrollbar.h"
#include "core/platform/WindowsKeyboardCodes.h"
#include "core/platform/chromium/ChromiumDataObject.h"
#include "core/platform/graphics/Image.h"
=======
#include "core/platform/chromium/ChromiumDataObject.h"
>>>>>>> 8c15b39e
#include "core/rendering/HitTestRequest.h"
#include "core/rendering/HitTestResult.h"
#include "core/rendering/RenderFlowThread.h"
#include "core/rendering/RenderLayer.h"
#include "core/rendering/RenderRegion.h"
#include "core/rendering/RenderTextControlSingleLine.h"
#include "core/rendering/RenderView.h"
#include "core/rendering/RenderWidget.h"
#include "core/rendering/style/CursorList.h"
#include "core/rendering/style/RenderStyle.h"
#include "core/svg/SVGDocument.h"
#include "core/svg/SVGElementInstance.h"
#include "core/svg/SVGUseElement.h"
#include "platform/PlatformGestureEvent.h"
#include "platform/PlatformKeyboardEvent.h"
#include "platform/PlatformTouchEvent.h"
#include "platform/PlatformWheelEvent.h"
<<<<<<< HEAD
#include "platform/geometry/FloatPoint.h"
=======
#include "platform/WindowsKeyboardCodes.h"
#include "platform/geometry/FloatPoint.h"
#include "platform/graphics/Image.h"
#include "platform/scroll/ScrollAnimator.h"
#include "platform/scroll/Scrollbar.h"
>>>>>>> 8c15b39e
#include "wtf/Assertions.h"
#include "wtf/CurrentTime.h"
#include "wtf/StdLibExtras.h"
#include "wtf/TemporaryChange.h"

namespace WebCore {

using namespace HTMLNames;
using namespace SVGNames;

// The link drag hysteresis is much larger than the others because there
// needs to be enough space to cancel the link press without starting a link drag,
// and because dragging links is rare.
static const int LinkDragHysteresis = 40;
static const int ImageDragHysteresis = 5;
static const int TextDragHysteresis = 3;
static const int GeneralDragHysteresis = 3;

// The amount of time to wait before sending a fake mouse event, triggered
// during a scroll. The short interval is used if the content responds to the mouse events quickly enough,
// otherwise the long interval is used.
static const double fakeMouseMoveShortInterval = 0.1;
static const double fakeMouseMoveLongInterval = 0.250;

// The amount of time to wait for a cursor update on style and layout changes
// Set to 50Hz, no need to be faster than common screen refresh rate
static const double cursorUpdateInterval = 0.02;

static const int maximumCursorSize = 128;

// It's pretty unlikely that a scale of less than one would ever be used. But all we really
// need to ensure here is that the scale isn't so small that integer overflow can occur when
// dividing cursor sizes (limited above) by the scale.
static const double minimumCursorScale = 0.001;
<<<<<<< HEAD
=======

// The minimum amount of time an element stays active after a ShowPress
// This is roughly 2 frames, which should be long enough to be noticeable.
static const double minimumActiveInterval = 0.032;
>>>>>>> 8c15b39e

#if OS(MACOSX)
static const double TextDragDelay = 0.15;
#else
static const double TextDragDelay = 0.0;
#endif

enum NoCursorChangeType { NoCursorChange };

class OptionalCursor {
public:
    OptionalCursor(NoCursorChangeType) : m_isCursorChange(false) { }
    OptionalCursor(const Cursor& cursor) : m_isCursorChange(true), m_cursor(cursor) { }

    bool isCursorChange() const { return m_isCursorChange; }
    const Cursor& cursor() const { ASSERT(m_isCursorChange); return m_cursor; }

private:
    bool m_isCursorChange;
    Cursor m_cursor;
};

class MaximumDurationTracker {
public:
    explicit MaximumDurationTracker(double *maxDuration)
        : m_maxDuration(maxDuration)
        , m_start(monotonicallyIncreasingTime())
    {
    }

    ~MaximumDurationTracker()
    {
        *m_maxDuration = max(*m_maxDuration, monotonicallyIncreasingTime() - m_start);
    }

private:
    double* m_maxDuration;
    double m_start;
};

class SyntheticTouchPoint : public PlatformTouchPoint {
public:

    // The default values are based on http://dvcs.w3.org/hg/webevents/raw-file/tip/touchevents.html
    explicit SyntheticTouchPoint(const PlatformMouseEvent& event)
    {
        const static int idDefaultValue = 0;
        const static int radiusYDefaultValue = 1;
        const static int radiusXDefaultValue = 1;
        const static float rotationAngleDefaultValue = 0.0f;
        const static float forceDefaultValue = 1.0f;

        m_id = idDefaultValue; // There is only one active TouchPoint.
        m_screenPos = event.globalPosition();
        m_pos = event.position();
        m_radiusY = radiusYDefaultValue;
        m_radiusX = radiusXDefaultValue;
        m_rotationAngle = rotationAngleDefaultValue;
        m_force = forceDefaultValue;

        PlatformEvent::Type type = event.type();
        ASSERT(type == PlatformEvent::MouseMoved || type == PlatformEvent::MousePressed || type == PlatformEvent::MouseReleased);

        switch (type) {
        case PlatformEvent::MouseMoved:
            m_state = TouchMoved;
            break;
        case PlatformEvent::MousePressed:
            m_state = TouchPressed;
            break;
        case PlatformEvent::MouseReleased:
            m_state = TouchReleased;
            break;
        default:
            ASSERT_NOT_REACHED();
            break;
        }
    }
};

class SyntheticSingleTouchEvent : public PlatformTouchEvent {
public:
    explicit SyntheticSingleTouchEvent(const PlatformMouseEvent& event)
    {
        switch (event.type()) {
        case PlatformEvent::MouseMoved:
            m_type = TouchMove;
            break;
        case PlatformEvent::MousePressed:
            m_type = TouchStart;
            break;
        case PlatformEvent::MouseReleased:
            m_type = TouchEnd;
            break;
        default:
            ASSERT_NOT_REACHED();
            m_type = NoType;
            break;
        }
        m_timestamp = event.timestamp();
        m_modifiers = event.modifiers();
        m_touchPoints.append(SyntheticTouchPoint(event));
    }
};

static inline ScrollGranularity wheelGranularityToScrollGranularity(unsigned deltaMode)
{
    switch (deltaMode) {
    case WheelEvent::DOM_DELTA_PAGE:
        return ScrollByPage;
    case WheelEvent::DOM_DELTA_LINE:
        return ScrollByLine;
    case WheelEvent::DOM_DELTA_PIXEL:
        return ScrollByPixel;
    default:
        return ScrollByPixel;
    }
}

static inline bool scrollNode(float delta, ScrollGranularity granularity, ScrollDirection direction, Node* node, Node** stopNode, IntPoint absolutePoint = IntPoint())
{
    if (!delta)
        return false;
    if (!node->renderer())
        return false;

<<<<<<< HEAD
static inline bool shouldGesturesTriggerActive()
{
    // If the platform we're on supports GestureShowPress and GestureTapCancel then we'll
    // rely on them to set the active state. Unfortunately there's no generic way to
    // know in advance what event types are supported.
    return true;
=======
    RenderBox* curBox = node->renderer()->enclosingBox();

    while (curBox && !curBox->isRenderView()) {
        ScrollDirection physicalDirection = toPhysicalDirection(
            direction, curBox->isHorizontalWritingMode(), curBox->style()->isFlippedBlocksWritingMode());

        if (curBox->scroll(physicalDirection, granularity, delta)) {
            if (stopNode)
                *stopNode = curBox->node();
            return true;
        }

        if (stopNode && *stopNode && curBox->node() == *stopNode)
            return true;

        // FIXME: This should probably move to a virtual method on RenderBox, something like RenderBox::scrollAncestor, and specialized for RenderFlowThread
        curBox = curBox->containingBlock();
        if (curBox && curBox->isRenderNamedFlowThread()) {
            RenderBox* flowedBox = curBox;

            if (RenderBox* startBox = node->renderBox())
                flowedBox = startBox;

            curBox = toRenderFlowThread(curBox)->regionFromAbsolutePointAndBox(absolutePoint, flowedBox);
        }
    }

    return false;
>>>>>>> 8c15b39e
}

// Refetch the event target node if it is removed or currently is the shadow node inside an <input> element.
// If a mouse event handler changes the input element type to one that has a widget associated,
// we'd like to EventHandler::handleMousePressEvent to pass the event to the widget and thus the
// event target node can't still be the shadow node.
static inline bool shouldRefetchEventTarget(const MouseEventWithHitTestResults& mev)
{
    Node* targetNode = mev.targetNode();
    if (!targetNode || !targetNode->parentNode())
        return true;
    return targetNode->isShadowRoot() && toShadowRoot(targetNode)->host()->hasTagName(inputTag);
}

EventHandler::EventHandler(Frame* frame)
    : m_frame(frame)
    , m_mousePressed(false)
    , m_capturesDragging(false)
    , m_mouseDownMayStartSelect(false)
    , m_mouseDownMayStartDrag(false)
    , m_mouseDownWasSingleClickInSelection(false)
    , m_selectionInitiationState(HaveNotStartedSelection)
    , m_panScrollButtonPressed(false)
    , m_hoverTimer(this, &EventHandler::hoverTimerFired)
    , m_cursorUpdateTimer(this, &EventHandler::cursorUpdateTimerFired)
    , m_mouseDownMayStartAutoscroll(false)
    , m_mouseDownWasInSubframe(false)
    , m_fakeMouseMoveEventTimer(this, &EventHandler::fakeMouseMoveEventTimerFired)
    , m_svgPan(false)
    , m_resizeScrollableArea(0)
    , m_eventHandlerWillResetCapturingMouseEventsNode(0)
    , m_clickCount(0)
    , m_shouldOnlyFireDragOverEvent(false)
    , m_mousePositionIsUnknown(true)
    , m_mouseDownTimestamp(0)
    , m_widgetIsLatched(false)
    , m_originatingTouchPointTargetKey(0)
    , m_touchPressed(false)
    , m_scrollGestureHandlingNode(0)
    , m_lastHitTestResultOverWidget(false)
    , m_maxMouseMovedDuration(0)
    , m_baseEventType(PlatformEvent::NoType)
    , m_didStartDrag(false)
    , m_longTapShouldInvokeContextMenu(false)
    , m_syntheticPageScaleFactor(0)
<<<<<<< HEAD
=======
    , m_activeIntervalTimer(this, &EventHandler::activeIntervalTimerFired)
    , m_lastShowPressTimestamp(0)
>>>>>>> 8c15b39e
{
}

EventHandler::~EventHandler()
{
    ASSERT(!m_fakeMouseMoveEventTimer.isActive());
}

DragState& EventHandler::dragState()
{
    DEFINE_STATIC_LOCAL(DragState, state, ());
    return state;
}

void EventHandler::clear()
{
    m_hoverTimer.stop();
    m_cursorUpdateTimer.stop();
    m_fakeMouseMoveEventTimer.stop();
<<<<<<< HEAD
=======
    m_activeIntervalTimer.stop();
>>>>>>> 8c15b39e
    m_resizeScrollableArea = 0;
    m_nodeUnderMouse = 0;
    m_lastNodeUnderMouse = 0;
    m_instanceUnderMouse = 0;
    m_lastInstanceUnderMouse = 0;
    m_lastMouseMoveEventSubframe = 0;
    m_lastScrollbarUnderMouse = 0;
    m_clickCount = 0;
    m_clickNode = 0;
    m_frameSetBeingResized = 0;
    m_dragTarget = 0;
    m_shouldOnlyFireDragOverEvent = false;
    m_mousePositionIsUnknown = true;
    m_lastKnownMousePosition = IntPoint();
    m_lastKnownMouseGlobalPosition = IntPoint();
    m_lastMouseDownUserGestureToken.clear();
    m_mousePressNode = 0;
    m_mousePressed = false;
    m_capturesDragging = false;
    m_capturingMouseEventsNode = 0;
    m_latchedWheelEventNode = 0;
    m_previousWheelScrolledNode = 0;
    m_originatingTouchPointTargets.clear();
    m_originatingTouchPointDocument.clear();
    m_originatingTouchPointTargetKey = 0;
    m_scrollGestureHandlingNode = 0;
    m_lastHitTestResultOverWidget = false;
    m_previousGestureScrolledNode = 0;
    m_scrollbarHandlingScrollGesture = 0;
    m_maxMouseMovedDuration = 0;
    m_baseEventType = PlatformEvent::NoType;
    m_didStartDrag = false;
    m_touchPressed = false;
    m_mouseDownMayStartSelect = false;
    m_mouseDownMayStartDrag = false;
<<<<<<< HEAD
=======
    m_lastShowPressTimestamp = 0;
    m_lastDeferredTapElement = 0;
>>>>>>> 8c15b39e
}

void EventHandler::nodeWillBeRemoved(Node& nodeToBeRemoved)
{
<<<<<<< HEAD
    if (nodeToBeRemoved.contains(m_clickNode.get()))
=======
    if (!nodeToBeRemoved.containsIncludingShadowDOM(m_clickNode.get()))
        return;
    if (nodeToBeRemoved.isInShadowTree()) {
        m_clickNode = nodeToBeRemoved.parentOrShadowHostNode();
    } else {
        // We don't dispatch click events if the mousedown node is removed
        // before a mouseup event. It is compatible with IE and Firefox.
>>>>>>> 8c15b39e
        m_clickNode = 0;
    }
}

static void setSelectionIfNeeded(FrameSelection& selection, const VisibleSelection& newSelection)
{
    if (selection.selection() != newSelection)
        selection.setSelection(newSelection);
}

static inline bool dispatchSelectStart(Node* node)
{
    if (!node || !node->renderer())
        return true;

    return node->dispatchEvent(Event::createCancelableBubble(EventTypeNames::selectstart));
}

static VisibleSelection expandSelectionToRespectUserSelectAll(Node* targetNode, const VisibleSelection& selection)
{
    Node* rootUserSelectAll = Position::rootUserSelectAllForNode(targetNode);
    if (!rootUserSelectAll)
        return selection;

    VisibleSelection newSelection(selection);
    newSelection.setBase(positionBeforeNode(rootUserSelectAll).upstream(CanCrossEditingBoundary));
    newSelection.setExtent(positionAfterNode(rootUserSelectAll).downstream(CanCrossEditingBoundary));

    return newSelection;
}

bool EventHandler::updateSelectionForMouseDownDispatchingSelectStart(Node* targetNode, const VisibleSelection& selection, TextGranularity granularity)
{
    if (Position::nodeIsUserSelectNone(targetNode))
        return false;

    if (!dispatchSelectStart(targetNode))
        return false;

    if (selection.isRange())
        m_selectionInitiationState = ExtendedSelection;
    else {
        granularity = CharacterGranularity;
        m_selectionInitiationState = PlacedCaret;
    }

    m_frame->selection().setNonDirectionalSelectionIfNeeded(selection, granularity);

    return true;
}

void EventHandler::selectClosestWordFromHitTestResult(const HitTestResult& result, AppendTrailingWhitespace appendTrailingWhitespace)
{
    Node* innerNode = result.targetNode();
    VisibleSelection newSelection;

    if (innerNode && innerNode->renderer()) {
        VisiblePosition pos(innerNode->renderer()->positionForPoint(result.localPoint()));
        if (pos.isNotNull()) {
            newSelection = VisibleSelection(pos);
            newSelection.expandUsingGranularity(WordGranularity);
        }

        if (appendTrailingWhitespace == ShouldAppendTrailingWhitespace && newSelection.isRange())
            newSelection.appendTrailingWhitespace();

        updateSelectionForMouseDownDispatchingSelectStart(innerNode, expandSelectionToRespectUserSelectAll(innerNode, newSelection), WordGranularity);
    }
}

void EventHandler::selectClosestMisspellingFromHitTestResult(const HitTestResult& result, AppendTrailingWhitespace appendTrailingWhitespace)
{
    Node* innerNode = result.targetNode();
    VisibleSelection newSelection;

    if (innerNode && innerNode->renderer()) {
        VisiblePosition pos(innerNode->renderer()->positionForPoint(result.localPoint()));
        Position start = pos.deepEquivalent();
        Position end = pos.deepEquivalent();
        if (pos.isNotNull()) {
            Vector<DocumentMarker*> markers = innerNode->document().markers()->markersInRange(makeRange(pos, pos).get(), DocumentMarker::MisspellingMarkers());
            if (markers.size() == 1) {
                start.moveToOffset(markers[0]->startOffset());
                end.moveToOffset(markers[0]->endOffset());
                newSelection = VisibleSelection(start, end);
            }
        }

        if (appendTrailingWhitespace == ShouldAppendTrailingWhitespace && newSelection.isRange())
            newSelection.appendTrailingWhitespace();

        updateSelectionForMouseDownDispatchingSelectStart(innerNode, expandSelectionToRespectUserSelectAll(innerNode, newSelection), WordGranularity);
    }
}

void EventHandler::selectClosestWordFromMouseEvent(const MouseEventWithHitTestResults& result)
{
    if (m_mouseDownMayStartSelect) {
        selectClosestWordFromHitTestResult(result.hitTestResult(),
            (result.event().clickCount() == 2 && m_frame->editor().isSelectTrailingWhitespaceEnabled()) ? ShouldAppendTrailingWhitespace : DontAppendTrailingWhitespace);
    }
}

void EventHandler::selectClosestMisspellingFromMouseEvent(const MouseEventWithHitTestResults& result)
{
    if (m_mouseDownMayStartSelect) {
        selectClosestMisspellingFromHitTestResult(result.hitTestResult(),
            (result.event().clickCount() == 2 && m_frame->editor().isSelectTrailingWhitespaceEnabled()) ? ShouldAppendTrailingWhitespace : DontAppendTrailingWhitespace);
    }
}

void EventHandler::selectClosestWordOrLinkFromMouseEvent(const MouseEventWithHitTestResults& result)
{
    if (!result.hitTestResult().isLiveLink())
        return selectClosestWordFromMouseEvent(result);

    Node* innerNode = result.targetNode();

    if (innerNode && innerNode->renderer() && m_mouseDownMayStartSelect) {
        VisibleSelection newSelection;
        Element* URLElement = result.hitTestResult().URLElement();
        VisiblePosition pos(innerNode->renderer()->positionForPoint(result.localPoint()));
        if (pos.isNotNull() && pos.deepEquivalent().deprecatedNode()->isDescendantOf(URLElement))
            newSelection = VisibleSelection::selectionFromContentsOfNode(URLElement);

        updateSelectionForMouseDownDispatchingSelectStart(innerNode, expandSelectionToRespectUserSelectAll(innerNode, newSelection), WordGranularity);
    }
}

bool EventHandler::handleMousePressEventDoubleClick(const MouseEventWithHitTestResults& event)
{
    if (event.event().button() != LeftButton)
        return false;

    if (m_frame->selection().isRange()) {
        // A double-click when range is already selected
        // should not change the selection.  So, do not call
        // selectClosestWordFromMouseEvent, but do set
        // m_beganSelectingText to prevent handleMouseReleaseEvent
        // from setting caret selection.
        m_selectionInitiationState = ExtendedSelection;
    } else {
        selectClosestWordFromMouseEvent(event);
    }
    return true;
}

bool EventHandler::handleMousePressEventTripleClick(const MouseEventWithHitTestResults& event)
{
    if (event.event().button() != LeftButton)
        return false;

    Node* innerNode = event.targetNode();
    if (!(innerNode && innerNode->renderer() && m_mouseDownMayStartSelect))
        return false;

    VisibleSelection newSelection;
    VisiblePosition pos(innerNode->renderer()->positionForPoint(event.localPoint()));
    if (pos.isNotNull()) {
        newSelection = VisibleSelection(pos);
        newSelection.expandUsingGranularity(ParagraphGranularity);
    }

    return updateSelectionForMouseDownDispatchingSelectStart(innerNode, expandSelectionToRespectUserSelectAll(innerNode, newSelection), ParagraphGranularity);
}

static int textDistance(const Position& start, const Position& end)
{
    RefPtr<Range> range = Range::create(*start.document(), start, end);
    return TextIterator::rangeLength(range.get(), true);
}

bool EventHandler::handleMousePressEventSingleClick(const MouseEventWithHitTestResults& event)
{
    m_frame->document()->updateLayoutIgnorePendingStylesheets();
    Node* innerNode = event.targetNode();
    if (!(innerNode && innerNode->renderer() && m_mouseDownMayStartSelect))
        return false;

    // Extend the selection if the Shift key is down, unless the click is in a link.
    bool extendSelection = event.event().shiftKey() && !event.isOverLink();

    // Don't restart the selection when the mouse is pressed on an
    // existing selection so we can allow for text dragging.
    if (FrameView* view = m_frame->view()) {
        LayoutPoint vPoint = view->windowToContents(event.event().position());
        if (!extendSelection && m_frame->selection().contains(vPoint)) {
            m_mouseDownWasSingleClickInSelection = true;
            return false;
        }
    }

    VisiblePosition visiblePos(innerNode->renderer()->positionForPoint(event.localPoint()));
    if (visiblePos.isNull())
        visiblePos = VisiblePosition(firstPositionInOrBeforeNode(innerNode), DOWNSTREAM);
    Position pos = visiblePos.deepEquivalent();

    VisibleSelection newSelection = m_frame->selection().selection();
    TextGranularity granularity = CharacterGranularity;

    if (extendSelection && newSelection.isCaretOrRange()) {
        VisibleSelection selectionInUserSelectAll = expandSelectionToRespectUserSelectAll(innerNode, VisibleSelection(pos));
        if (selectionInUserSelectAll.isRange()) {
            if (comparePositions(selectionInUserSelectAll.start(), newSelection.start()) < 0)
                pos = selectionInUserSelectAll.start();
            else if (comparePositions(newSelection.end(), selectionInUserSelectAll.end()) < 0)
                pos = selectionInUserSelectAll.end();
        }

        if (!m_frame->editor().behavior().shouldConsiderSelectionAsDirectional()) {
            // See <rdar://problem/3668157> REGRESSION (Mail): shift-click deselects when selection
            // was created right-to-left
            Position start = newSelection.start();
            Position end = newSelection.end();
            int distanceToStart = textDistance(start, pos);
            int distanceToEnd = textDistance(pos, end);
            if (distanceToStart <= distanceToEnd)
                newSelection = VisibleSelection(end, pos);
            else
                newSelection = VisibleSelection(start, pos);
        } else
            newSelection.setExtent(pos);

        if (m_frame->selection().granularity() != CharacterGranularity) {
            granularity = m_frame->selection().granularity();
            newSelection.expandUsingGranularity(m_frame->selection().granularity());
        }
    } else
        newSelection = expandSelectionToRespectUserSelectAll(innerNode, visiblePos);

    bool handled = updateSelectionForMouseDownDispatchingSelectStart(innerNode, newSelection, granularity);
    return handled;
}

static inline bool canMouseDownStartSelect(Node* node)
{
    if (!node || !node->renderer())
        return true;

    if (!node->canStartSelection())
        return false;

    return true;
}

bool EventHandler::handleMousePressEvent(const MouseEventWithHitTestResults& event)
{
    // Reset drag state.
    dragState().m_dragSrc = 0;

    cancelFakeMouseMoveEvent();

    m_frame->document()->updateLayoutIgnorePendingStylesheets();

    if (ScrollView* scrollView = m_frame->view()) {
        if (scrollView->isPointInScrollbarCorner(event.event().position()))
            return false;
    }

    bool singleClick = event.event().clickCount() <= 1;

    // If we got the event back, that must mean it wasn't prevented,
    // so it's allowed to start a drag or selection if it wasn't in a scrollbar.
    m_mouseDownMayStartSelect = canMouseDownStartSelect(event.targetNode()) && !event.scrollbar();

    m_mouseDownMayStartDrag = singleClick;

    m_mouseDownWasSingleClickInSelection = false;

    m_mouseDown = event.event();

    if (event.isOverWidget() && passWidgetMouseDownEventToWidget(event))
        return true;

    if (m_frame->document()->isSVGDocument()
        && toSVGDocument(m_frame->document())->zoomAndPanEnabled()) {
        if (event.event().shiftKey() && singleClick) {
            m_svgPan = true;
            toSVGDocument(m_frame->document())->startPan(m_frame->view()->windowToContents(event.event().position()));
            return true;
        }
    }

    // We don't do this at the start of mouse down handling,
    // because we don't want to do it until we know we didn't hit a widget.
    if (singleClick)
        focusDocumentView();

    Node* innerNode = event.targetNode();

    m_mousePressNode = innerNode;
    m_dragStartPos = event.event().position();

    bool swallowEvent = false;
    m_mousePressed = true;
    m_selectionInitiationState = HaveNotStartedSelection;

    if (event.event().clickCount() == 2)
        swallowEvent = handleMousePressEventDoubleClick(event);
    else if (event.event().clickCount() >= 3)
        swallowEvent = handleMousePressEventTripleClick(event);
    else
        swallowEvent = handleMousePressEventSingleClick(event);

    m_mouseDownMayStartAutoscroll = m_mouseDownMayStartSelect
        || (m_mousePressNode && m_mousePressNode->renderBox() && m_mousePressNode->renderBox()->canBeProgramaticallyScrolled());

    return swallowEvent;
}

bool EventHandler::handleMouseDraggedEvent(const MouseEventWithHitTestResults& event)
{
    if (!m_mousePressed)
        return false;

    if (handleDrag(event, ShouldCheckDragHysteresis))
        return true;

    Node* targetNode = event.targetNode();
    if (event.event().button() != LeftButton || !targetNode)
        return false;

    RenderObject* renderer = targetNode->renderer();
    if (!renderer) {
        Node* parent = EventPath::parent(targetNode);
        if (!parent)
            return false;

        renderer = parent->renderer();
        if (!renderer || !renderer->isListBox())
            return false;
    }

    m_mouseDownMayStartDrag = false;

    if (m_mouseDownMayStartAutoscroll && !panScrollInProgress()) {
        if (AutoscrollController* controller = autoscrollController()) {
            controller->startAutoscrollForSelection(renderer);
            m_mouseDownMayStartAutoscroll = false;
        }
    }

    if (m_selectionInitiationState != ExtendedSelection) {
        HitTestRequest request(HitTestRequest::ReadOnly | HitTestRequest::Active | HitTestRequest::ConfusingAndOftenMisusedDisallowShadowContent);
        HitTestResult result(m_mouseDownPos);
        m_frame->document()->renderView()->hitTest(request, result);

        updateSelectionForMouseDrag(result);
    }
    updateSelectionForMouseDrag(event.hitTestResult());
    return true;
}

void EventHandler::updateSelectionForMouseDrag()
{
    FrameView* view = m_frame->view();
    if (!view)
        return;
    RenderView* renderer = m_frame->contentRenderer();
    if (!renderer)
        return;

    HitTestRequest request(HitTestRequest::ReadOnly | HitTestRequest::Active | HitTestRequest::Move | HitTestRequest::ConfusingAndOftenMisusedDisallowShadowContent);
    HitTestResult result(view->windowToContents(m_lastKnownMousePosition));
    renderer->hitTest(request, result);
    updateSelectionForMouseDrag(result);
}

void EventHandler::updateSelectionForMouseDrag(const HitTestResult& hitTestResult)
{
    if (!m_mouseDownMayStartSelect)
        return;

    Node* target = hitTestResult.targetNode();
    if (!target)
        return;

    VisiblePosition targetPosition = m_frame->selection().selection().visiblePositionRespectingEditingBoundary(hitTestResult.localPoint(), target);
    // Don't modify the selection if we're not on a node.
    if (targetPosition.isNull())
        return;

    // Restart the selection if this is the first mouse move. This work is usually
    // done in handleMousePressEvent, but not if the mouse press was on an existing selection.
    VisibleSelection newSelection = m_frame->selection().selection();

    // Special case to limit selection to the containing block for SVG text.
    // FIXME: Isn't there a better non-SVG-specific way to do this?
    if (Node* selectionBaseNode = newSelection.base().deprecatedNode())
        if (RenderObject* selectionBaseRenderer = selectionBaseNode->renderer())
            if (selectionBaseRenderer->isSVGText())
                if (target->renderer()->containingBlock() != selectionBaseRenderer->containingBlock())
                    return;

    if (m_selectionInitiationState == HaveNotStartedSelection && !dispatchSelectStart(target))
        return;

    if (m_selectionInitiationState != ExtendedSelection) {
        // Always extend selection here because it's caused by a mouse drag
        m_selectionInitiationState = ExtendedSelection;
        newSelection = VisibleSelection(targetPosition);
    }

    if (RuntimeEnabledFeatures::userSelectAllEnabled()) {
        Node* rootUserSelectAllForMousePressNode = Position::rootUserSelectAllForNode(m_mousePressNode.get());
        if (rootUserSelectAllForMousePressNode && rootUserSelectAllForMousePressNode == Position::rootUserSelectAllForNode(target)) {
            newSelection.setBase(positionBeforeNode(rootUserSelectAllForMousePressNode).upstream(CanCrossEditingBoundary));
            newSelection.setExtent(positionAfterNode(rootUserSelectAllForMousePressNode).downstream(CanCrossEditingBoundary));
        } else {
            // Reset base for user select all when base is inside user-select-all area and extent < base.
            if (rootUserSelectAllForMousePressNode && comparePositions(target->renderer()->positionForPoint(hitTestResult.localPoint()), m_mousePressNode->renderer()->positionForPoint(m_dragStartPos)) < 0)
                newSelection.setBase(positionAfterNode(rootUserSelectAllForMousePressNode).downstream(CanCrossEditingBoundary));

            Node* rootUserSelectAllForTarget = Position::rootUserSelectAllForNode(target);
            if (rootUserSelectAllForTarget && m_mousePressNode->renderer() && comparePositions(target->renderer()->positionForPoint(hitTestResult.localPoint()), m_mousePressNode->renderer()->positionForPoint(m_dragStartPos)) < 0)
                newSelection.setExtent(positionBeforeNode(rootUserSelectAllForTarget).upstream(CanCrossEditingBoundary));
            else if (rootUserSelectAllForTarget && m_mousePressNode->renderer())
                newSelection.setExtent(positionAfterNode(rootUserSelectAllForTarget).downstream(CanCrossEditingBoundary));
            else
                newSelection.setExtent(targetPosition);
        }
    } else {
        newSelection.setExtent(targetPosition);
    }

    if (m_frame->selection().granularity() != CharacterGranularity)
        newSelection.expandUsingGranularity(m_frame->selection().granularity());

    m_frame->selection().setNonDirectionalSelectionIfNeeded(newSelection, m_frame->selection().granularity(),
        FrameSelection::AdjustEndpointsAtBidiBoundary);
}

bool EventHandler::handleMouseReleaseEvent(const MouseEventWithHitTestResults& event)
{
    AutoscrollController* controller = autoscrollController();
    if (controller && controller->autoscrollInProgress())
        stopAutoscroll();

    // Used to prevent mouseMoveEvent from initiating a drag before
    // the mouse is pressed again.
    m_mousePressed = false;
    m_capturesDragging = false;
    m_mouseDownMayStartDrag = false;
    m_mouseDownMayStartSelect = false;
    m_mouseDownMayStartAutoscroll = false;
    m_mouseDownWasInSubframe = false;

    bool handled = false;

    // Clear the selection if the mouse didn't move after the last mouse
    // press and it's not a context menu click.  We do this so when clicking
    // on the selection, the selection goes away.  However, if we are
    // editing, place the caret.
    if (m_mouseDownWasSingleClickInSelection && m_selectionInitiationState != ExtendedSelection
            && m_dragStartPos == event.event().position()
            && m_frame->selection().isRange()
            && event.event().button() != RightButton) {
        VisibleSelection newSelection;
        Node* node = event.targetNode();
        bool caretBrowsing = m_frame->settings() && m_frame->settings()->caretBrowsingEnabled();
        if (node && node->renderer() && (caretBrowsing || node->rendererIsEditable())) {
            VisiblePosition pos = VisiblePosition(node->renderer()->positionForPoint(event.localPoint()));
            newSelection = VisibleSelection(pos);
        }

        setSelectionIfNeeded(m_frame->selection(), newSelection);

        handled = true;
    }

    m_frame->selection().notifyRendererOfSelectionChange(UserTriggered);

    m_frame->selection().selectFrameElementInParentIfFullySelected();

    if (event.event().button() == MiddleButton && !event.isOverLink()) {
        // Ignore handled, since we want to paste to where the caret was placed anyway.
        handled = handlePasteGlobalSelection(event.event()) || handled;
    }

    return handled;
}

#if OS(WIN)

void EventHandler::startPanScrolling(RenderObject* renderer)
{
    if (!renderer->isBox())
        return;
    AutoscrollController* controller = autoscrollController();
    if (!controller)
        return;
    controller->startPanScrolling(toRenderBox(renderer), lastKnownMousePosition());
    invalidateClick();
}

#endif // OS(WIN)

AutoscrollController* EventHandler::autoscrollController() const
{
    if (Page* page = m_frame->page())
        return &page->autoscrollController();
    return 0;
}

bool EventHandler::panScrollInProgress() const
{
    return autoscrollController() && autoscrollController()->panScrollInProgress();
}

HitTestResult EventHandler::hitTestResultAtPoint(const LayoutPoint& point, HitTestRequest::HitTestRequestType hitType, const LayoutSize& padding)
{
    // We always send hitTestResultAtPoint to the main frame if we have one,
    // otherwise we might hit areas that are obscured by higher frames.
    if (Page* page = m_frame->page()) {
        Frame* mainFrame = page->mainFrame();
        if (m_frame != mainFrame) {
            FrameView* frameView = m_frame->view();
            FrameView* mainView = mainFrame->view();
            if (frameView && mainView) {
                IntPoint mainFramePoint = mainView->rootViewToContents(frameView->contentsToRootView(roundedIntPoint(point)));
                return mainFrame->eventHandler().hitTestResultAtPoint(mainFramePoint, hitType, padding);
            }
        }
    }

    HitTestResult result(point, padding.height(), padding.width(), padding.height(), padding.width());

    // RenderView::hitTest causes a layout, and we don't want to hit that until the first
    // layout because until then, there is nothing shown on the screen - the user can't
    // have intentionally clicked on something belonging to this page. Furthermore,
    // mousemove events before the first layout should not lead to a premature layout()
    // happening, which could show a flash of white.
    // See also the similar code in Document::prepareMouseEvent.
    if (!m_frame->contentRenderer() || !m_frame->view() || !m_frame->view()->didFirstLayout())
        return result;

    // hitTestResultAtPoint is specifically used to hitTest into all frames, thus it always allows child frame content.
    HitTestRequest request(hitType | HitTestRequest::AllowChildFrameContent);
    m_frame->contentRenderer()->hitTest(request, result);
    if (!request.readOnly())
        m_frame->document()->updateHoverActiveState(request, result.innerElement());

    if (request.disallowsShadowContent())
        result.setToNodesInDocumentTreeScope();

    return result;
}

void EventHandler::stopAutoscroll()
{
    if (AutoscrollController* controller = autoscrollController())
        controller->stopAutoscroll();
}

Node* EventHandler::mousePressNode() const
{
    return m_mousePressNode.get();
}

bool EventHandler::scrollOverflow(ScrollDirection direction, ScrollGranularity granularity, Node* startingNode)
{
    Node* node = startingNode;

    if (!node)
        node = m_frame->document()->focusedElement();

    if (!node)
        node = m_mousePressNode.get();

    if (node) {
        RenderObject* r = node->renderer();
        if (r && !r->isListBox() && scrollNode(1.0f, granularity, direction, node, 0)) {
            setFrameWasScrolledByUser();
            return true;
        }
    }

    return false;
}

bool EventHandler::scrollRecursively(ScrollDirection direction, ScrollGranularity granularity, Node* startingNode)
{
    // The layout needs to be up to date to determine if we can scroll. We may be
    // here because of an onLoad event, in which case the final layout hasn't been performed yet.
    m_frame->document()->updateLayoutIgnorePendingStylesheets();
    if (scrollOverflow(direction, granularity, startingNode))
        return true;
    Frame* frame = m_frame;
    FrameView* view = frame->view();
    if (view && view->scroll(direction, granularity))
        return true;
    frame = frame->tree().parent();
<<<<<<< HEAD
    if (!frame)
        return false;
    return frame->eventHandler().scrollRecursively(direction, granularity, m_frame->ownerElement());
}

bool EventHandler::logicalScrollRecursively(ScrollLogicalDirection direction, ScrollGranularity granularity, Node* startingNode)
{
    // The layout needs to be up to date to determine if we can scroll. We may be
    // here because of an onLoad event, in which case the final layout hasn't been performed yet.
    m_frame->document()->updateLayoutIgnorePendingStylesheets();
    if (logicalScrollOverflow(direction, granularity, startingNode))
        return true;
    Frame* frame = m_frame;
    FrameView* view = frame->view();

    bool scrolled = false;
    if (view && view->logicalScroll(direction, granularity))
        scrolled = true;

    if (scrolled)
        return true;

    frame = frame->tree().parent();
    if (!frame)
        return false;

    return frame->eventHandler().logicalScrollRecursively(direction, granularity, m_frame->ownerElement());
=======
    if (!frame)
        return false;
    return frame->eventHandler().scrollRecursively(direction, granularity, m_frame->ownerElement());
>>>>>>> 8c15b39e
}

IntPoint EventHandler::lastKnownMousePosition() const
{
    return m_lastKnownMousePosition;
}

static Frame* subframeForTargetNode(Node* node)
{
    if (!node)
        return 0;

    RenderObject* renderer = node->renderer();
    if (!renderer || !renderer->isWidget())
        return 0;

    Widget* widget = toRenderWidget(renderer)->widget();
    if (!widget || !widget->isFrameView())
        return 0;

    return &toFrameView(widget)->frame();
}

static Frame* subframeForHitTestResult(const MouseEventWithHitTestResults& hitTestResult)
{
    if (!hitTestResult.isOverWidget())
        return 0;
    return subframeForTargetNode(hitTestResult.targetNode());
}

static bool isSubmitImage(Node* node)
{
    return node && node->hasTagName(inputTag) && toHTMLInputElement(node)->isImageButton();
}

// Returns true if the node's editable block is not current focused for editing
static bool nodeIsNotBeingEdited(Node* node, Frame* frame)
{
    return frame->selection().rootEditableElement() != node->rootEditableElement();
}

bool EventHandler::useHandCursor(Node* node, bool isOverLink, bool shiftKey)
{
    if (!node)
        return false;

    bool editable = node->rendererIsEditable();
    bool editableLinkEnabled = false;

    // If the link is editable, then we need to check the settings to see whether or not the link should be followed
    if (editable) {
        ASSERT(m_frame->settings());
        switch (m_frame->settings()->editableLinkBehavior()) {
        default:
        case EditableLinkDefaultBehavior:
        case EditableLinkAlwaysLive:
            editableLinkEnabled = true;
            break;

        case EditableLinkNeverLive:
            editableLinkEnabled = false;
            break;

        case EditableLinkLiveWhenNotFocused:
            editableLinkEnabled = nodeIsNotBeingEdited(node, m_frame) || shiftKey;
            break;

        case EditableLinkOnlyLiveWithShiftKey:
            editableLinkEnabled = shiftKey;
            break;
        }
    }

    return ((isOverLink || isSubmitImage(node)) && (!editable || editableLinkEnabled));
}

void EventHandler::cursorUpdateTimerFired(Timer<EventHandler>*)
<<<<<<< HEAD
{
    ASSERT(m_frame);
    ASSERT(m_frame->document());

    updateCursor();
}

void EventHandler::updateCursor()
{
=======
{
    ASSERT(m_frame);
    ASSERT(m_frame->document());

    updateCursor();
}

void EventHandler::updateCursor()
{
>>>>>>> 8c15b39e
    if (m_mousePositionIsUnknown)
        return;

    FrameView* view = m_frame->view();
    if (!view || !view->shouldSetCursor())
        return;

    RenderView* renderView = view->renderView();
    if (!renderView)
        return;

    bool shiftKey;
    bool ctrlKey;
    bool altKey;
    bool metaKey;
    PlatformKeyboardEvent::getCurrentModifierState(shiftKey, ctrlKey, altKey, metaKey);

    m_frame->document()->updateLayout();

    HitTestRequest request(HitTestRequest::ReadOnly);
    HitTestResult result(view->windowToContents(m_lastKnownMousePosition));
    renderView->hitTest(request, result);

    OptionalCursor optionalCursor = selectCursor(result, shiftKey);
    if (optionalCursor.isCursorChange()) {
        m_currentMouseCursor = optionalCursor.cursor();
        view->setCursor(m_currentMouseCursor);
    }
}

OptionalCursor EventHandler::selectCursor(const HitTestResult& result, bool shiftKey)
{
    if (m_resizeScrollableArea && m_resizeScrollableArea->inResizeMode())
        return NoCursorChange;

    Page* page = m_frame->page();
    if (!page)
        return NoCursorChange;
#if OS(WIN)
    if (panScrollInProgress())
        return NoCursorChange;
#endif

    Node* node = result.targetNode();
    if (!node)
        return selectAutoCursor(result, node, iBeamCursor(), shiftKey);

    RenderObject* renderer = node->renderer();
    RenderStyle* style = renderer ? renderer->style() : 0;

    if (renderer) {
        Cursor overrideCursor;
        switch (renderer->getCursor(roundedIntPoint(result.localPoint()), overrideCursor)) {
        case SetCursorBasedOnStyle:
            break;
        case SetCursor:
            return overrideCursor;
        case DoNotSetCursor:
            return NoCursorChange;
        }
    }

    if (style && style->cursors()) {
        const CursorList* cursors = style->cursors();
        for (unsigned i = 0; i < cursors->size(); ++i) {
            StyleImage* styleImage = (*cursors)[i].image();
            if (!styleImage)
                continue;
            ImageResource* cachedImage = styleImage->cachedImage();
            if (!cachedImage)
                continue;
            float scale = styleImage->imageScaleFactor();
            // Get hotspot and convert from logical pixels to physical pixels.
            IntPoint hotSpot = (*cursors)[i].hotSpot();
            hotSpot.scale(scale, scale);
            IntSize size = cachedImage->imageForRenderer(renderer)->size();
            if (cachedImage->errorOccurred())
                continue;
            // Limit the size of cursors (in UI pixels) so that they cannot be
            // used to cover UI elements in chrome.
            size.scale(1 / scale);
            if (size.width() > maximumCursorSize || size.height() > maximumCursorSize)
                continue;

            Image* image = cachedImage->imageForRenderer(renderer);
            // Ensure no overflow possible in calculations above.
            if (scale < minimumCursorScale)
                continue;
            return Cursor(image, hotSpot, scale);
        }
    }

    switch (style ? style->cursor() : CURSOR_AUTO) {
    case CURSOR_AUTO: {
        bool horizontalText = !style || style->isHorizontalWritingMode();
        const Cursor& iBeam = horizontalText ? iBeamCursor() : verticalTextCursor();
        return selectAutoCursor(result, node, iBeam, shiftKey);
    }
    case CURSOR_CROSS:
        return crossCursor();
    case CURSOR_POINTER:
        return handCursor();
    case CURSOR_MOVE:
        return moveCursor();
    case CURSOR_ALL_SCROLL:
        return moveCursor();
    case CURSOR_E_RESIZE:
        return eastResizeCursor();
    case CURSOR_W_RESIZE:
        return westResizeCursor();
    case CURSOR_N_RESIZE:
        return northResizeCursor();
    case CURSOR_S_RESIZE:
        return southResizeCursor();
    case CURSOR_NE_RESIZE:
        return northEastResizeCursor();
    case CURSOR_SW_RESIZE:
        return southWestResizeCursor();
    case CURSOR_NW_RESIZE:
        return northWestResizeCursor();
    case CURSOR_SE_RESIZE:
        return southEastResizeCursor();
    case CURSOR_NS_RESIZE:
        return northSouthResizeCursor();
    case CURSOR_EW_RESIZE:
        return eastWestResizeCursor();
    case CURSOR_NESW_RESIZE:
        return northEastSouthWestResizeCursor();
    case CURSOR_NWSE_RESIZE:
        return northWestSouthEastResizeCursor();
    case CURSOR_COL_RESIZE:
        return columnResizeCursor();
    case CURSOR_ROW_RESIZE:
        return rowResizeCursor();
    case CURSOR_TEXT:
        return iBeamCursor();
    case CURSOR_WAIT:
        return waitCursor();
    case CURSOR_HELP:
        return helpCursor();
    case CURSOR_VERTICAL_TEXT:
        return verticalTextCursor();
    case CURSOR_CELL:
        return cellCursor();
    case CURSOR_CONTEXT_MENU:
        return contextMenuCursor();
    case CURSOR_PROGRESS:
        return progressCursor();
    case CURSOR_NO_DROP:
        return noDropCursor();
    case CURSOR_ALIAS:
        return aliasCursor();
    case CURSOR_COPY:
        return copyCursor();
    case CURSOR_NONE:
        return noneCursor();
    case CURSOR_NOT_ALLOWED:
        return notAllowedCursor();
    case CURSOR_DEFAULT:
        return pointerCursor();
    case CURSOR_WEBKIT_ZOOM_IN:
        return zoomInCursor();
    case CURSOR_WEBKIT_ZOOM_OUT:
        return zoomOutCursor();
    case CURSOR_WEBKIT_GRAB:
        return grabCursor();
    case CURSOR_WEBKIT_GRABBING:
        return grabbingCursor();
    }
    return pointerCursor();
}

OptionalCursor EventHandler::selectAutoCursor(const HitTestResult& result, Node* node, const Cursor& iBeam, bool shiftKey)
{
    bool editable = (node && node->rendererIsEditable());

    if (useHandCursor(node, result.isOverLink(), shiftKey))
        return handCursor();

    bool inResizer = false;
    RenderObject* renderer = node ? node->renderer() : 0;
    if (renderer) {
        if (RenderLayer* layer = renderer->enclosingLayer()) {
            if (m_frame->view())
                inResizer = layer->scrollableArea() && layer->scrollableArea()->isPointInResizeControl(result.roundedPointInMainFrame(), ResizerForPointer);
        }
    }

    // During selection, use an I-beam no matter what we're over.
    // If a drag may be starting or we're capturing mouse events for a particular node, don't treat this as a selection.
    if (m_mousePressed && m_mouseDownMayStartSelect
        && !m_mouseDownMayStartDrag
        && m_frame->selection().isCaretOrRange()
        && !m_capturingMouseEventsNode) {
        return iBeam;
    }

    if ((editable || (renderer && renderer->isText() && node->canStartSelection())) && !inResizer && !result.scrollbar())
        return iBeam;
    return pointerCursor();
}

static LayoutPoint documentPointForWindowPoint(Frame* frame, const IntPoint& windowPoint)
{
    FrameView* view = frame->view();
    // FIXME: Is it really OK to use the wrong coordinates here when view is 0?
    // Historically the code would just crash; this is clearly no worse than that.
    return view ? view->windowToContents(windowPoint) : windowPoint;
}

bool EventHandler::handleMousePressEvent(const PlatformMouseEvent& mouseEvent)
{
    RefPtr<FrameView> protector(m_frame->view());

    bool defaultPrevented = dispatchSyntheticTouchEventIfEnabled(mouseEvent);
    if (defaultPrevented)
        return true;

    UserGestureIndicator gestureIndicator(DefinitelyProcessingUserGesture);
    m_frame->tree().top()->eventHandler().m_lastMouseDownUserGestureToken = gestureIndicator.currentToken();

    cancelFakeMouseMoveEvent();
    if (m_eventHandlerWillResetCapturingMouseEventsNode)
        m_capturingMouseEventsNode = 0;
    m_mousePressed = true;
    m_capturesDragging = true;
    setLastKnownMousePosition(mouseEvent);
    m_mouseDownTimestamp = mouseEvent.timestamp();
    m_mouseDownMayStartDrag = false;
    m_mouseDownMayStartSelect = false;
    m_mouseDownMayStartAutoscroll = false;
    if (FrameView* view = m_frame->view())
        m_mouseDownPos = view->windowToContents(mouseEvent.position());
    else {
        invalidateClick();
        return false;
    }
    m_mouseDownWasInSubframe = false;

<<<<<<< HEAD
    HitTestRequest request(HitTestRequest::Active | HitTestRequest::ConfusingAndOftenMisusedDisallowShadowContent);
=======
    HitTestRequest::HitTestRequestType hitType = HitTestRequest::Active | HitTestRequest::ConfusingAndOftenMisusedDisallowShadowContent;
    if (mouseEvent.fromTouch())
        hitType |= HitTestRequest::ReadOnly;
    HitTestRequest request(hitType);
>>>>>>> 8c15b39e
    // Save the document point we generate in case the window coordinate is invalidated by what happens
    // when we dispatch the event.
    LayoutPoint documentPoint = documentPointForWindowPoint(m_frame, mouseEvent.position());
    MouseEventWithHitTestResults mev = m_frame->document()->prepareMouseEvent(request, documentPoint, mouseEvent);

    if (!mev.targetNode()) {
        invalidateClick();
        return false;
    }

    m_mousePressNode = mev.targetNode();

    RefPtr<Frame> subframe = subframeForHitTestResult(mev);
    if (subframe && passMousePressEventToSubframe(mev, subframe.get())) {
        // Start capturing future events for this frame.  We only do this if we didn't clear
        // the m_mousePressed flag, which may happen if an AppKit widget entered a modal event loop.
        m_capturesDragging = subframe->eventHandler().capturesDragging();
        if (m_mousePressed && m_capturesDragging) {
            m_capturingMouseEventsNode = mev.targetNode();
            m_eventHandlerWillResetCapturingMouseEventsNode = true;
        }
        invalidateClick();
        return true;
    }

#if OS(WIN)
    // We store whether pan scrolling is in progress before calling stopAutoscroll()
    // because it will set m_autoscrollType to NoAutoscroll on return.
    bool isPanScrollInProgress = panScrollInProgress();
    stopAutoscroll();
    if (isPanScrollInProgress) {
        // We invalidate the click when exiting pan scrolling so that we don't inadvertently navigate
        // away from the current page (e.g. the click was on a hyperlink). See <rdar://problem/6095023>.
        invalidateClick();
        return true;
    }
#endif

    m_clickCount = mouseEvent.clickCount();
    m_clickNode = mev.targetNode()->isTextNode() ?  mev.targetNode()->parentOrShadowHostNode() : mev.targetNode();

    if (FrameView* view = m_frame->view()) {
        RenderLayer* layer = mev.targetNode()->renderer() ? mev.targetNode()->renderer()->enclosingLayer() : 0;
        IntPoint p = view->windowToContents(mouseEvent.position());
        if (layer && layer->scrollableArea() && layer->scrollableArea()->isPointInResizeControl(p, ResizerForPointer)) {
            m_resizeScrollableArea = layer->scrollableArea();
            m_resizeScrollableArea->setInResizeMode(true);
            m_offsetFromResizeCorner = m_resizeScrollableArea->offsetFromResizeCorner(p);
            invalidateClick();
            return true;
        }
    }

    m_frame->selection().setCaretBlinkingSuspended(true);

    bool swallowEvent = !dispatchMouseEvent(EventTypeNames::mousedown, mev.targetNode(), true, m_clickCount, mouseEvent, true);
    m_capturesDragging = !swallowEvent || mev.scrollbar();

    // If the hit testing originally determined the event was in a scrollbar, refetch the MouseEventWithHitTestResults
    // in case the scrollbar widget was destroyed when the mouse event was handled.
    if (mev.scrollbar()) {
        const bool wasLastScrollBar = mev.scrollbar() == m_lastScrollbarUnderMouse.get();
        HitTestRequest request(HitTestRequest::ReadOnly | HitTestRequest::Active | HitTestRequest::ConfusingAndOftenMisusedDisallowShadowContent);
        mev = m_frame->document()->prepareMouseEvent(request, documentPoint, mouseEvent);
        if (wasLastScrollBar && mev.scrollbar() != m_lastScrollbarUnderMouse.get())
            m_lastScrollbarUnderMouse = 0;
    }

    if (swallowEvent) {
        // scrollbars should get events anyway, even disabled controls might be scrollable
        Scrollbar* scrollbar = mev.scrollbar();

        updateLastScrollbarUnderMouse(scrollbar, true);

        if (scrollbar)
            passMousePressEventToScrollbar(mev, scrollbar);
    } else {
        if (shouldRefetchEventTarget(mev)) {
            HitTestRequest request(HitTestRequest::ReadOnly | HitTestRequest::Active | HitTestRequest::ConfusingAndOftenMisusedDisallowShadowContent);
            mev = m_frame->document()->prepareMouseEvent(request, documentPoint, mouseEvent);
        }

        FrameView* view = m_frame->view();
        Scrollbar* scrollbar = view ? view->scrollbarAtPoint(mouseEvent.position()) : 0;
        if (!scrollbar)
            scrollbar = mev.scrollbar();

        updateLastScrollbarUnderMouse(scrollbar, true);

        if (scrollbar && passMousePressEventToScrollbar(mev, scrollbar))
            swallowEvent = true;
        else
            swallowEvent = handleMousePressEvent(mev);
    }

    return swallowEvent;
}

static RenderLayer* layerForNode(Node* node)
{
    if (!node)
        return 0;

    RenderObject* renderer = node->renderer();
    if (!renderer)
        return 0;

    RenderLayer* layer = renderer->enclosingLayer();
    if (!layer)
        return 0;

    return layer;
}

ScrollableArea* EventHandler::associatedScrollableArea(const RenderLayer* layer) const
{
    ScrollableArea* layerScrollableArea = layer->scrollableArea();
    if (!layerScrollableArea)
        return 0;

    if (FrameView* frameView = m_frame->view()) {
        if (frameView->containsScrollableArea(layerScrollableArea))
            return layerScrollableArea;
    }

    return 0;
}

bool EventHandler::handleMouseMoveEvent(const PlatformMouseEvent& event)
{
    RefPtr<FrameView> protector(m_frame->view());
    MaximumDurationTracker maxDurationTracker(&m_maxMouseMovedDuration);

    HitTestResult hoveredNode = HitTestResult(LayoutPoint());
    bool result = handleMouseMoveOrLeaveEvent(event, &hoveredNode);

    Page* page = m_frame->page();
    if (!page)
        return result;

    if (RenderLayer* layer = layerForNode(hoveredNode.innerNode())) {
        if (ScrollableArea* layerScrollableArea = associatedScrollableArea(layer))
            layerScrollableArea->mouseMovedInContentArea();
    }

    if (FrameView* frameView = m_frame->view())
        frameView->mouseMovedInContentArea();

    hoveredNode.setToShadowHostIfInUserAgentShadowRoot();
    page->chrome().mouseDidMoveOverElement(hoveredNode, event.modifierFlags());
    page->chrome().setToolTip(hoveredNode);

    return result;
}

void EventHandler::handleMouseLeaveEvent(const PlatformMouseEvent& event)
{
    RefPtr<FrameView> protector(m_frame->view());
    handleMouseMoveOrLeaveEvent(event);
}

static Cursor& syntheticTouchCursor()
{
    DEFINE_STATIC_LOCAL(Cursor, c, (Image::loadPlatformResource("syntheticTouchCursor").get(), IntPoint(10, 10)));
    return c;
}

bool EventHandler::handleMouseMoveOrLeaveEvent(const PlatformMouseEvent& mouseEvent, HitTestResult* hoveredNode, bool onlyUpdateScrollbars)
{
    ASSERT(m_frame);
    ASSERT(m_frame->view());

    bool defaultPrevented = dispatchSyntheticTouchEventIfEnabled(mouseEvent);
    if (defaultPrevented) {
        m_frame->view()->setCursor(syntheticTouchCursor());
        return true;
    }

    setLastKnownMousePosition(mouseEvent);

    if (m_hoverTimer.isActive())
        m_hoverTimer.stop();

    m_cursorUpdateTimer.stop();

    cancelFakeMouseMoveEvent();

    if (m_svgPan) {
        toSVGDocument(m_frame->document())->updatePan(m_frame->view()->windowToContents(m_lastKnownMousePosition));
        return true;
    }

    if (m_frameSetBeingResized)
        return !dispatchMouseEvent(EventTypeNames::mousemove, m_frameSetBeingResized.get(), false, 0, mouseEvent, false);

    // Send events right to a scrollbar if the mouse is pressed.
    if (m_lastScrollbarUnderMouse && m_mousePressed) {
        m_lastScrollbarUnderMouse->mouseMoved(mouseEvent);
        return true;
    }

    HitTestRequest::HitTestRequestType hitType = HitTestRequest::Move | HitTestRequest::ConfusingAndOftenMisusedDisallowShadowContent;
<<<<<<< HEAD
=======
    if (mouseEvent.fromTouch())
        hitType |= HitTestRequest::ReadOnly;

>>>>>>> 8c15b39e
    if (m_mousePressed)
        hitType |= HitTestRequest::Active;
    else if (onlyUpdateScrollbars) {
        // Mouse events should be treated as "read-only" if we're updating only scrollbars. This
        // means that :hover and :active freeze in the state they were in, rather than updating
        // for nodes the mouse moves while the window is not key (which will be the case if
        // onlyUpdateScrollbars is true).
        hitType |= HitTestRequest::ReadOnly;
    }

    // Treat any mouse move events as readonly if the user is currently touching the screen.
    if (m_touchPressed)
        hitType |= HitTestRequest::Active | HitTestRequest::ReadOnly;
    HitTestRequest request(hitType);
    MouseEventWithHitTestResults mev = prepareMouseEvent(request, mouseEvent);
    if (hoveredNode)
        *hoveredNode = mev.hitTestResult();

    Scrollbar* scrollbar = 0;

    if (m_resizeScrollableArea && m_resizeScrollableArea->inResizeMode())
        m_resizeScrollableArea->resize(mouseEvent, m_offsetFromResizeCorner);
    else {
        if (FrameView* view = m_frame->view())
            scrollbar = view->scrollbarAtPoint(mouseEvent.position());

        if (!scrollbar)
            scrollbar = mev.scrollbar();

        updateLastScrollbarUnderMouse(scrollbar, !m_mousePressed);
        if (onlyUpdateScrollbars)
            return true;
    }

    bool swallowEvent = false;
    RefPtr<Frame> newSubframe = m_capturingMouseEventsNode.get() ? subframeForTargetNode(m_capturingMouseEventsNode.get()) : subframeForHitTestResult(mev);

    // We want mouseouts to happen first, from the inside out.  First send a move event to the last subframe so that it will fire mouseouts.
    if (m_lastMouseMoveEventSubframe && m_lastMouseMoveEventSubframe->tree().isDescendantOf(m_frame) && m_lastMouseMoveEventSubframe != newSubframe)
        passMouseMoveEventToSubframe(mev, m_lastMouseMoveEventSubframe.get());

    if (newSubframe) {
        // Update over/out state before passing the event to the subframe.
        updateMouseEventTargetNode(mev.targetNode(), mouseEvent, true);

        // Event dispatch in updateMouseEventTargetNode may have caused the subframe of the target
        // node to be detached from its FrameView, in which case the event should not be passed.
        if (newSubframe->view())
            swallowEvent |= passMouseMoveEventToSubframe(mev, newSubframe.get(), hoveredNode);
    } else {
        if (scrollbar && !m_mousePressed)
            scrollbar->mouseMoved(mouseEvent); // Handle hover effects on platforms that support visual feedback on scrollbar hovering.
        if (FrameView* view = m_frame->view()) {
            OptionalCursor optionalCursor = selectCursor(mev.hitTestResult(), mouseEvent.shiftKey());
            if (optionalCursor.isCursorChange()) {
                m_currentMouseCursor = optionalCursor.cursor();
                view->setCursor(m_currentMouseCursor);
            }
        }
    }

    m_lastMouseMoveEventSubframe = newSubframe;

    if (swallowEvent)
        return true;

    swallowEvent = !dispatchMouseEvent(EventTypeNames::mousemove, mev.targetNode(), false, 0, mouseEvent, true);
    if (!swallowEvent)
        swallowEvent = handleMouseDraggedEvent(mev);

    return swallowEvent;
}

void EventHandler::invalidateClick()
{
    m_clickCount = 0;
    m_clickNode = 0;
}

static Node* parentForClickEvent(const Node& node)
{
    // IE doesn't dispatch click events for mousedown/mouseup events across form
    // controls.
    if (node.isHTMLElement() && toHTMLElement(node).isInteractiveContent())
        return 0;
    return node.parentOrShadowHostNode();
}

bool EventHandler::handleMouseReleaseEvent(const PlatformMouseEvent& mouseEvent)
{
    RefPtr<FrameView> protector(m_frame->view());

    m_frame->selection().setCaretBlinkingSuspended(false);

    bool defaultPrevented = dispatchSyntheticTouchEventIfEnabled(mouseEvent);
    if (defaultPrevented)
        return true;

    OwnPtr<UserGestureIndicator> gestureIndicator;

    if (m_frame->tree().top()->eventHandler().m_lastMouseDownUserGestureToken)
        gestureIndicator = adoptPtr(new UserGestureIndicator(m_frame->tree().top()->eventHandler().m_lastMouseDownUserGestureToken.release()));
    else
        gestureIndicator = adoptPtr(new UserGestureIndicator(DefinitelyProcessingUserGesture));

#if OS(WIN)
    if (Page* page = m_frame->page())
        page->autoscrollController().handleMouseReleaseForPanScrolling(m_frame, mouseEvent);
#endif

    m_mousePressed = false;
    setLastKnownMousePosition(mouseEvent);

    if (m_svgPan) {
        m_svgPan = false;
        toSVGDocument(m_frame->document())->updatePan(m_frame->view()->windowToContents(m_lastKnownMousePosition));
        return true;
    }

    if (m_frameSetBeingResized)
        return !dispatchMouseEvent(EventTypeNames::mouseup, m_frameSetBeingResized.get(), true, m_clickCount, mouseEvent, false);

    if (m_lastScrollbarUnderMouse) {
        invalidateClick();
        m_lastScrollbarUnderMouse->mouseUp(mouseEvent);
        bool cancelable = true;
        bool setUnder = false;
        return !dispatchMouseEvent(EventTypeNames::mouseup, m_lastNodeUnderMouse.get(), cancelable, m_clickCount, mouseEvent, setUnder);
    }

<<<<<<< HEAD
    HitTestRequest request(HitTestRequest::Release | HitTestRequest::ConfusingAndOftenMisusedDisallowShadowContent);
=======
    HitTestRequest::HitTestRequestType hitType = HitTestRequest::Release | HitTestRequest::ConfusingAndOftenMisusedDisallowShadowContent;
    if (mouseEvent.fromTouch())
        hitType |= HitTestRequest::ReadOnly;
    HitTestRequest request(hitType);
>>>>>>> 8c15b39e
    MouseEventWithHitTestResults mev = prepareMouseEvent(request, mouseEvent);
    Frame* subframe = m_capturingMouseEventsNode.get() ? subframeForTargetNode(m_capturingMouseEventsNode.get()) : subframeForHitTestResult(mev);
    if (m_eventHandlerWillResetCapturingMouseEventsNode)
        m_capturingMouseEventsNode = 0;
    if (subframe && passMouseReleaseEventToSubframe(mev, subframe))
        return true;

    bool swallowMouseUpEvent = !dispatchMouseEvent(EventTypeNames::mouseup, mev.targetNode(), true, m_clickCount, mouseEvent, false);

    bool contextMenuEvent = mouseEvent.button() == RightButton;
#if OS(MACOSX)
    // FIXME: The Mac port achieves the same behavior by checking whether the context menu is currently open in WebPage::mouseEvent(). Consider merging the implementations.
    if (mouseEvent.button() == LeftButton && mouseEvent.modifiers() & PlatformEvent::CtrlKey)
        contextMenuEvent = true;
#endif

<<<<<<< HEAD
    bool swallowClickEvent = m_clickCount > 0 && !contextMenuEvent && mouseIsReleasedOnPressedElement(mev.targetNode(), m_clickNode.get()) && !dispatchMouseEvent(EventTypeNames::click, mev.targetNode(), true, m_clickCount, mouseEvent, true);
=======
    bool swallowClickEvent = false;
    if (m_clickCount > 0 && !contextMenuEvent && mev.targetNode() && m_clickNode) {
        if (Node* clickTargetNode = mev.targetNode()->commonAncestor(*m_clickNode, parentForClickEvent))
            swallowClickEvent = !dispatchMouseEvent(EventTypeNames::click, clickTargetNode, true, m_clickCount, mouseEvent, true);
    }
>>>>>>> 8c15b39e

    if (m_resizeScrollableArea) {
        m_resizeScrollableArea->setInResizeMode(false);
        m_resizeScrollableArea = 0;
    }

    bool swallowMouseReleaseEvent = false;
    if (!swallowMouseUpEvent)
        swallowMouseReleaseEvent = handleMouseReleaseEvent(mev);

    invalidateClick();

    return swallowMouseUpEvent || swallowClickEvent || swallowMouseReleaseEvent;
}

bool EventHandler::handlePasteGlobalSelection(const PlatformMouseEvent& mouseEvent)
{
    // If the event was a middle click, attempt to copy global selection in after
    // the newly set caret position.
    //
    // This code is called from either the mouse up or mouse down handling. There
    // is some debate about when the global selection is pasted:
    //   xterm: pastes on up.
    //   GTK: pastes on down.
    //   Qt: pastes on up.
    //   Firefox: pastes on up.
    //   Chromium: pastes on up.
    //
    // There is something of a webcompat angle to this well, as highlighted by
    // crbug.com/14608. Pages can clear text boxes 'onclick' and, if we paste on
    // down then the text is pasted just before the onclick handler runs and
    // clears the text box. So it's important this happens after the event
    // handlers have been fired.
    if (mouseEvent.type() != PlatformEvent::MouseReleased)
        return false;

    if (!m_frame->page())
        return false;
    Frame* focusFrame = m_frame->page()->focusController().focusedOrMainFrame();
    // Do not paste here if the focus was moved somewhere else.
    if (m_frame == focusFrame && m_frame->editor().behavior().supportsGlobalSelection())
        return m_frame->editor().command("PasteGlobalSelection").execute();

    return false;
}


bool EventHandler::dispatchDragEvent(const AtomicString& eventType, Node* dragTarget, const PlatformMouseEvent& event, Clipboard* clipboard)
{
    FrameView* view = m_frame->view();

    // FIXME: We might want to dispatch a dragleave even if the view is gone.
    if (!view)
        return false;

    view->resetDeferredRepaintDelay();
    RefPtr<MouseEvent> me = MouseEvent::create(eventType,
        true, true, m_frame->document()->domWindow(),
        0, event.globalPosition().x(), event.globalPosition().y(), event.position().x(), event.position().y(),
        event.movementDelta().x(), event.movementDelta().y(),
        event.ctrlKey(), event.altKey(), event.shiftKey(), event.metaKey(),
        0, 0, clipboard);

    dragTarget->dispatchEvent(me.get(), IGNORE_EXCEPTION);
    return me->defaultPrevented();
}

static bool targetIsFrame(Node* target, Frame*& frame)
{
    if (!target)
        return false;

    if (!target->hasTagName(frameTag) && !target->hasTagName(iframeTag))
        return false;

    frame = toHTMLFrameElementBase(target)->contentFrame();
    return true;
}

static bool findDropZone(Node* target, Clipboard* clipboard)
{
    Element* element = target->isElementNode() ? toElement(target) : target->parentElement();
    for (; element; element = element->parentElement()) {
        bool matched = false;
        AtomicString dropZoneStr = element->fastGetAttribute(webkitdropzoneAttr);

        if (dropZoneStr.isEmpty())
            continue;

        dropZoneStr = dropZoneStr.lower();

        SpaceSplitString keywords(dropZoneStr, false);
        if (keywords.isNull())
            continue;

        DragOperation dragOperation = DragOperationNone;
        for (unsigned int i = 0; i < keywords.size(); i++) {
            DragOperation op = convertDropZoneOperationToDragOperation(keywords[i]);
            if (op != DragOperationNone) {
                if (dragOperation == DragOperationNone)
                    dragOperation = op;
            } else
                matched = matched || clipboard->hasDropZoneType(keywords[i].string());

            if (matched && dragOperation != DragOperationNone)
                break;
        }
        if (matched) {
            clipboard->setDropEffect(convertDragOperationToDropZoneOperation(dragOperation));
            return true;
        }
    }
    return false;
}

bool EventHandler::updateDragAndDrop(const PlatformMouseEvent& event, Clipboard* clipboard)
{
    bool accept = false;

    if (!m_frame->view())
        return false;

    HitTestRequest request(HitTestRequest::ReadOnly | HitTestRequest::ConfusingAndOftenMisusedDisallowShadowContent);
    MouseEventWithHitTestResults mev = prepareMouseEvent(request, event);

    // Drag events should never go to text nodes (following IE, and proper mouseover/out dispatch)
    RefPtr<Node> newTarget = mev.targetNode();
    if (newTarget && newTarget->isTextNode())
        newTarget = EventPath::parent(newTarget.get());

    if (AutoscrollController* controller = autoscrollController())
        controller->updateDragAndDrop(newTarget.get(), event.position(), event.timestamp());

    if (m_dragTarget != newTarget) {
        // FIXME: this ordering was explicitly chosen to match WinIE. However,
        // it is sometimes incorrect when dragging within subframes, as seen with
        // LayoutTests/fast/events/drag-in-frames.html.
        //
        // Moreover, this ordering conforms to section 7.9.4 of the HTML 5 spec. <http://dev.w3.org/html5/spec/Overview.html#drag-and-drop-processing-model>.
        Frame* targetFrame;
        if (targetIsFrame(newTarget.get(), targetFrame)) {
            if (targetFrame)
                accept = targetFrame->eventHandler().updateDragAndDrop(event, clipboard);
        } else if (newTarget) {
            // As per section 7.9.4 of the HTML 5 spec., we must always fire a drag event before firing a dragenter, dragleave, or dragover event.
            if (dragState().m_dragSrc) {
                // for now we don't care if event handler cancels default behavior, since there is none
                dispatchDragSrcEvent(EventTypeNames::drag, event);
            }
            accept = dispatchDragEvent(EventTypeNames::dragenter, newTarget.get(), event, clipboard);
            if (!accept)
                accept = findDropZone(newTarget.get(), clipboard);
        }

        if (targetIsFrame(m_dragTarget.get(), targetFrame)) {
            if (targetFrame)
                accept = targetFrame->eventHandler().updateDragAndDrop(event, clipboard);
        } else if (m_dragTarget)
            dispatchDragEvent(EventTypeNames::dragleave, m_dragTarget.get(), event, clipboard);

        if (newTarget) {
            // We do not explicitly call dispatchDragEvent here because it could ultimately result in the appearance that
            // two dragover events fired. So, we mark that we should only fire a dragover event on the next call to this function.
            m_shouldOnlyFireDragOverEvent = true;
        }
    } else {
        Frame* targetFrame;
        if (targetIsFrame(newTarget.get(), targetFrame)) {
            if (targetFrame)
                accept = targetFrame->eventHandler().updateDragAndDrop(event, clipboard);
        } else if (newTarget) {
            // Note, when dealing with sub-frames, we may need to fire only a dragover event as a drag event may have been fired earlier.
            if (!m_shouldOnlyFireDragOverEvent && dragState().m_dragSrc) {
                // for now we don't care if event handler cancels default behavior, since there is none
                dispatchDragSrcEvent(EventTypeNames::drag, event);
            }
            accept = dispatchDragEvent(EventTypeNames::dragover, newTarget.get(), event, clipboard);
            if (!accept)
                accept = findDropZone(newTarget.get(), clipboard);
            m_shouldOnlyFireDragOverEvent = false;
        }
    }
    m_dragTarget = newTarget;

    return accept;
}

void EventHandler::cancelDragAndDrop(const PlatformMouseEvent& event, Clipboard* clipboard)
{
    Frame* targetFrame;
    if (targetIsFrame(m_dragTarget.get(), targetFrame)) {
        if (targetFrame)
            targetFrame->eventHandler().cancelDragAndDrop(event, clipboard);
    } else if (m_dragTarget.get()) {
        if (dragState().m_dragSrc)
            dispatchDragSrcEvent(EventTypeNames::drag, event);
        dispatchDragEvent(EventTypeNames::dragleave, m_dragTarget.get(), event, clipboard);
    }
    clearDragState();
}

bool EventHandler::performDragAndDrop(const PlatformMouseEvent& event, Clipboard* clipboard)
{
    Frame* targetFrame;
    bool preventedDefault = false;
    if (targetIsFrame(m_dragTarget.get(), targetFrame)) {
        if (targetFrame)
            preventedDefault = targetFrame->eventHandler().performDragAndDrop(event, clipboard);
    } else if (m_dragTarget.get())
        preventedDefault = dispatchDragEvent(EventTypeNames::drop, m_dragTarget.get(), event, clipboard);
    clearDragState();
    return preventedDefault;
}

void EventHandler::clearDragState()
{
    stopAutoscroll();
    m_dragTarget = 0;
    m_capturingMouseEventsNode = 0;
    m_shouldOnlyFireDragOverEvent = false;
}

void EventHandler::setCapturingMouseEventsNode(PassRefPtr<Node> n)
{
    m_capturingMouseEventsNode = n;
    m_eventHandlerWillResetCapturingMouseEventsNode = false;
}

MouseEventWithHitTestResults EventHandler::prepareMouseEvent(const HitTestRequest& request, const PlatformMouseEvent& mev)
{
    ASSERT(m_frame);
    ASSERT(m_frame->document());

    return m_frame->document()->prepareMouseEvent(request, documentPointForWindowPoint(m_frame, mev.position()), mev);
}

static inline SVGElementInstance* instanceAssociatedWithShadowTreeElement(Node* referenceNode)
{
    if (!referenceNode || !referenceNode->isSVGElement())
        return 0;

    ShadowRoot* shadowRoot = referenceNode->containingShadowRoot();
    if (!shadowRoot)
        return 0;

    Element* shadowTreeParentElement = shadowRoot->host();
    if (!shadowTreeParentElement || !shadowTreeParentElement->hasTagName(useTag))
        return 0;

    return toSVGUseElement(shadowTreeParentElement)->instanceForShadowTreeElement(referenceNode);
}

void EventHandler::updateMouseEventTargetNode(Node* targetNode, const PlatformMouseEvent& mouseEvent, bool fireMouseOverOut)
{
    Node* result = targetNode;

    // If we're capturing, we always go right to that node.
    if (m_capturingMouseEventsNode)
        result = m_capturingMouseEventsNode.get();
    else {
        // If the target node is a text node, dispatch on the parent node - rdar://4196646
        if (result && result->isTextNode())
            result = EventPath::parent(result);
    }
    m_nodeUnderMouse = result;
    m_instanceUnderMouse = instanceAssociatedWithShadowTreeElement(result);

    // <use> shadow tree elements may have been recloned, update node under mouse in any case
    if (m_lastInstanceUnderMouse) {
        SVGElement* lastCorrespondingElement = m_lastInstanceUnderMouse->correspondingElement();
        SVGElement* lastCorrespondingUseElement = m_lastInstanceUnderMouse->correspondingUseElement();

        if (lastCorrespondingElement && lastCorrespondingUseElement) {
            HashSet<SVGElementInstance*> instances = lastCorrespondingElement->instancesForElement();

            // Locate the recloned shadow tree element for our corresponding instance
            HashSet<SVGElementInstance*>::iterator end = instances.end();
            for (HashSet<SVGElementInstance*>::iterator it = instances.begin(); it != end; ++it) {
                SVGElementInstance* instance = (*it);
                ASSERT(instance->correspondingElement() == lastCorrespondingElement);

                if (instance == m_lastInstanceUnderMouse)
                    continue;

                if (instance->correspondingUseElement() != lastCorrespondingUseElement)
                    continue;

                SVGElement* shadowTreeElement = instance->shadowTreeElement();
                if (!shadowTreeElement->inDocument() || m_lastNodeUnderMouse == shadowTreeElement)
                    continue;

                m_lastNodeUnderMouse = shadowTreeElement;
                m_lastInstanceUnderMouse = instance;
                break;
            }
        }
    }

    // Fire mouseout/mouseover if the mouse has shifted to a different node.
    if (fireMouseOverOut) {
        RenderLayer* layerForLastNode = layerForNode(m_lastNodeUnderMouse.get());
        RenderLayer* layerForNodeUnderMouse = layerForNode(m_nodeUnderMouse.get());
        Page* page = m_frame->page();

        if (m_lastNodeUnderMouse && (!m_nodeUnderMouse || m_nodeUnderMouse->document() != m_frame->document())) {
            // The mouse has moved between frames.
            if (Frame* frame = m_lastNodeUnderMouse->document().frame()) {
                if (FrameView* frameView = frame->view())
                    frameView->mouseExitedContentArea();
            }
        } else if (page && (layerForLastNode && (!layerForNodeUnderMouse || layerForNodeUnderMouse != layerForLastNode))) {
            // The mouse has moved between layers.
            if (ScrollableArea* scrollableAreaForLastNode = associatedScrollableArea(layerForLastNode))
                scrollableAreaForLastNode->mouseExitedContentArea();
        }

        if (m_nodeUnderMouse && (!m_lastNodeUnderMouse || m_lastNodeUnderMouse->document() != m_frame->document())) {
            // The mouse has moved between frames.
            if (Frame* frame = m_nodeUnderMouse->document().frame()) {
                if (FrameView* frameView = frame->view())
                    frameView->mouseEnteredContentArea();
            }
        } else if (page && (layerForNodeUnderMouse && (!layerForLastNode || layerForNodeUnderMouse != layerForLastNode))) {
            // The mouse has moved between layers.
            if (ScrollableArea* scrollableAreaForNodeUnderMouse = associatedScrollableArea(layerForNodeUnderMouse))
                scrollableAreaForNodeUnderMouse->mouseEnteredContentArea();
        }

        if (m_lastNodeUnderMouse && m_lastNodeUnderMouse->document() != m_frame->document()) {
            m_lastNodeUnderMouse = 0;
            m_lastScrollbarUnderMouse = 0;
            m_lastInstanceUnderMouse = 0;
        }

        if (m_lastNodeUnderMouse != m_nodeUnderMouse) {
            // send mouseout event to the old node
            if (m_lastNodeUnderMouse)
                m_lastNodeUnderMouse->dispatchMouseEvent(mouseEvent, EventTypeNames::mouseout, 0, m_nodeUnderMouse.get());
            // send mouseover event to the new node
            if (m_nodeUnderMouse)
                m_nodeUnderMouse->dispatchMouseEvent(mouseEvent, EventTypeNames::mouseover, 0, m_lastNodeUnderMouse.get());
        }
        m_lastNodeUnderMouse = m_nodeUnderMouse;
        m_lastInstanceUnderMouse = instanceAssociatedWithShadowTreeElement(m_nodeUnderMouse.get());
    }
}

bool EventHandler::dispatchMouseEvent(const AtomicString& eventType, Node* targetNode, bool /*cancelable*/, int clickCount, const PlatformMouseEvent& mouseEvent, bool setUnder)
{
    if (FrameView* view = m_frame->view())
        view->resetDeferredRepaintDelay();

    updateMouseEventTargetNode(targetNode, mouseEvent, setUnder);

    bool swallowEvent = false;

    if (m_nodeUnderMouse)
        swallowEvent = !(m_nodeUnderMouse->dispatchMouseEvent(mouseEvent, eventType, clickCount));

    if (swallowEvent || eventType != EventTypeNames::mousedown)
        return !swallowEvent;

    // If clicking on a frame scrollbar, do not mess up with content focus.
    if (FrameView* view = m_frame->view()) {
        if (view->scrollbarAtPoint(mouseEvent.position()))
            return true;
    }

    // The layout needs to be up to date to determine if an element is focusable.
    m_frame->document()->updateLayoutIgnorePendingStylesheets();

    Element* element = 0;
    if (m_nodeUnderMouse)
        element = m_nodeUnderMouse->isElementNode() ? toElement(m_nodeUnderMouse) : m_nodeUnderMouse->parentOrShadowHostElement();
    for (; element; element = element->parentOrShadowHostElement()) {
        if (element->isFocusable() && element->focused())
            return !swallowEvent;
        if (element->isMouseFocusable())
            break;
    }
    ASSERT(!element || element->isMouseFocusable());

    // To fix <rdar://problem/4895428> Can't drag selected ToDo, we don't focus
    // a node on mouse down if it's selected and inside a focused node. It will
    // be focused if the user does a mouseup over it, however, because the
    // mouseup will set a selection inside it, which will call
    // FrameSelection::setFocusedNodeIfNeeded.
    if (element
        && m_frame->selection().isRange()
        && m_frame->selection().toNormalizedRange()->compareNode(element, IGNORE_EXCEPTION) == Range::NODE_INSIDE
        && element->isDescendantOf(m_frame->document()->focusedElement()))
        return true;

    // Only change the focus when clicking scrollbars if it can transfered to a
    // mouse focusable node.
    if (!element && isInsideScrollbar(mouseEvent.position()))
        return false;

    if (Page* page = m_frame->page()) {
        // If focus shift is blocked, we eat the event. Note we should never
        // clear swallowEvent if the page already set it (e.g., by canceling
        // default behavior).
        if (element) {
            if (!page->focusController().setFocusedElement(element, m_frame, FocusDirectionMouse))
                swallowEvent = true;
        } else {
            // We call setFocusedElement even with !element in order to blur
            // current focus element when a link is clicked; this is expected by
            // some sites that rely on onChange handlers running from form
            // fields before the button click is processed.
            if (!page->focusController().setFocusedElement(0, m_frame))
                swallowEvent = true;
        }
    }

    return !swallowEvent;
}

bool EventHandler::isInsideScrollbar(const IntPoint& windowPoint) const
{
    if (RenderView* renderView = m_frame->contentRenderer()) {
        HitTestRequest request(HitTestRequest::ReadOnly | HitTestRequest::ConfusingAndOftenMisusedDisallowShadowContent);
        HitTestResult result(windowPoint);
        renderView->hitTest(request, result);
        return result.scrollbar();
    }

    return false;
}

bool EventHandler::shouldTurnVerticalTicksIntoHorizontal(const HitTestResult& result, const PlatformWheelEvent& event) const
{
#if OS(ANDROID) || OS(MACOSX) || OS(WIN)
    return false;
#else
    // GTK+ must scroll horizontally if the mouse pointer is on top of the
    // horizontal scrollbar while scrolling with the wheel.
    // This code comes from gtk/EventHandlerGtk.cpp.
    return !event.hasPreciseScrollingDeltas() && result.scrollbar() && result.scrollbar()->orientation() == HorizontalScrollbar;
#endif
}

bool EventHandler::handleWheelEvent(const PlatformWheelEvent& e)
{
#define RETURN_WHEEL_EVENT_HANDLED() \
    { \
        setFrameWasScrolledByUser(); \
        return true; \
    }

    Document* doc = m_frame->document();

    if (!doc->renderer())
        return false;

    RefPtr<FrameView> protector(m_frame->view());

    FrameView* view = m_frame->view();
    if (!view)
        return false;

    if (handleWheelEventAsEmulatedGesture(e))
        return true;

    LayoutPoint vPoint = view->windowToContents(e.position());

    HitTestRequest request(HitTestRequest::ReadOnly | HitTestRequest::ConfusingAndOftenMisusedDisallowShadowContent);
    HitTestResult result(vPoint);
    doc->renderView()->hitTest(request, result);

    Node* node = result.innerNode();
    // Wheel events should not dispatch to text nodes.
    if (node && node->isTextNode())
        node = EventPath::parent(node);

    bool isOverWidget;
    if (e.useLatchedEventNode()) {
        if (!m_latchedWheelEventNode) {
            m_latchedWheelEventNode = node;
            m_widgetIsLatched = result.isOverWidget();
        } else
            node = m_latchedWheelEventNode.get();

        isOverWidget = m_widgetIsLatched;
    } else {
        if (m_latchedWheelEventNode)
            m_latchedWheelEventNode = 0;
        if (m_previousWheelScrolledNode)
            m_previousWheelScrolledNode = 0;

        isOverWidget = result.isOverWidget();
    }

    // FIXME: It should not be necessary to do this mutation here.
    // Instead, the handlers should know convert vertical scrolls
    // appropriately.
    PlatformWheelEvent event = e;
    if (m_baseEventType == PlatformEvent::NoType && shouldTurnVerticalTicksIntoHorizontal(result, e))
        event = event.copyTurningVerticalTicksIntoHorizontalTicks();

    if (node) {
        // Figure out which view to send the event to.
        RenderObject* target = node->renderer();

        if (isOverWidget && target && target->isWidget()) {
            Widget* widget = toRenderWidget(target)->widget();
            if (widget && passWheelEventToWidget(e, widget))
                RETURN_WHEEL_EVENT_HANDLED();
        }

        if (node && !node->dispatchWheelEvent(event))
            RETURN_WHEEL_EVENT_HANDLED();
    }


    // We do another check on the frame view because the event handler can run JS which results in the frame getting destroyed.
    view = m_frame->view();
    if (!view || !view->wheelEvent(event))
        return false;

    RETURN_WHEEL_EVENT_HANDLED();

#undef RETURN_WHEEL_EVENT_HANDLED
}

void EventHandler::defaultWheelEventHandler(Node* startNode, WheelEvent* wheelEvent)
{
    if (!startNode || !wheelEvent)
        return;

    Node* stopNode = m_previousWheelScrolledNode.get();
    ScrollGranularity granularity = wheelGranularityToScrollGranularity(wheelEvent->deltaMode());

    // Break up into two scrolls if we need to.  Diagonal movement on
    // a MacBook pro is an example of a 2-dimensional mouse wheel event (where both deltaX and deltaY can be set).
    if (scrollNode(wheelEvent->deltaX(), granularity, ScrollRight, startNode, &stopNode, roundedIntPoint(wheelEvent->absoluteLocation())))
        wheelEvent->setDefaultHandled();

    if (scrollNode(wheelEvent->deltaY(), granularity, ScrollDown, startNode, &stopNode, roundedIntPoint(wheelEvent->absoluteLocation())))
        wheelEvent->setDefaultHandled();

    if (!m_latchedWheelEventNode)
        m_previousWheelScrolledNode = stopNode;
}

bool EventHandler::handleGestureShowPress()
{
    m_lastShowPressTimestamp = WTF::currentTime();

    FrameView* view = m_frame->view();
    if (!view)
        return false;
    if (ScrollAnimator* scrollAnimator = view->existingScrollAnimator())
        scrollAnimator->cancelAnimations();
    const FrameView::ScrollableAreaSet* areas = view->scrollableAreas();
    if (!areas)
        return false;
    for (FrameView::ScrollableAreaSet::const_iterator it = areas->begin(); it != areas->end(); ++it) {
        ScrollableArea* sa = *it;
        ScrollAnimator* animator = sa->scrollAnimator();
        if (animator)
            animator->cancelAnimations();
    }
    return false;
}

bool EventHandler::handleGestureEvent(const PlatformGestureEvent& gestureEvent)
{
    IntPoint adjustedPoint = gestureEvent.position();
    RefPtr<Frame> subframe = 0;
    switch (gestureEvent.type()) {
    case PlatformEvent::GestureScrollBegin:
    case PlatformEvent::GestureScrollUpdate:
    case PlatformEvent::GestureScrollUpdateWithoutPropagation:
    case PlatformEvent::GestureScrollEnd:
    case PlatformEvent::GestureFlingStart:
        // Handle directly in main frame
        break;

    case PlatformEvent::GestureTap:
    case PlatformEvent::GestureTapUnconfirmed:
    case PlatformEvent::GestureTapDown:
    case PlatformEvent::GestureShowPress:
    case PlatformEvent::GestureTapDownCancel:
    case PlatformEvent::GestureTwoFingerTap:
    case PlatformEvent::GestureLongPress:
    case PlatformEvent::GestureLongTap:
    case PlatformEvent::GesturePinchBegin:
    case PlatformEvent::GesturePinchEnd:
    case PlatformEvent::GesturePinchUpdate:
        adjustGesturePosition(gestureEvent, adjustedPoint);
        subframe = getSubFrameForGestureEvent(adjustedPoint, gestureEvent);
        if (subframe)
            return subframe->eventHandler().handleGestureEvent(gestureEvent);
        break;

    default:
        ASSERT_NOT_REACHED();
    }

    Node* eventTarget = 0;
    Scrollbar* scrollbar = 0;
    if (gestureEvent.type() == PlatformEvent::GestureScrollEnd
        || gestureEvent.type() == PlatformEvent::GestureScrollUpdate
        || gestureEvent.type() == PlatformEvent::GestureScrollUpdateWithoutPropagation
        || gestureEvent.type() == PlatformEvent::GestureFlingStart) {
        scrollbar = m_scrollbarHandlingScrollGesture.get();
        eventTarget = m_scrollGestureHandlingNode.get();
    }

    HitTestRequest::HitTestRequestType hitType = HitTestRequest::TouchEvent;
<<<<<<< HEAD
    if (gestureEvent.type() == PlatformEvent::GestureShowPress
        || gestureEvent.type() == PlatformEvent::GestureTapUnconfirmed) {
        adjustGesturePosition(gestureEvent, adjustedPoint);
=======
    double activeInterval = 0;
    bool shouldKeepActiveForMinInterval = false;
    if (gestureEvent.type() == PlatformEvent::GestureShowPress
        || gestureEvent.type() == PlatformEvent::GestureTapUnconfirmed) {
>>>>>>> 8c15b39e
        hitType |= HitTestRequest::Active;
    } else if (gestureEvent.type() == PlatformEvent::GestureTapDownCancel) {
        hitType |= HitTestRequest::Release;
        // A TapDownCancel received when no element is active shouldn't really be changing hover state.
        if (!m_frame->document()->activeElement())
            hitType |= HitTestRequest::ReadOnly;
    } else if (gestureEvent.type() == PlatformEvent::GestureTap) {
        hitType |= HitTestRequest::Release;
        // If the Tap is received very shortly after ShowPress, we want to delay clearing
        // of the active state so that it's visible to the user for at least one frame.
        activeInterval = WTF::currentTime() - m_lastShowPressTimestamp;
        shouldKeepActiveForMinInterval = m_lastShowPressTimestamp && activeInterval < minimumActiveInterval;
        if (shouldKeepActiveForMinInterval)
            hitType |= HitTestRequest::ReadOnly;
    }
    else
        hitType |= HitTestRequest::Active | HitTestRequest::ReadOnly;

    if ((!scrollbar && !eventTarget) || !(hitType & HitTestRequest::ReadOnly)) {
        IntPoint hitTestPoint = m_frame->view()->windowToContents(adjustedPoint);
        HitTestResult result = hitTestResultAtPoint(hitTestPoint, hitType | HitTestRequest::AllowFrameScrollbars);

        if (shouldKeepActiveForMinInterval) {
            m_lastDeferredTapElement = result.innerElement();
            m_activeIntervalTimer.startOneShot(minimumActiveInterval - activeInterval);
        }

        eventTarget = result.targetNode();
        if (!scrollbar) {
            FrameView* view = m_frame->view();
            scrollbar = view ? view->scrollbarAtPoint(gestureEvent.position()) : 0;
        }
        if (!scrollbar)
            scrollbar = result.scrollbar();
    }

    if (scrollbar) {
        bool eventSwallowed = scrollbar->gestureEvent(gestureEvent);
        if (gestureEvent.type() == PlatformEvent::GestureTapDown && eventSwallowed) {
            m_scrollbarHandlingScrollGesture = scrollbar;
        } else if (gestureEvent.type() == PlatformEvent::GestureScrollEnd
            || gestureEvent.type() == PlatformEvent::GestureFlingStart
            || !eventSwallowed) {
            m_scrollbarHandlingScrollGesture = 0;
        }

        if (eventSwallowed)
            return true;
    }

    if (eventTarget) {
        bool eventSwallowed = false;
        if (handleScrollGestureOnResizer(eventTarget, gestureEvent))
            eventSwallowed = true;
        else
            eventSwallowed = eventTarget->dispatchGestureEvent(gestureEvent);
        if (gestureEvent.type() == PlatformEvent::GestureScrollBegin || gestureEvent.type() == PlatformEvent::GestureScrollEnd) {
            if (eventSwallowed)
                m_scrollGestureHandlingNode = eventTarget;
        }

        if (eventSwallowed)
            return true;
    }

    // FIXME: A more general scroll system (https://bugs.webkit.org/show_bug.cgi?id=80596) will
    // eliminate the need for this.
    TemporaryChange<PlatformEvent::Type> baseEventType(m_baseEventType, gestureEvent.type());

    switch (gestureEvent.type()) {
    case PlatformEvent::GestureScrollBegin:
        return handleGestureScrollBegin(gestureEvent);
    case PlatformEvent::GestureScrollUpdate:
    case PlatformEvent::GestureScrollUpdateWithoutPropagation:
        return handleGestureScrollUpdate(gestureEvent);
    case PlatformEvent::GestureScrollEnd:
        return handleGestureScrollEnd(gestureEvent);
    case PlatformEvent::GestureTap:
<<<<<<< HEAD
        return handleGestureTap(gestureEvent);
=======
        return handleGestureTap(gestureEvent, adjustedPoint);
>>>>>>> 8c15b39e
    case PlatformEvent::GestureShowPress:
        return handleGestureShowPress();
    case PlatformEvent::GestureLongPress:
        return handleGestureLongPress(gestureEvent, adjustedPoint);
    case PlatformEvent::GestureLongTap:
        return handleGestureLongTap(gestureEvent, adjustedPoint);
    case PlatformEvent::GestureTwoFingerTap:
<<<<<<< HEAD
        return handleGestureTwoFingerTap(gestureEvent);
=======
        return handleGestureTwoFingerTap(gestureEvent, adjustedPoint);
>>>>>>> 8c15b39e
    case PlatformEvent::GestureTapDown:
    case PlatformEvent::GesturePinchBegin:
    case PlatformEvent::GesturePinchEnd:
    case PlatformEvent::GesturePinchUpdate:
    case PlatformEvent::GestureTapDownCancel:
    case PlatformEvent::GestureTapUnconfirmed:
    case PlatformEvent::GestureFlingStart:
        break;
    default:
        ASSERT_NOT_REACHED();
    }

    return false;
}

bool EventHandler::handleGestureTap(const PlatformGestureEvent& gestureEvent, const IntPoint& adjustedPoint)
{
    // FIXME: Refactor this code to not hit test multiple times. We use the adjusted position to ensure that the correct node is targeted by the later redundant hit tests.

    unsigned modifierFlags = 0;
    if (gestureEvent.altKey())
        modifierFlags |= PlatformEvent::AltKey;
    if (gestureEvent.ctrlKey())
        modifierFlags |= PlatformEvent::CtrlKey;
    if (gestureEvent.metaKey())
        modifierFlags |= PlatformEvent::MetaKey;
    if (gestureEvent.shiftKey())
        modifierFlags |= PlatformEvent::ShiftKey;
    PlatformEvent::Modifiers modifiers = static_cast<PlatformEvent::Modifiers>(modifierFlags);

    PlatformMouseEvent fakeMouseMove(adjustedPoint, gestureEvent.globalPosition(),
        NoButton, PlatformEvent::MouseMoved, /* clickCount */ 0,
        modifiers, PlatformMouseEvent::FromTouch, gestureEvent.timestamp());
    handleMouseMoveEvent(fakeMouseMove);

    bool defaultPrevented = false;
    PlatformMouseEvent fakeMouseDown(adjustedPoint, gestureEvent.globalPosition(),
        LeftButton, PlatformEvent::MousePressed, gestureEvent.tapCount(),
<<<<<<< HEAD
        gestureEvent.shiftKey(), gestureEvent.ctrlKey(), gestureEvent.altKey(), gestureEvent.metaKey(), gestureEvent.timestamp());
=======
        modifiers, PlatformMouseEvent::FromTouch,  gestureEvent.timestamp());
>>>>>>> 8c15b39e
    defaultPrevented |= handleMousePressEvent(fakeMouseDown);

    PlatformMouseEvent fakeMouseUp(adjustedPoint, gestureEvent.globalPosition(),
        LeftButton, PlatformEvent::MouseReleased, gestureEvent.tapCount(),
<<<<<<< HEAD
        gestureEvent.shiftKey(), gestureEvent.ctrlKey(), gestureEvent.altKey(), gestureEvent.metaKey(), gestureEvent.timestamp());
=======
        modifiers, PlatformMouseEvent::FromTouch,  gestureEvent.timestamp());
>>>>>>> 8c15b39e
    defaultPrevented |= handleMouseReleaseEvent(fakeMouseUp);

    return defaultPrevented;
}

bool EventHandler::handleGestureLongPress(const PlatformGestureEvent& gestureEvent, const IntPoint& adjustedPoint)
{
<<<<<<< HEAD
    IntPoint adjustedPoint = gestureEvent.position();
    adjustGesturePosition(gestureEvent, adjustedPoint);
    RefPtr<Frame> subframe = getSubFrameForGestureEvent(adjustedPoint, gestureEvent);
    if (subframe && subframe->eventHandler().handleGestureLongPress(gestureEvent))
        return true;

=======
>>>>>>> 8c15b39e
    m_longTapShouldInvokeContextMenu = false;
    if (m_frame->settings() && m_frame->settings()->touchDragDropEnabled() && m_frame->view()) {
        PlatformMouseEvent mouseDownEvent(adjustedPoint, gestureEvent.globalPosition(), LeftButton, PlatformEvent::MousePressed, 1,
            gestureEvent.shiftKey(), gestureEvent.ctrlKey(), gestureEvent.altKey(), gestureEvent.metaKey(), WTF::currentTime());
        m_mouseDown = mouseDownEvent;

        PlatformMouseEvent mouseDragEvent(adjustedPoint, gestureEvent.globalPosition(), LeftButton, PlatformEvent::MouseMoved, 1,
            gestureEvent.shiftKey(), gestureEvent.ctrlKey(), gestureEvent.altKey(), gestureEvent.metaKey(), WTF::currentTime());
        HitTestRequest request(HitTestRequest::ReadOnly | HitTestRequest::ConfusingAndOftenMisusedDisallowShadowContent);
        MouseEventWithHitTestResults mev = prepareMouseEvent(request, mouseDragEvent);
        m_didStartDrag = false;
        m_mouseDownMayStartDrag = true;
        dragState().m_dragSrc = 0;
        m_mouseDownPos = m_frame->view()->windowToContents(mouseDragEvent.position());
        RefPtr<FrameView> protector(m_frame->view());
        handleDrag(mev, DontCheckDragHysteresis);
        if (m_didStartDrag) {
            m_longTapShouldInvokeContextMenu = true;
            return true;
        }
    }
#if OS(ANDROID)
    bool shouldLongPressSelectWord = true;
#else
    bool shouldLongPressSelectWord = m_frame->settings() && m_frame->settings()->touchEditingEnabled();
#endif
    if (shouldLongPressSelectWord) {
        IntPoint hitTestPoint = m_frame->view()->windowToContents(gestureEvent.position());
        HitTestResult result = hitTestResultAtPoint(hitTestPoint);
        Node* innerNode = result.targetNode();
        if (!result.isLiveLink() && innerNode && (innerNode->isContentEditable() || innerNode->isTextNode())) {
            selectClosestWordFromHitTestResult(result, DontAppendTrailingWhitespace);
            if (m_frame->selection().isRange()) {
                focusDocumentView();
                return true;
            }
        }
    }
    return sendContextMenuEventForGesture(gestureEvent);
}

bool EventHandler::handleGestureLongTap(const PlatformGestureEvent& gestureEvent, const IntPoint& adjustedPoint)
{
<<<<<<< HEAD
    IntPoint adjustedPoint = gestureEvent.position();
    adjustGesturePosition(gestureEvent, adjustedPoint);
    RefPtr<Frame> subframe = getSubFrameForGestureEvent(adjustedPoint, gestureEvent);
    if (subframe && subframe->eventHandler().handleGestureLongTap(gestureEvent))
        return true;
=======
>>>>>>> 8c15b39e
#if !OS(ANDROID)
    if (m_longTapShouldInvokeContextMenu) {
        m_longTapShouldInvokeContextMenu = false;
        return sendContextMenuEventForGesture(gestureEvent);
    }
#endif
    return false;
}

bool EventHandler::handleScrollGestureOnResizer(Node* eventTarget, const PlatformGestureEvent& gestureEvent) {
    if (gestureEvent.type() == PlatformEvent::GestureScrollBegin) {
        RenderLayer* layer = eventTarget->renderer() ? eventTarget->renderer()->enclosingLayer() : 0;
        IntPoint p = m_frame->view()->windowToContents(gestureEvent.position());
        if (layer && layer->scrollableArea() && layer->scrollableArea()->isPointInResizeControl(p, ResizerForTouch)) {
            m_resizeScrollableArea = layer->scrollableArea();
            m_resizeScrollableArea->setInResizeMode(true);
            m_offsetFromResizeCorner = m_resizeScrollableArea->offsetFromResizeCorner(p);
            return true;
        }
    } else if (gestureEvent.type() == PlatformEvent::GestureScrollUpdate ||
               gestureEvent.type() == PlatformEvent::GestureScrollUpdateWithoutPropagation) {
        if (m_resizeScrollableArea && m_resizeScrollableArea->inResizeMode()) {
            m_resizeScrollableArea->resize(gestureEvent, m_offsetFromResizeCorner);
            return true;
        }
    } else if (gestureEvent.type() == PlatformEvent::GestureScrollEnd) {
        if (m_resizeScrollableArea && m_resizeScrollableArea->inResizeMode()) {
            m_resizeScrollableArea->setInResizeMode(false);
            m_resizeScrollableArea = 0;
            return false;
        }
    }

    return false;
}

bool EventHandler::handleGestureTwoFingerTap(const PlatformGestureEvent& gestureEvent, const IntPoint& adjustedPoint)
{
    return sendContextMenuEventForGesture(gestureEvent);
}

bool EventHandler::passGestureEventToWidget(const PlatformGestureEvent& gestureEvent, Widget* widget)
{
    if (!widget)
        return false;

    if (!widget->isFrameView())
        return false;

    return toFrameView(widget)->frame().eventHandler().handleGestureEvent(gestureEvent);
}

bool EventHandler::passGestureEventToWidgetIfPossible(const PlatformGestureEvent& gestureEvent, RenderObject* renderer)
{
    if (m_lastHitTestResultOverWidget && renderer && renderer->isWidget()) {
        Widget* widget = toRenderWidget(renderer)->widget();
        return widget && passGestureEventToWidget(gestureEvent, widget);
    }
    return false;
}

bool EventHandler::handleGestureScrollEnd(const PlatformGestureEvent& gestureEvent) {
    RefPtr<Node> node = m_scrollGestureHandlingNode;
    clearGestureScrollNodes();

    if (node) {
        ASSERT(node->refCount() > 0);
        passGestureEventToWidgetIfPossible(gestureEvent, node->renderer());
    }

    return false;
}

bool EventHandler::handleGestureScrollBegin(const PlatformGestureEvent& gestureEvent)
{
    Document* document = m_frame->document();
    if (!document->renderView())
        return false;

    FrameView* view = m_frame->view();
    if (!view)
        return false;

    LayoutPoint viewPoint = view->windowToContents(gestureEvent.position());
    HitTestRequest request(HitTestRequest::ReadOnly | HitTestRequest::ConfusingAndOftenMisusedDisallowShadowContent);
    HitTestResult result(viewPoint);
    document->renderView()->hitTest(request, result);

    m_lastHitTestResultOverWidget = result.isOverWidget();
    m_scrollGestureHandlingNode = result.innerNode();
    m_previousGestureScrolledNode = 0;

    // If there's no renderer on the node, send the event to the nearest ancestor with a renderer.
    // Needed for <option> and <optgroup> elements so we can touch scroll <select>s
    while (m_scrollGestureHandlingNode && !m_scrollGestureHandlingNode->renderer())
        m_scrollGestureHandlingNode = m_scrollGestureHandlingNode->parentOrShadowHostNode();

    if (!m_scrollGestureHandlingNode)
        return false;

    passGestureEventToWidgetIfPossible(gestureEvent, m_scrollGestureHandlingNode->renderer());

    return true;
}

bool EventHandler::handleGestureScrollUpdate(const PlatformGestureEvent& gestureEvent)
{
    FloatSize delta(gestureEvent.deltaX(), gestureEvent.deltaY());
    if (delta.isZero())
        return false;

    const float scaleFactor = m_frame->pageZoomFactor();
    delta.scale(1 / scaleFactor, 1 / scaleFactor);

    Node* node = m_scrollGestureHandlingNode.get();
    if (!node)
        return sendScrollEventToView(gestureEvent, delta);

    // Ignore this event if the targeted node does not have a valid renderer.
    RenderObject* renderer = node->renderer();
    if (!renderer)
        return false;

    RefPtr<FrameView> protector(m_frame->view());

    Node* stopNode = 0;
    bool scrollShouldNotPropagate = gestureEvent.type() == PlatformEvent::GestureScrollUpdateWithoutPropagation;

    // Try to send the event to the correct view.
    if (passGestureEventToWidgetIfPossible(gestureEvent, renderer)) {
        if(scrollShouldNotPropagate)
              m_previousGestureScrolledNode = m_scrollGestureHandlingNode;

        return true;
    }

    if (scrollShouldNotPropagate)
        stopNode = m_previousGestureScrolledNode.get();

    // First try to scroll the closest scrollable RenderBox ancestor of |node|.
    ScrollGranularity granularity = ScrollByPixel;
    bool horizontalScroll = scrollNode(delta.width(), granularity, ScrollLeft, node, &stopNode);
    bool verticalScroll = scrollNode(delta.height(), granularity, ScrollUp, node, &stopNode);

    if (scrollShouldNotPropagate)
        m_previousGestureScrolledNode = stopNode;

    if (horizontalScroll || verticalScroll) {
        setFrameWasScrolledByUser();
        return true;
    }

    // Otherwise try to scroll the view.
    return sendScrollEventToView(gestureEvent, delta);
}

bool EventHandler::sendScrollEventToView(const PlatformGestureEvent& gestureEvent, const FloatSize& scaledDelta)
{
    FrameView* view = m_frame->view();
    if (!view)
        return false;

    const float tickDivisor = static_cast<float>(WheelEvent::TickMultiplier);
    IntPoint point(gestureEvent.position().x(), gestureEvent.position().y());
    IntPoint globalPoint(gestureEvent.globalPosition().x(), gestureEvent.globalPosition().y());
    PlatformWheelEvent syntheticWheelEvent(point, globalPoint,
        scaledDelta.width(), scaledDelta.height(),
        scaledDelta.width() / tickDivisor, scaledDelta.height() / tickDivisor,
        ScrollByPixelWheelEvent,
        gestureEvent.shiftKey(), gestureEvent.ctrlKey(), gestureEvent.altKey(), gestureEvent.metaKey());
    syntheticWheelEvent.setHasPreciseScrollingDeltas(true);

    bool scrolledFrame = view->wheelEvent(syntheticWheelEvent);
    if (scrolledFrame)
        setFrameWasScrolledByUser();

    return scrolledFrame;
}

Frame* EventHandler::getSubFrameForGestureEvent(const IntPoint& touchAdjustedPoint, const PlatformGestureEvent& gestureEvent)
{
    PlatformMouseEvent mouseDown(touchAdjustedPoint, gestureEvent.globalPosition(), LeftButton, PlatformEvent::MousePressed, 1,
        gestureEvent.shiftKey(), gestureEvent.ctrlKey(), gestureEvent.altKey(), gestureEvent.metaKey(), gestureEvent.timestamp());
    HitTestRequest request(HitTestRequest::ReadOnly);
    MouseEventWithHitTestResults mev = prepareMouseEvent(request, mouseDown);
    return subframeForHitTestResult(mev);
}

void EventHandler::clearGestureScrollNodes()
{
    m_scrollGestureHandlingNode = 0;
    m_previousGestureScrolledNode = 0;
}

bool EventHandler::isScrollbarHandlingGestures() const
{
    return m_scrollbarHandlingScrollGesture.get();
}

bool EventHandler::shouldApplyTouchAdjustment(const PlatformGestureEvent& event) const
{
    if (m_frame->settings() && !m_frame->settings()->touchAdjustmentEnabled())
        return false;
    return !event.area().isEmpty();
}


bool EventHandler::bestClickableNodeForTouchPoint(const IntPoint& touchCenter, const IntSize& touchRadius, IntPoint& targetPoint, Node*& targetNode)
{
    IntPoint hitTestPoint = m_frame->view()->windowToContents(touchCenter);
    HitTestResult result = hitTestResultAtPoint(hitTestPoint, HitTestRequest::ReadOnly | HitTestRequest::Active, touchRadius);

    // If the touch is over a scrollbar, don't adjust the touch point since touch adjustment only takes into account
    // DOM nodes so a touch over a scrollbar will be adjusted towards nearby nodes. This leads to things like textarea
    // scrollbars being untouchable.
    if (result.scrollbar())
        return false;

    IntRect touchRect(touchCenter - touchRadius, touchRadius + touchRadius);
    Vector<RefPtr<Node>, 11> nodes;
    copyToVector(result.rectBasedTestResult(), nodes);

    // FIXME: Should be able to handle targetNode being a shadow DOM node to avoid performing uncessary hit tests
    // in the case where further processing on the node is required. Returning the shadow ancestor prevents a
    // regression in touchadjustment/html-label.html. Some refinement is required to testing/internals to
    // handle targetNode being a shadow DOM node.

    // FIXME: the explicit Vector conversion copies into a temporary and is
    // wasteful.
    bool success = findBestClickableCandidate(targetNode, targetPoint, touchCenter, touchRect, Vector<RefPtr<Node> > (nodes));
    if (success && targetNode)
        targetNode = targetNode->deprecatedShadowAncestorNode();
    return success;
}

bool EventHandler::bestContextMenuNodeForTouchPoint(const IntPoint& touchCenter, const IntSize& touchRadius, IntPoint& targetPoint, Node*& targetNode)
{
    IntPoint hitTestPoint = m_frame->view()->windowToContents(touchCenter);
    HitTestResult result = hitTestResultAtPoint(hitTestPoint, HitTestRequest::ReadOnly | HitTestRequest::Active, touchRadius);

    IntRect touchRect(touchCenter - touchRadius, touchRadius + touchRadius);
    Vector<RefPtr<Node>, 11> nodes;
    copyToVector(result.rectBasedTestResult(), nodes);

    // FIXME: the explicit Vector conversion copies into a temporary and is
    // wasteful.
    return findBestContextMenuCandidate(targetNode, targetPoint, touchCenter, touchRect, Vector<RefPtr<Node> >(nodes));
}

bool EventHandler::bestZoomableAreaForTouchPoint(const IntPoint& touchCenter, const IntSize& touchRadius, IntRect& targetArea, Node*& targetNode)
{
    IntPoint hitTestPoint = m_frame->view()->windowToContents(touchCenter);
    HitTestResult result = hitTestResultAtPoint(hitTestPoint, HitTestRequest::ReadOnly | HitTestRequest::Active | HitTestRequest::ConfusingAndOftenMisusedDisallowShadowContent, touchRadius);

    IntRect touchRect(touchCenter - touchRadius, touchRadius + touchRadius);
    Vector<RefPtr<Node>, 11> nodes;
    copyToVector(result.rectBasedTestResult(), nodes);

    // FIXME: the explicit Vector conversion copies into a temporary and is
    // wasteful.
    return findBestZoomableArea(targetNode, targetArea, touchCenter, touchRect, Vector<RefPtr<Node> >(nodes));
}

bool EventHandler::adjustGesturePosition(const PlatformGestureEvent& gestureEvent, IntPoint& adjustedPoint)
{
    if (!shouldApplyTouchAdjustment(gestureEvent))
        return false;

    Node* targetNode = 0;
    switch (gestureEvent.type()) {
    case PlatformEvent::GestureTap:
    case PlatformEvent::GestureTapUnconfirmed:
    case PlatformEvent::GestureTapDown:
    case PlatformEvent::GestureShowPress:
        bestClickableNodeForTouchPoint(gestureEvent.position(), IntSize(gestureEvent.area().width() / 2, gestureEvent.area().height() / 2), adjustedPoint, targetNode);
        break;
    case PlatformEvent::GestureLongPress:
    case PlatformEvent::GestureLongTap:
    case PlatformEvent::GestureTwoFingerTap:
        bestContextMenuNodeForTouchPoint(gestureEvent.position(), IntSize(gestureEvent.area().width() / 2, gestureEvent.area().height() / 2), adjustedPoint, targetNode);
        break;
    default:
        // FIXME: Implement handling for other types as needed.
        ASSERT_NOT_REACHED();
    }
    return targetNode;
}

bool EventHandler::sendContextMenuEvent(const PlatformMouseEvent& event)
{
    Document* doc = m_frame->document();
    FrameView* v = m_frame->view();
    if (!v)
        return false;

    // Clear mouse press state to avoid initiating a drag while context menu is up.
    m_mousePressed = false;
    bool swallowEvent;
    LayoutPoint viewportPos = v->windowToContents(event.position());
    HitTestRequest request(HitTestRequest::Active | HitTestRequest::ConfusingAndOftenMisusedDisallowShadowContent);
    MouseEventWithHitTestResults mev = doc->prepareMouseEvent(request, viewportPos, event);

    if (!m_frame->selection().contains(viewportPos)
        && !mev.scrollbar()
        // FIXME: In the editable case, word selection sometimes selects content that isn't underneath the mouse.
        // If the selection is non-editable, we do word selection to make it easier to use the contextual menu items
        // available for text selections.  But only if we're above text.
        && (m_frame->selection().isContentEditable() || (mev.targetNode() && mev.targetNode()->isTextNode()))) {
        m_mouseDownMayStartSelect = true; // context menu events are always allowed to perform a selection

        if (mev.hitTestResult().isMisspelled())
            selectClosestMisspellingFromMouseEvent(mev);
        else if (m_frame->editor().behavior().shouldSelectOnContextualMenuClick())
            selectClosestWordOrLinkFromMouseEvent(mev);
    }

    swallowEvent = !dispatchMouseEvent(EventTypeNames::contextmenu, mev.targetNode(), true, 0, event, false);

    return swallowEvent;
}

bool EventHandler::sendContextMenuEventForKey()
{
    FrameView* view = m_frame->view();
    if (!view)
        return false;

    Document* doc = m_frame->document();
    if (!doc)
        return false;

    // Clear mouse press state to avoid initiating a drag while context menu is up.
    m_mousePressed = false;

    static const int kContextMenuMargin = 1;

#if OS(WIN)
    int rightAligned = ::GetSystemMetrics(SM_MENUDROPALIGNMENT);
#else
    int rightAligned = 0;
#endif
    IntPoint location;

    Element* focusedElement = doc->focusedElement();
    FrameSelection& selection = m_frame->selection();
    Position start = selection.selection().start();

    if (start.deprecatedNode() && (selection.rootEditableElement() || selection.isRange())) {
        RefPtr<Range> selectionRange = selection.toNormalizedRange();
        IntRect firstRect = m_frame->editor().firstRectForRange(selectionRange.get());

        int x = rightAligned ? firstRect.maxX() : firstRect.x();
        // In a multiline edit, firstRect.maxY() would endup on the next line, so -1.
        int y = firstRect.maxY() ? firstRect.maxY() - 1 : 0;
        location = IntPoint(x, y);
    } else if (focusedElement) {
        RenderBoxModelObject* box = focusedElement->renderBoxModelObject();
        if (!box)
            return false;
        IntRect clippedRect = box->pixelSnappedAbsoluteClippedOverflowRect();
        location = IntPoint(clippedRect.x(), clippedRect.maxY() - 1);
    } else {
        location = IntPoint(
            rightAligned ? view->contentsWidth() - kContextMenuMargin : kContextMenuMargin,
            kContextMenuMargin);
    }

    m_frame->view()->setCursor(pointerCursor());

    IntPoint position = view->contentsToRootView(location);
    IntPoint globalPosition = view->hostWindow()->rootViewToScreen(IntRect(position, IntSize())).location();

    Node* targetNode = doc->focusedElement();
    if (!targetNode)
        targetNode = doc;

    // Use the focused node as the target for hover and active.
    HitTestResult result(position);
    result.setInnerNode(targetNode);
    doc->updateHoverActiveState(HitTestRequest::Active | HitTestRequest::ConfusingAndOftenMisusedDisallowShadowContent, result.innerElement());

    // The contextmenu event is a mouse event even when invoked using the keyboard.
    // This is required for web compatibility.

#if OS(WIN)
    PlatformEvent::Type eventType = PlatformEvent::MouseReleased;
#else
    PlatformEvent::Type eventType = PlatformEvent::MousePressed;
#endif

    PlatformMouseEvent mouseEvent(position, globalPosition, RightButton, eventType, 1, false, false, false, false, WTF::currentTime());

    return !dispatchMouseEvent(EventTypeNames::contextmenu, targetNode, true, 0, mouseEvent, false);
}

bool EventHandler::sendContextMenuEventForGesture(const PlatformGestureEvent& event)
{
#if OS(WIN)
    PlatformEvent::Type eventType = PlatformEvent::MouseReleased;
#else
    PlatformEvent::Type eventType = PlatformEvent::MousePressed;
#endif

    IntPoint adjustedPoint = event.position();
    adjustGesturePosition(event, adjustedPoint);
    PlatformMouseEvent mouseEvent(adjustedPoint, event.globalPosition(), RightButton, eventType, 1, false, false, false, false, WTF::currentTime());
    // To simulate right-click behavior, we send a right mouse down and then
    // context menu event.
    handleMousePressEvent(mouseEvent);
    return sendContextMenuEvent(mouseEvent);
    // We do not need to send a corresponding mouse release because in case of
    // right-click, the context menu takes capture and consumes all events.
}

void EventHandler::scheduleHoverStateUpdate()
{
    if (!m_hoverTimer.isActive())
        m_hoverTimer.startOneShot(0);
}

void EventHandler::scheduleCursorUpdate()
{
    if (!m_cursorUpdateTimer.isActive())
        m_cursorUpdateTimer.startOneShot(cursorUpdateInterval);
}

void EventHandler::dispatchFakeMouseMoveEventSoon()
{
    if (m_mousePressed)
        return;

    if (m_mousePositionIsUnknown)
        return;

    Settings* settings = m_frame->settings();
    if (settings && !settings->deviceSupportsMouse())
        return;

    // If the content has ever taken longer than fakeMouseMoveShortInterval we
    // reschedule the timer and use a longer time. This will cause the content
    // to receive these moves only after the user is done scrolling, reducing
    // pauses during the scroll.
    if (m_maxMouseMovedDuration > fakeMouseMoveShortInterval) {
        if (m_fakeMouseMoveEventTimer.isActive())
            m_fakeMouseMoveEventTimer.stop();
        m_fakeMouseMoveEventTimer.startOneShot(fakeMouseMoveLongInterval);
    } else {
        if (!m_fakeMouseMoveEventTimer.isActive())
            m_fakeMouseMoveEventTimer.startOneShot(fakeMouseMoveShortInterval);
    }
}

void EventHandler::dispatchFakeMouseMoveEventSoonInQuad(const FloatQuad& quad)
{
    FrameView* view = m_frame->view();
    if (!view)
        return;

    if (!quad.containsPoint(view->windowToContents(m_lastKnownMousePosition)))
        return;

    dispatchFakeMouseMoveEventSoon();
}

void EventHandler::fakeMouseMoveEventTimerFired(Timer<EventHandler>* timer)
{
    ASSERT_UNUSED(timer, timer == &m_fakeMouseMoveEventTimer);
    ASSERT(!m_mousePressed);

    Settings* settings = m_frame->settings();
    if (settings && !settings->deviceSupportsMouse())
        return;

    FrameView* view = m_frame->view();
    if (!view)
        return;

    if (!m_frame->page() || !m_frame->page()->focusController().isActive())
        return;

    // Don't dispatch a synthetic mouse move event if the mouse cursor is not visible to the user.
    if (!isCursorVisible())
        return;

    bool shiftKey;
    bool ctrlKey;
    bool altKey;
    bool metaKey;
    PlatformKeyboardEvent::getCurrentModifierState(shiftKey, ctrlKey, altKey, metaKey);
    PlatformMouseEvent fakeMouseMoveEvent(m_lastKnownMousePosition, m_lastKnownMouseGlobalPosition, NoButton, PlatformEvent::MouseMoved, 0, shiftKey, ctrlKey, altKey, metaKey, currentTime());
    handleMouseMoveEvent(fakeMouseMoveEvent);
}

void EventHandler::cancelFakeMouseMoveEvent()
{
    m_fakeMouseMoveEventTimer.stop();
}

bool EventHandler::isCursorVisible() const
{
    return m_frame->page()->isCursorVisible();
}

void EventHandler::setResizingFrameSet(HTMLFrameSetElement* frameSet)
{
    m_frameSetBeingResized = frameSet;
}

void EventHandler::resizeScrollableAreaDestroyed()
{
    ASSERT(m_resizeScrollableArea);
    m_resizeScrollableArea = 0;
}

void EventHandler::hoverTimerFired(Timer<EventHandler>*)
{
    m_hoverTimer.stop();

    ASSERT(m_frame);
    ASSERT(m_frame->document());

    if (RenderView* renderer = m_frame->contentRenderer()) {
        if (FrameView* view = m_frame->view()) {
            HitTestRequest request(HitTestRequest::Move | HitTestRequest::ConfusingAndOftenMisusedDisallowShadowContent);
            HitTestResult result(view->windowToContents(m_lastKnownMousePosition));
            renderer->hitTest(request, result);
            m_frame->document()->updateHoverActiveState(request, result.innerElement());
        }
    }
}

void EventHandler::activeIntervalTimerFired(Timer<EventHandler>*)
{
    m_activeIntervalTimer.stop();

    if (m_frame
        && m_frame->document()
        && m_lastDeferredTapElement) {
        // FIXME: Enable condition when http://crbug.com/226842 lands
        // m_lastDeferredTapElement.get() == m_frame->document()->activeElement()
        HitTestRequest request(HitTestRequest::TouchEvent | HitTestRequest::Release);
        m_frame->document()->updateHoverActiveState(request, m_lastDeferredTapElement.get());
    }
    m_lastDeferredTapElement = 0;
}

void EventHandler::notifyElementActivated()
{
    // Since another element has been set to active, stop current timer and clear reference.
    if (m_activeIntervalTimer.isActive())
        m_activeIntervalTimer.stop();
    m_lastDeferredTapElement = 0;
}

bool EventHandler::handleAccessKey(const PlatformKeyboardEvent& evt)
{
    // FIXME: Ignoring the state of Shift key is what neither IE nor Firefox do.
    // IE matches lower and upper case access keys regardless of Shift key state - but if both upper and
    // lower case variants are present in a document, the correct element is matched based on Shift key state.
    // Firefox only matches an access key if Shift is not pressed, and does that case-insensitively.
    ASSERT(!(accessKeyModifiers() & PlatformEvent::ShiftKey));
    if ((evt.modifiers() & ~PlatformEvent::ShiftKey) != accessKeyModifiers())
        return false;
    String key = evt.unmodifiedText();
    Element* elem = m_frame->document()->getElementByAccessKey(key.lower());
    if (!elem)
        return false;
    elem->accessKeyAction(false);
    return true;
}

bool EventHandler::isKeyEventAllowedInFullScreen(FullscreenElementStack* fullscreen, const PlatformKeyboardEvent& keyEvent) const
{
    if (fullscreen->webkitFullScreenKeyboardInputAllowed())
        return true;

    if (keyEvent.type() == PlatformKeyboardEvent::Char) {
        if (keyEvent.text().length() != 1)
            return false;
        UChar character = keyEvent.text()[0];
        return character == ' ';
    }

    int keyCode = keyEvent.windowsVirtualKeyCode();
    return (keyCode >= VK_BACK && keyCode <= VK_CAPITAL)
        || (keyCode >= VK_SPACE && keyCode <= VK_DELETE)
        || (keyCode >= VK_OEM_1 && keyCode <= VK_OEM_PLUS)
        || (keyCode >= VK_MULTIPLY && keyCode <= VK_OEM_8);
}

bool EventHandler::keyEvent(const PlatformKeyboardEvent& initialKeyEvent)
{
    RefPtr<FrameView> protector(m_frame->view());

    if (FullscreenElementStack* fullscreen = FullscreenElementStack::fromIfExists(m_frame->document())) {
        if (fullscreen->webkitIsFullScreen() && !isKeyEventAllowedInFullScreen(fullscreen, initialKeyEvent))
            return false;
    }

    if (initialKeyEvent.windowsVirtualKeyCode() == VK_CAPITAL)
        capsLockStateMayHaveChanged();

#if OS(WIN)
    if (panScrollInProgress()) {
        // If a key is pressed while the panScroll is in progress then we want to stop
        if (initialKeyEvent.type() == PlatformEvent::KeyDown || initialKeyEvent.type() == PlatformEvent::RawKeyDown)
            stopAutoscroll();

        // If we were in panscroll mode, we swallow the key event
        return true;
    }
#endif

    // Check for cases where we are too early for events -- possible unmatched key up
    // from pressing return in the location bar.
    RefPtr<Node> node = eventTargetNodeForDocument(m_frame->document());
    if (!node)
        return false;

    UserGestureIndicator gestureIndicator(DefinitelyProcessingUserGesture);

    if (FrameView* view = m_frame->view())
        view->resetDeferredRepaintDelay();

    // In IE, access keys are special, they are handled after default keydown processing, but cannot be canceled - this is hard to match.
    // On Mac OS X, we process them before dispatching keydown, as the default keydown handler implements Emacs key bindings, which may conflict
    // with access keys. Then we dispatch keydown, but suppress its default handling.
    // On Windows, WebKit explicitly calls handleAccessKey() instead of dispatching a keypress event for WM_SYSCHAR messages.
    // Other platforms currently match either Mac or Windows behavior, depending on whether they send combined KeyDown events.
    bool matchedAnAccessKey = false;
    if (initialKeyEvent.type() == PlatformEvent::KeyDown)
        matchedAnAccessKey = handleAccessKey(initialKeyEvent);

    // FIXME: it would be fair to let an input method handle KeyUp events before DOM dispatch.
    if (initialKeyEvent.type() == PlatformEvent::KeyUp || initialKeyEvent.type() == PlatformEvent::Char)
        return !node->dispatchKeyEvent(initialKeyEvent);

    PlatformKeyboardEvent keyDownEvent = initialKeyEvent;
    if (keyDownEvent.type() != PlatformEvent::RawKeyDown)
        keyDownEvent.disambiguateKeyDownEvent(PlatformEvent::RawKeyDown);
    RefPtr<KeyboardEvent> keydown = KeyboardEvent::create(keyDownEvent, m_frame->document()->domWindow());
    if (matchedAnAccessKey)
        keydown->setDefaultPrevented(true);
    keydown->setTarget(node);

    if (initialKeyEvent.type() == PlatformEvent::RawKeyDown) {
        node->dispatchEvent(keydown, IGNORE_EXCEPTION);
        // If frame changed as a result of keydown dispatch, then return true to avoid sending a subsequent keypress message to the new frame.
        bool changedFocusedFrame = m_frame->page() && m_frame != m_frame->page()->focusController().focusedOrMainFrame();
        return keydown->defaultHandled() || keydown->defaultPrevented() || changedFocusedFrame;
    }

    node->dispatchEvent(keydown, IGNORE_EXCEPTION);
    // If frame changed as a result of keydown dispatch, then return early to avoid sending a subsequent keypress message to the new frame.
    bool changedFocusedFrame = m_frame->page() && m_frame != m_frame->page()->focusController().focusedOrMainFrame();
    bool keydownResult = keydown->defaultHandled() || keydown->defaultPrevented() || changedFocusedFrame;
    if (keydownResult)
        return keydownResult;

    // Focus may have changed during keydown handling, so refetch node.
    // But if we are dispatching a fake backward compatibility keypress, then we pretend that the keypress happened on the original node.
    node = eventTargetNodeForDocument(m_frame->document());
    if (!node)
        return false;

    PlatformKeyboardEvent keyPressEvent = initialKeyEvent;
    keyPressEvent.disambiguateKeyDownEvent(PlatformEvent::Char);
    if (keyPressEvent.text().isEmpty())
        return keydownResult;
    RefPtr<KeyboardEvent> keypress = KeyboardEvent::create(keyPressEvent, m_frame->document()->domWindow());
    keypress->setTarget(node);
    if (keydownResult)
        keypress->setDefaultPrevented(true);
    node->dispatchEvent(keypress, IGNORE_EXCEPTION);

    return keydownResult || keypress->defaultPrevented() || keypress->defaultHandled();
}

static FocusDirection focusDirectionForKey(const AtomicString& keyIdentifier)
{
    DEFINE_STATIC_LOCAL(AtomicString, Down, ("Down", AtomicString::ConstructFromLiteral));
    DEFINE_STATIC_LOCAL(AtomicString, Up, ("Up", AtomicString::ConstructFromLiteral));
    DEFINE_STATIC_LOCAL(AtomicString, Left, ("Left", AtomicString::ConstructFromLiteral));
    DEFINE_STATIC_LOCAL(AtomicString, Right, ("Right", AtomicString::ConstructFromLiteral));

    FocusDirection retVal = FocusDirectionNone;

    if (keyIdentifier == Down)
        retVal = FocusDirectionDown;
    else if (keyIdentifier == Up)
        retVal = FocusDirectionUp;
    else if (keyIdentifier == Left)
        retVal = FocusDirectionLeft;
    else if (keyIdentifier == Right)
        retVal = FocusDirectionRight;

    return retVal;
}

void EventHandler::defaultKeyboardEventHandler(KeyboardEvent* event)
{
    if (event->type() == EventTypeNames::keydown) {
        m_frame->editor().handleKeyboardEvent(event);
        if (event->defaultHandled())
            return;
        if (event->keyIdentifier() == "U+0009")
            defaultTabEventHandler(event);
        else if (event->keyIdentifier() == "U+0008")
            defaultBackspaceEventHandler(event);
        else if (event->keyIdentifier() == "U+001B")
            defaultEscapeEventHandler(event);
        else {
            FocusDirection direction = focusDirectionForKey(event->keyIdentifier());
            if (direction != FocusDirectionNone)
                defaultArrowEventHandler(direction, event);
        }
    }
    if (event->type() == EventTypeNames::keypress) {
        m_frame->editor().handleKeyboardEvent(event);
        if (event->defaultHandled())
            return;
        if (event->charCode() == ' ')
            defaultSpaceEventHandler(event);
    }
}

bool EventHandler::dragHysteresisExceeded(const IntPoint& floatDragViewportLocation) const
{
    FloatPoint dragViewportLocation(floatDragViewportLocation.x(), floatDragViewportLocation.y());
    return dragHysteresisExceeded(dragViewportLocation);
}

bool EventHandler::dragHysteresisExceeded(const FloatPoint& dragViewportLocation) const
{
    FrameView* view = m_frame->view();
    if (!view)
        return false;
    IntPoint dragLocation = view->windowToContents(flooredIntPoint(dragViewportLocation));
    IntSize delta = dragLocation - m_mouseDownPos;

    int threshold = GeneralDragHysteresis;
    switch (dragState().m_dragType) {
    case DragSourceActionSelection:
        threshold = TextDragHysteresis;
        break;
    case DragSourceActionImage:
        threshold = ImageDragHysteresis;
        break;
    case DragSourceActionLink:
        threshold = LinkDragHysteresis;
        break;
    case DragSourceActionDHTML:
        break;
    case DragSourceActionNone:
        ASSERT_NOT_REACHED();
    }

    return abs(delta.width()) >= threshold || abs(delta.height()) >= threshold;
}

void EventHandler::freeClipboard()
{
    if (dragState().m_dragClipboard)
        dragState().m_dragClipboard->setAccessPolicy(ClipboardNumb);
}

void EventHandler::dragSourceEndedAt(const PlatformMouseEvent& event, DragOperation operation)
{
    // Send a hit test request so that RenderLayer gets a chance to update the :hover and :active pseudoclasses.
    HitTestRequest request(HitTestRequest::Release | HitTestRequest::ConfusingAndOftenMisusedDisallowShadowContent);
    prepareMouseEvent(request, event);

    if (dragState().m_dragSrc) {
        dragState().m_dragClipboard->setDestinationOperation(operation);
        // for now we don't care if event handler cancels default behavior, since there is none
        dispatchDragSrcEvent(EventTypeNames::dragend, event);
    }
    freeClipboard();
    dragState().m_dragSrc = 0;
    // In case the drag was ended due to an escape key press we need to ensure
    // that consecutive mousemove events don't reinitiate the drag and drop.
    m_mouseDownMayStartDrag = false;
}

void EventHandler::updateDragStateAfterEditDragIfNeeded(Element* rootEditableElement)
{
    // If inserting the dragged contents removed the drag source, we still want to fire dragend at the root editble element.
    if (dragState().m_dragSrc && !dragState().m_dragSrc->inDocument())
        dragState().m_dragSrc = rootEditableElement;
}

// returns if we should continue "default processing", i.e., whether eventhandler canceled
bool EventHandler::dispatchDragSrcEvent(const AtomicString& eventType, const PlatformMouseEvent& event)
{
    return !dispatchDragEvent(eventType, dragState().m_dragSrc.get(), event, dragState().m_dragClipboard.get());
}

bool EventHandler::handleDrag(const MouseEventWithHitTestResults& event, CheckDragHysteresis checkDragHysteresis)
{
    ASSERT(event.event().type() == PlatformEvent::MouseMoved);
    // Callers must protect the reference to FrameView, since this function may dispatch DOM
    // events, causing page/FrameView to go away.
    ASSERT(m_frame);
    ASSERT(m_frame->view());
    if (!m_frame->page())
        return false;

    if (event.event().button() != LeftButton || event.event().type() != PlatformEvent::MouseMoved) {
        // If we allowed the other side of the bridge to handle a drag
        // last time, then m_mousePressed might still be set. So we
        // clear it now to make sure the next move after a drag
        // doesn't look like a drag.
        m_mousePressed = false;
        return false;
    }

<<<<<<< HEAD
    if (m_mouseDownMayStartDrag && !dragState().m_dragSrc) {
        // try to find an element that wants to be dragged
        HitTestRequest request(HitTestRequest::ReadOnly | HitTestRequest::ConfusingAndOftenMisusedDisallowShadowContent);
=======
    if (m_mouseDownMayStartDrag) {
        HitTestRequest request(HitTestRequest::ReadOnly);
>>>>>>> 8c15b39e
        HitTestResult result(m_mouseDownPos);
        m_frame->contentRenderer()->hitTest(request, result);
        Node* node = result.innerNode();
        if (node) {
            DragController::SelectionDragPolicy selectionDragPolicy = event.event().timestamp() - m_mouseDownTimestamp < TextDragDelay
                ? DragController::DelayedSelectionDragResolution
                : DragController::ImmediateSelectionDragResolution;
            dragState().m_dragSrc = m_frame->page()->dragController().draggableNode(m_frame, node, m_mouseDownPos, selectionDragPolicy, dragState().m_dragType);
        } else {
            dragState().m_dragSrc = 0;
        }

        if (!dragState().m_dragSrc)
            m_mouseDownMayStartDrag = false; // no element is draggable
    }

    if (!m_mouseDownMayStartDrag)
        return !mouseDownMayStartSelect() && !m_mouseDownMayStartAutoscroll;

    // We are starting a text/image/url drag, so the cursor should be an arrow
    // FIXME <rdar://7577595>: Custom cursors aren't supported during drag and drop (default to pointer).
    m_frame->view()->setCursor(pointerCursor());

    if (checkDragHysteresis == ShouldCheckDragHysteresis && !dragHysteresisExceeded(event.event().position()))
        return true;

    // Once we're past the hysteresis point, we don't want to treat this gesture as a click
    invalidateClick();

    if (!tryStartDrag(event)) {
        // Something failed to start the drag, clean up.
        freeClipboard();
        dragState().m_dragSrc = 0;
    }

    m_mouseDownMayStartDrag = false;
    // Whether or not the drag actually started, no more default handling (like selection).
    return true;
}

bool EventHandler::tryStartDrag(const MouseEventWithHitTestResults& event)
{
    freeClipboard(); // would only happen if we missed a dragEnd.  Do it anyway, just
                     // to make sure it gets numbified
    dragState().m_dragClipboard = createDraggingClipboard();

    // Check to see if this a DOM based drag, if it is get the DOM specified drag
    // image and offset
    if (dragState().m_dragType == DragSourceActionDHTML) {
        if (RenderObject* renderer = dragState().m_dragSrc->renderer()) {
            // FIXME: This doesn't work correctly with transforms.
            FloatPoint absPos = renderer->localToAbsolute();
            IntSize delta = m_mouseDownPos - roundedIntPoint(absPos);
            dragState().m_dragClipboard->setDragImageElement(dragState().m_dragSrc.get(), IntPoint(delta));
        } else {
            // The renderer has disappeared, this can happen if the onStartDrag handler has hidden
            // the element in some way. In this case we just kill the drag.
            return false;
        }
    }

    DragController& dragController = m_frame->page()->dragController();
    if (!dragController.populateDragClipboard(m_frame, dragState(), m_mouseDownPos))
        return false;
    m_mouseDownMayStartDrag = dispatchDragSrcEvent(EventTypeNames::dragstart, m_mouseDown)
        && !m_frame->selection().isInPasswordField();

    // Invalidate clipboard here against anymore pasteboard writing for security. The drag
    // image can still be changed as we drag, but not the pasteboard data.
    dragState().m_dragClipboard->setAccessPolicy(ClipboardImageWritable);

    if (m_mouseDownMayStartDrag) {
        // Dispatching the event could cause Page to go away. Make sure it's still valid before trying to use DragController.
        m_didStartDrag = m_frame->page() && dragController.startDrag(m_frame, dragState(), event.event(), m_mouseDownPos);
        // FIXME: This seems pretty useless now. The gesture code uses this as a signal for
        // whether or not the drag started, but perhaps it can simply use the return value from
        // handleDrag(), even though it doesn't mean exactly the same thing.
        if (m_didStartDrag)
            return true;
        // Drag was canned at the last minute - we owe m_dragSrc a DRAGEND event
        dispatchDragSrcEvent(EventTypeNames::dragend, event.event());
    }

    return false;
}

bool EventHandler::handleTextInputEvent(const String& text, Event* underlyingEvent, TextEventInputType inputType)
{
    // Platforms should differentiate real commands like selectAll from text input in disguise (like insertNewline),
    // and avoid dispatching text input events from keydown default handlers.
    ASSERT(!underlyingEvent || !underlyingEvent->isKeyboardEvent() || toKeyboardEvent(underlyingEvent)->type() == EventTypeNames::keypress);

    if (!m_frame)
        return false;

    EventTarget* target;
    if (underlyingEvent)
        target = underlyingEvent->target();
    else
        target = eventTargetNodeForDocument(m_frame->document());
    if (!target)
        return false;

    if (FrameView* view = m_frame->view())
        view->resetDeferredRepaintDelay();

    RefPtr<TextEvent> event = TextEvent::create(m_frame->domWindow(), text, inputType);
    event->setUnderlyingEvent(underlyingEvent);

    target->dispatchEvent(event, IGNORE_EXCEPTION);
    return event->defaultHandled();
}

void EventHandler::defaultTextInputEventHandler(TextEvent* event)
{
    if (m_frame->editor().handleTextEvent(event))
        event->setDefaultHandled();
}

void EventHandler::defaultSpaceEventHandler(KeyboardEvent* event)
{
    ASSERT(event->type() == EventTypeNames::keypress);

    if (event->ctrlKey() || event->metaKey() || event->altKey() || event->altGraphKey())
        return;

    ScrollDirection direction = event->shiftKey() ? ScrollBlockDirectionBackward : ScrollBlockDirectionForward;
    if (scrollOverflow(direction, ScrollByPage)) {
        event->setDefaultHandled();
        return;
    }

    FrameView* view = m_frame->view();
    if (!view)
        return;

    if (view->scroll(direction, ScrollByPage))
        event->setDefaultHandled();
}

void EventHandler::defaultBackspaceEventHandler(KeyboardEvent* event)
{
    ASSERT(event->type() == EventTypeNames::keydown);

    if (event->ctrlKey() || event->metaKey() || event->altKey() || event->altGraphKey())
        return;

    if (!m_frame->editor().behavior().shouldNavigateBackOnBackspace())
        return;

    Page* page = m_frame->page();
    if (!page)
        return;
    bool handledEvent = page->mainFrame()->loader().client()->navigateBackForward(event->shiftKey() ? 1 : -1);
    if (handledEvent)
        event->setDefaultHandled();
}

void EventHandler::defaultArrowEventHandler(FocusDirection focusDirection, KeyboardEvent* event)
{
    ASSERT(event->type() == EventTypeNames::keydown);

    if (event->ctrlKey() || event->metaKey() || event->altGraphKey() || event->shiftKey())
        return;

    Page* page = m_frame->page();
    if (!page)
        return;

    if (!isSpatialNavigationEnabled(m_frame))
        return;

    // Arrows and other possible directional navigation keys can be used in design
    // mode editing.
    if (m_frame->document()->inDesignMode())
        return;

    if (page->focusController().advanceFocus(focusDirection))
        event->setDefaultHandled();
}

void EventHandler::defaultTabEventHandler(KeyboardEvent* event)
{
    ASSERT(event->type() == EventTypeNames::keydown);

    // We should only advance focus on tabs if no special modifier keys are held down.
    if (event->ctrlKey() || event->metaKey() || event->altGraphKey())
        return;

    Page* page = m_frame->page();
    if (!page)
        return;
    if (!page->tabKeyCyclesThroughElements())
        return;

    FocusDirection focusDirection = event->shiftKey() ? FocusDirectionBackward : FocusDirectionForward;

    // Tabs can be used in design mode editing.
    if (m_frame->document()->inDesignMode())
        return;

    if (page->focusController().advanceFocus(focusDirection))
        event->setDefaultHandled();
}

void EventHandler::defaultEscapeEventHandler(KeyboardEvent* event)
{
    if (HTMLDialogElement* dialog = m_frame->document()->activeModalDialog())
        dialog->dispatchEvent(Event::createCancelable(EventTypeNames::cancel));
}

void EventHandler::capsLockStateMayHaveChanged()
{
    if (Element* element = m_frame->document()->focusedElement()) {
        if (RenderObject* r = element->renderer()) {
            if (r->isTextField())
                toRenderTextControlSingleLine(r)->capsLockStateMayHaveChanged();
        }
    }
}

<<<<<<< HEAD
void EventHandler::sendResizeEvent()
{
    RefPtr<Event> event = Event::create(EventTypeNames::resize);
    event->setTarget(m_frame->document()->domWindow());
    m_frame->document()->scheduleAnimationFrameEvent(event.release());
}

void EventHandler::sendScrollEvent()
{
    setFrameWasScrolledByUser();
    if (m_frame->view() && m_frame->document())
        m_frame->document()->enqueueScrollEventForNode(m_frame->document());
}

=======
>>>>>>> 8c15b39e
void EventHandler::setFrameWasScrolledByUser()
{
    if (FrameView* view = m_frame->view())
        view->setWasScrolledByUser(true);
}

bool EventHandler::passMousePressEventToScrollbar(MouseEventWithHitTestResults& mev, Scrollbar* scrollbar)
{
    if (!scrollbar || !scrollbar->enabled())
        return false;
    setFrameWasScrolledByUser();
    scrollbar->mouseDown(mev.event());
    return true;
}

// If scrollbar (under mouse) is different from last, send a mouse exited. Set
// last to scrollbar if setLast is true; else set last to 0.
void EventHandler::updateLastScrollbarUnderMouse(Scrollbar* scrollbar, bool setLast)
{
    if (m_lastScrollbarUnderMouse != scrollbar) {
        // Send mouse exited to the old scrollbar.
        if (m_lastScrollbarUnderMouse)
            m_lastScrollbarUnderMouse->mouseExited();

        // Send mouse entered if we're setting a new scrollbar.
        if (scrollbar && setLast)
            scrollbar->mouseEntered();

        m_lastScrollbarUnderMouse = setLast ? scrollbar : 0;
    }
}

static const AtomicString& eventNameForTouchPointState(PlatformTouchPoint::State state)
{
    switch (state) {
    case PlatformTouchPoint::TouchReleased:
        return EventTypeNames::touchend;
    case PlatformTouchPoint::TouchCancelled:
        return EventTypeNames::touchcancel;
    case PlatformTouchPoint::TouchPressed:
        return EventTypeNames::touchstart;
    case PlatformTouchPoint::TouchMoved:
        return EventTypeNames::touchmove;
    case PlatformTouchPoint::TouchStationary:
        // TouchStationary state is not converted to touch events, so fall through to assert.
    default:
        ASSERT_NOT_REACHED();
        return emptyAtom;
    }
}

HitTestResult EventHandler::hitTestResultInFrame(Frame* frame, const LayoutPoint& point, HitTestRequest::HitTestRequestType hitType)
{
    HitTestResult result(point);

    if (!frame || !frame->contentRenderer())
        return result;
    if (frame->view()) {
        IntRect rect = frame->view()->visibleContentRect();
        if (!rect.contains(roundedIntPoint(point)))
            return result;
    }
    frame->contentRenderer()->hitTest(HitTestRequest(hitType), result);
    return result;
}

bool EventHandler::handleTouchEvent(const PlatformTouchEvent& event)
{
    // First build up the lists to use for the 'touches', 'targetTouches' and 'changedTouches' attributes
    // in the JS event. See http://www.sitepen.com/blog/2008/07/10/touching-and-gesturing-on-the-iphone/
    // for an overview of how these lists fit together.

    // Holds the complete set of touches on the screen and will be used as the 'touches' list in the JS event.
    RefPtr<TouchList> touches = TouchList::create();

    // A different view on the 'touches' list above, filtered and grouped by event target. Used for the
    // 'targetTouches' list in the JS event.
    typedef HashMap<EventTarget*, RefPtr<TouchList> > TargetTouchesMap;
    TargetTouchesMap touchesByTarget;

    // Array of touches per state, used to assemble the 'changedTouches' list in the JS event.
    typedef HashSet<RefPtr<EventTarget> > EventTargetSet;
    struct {
        // The touches corresponding to the particular change state this struct instance represents.
        RefPtr<TouchList> m_touches;
        // Set of targets involved in m_touches.
        EventTargetSet m_targets;
    } changedTouches[PlatformTouchPoint::TouchStateEnd];

    const Vector<PlatformTouchPoint>& points = event.touchPoints();

    UserGestureIndicator gestureIndicator(DefinitelyProcessingUserGesture);

    unsigned i;
    bool freshTouchEvents = true;
    bool allTouchReleased = true;
    for (i = 0; i < points.size(); ++i) {
        const PlatformTouchPoint& point = points[i];
        if (point.state() != PlatformTouchPoint::TouchPressed)
            freshTouchEvents = false;
        if (point.state() != PlatformTouchPoint::TouchReleased && point.state() != PlatformTouchPoint::TouchCancelled)
            allTouchReleased = false;
    }

    for (i = 0; i < points.size(); ++i) {
        const PlatformTouchPoint& point = points[i];
        PlatformTouchPoint::State pointState = point.state();
        LayoutPoint pagePoint = documentPointForWindowPoint(m_frame, point.pos());

        // Gesture events trigger the active state, not touch events,
        // so touch event hit tests can always be read only.
        HitTestRequest::HitTestRequestType hitType = HitTestRequest::TouchEvent | HitTestRequest::ReadOnly;
        // The HitTestRequest types used for mouse events map quite adequately
        // to touch events. Note that in addition to meaning that the hit test
        // should affect the active state of the current node if necessary,
        // HitTestRequest::Active signifies that the hit test is taking place
        // with the mouse (or finger in this case) being pressed.
        switch (pointState) {
        case PlatformTouchPoint::TouchPressed:
            hitType |= HitTestRequest::Active;
            break;
        case PlatformTouchPoint::TouchMoved:
            hitType |= HitTestRequest::Active | HitTestRequest::Move;
            break;
        case PlatformTouchPoint::TouchReleased:
        case PlatformTouchPoint::TouchCancelled:
            hitType |= HitTestRequest::Release;
            break;
        case PlatformTouchPoint::TouchStationary:
            hitType |= HitTestRequest::Active;
            break;
        default:
            ASSERT_NOT_REACHED();
            break;
        }

        // Increment the platform touch id by 1 to avoid storing a key of 0 in the hashmap.
        unsigned touchPointTargetKey = point.id() + 1;
        RefPtr<EventTarget> touchTarget;
        if (pointState == PlatformTouchPoint::TouchPressed) {
            HitTestResult result;
            if (freshTouchEvents) {
                result = hitTestResultAtPoint(pagePoint, hitType);
                m_originatingTouchPointTargetKey = touchPointTargetKey;
            } else if (m_originatingTouchPointDocument.get() && m_originatingTouchPointDocument->frame()) {
                LayoutPoint pagePointInOriginatingDocument = documentPointForWindowPoint(m_originatingTouchPointDocument->frame(), point.pos());
                result = hitTestResultInFrame(m_originatingTouchPointDocument->frame(), pagePointInOriginatingDocument, hitType);
            } else
                continue;

            Node* node = result.innerNode();
            if (!node)
                continue;

            // Touch events should not go to text nodes
            if (node->isTextNode())
                node = EventPath::parent(node);

            Document& doc = node->document();
            // Record the originating touch document even if it does not have a touch listener.
            if (freshTouchEvents) {
                m_originatingTouchPointDocument = &doc;
                freshTouchEvents = false;
            }
            if (!doc.hasTouchEventHandlers())
                continue;
            m_originatingTouchPointTargets.set(touchPointTargetKey, node);
            touchTarget = node;

            // FIXME(rbyers): Should really be doing a second hit test that ignores inline elements - crbug.com/319479.
            TouchAction effectiveTouchAction = computeEffectiveTouchAction(*node);
            if (effectiveTouchAction != TouchActionAuto)
                m_frame->page()->chrome().client().setTouchAction(effectiveTouchAction);

        } else if (pointState == PlatformTouchPoint::TouchReleased || pointState == PlatformTouchPoint::TouchCancelled) {
            // The target should be the original target for this touch, so get it from the hashmap. As it's a release or cancel
            // we also remove it from the map.
            touchTarget = m_originatingTouchPointTargets.take(touchPointTargetKey);
        } else
            // No hittest is performed on move or stationary, since the target is not allowed to change anyway.
            touchTarget = m_originatingTouchPointTargets.get(touchPointTargetKey);

        if (!touchTarget.get())
            continue;
        Document& doc = touchTarget->toNode()->document();
        if (!doc.hasTouchEventHandlers())
            continue;
        Frame* targetFrame = doc.frame();
        if (!targetFrame)
            continue;

        if (m_frame != targetFrame) {
            // pagePoint should always be relative to the target elements containing frame.
            pagePoint = documentPointForWindowPoint(targetFrame, point.pos());
        }

        float scaleFactor = targetFrame->pageZoomFactor();

        int adjustedPageX = lroundf(pagePoint.x() / scaleFactor);
        int adjustedPageY = lroundf(pagePoint.y() / scaleFactor);
        int adjustedRadiusX = lroundf(point.radiusX() / scaleFactor);
        int adjustedRadiusY = lroundf(point.radiusY() / scaleFactor);

        RefPtr<Touch> touch = Touch::create(targetFrame, touchTarget.get(), point.id(),
                                            point.screenPos().x(), point.screenPos().y(),
                                            adjustedPageX, adjustedPageY,
                                            adjustedRadiusX, adjustedRadiusY,
                                            point.rotationAngle(), point.force());

        // Ensure this target's touch list exists, even if it ends up empty, so it can always be passed to TouchEvent::Create below.
        TargetTouchesMap::iterator targetTouchesIterator = touchesByTarget.find(touchTarget.get());
        if (targetTouchesIterator == touchesByTarget.end())
            targetTouchesIterator = touchesByTarget.set(touchTarget.get(), TouchList::create()).iterator;

        // touches and targetTouches should only contain information about touches still on the screen, so if this point is
        // released or cancelled it will only appear in the changedTouches list.
        if (pointState != PlatformTouchPoint::TouchReleased && pointState != PlatformTouchPoint::TouchCancelled) {
            touches->append(touch);
            targetTouchesIterator->value->append(touch);
        }

        // Now build up the correct list for changedTouches.
        // Note that  any touches that are in the TouchStationary state (e.g. if
        // the user had several points touched but did not move them all) should
        // never be in the changedTouches list so we do not handle them explicitly here.
        // See https://bugs.webkit.org/show_bug.cgi?id=37609 for further discussion
        // about the TouchStationary state.
        if (pointState != PlatformTouchPoint::TouchStationary) {
            ASSERT(pointState < PlatformTouchPoint::TouchStateEnd);
            if (!changedTouches[pointState].m_touches)
                changedTouches[pointState].m_touches = TouchList::create();
            changedTouches[pointState].m_touches->append(touch);
            changedTouches[pointState].m_targets.add(touchTarget);
        }
    }
    m_touchPressed = touches->length() > 0;
    if (allTouchReleased)
        m_originatingTouchPointDocument.clear();

    // Now iterate the changedTouches list and m_targets within it, sending events to the targets as required.
    bool swallowedEvent = false;
    RefPtr<TouchList> emptyList = TouchList::create();
    for (unsigned state = 0; state != PlatformTouchPoint::TouchStateEnd; ++state) {
        if (!changedTouches[state].m_touches)
            continue;

        // When sending a touch cancel event, use empty touches and targetTouches lists.
        bool isTouchCancelEvent = (state == PlatformTouchPoint::TouchCancelled);
        RefPtr<TouchList>& effectiveTouches(isTouchCancelEvent ? emptyList : touches);
        const AtomicString& stateName(eventNameForTouchPointState(static_cast<PlatformTouchPoint::State>(state)));
        const EventTargetSet& targetsForState = changedTouches[state].m_targets;

        for (EventTargetSet::const_iterator it = targetsForState.begin(); it != targetsForState.end(); ++it) {
            EventTarget* touchEventTarget = it->get();
            RefPtr<TouchList> targetTouches(isTouchCancelEvent ? emptyList : touchesByTarget.get(touchEventTarget));
            ASSERT(targetTouches);

            RefPtr<TouchEvent> touchEvent =
                TouchEvent::create(effectiveTouches.get(), targetTouches.get(), changedTouches[state].m_touches.get(),
                    stateName, touchEventTarget->toNode()->document().domWindow(),
                    0, 0, 0, 0, event.ctrlKey(), event.altKey(), event.shiftKey(), event.metaKey());
            touchEventTarget->toNode()->dispatchTouchEvent(touchEvent.get());
            swallowedEvent = swallowedEvent || touchEvent->defaultPrevented() || touchEvent->defaultHandled();
        }
    }

    return swallowedEvent;
}

bool EventHandler::dispatchSyntheticTouchEventIfEnabled(const PlatformMouseEvent& event)
{
    if (!m_frame || !m_frame->settings() || !m_frame->settings()->touchEventEmulationEnabled())
        return false;

    PlatformEvent::Type eventType = event.type();
    if (eventType != PlatformEvent::MouseMoved && eventType != PlatformEvent::MousePressed && eventType != PlatformEvent::MouseReleased)
        return false;

    HitTestRequest request(HitTestRequest::Active | HitTestRequest::ConfusingAndOftenMisusedDisallowShadowContent);
    MouseEventWithHitTestResults mev = prepareMouseEvent(request, event);
    if (mev.scrollbar() || subframeForHitTestResult(mev))
        return false;

    // The order is important. This check should follow the subframe test: http://webkit.org/b/111292.
    if (eventType == PlatformEvent::MouseMoved && event.button() == NoButton)
        return true;

    SyntheticSingleTouchEvent touchEvent(event);
    if (handleTouchEvent(touchEvent))
        return true;

    return handleMouseEventAsEmulatedGesture(event);
}

bool EventHandler::handleMouseEventAsEmulatedGesture(const PlatformMouseEvent& event)
{
    PlatformEvent::Type eventType = event.type();
<<<<<<< HEAD
    Page* page = m_frame->page();
    FrameView* view = m_frame->view();
    if (event.button() != LeftButton || page->mainFrame() != m_frame)
=======
    if (event.button() != LeftButton || !m_frame->isMainFrame())
>>>>>>> 8c15b39e
        return false;

    // Simulate pinch / scroll gesture.
    const IntPoint& position = event.position();
    bool swallowEvent = false;

<<<<<<< HEAD
    if (event.shiftKey()) {
        // Shift pressed - consider it gesture.
        swallowEvent = true;
=======
    FrameView* view = m_frame->view();
    if (event.shiftKey()) {
        // Shift pressed - consider it gesture.
        swallowEvent = true;
        Page* page = m_frame->page();
>>>>>>> 8c15b39e
        float pageScaleFactor = page->pageScaleFactor();
        switch (eventType) {
        case PlatformEvent::MousePressed:
            m_lastSyntheticPinchAnchorCss = adoptPtr(new IntPoint(view->scrollPosition() + position));
            m_lastSyntheticPinchAnchorDip = adoptPtr(new IntPoint(position));
            m_lastSyntheticPinchAnchorDip->scale(pageScaleFactor, pageScaleFactor);
            m_syntheticPageScaleFactor = pageScaleFactor;
            break;
        case PlatformEvent::MouseMoved:
            {
                if (!m_lastSyntheticPinchAnchorCss)
                    break;

                float dy = m_lastSyntheticPinchAnchorDip->y() - position.y() * pageScaleFactor;
                float magnifyDelta = exp(dy * 0.002f);
                float newPageScaleFactor = m_syntheticPageScaleFactor * magnifyDelta;

                IntPoint anchorCss(*m_lastSyntheticPinchAnchorDip.get());
                anchorCss.scale(1.f / newPageScaleFactor, 1.f / newPageScaleFactor);
                page->inspectorController().requestPageScaleFactor(newPageScaleFactor, *m_lastSyntheticPinchAnchorCss.get() - toIntSize(anchorCss));
                break;
            }
        case PlatformEvent::MouseReleased:
            m_lastSyntheticPinchAnchorCss.clear();
            m_lastSyntheticPinchAnchorDip.clear();
        default:
            break;
        }
    } else {
        switch (eventType) {
        case PlatformEvent::MouseMoved:
            {
                // Always consume move events.
                swallowEvent = true;
                int dx = m_lastSyntheticPanLocation ? position.x() - m_lastSyntheticPanLocation->x() : 0;
                int dy = m_lastSyntheticPanLocation ? position.y() - m_lastSyntheticPanLocation->y() : 0;
                if (dx || dy)
                    view->scrollBy(IntSize(-dx, -dy));
                // Mouse dragged - consider it gesture.
                m_lastSyntheticPanLocation = adoptPtr(new IntPoint(position));
                break;
            }
        case PlatformEvent::MouseReleased:
            // There was a drag -> gesture.
            swallowEvent = !!m_lastSyntheticPanLocation;
            m_lastSyntheticPanLocation.clear();
        default:
            break;
        }
    }

    return swallowEvent;
}

bool EventHandler::handleWheelEventAsEmulatedGesture(const PlatformWheelEvent& event)
{
<<<<<<< HEAD
    if (!m_frame || !m_frame->settings() || !m_frame->settings()->isTouchEventEmulationEnabled())
=======
    if (!m_frame || !m_frame->settings() || !m_frame->settings()->touchEventEmulationEnabled())
>>>>>>> 8c15b39e
        return false;

    // Only convert vertical wheel w/ shift into pinch for touch-enabled device convenience.
    if (!event.shiftKey() || !event.deltaY())
        return false;

    Page* page = m_frame->page();
    FrameView* view = m_frame->view();
    float pageScaleFactor = page->pageScaleFactor();
    IntPoint anchorBeforeCss(view->scrollPosition() + event.position());
    IntPoint anchorBeforeDip(event.position());
    anchorBeforeDip.scale(pageScaleFactor, pageScaleFactor);

    float magnifyDelta = exp(event.deltaY() * 0.002f);
    float newPageScaleFactor = pageScaleFactor * magnifyDelta;

    IntPoint anchorAfterCss(anchorBeforeDip);
    anchorAfterCss.scale(1.f / newPageScaleFactor, 1.f / newPageScaleFactor);
    page->inspectorController().requestPageScaleFactor(newPageScaleFactor, anchorBeforeCss - toIntSize(anchorAfterCss));
    return true;
<<<<<<< HEAD
=======
}

TouchAction EventHandler::computeEffectiveTouchAction(const Node& node)
{
    // Optimization to minimize risk of this new feature (behavior should be identical
    // since there's no way to get non-default touch-action values).
    if (!RuntimeEnabledFeatures::cssTouchActionEnabled())
        return TouchActionAuto;

    // Start by permitting all actions, then walk the block level elements from
    // the target node up to the nearest scrollable ancestor and exclude any
    // prohibited actions. For now this is trivial, but when we add more types
    // of actions it'll get a little more complex.
    for (const Node* curNode = &node; curNode; curNode = NodeRenderingTraversal::parent(curNode)) {
        // The spec says only block and SVG elements get touch-action.
        // FIXME(rbyers): Add correct support for SVG, crbug.com/247396.
        if (RenderObject* renderer = curNode->renderer()) {
            if (renderer->isRenderBlockFlow()) {
                if (renderer->style()->touchAction() == TouchActionNone)
                    return TouchActionNone;
            }

            // If we've reached an ancestor that supports a touch action, search no further.
            if (renderer->isBox() && toRenderBox(renderer)->scrollsOverflow())
                break;
        }
    }
    return TouchActionAuto;
>>>>>>> 8c15b39e
}

void EventHandler::setLastKnownMousePosition(const PlatformMouseEvent& event)
{
    m_mousePositionIsUnknown = false;
    m_lastKnownMousePosition = event.position();
    m_lastKnownMouseGlobalPosition = event.globalPosition();
}

bool EventHandler::passMousePressEventToSubframe(MouseEventWithHitTestResults& mev, Frame* subframe)
{
    // If we're clicking into a frame that is selected, the frame will appear
    // greyed out even though we're clicking on the selection.  This looks
    // really strange (having the whole frame be greyed out), so we deselect the
    // selection.
    IntPoint p = m_frame->view()->windowToContents(mev.event().position());
    if (m_frame->selection().contains(p)) {
        VisiblePosition visiblePos(
            mev.targetNode()->renderer()->positionForPoint(mev.localPoint()));
        VisibleSelection newSelection(visiblePos);
        m_frame->selection().setSelection(newSelection);
    }

    subframe->eventHandler().handleMousePressEvent(mev.event());
    return true;
}

bool EventHandler::passMouseMoveEventToSubframe(MouseEventWithHitTestResults& mev, Frame* subframe, HitTestResult* hoveredNode)
{
    if (m_mouseDownMayStartDrag && !m_mouseDownWasInSubframe)
        return false;
    subframe->eventHandler().handleMouseMoveOrLeaveEvent(mev.event(), hoveredNode);
    return true;
}

bool EventHandler::passMouseReleaseEventToSubframe(MouseEventWithHitTestResults& mev, Frame* subframe)
{
    subframe->eventHandler().handleMouseReleaseEvent(mev.event());
    return true;
}

bool EventHandler::passWheelEventToWidget(const PlatformWheelEvent& wheelEvent, Widget* widget)
{
    // We can sometimes get a null widget!  EventHandlerMac handles a null
    // widget by returning false, so we do the same.
    if (!widget)
        return false;

    // If not a FrameView, then probably a plugin widget.  Those will receive
    // the event via an EventTargetNode dispatch when this returns false.
    if (!widget->isFrameView())
        return false;

    return toFrameView(widget)->frame().eventHandler().handleWheelEvent(wheelEvent);
}

bool EventHandler::passWidgetMouseDownEventToWidget(const MouseEventWithHitTestResults& event)
{
    // Figure out which view to send the event to.
    if (!event.targetNode() || !event.targetNode()->renderer() || !event.targetNode()->renderer()->isWidget())
        return false;
    return false;
}

PassRefPtr<Clipboard> EventHandler::createDraggingClipboard() const
{
    return Clipboard::create(Clipboard::DragAndDrop, ClipboardWritable, ChromiumDataObject::create());
}

void EventHandler::focusDocumentView()
{
    Page* page = m_frame->page();
    if (!page)
        return;
    page->focusController().setFocusedFrame(m_frame);
}

unsigned EventHandler::accessKeyModifiers()
{
#if OS(MACOSX)
    return PlatformEvent::CtrlKey | PlatformEvent::AltKey;
#else
    return PlatformEvent::AltKey;
#endif
}

} // namespace WebCore<|MERGE_RESOLUTION|>--- conflicted
+++ resolved
@@ -36,10 +36,7 @@
 #include "core/dom/Document.h"
 #include "core/dom/DocumentMarkerController.h"
 #include "core/dom/FullscreenElementStack.h"
-<<<<<<< HEAD
-=======
 #include "core/dom/NodeRenderingTraversal.h"
->>>>>>> 8c15b39e
 #include "core/dom/TouchList.h"
 #include "core/dom/shadow/ShadowRoot.h"
 #include "core/editing/Editor.h"
@@ -78,16 +75,7 @@
 #include "core/frame/Settings.h"
 #include "core/page/SpatialNavigation.h"
 #include "core/page/TouchAdjustment.h"
-<<<<<<< HEAD
-#include "core/platform/Cursor.h"
-#include "core/platform/ScrollAnimator.h"
-#include "core/platform/Scrollbar.h"
-#include "core/platform/WindowsKeyboardCodes.h"
 #include "core/platform/chromium/ChromiumDataObject.h"
-#include "core/platform/graphics/Image.h"
-=======
-#include "core/platform/chromium/ChromiumDataObject.h"
->>>>>>> 8c15b39e
 #include "core/rendering/HitTestRequest.h"
 #include "core/rendering/HitTestResult.h"
 #include "core/rendering/RenderFlowThread.h"
@@ -105,15 +93,11 @@
 #include "platform/PlatformKeyboardEvent.h"
 #include "platform/PlatformTouchEvent.h"
 #include "platform/PlatformWheelEvent.h"
-<<<<<<< HEAD
-#include "platform/geometry/FloatPoint.h"
-=======
 #include "platform/WindowsKeyboardCodes.h"
 #include "platform/geometry/FloatPoint.h"
 #include "platform/graphics/Image.h"
 #include "platform/scroll/ScrollAnimator.h"
 #include "platform/scroll/Scrollbar.h"
->>>>>>> 8c15b39e
 #include "wtf/Assertions.h"
 #include "wtf/CurrentTime.h"
 #include "wtf/StdLibExtras.h"
@@ -148,13 +132,10 @@
 // need to ensure here is that the scale isn't so small that integer overflow can occur when
 // dividing cursor sizes (limited above) by the scale.
 static const double minimumCursorScale = 0.001;
-<<<<<<< HEAD
-=======
 
 // The minimum amount of time an element stays active after a ShowPress
 // This is roughly 2 frames, which should be long enough to be noticeable.
 static const double minimumActiveInterval = 0.032;
->>>>>>> 8c15b39e
 
 #if OS(MACOSX)
 static const double TextDragDelay = 0.15;
@@ -281,14 +262,6 @@
     if (!node->renderer())
         return false;
 
-<<<<<<< HEAD
-static inline bool shouldGesturesTriggerActive()
-{
-    // If the platform we're on supports GestureShowPress and GestureTapCancel then we'll
-    // rely on them to set the active state. Unfortunately there's no generic way to
-    // know in advance what event types are supported.
-    return true;
-=======
     RenderBox* curBox = node->renderer()->enclosingBox();
 
     while (curBox && !curBox->isRenderView()) {
@@ -317,7 +290,6 @@
     }
 
     return false;
->>>>>>> 8c15b39e
 }
 
 // Refetch the event target node if it is removed or currently is the shadow node inside an <input> element.
@@ -363,11 +335,8 @@
     , m_didStartDrag(false)
     , m_longTapShouldInvokeContextMenu(false)
     , m_syntheticPageScaleFactor(0)
-<<<<<<< HEAD
-=======
     , m_activeIntervalTimer(this, &EventHandler::activeIntervalTimerFired)
     , m_lastShowPressTimestamp(0)
->>>>>>> 8c15b39e
 {
 }
 
@@ -387,10 +356,7 @@
     m_hoverTimer.stop();
     m_cursorUpdateTimer.stop();
     m_fakeMouseMoveEventTimer.stop();
-<<<<<<< HEAD
-=======
     m_activeIntervalTimer.stop();
->>>>>>> 8c15b39e
     m_resizeScrollableArea = 0;
     m_nodeUnderMouse = 0;
     m_lastNodeUnderMouse = 0;
@@ -426,18 +392,12 @@
     m_touchPressed = false;
     m_mouseDownMayStartSelect = false;
     m_mouseDownMayStartDrag = false;
-<<<<<<< HEAD
-=======
     m_lastShowPressTimestamp = 0;
     m_lastDeferredTapElement = 0;
->>>>>>> 8c15b39e
 }
 
 void EventHandler::nodeWillBeRemoved(Node& nodeToBeRemoved)
 {
-<<<<<<< HEAD
-    if (nodeToBeRemoved.contains(m_clickNode.get()))
-=======
     if (!nodeToBeRemoved.containsIncludingShadowDOM(m_clickNode.get()))
         return;
     if (nodeToBeRemoved.isInShadowTree()) {
@@ -445,7 +405,6 @@
     } else {
         // We don't dispatch click events if the mousedown node is removed
         // before a mouseup event. It is compatible with IE and Firefox.
->>>>>>> 8c15b39e
         m_clickNode = 0;
     }
 }
@@ -1038,39 +997,9 @@
     if (view && view->scroll(direction, granularity))
         return true;
     frame = frame->tree().parent();
-<<<<<<< HEAD
     if (!frame)
         return false;
     return frame->eventHandler().scrollRecursively(direction, granularity, m_frame->ownerElement());
-}
-
-bool EventHandler::logicalScrollRecursively(ScrollLogicalDirection direction, ScrollGranularity granularity, Node* startingNode)
-{
-    // The layout needs to be up to date to determine if we can scroll. We may be
-    // here because of an onLoad event, in which case the final layout hasn't been performed yet.
-    m_frame->document()->updateLayoutIgnorePendingStylesheets();
-    if (logicalScrollOverflow(direction, granularity, startingNode))
-        return true;
-    Frame* frame = m_frame;
-    FrameView* view = frame->view();
-
-    bool scrolled = false;
-    if (view && view->logicalScroll(direction, granularity))
-        scrolled = true;
-
-    if (scrolled)
-        return true;
-
-    frame = frame->tree().parent();
-    if (!frame)
-        return false;
-
-    return frame->eventHandler().logicalScrollRecursively(direction, granularity, m_frame->ownerElement());
-=======
-    if (!frame)
-        return false;
-    return frame->eventHandler().scrollRecursively(direction, granularity, m_frame->ownerElement());
->>>>>>> 8c15b39e
 }
 
 IntPoint EventHandler::lastKnownMousePosition() const
@@ -1148,7 +1077,6 @@
 }
 
 void EventHandler::cursorUpdateTimerFired(Timer<EventHandler>*)
-<<<<<<< HEAD
 {
     ASSERT(m_frame);
     ASSERT(m_frame->document());
@@ -1158,17 +1086,6 @@
 
 void EventHandler::updateCursor()
 {
-=======
-{
-    ASSERT(m_frame);
-    ASSERT(m_frame->document());
-
-    updateCursor();
-}
-
-void EventHandler::updateCursor()
-{
->>>>>>> 8c15b39e
     if (m_mousePositionIsUnknown)
         return;
 
@@ -1408,14 +1325,10 @@
     }
     m_mouseDownWasInSubframe = false;
 
-<<<<<<< HEAD
-    HitTestRequest request(HitTestRequest::Active | HitTestRequest::ConfusingAndOftenMisusedDisallowShadowContent);
-=======
     HitTestRequest::HitTestRequestType hitType = HitTestRequest::Active | HitTestRequest::ConfusingAndOftenMisusedDisallowShadowContent;
     if (mouseEvent.fromTouch())
         hitType |= HitTestRequest::ReadOnly;
     HitTestRequest request(hitType);
->>>>>>> 8c15b39e
     // Save the document point we generate in case the window coordinate is invalidated by what happens
     // when we dispatch the event.
     LayoutPoint documentPoint = documentPointForWindowPoint(m_frame, mouseEvent.position());
@@ -1618,12 +1531,9 @@
     }
 
     HitTestRequest::HitTestRequestType hitType = HitTestRequest::Move | HitTestRequest::ConfusingAndOftenMisusedDisallowShadowContent;
-<<<<<<< HEAD
-=======
     if (mouseEvent.fromTouch())
         hitType |= HitTestRequest::ReadOnly;
 
->>>>>>> 8c15b39e
     if (m_mousePressed)
         hitType |= HitTestRequest::Active;
     else if (onlyUpdateScrollbars) {
@@ -1754,14 +1664,10 @@
         return !dispatchMouseEvent(EventTypeNames::mouseup, m_lastNodeUnderMouse.get(), cancelable, m_clickCount, mouseEvent, setUnder);
     }
 
-<<<<<<< HEAD
-    HitTestRequest request(HitTestRequest::Release | HitTestRequest::ConfusingAndOftenMisusedDisallowShadowContent);
-=======
     HitTestRequest::HitTestRequestType hitType = HitTestRequest::Release | HitTestRequest::ConfusingAndOftenMisusedDisallowShadowContent;
     if (mouseEvent.fromTouch())
         hitType |= HitTestRequest::ReadOnly;
     HitTestRequest request(hitType);
->>>>>>> 8c15b39e
     MouseEventWithHitTestResults mev = prepareMouseEvent(request, mouseEvent);
     Frame* subframe = m_capturingMouseEventsNode.get() ? subframeForTargetNode(m_capturingMouseEventsNode.get()) : subframeForHitTestResult(mev);
     if (m_eventHandlerWillResetCapturingMouseEventsNode)
@@ -1778,15 +1684,11 @@
         contextMenuEvent = true;
 #endif
 
-<<<<<<< HEAD
-    bool swallowClickEvent = m_clickCount > 0 && !contextMenuEvent && mouseIsReleasedOnPressedElement(mev.targetNode(), m_clickNode.get()) && !dispatchMouseEvent(EventTypeNames::click, mev.targetNode(), true, m_clickCount, mouseEvent, true);
-=======
     bool swallowClickEvent = false;
     if (m_clickCount > 0 && !contextMenuEvent && mev.targetNode() && m_clickNode) {
         if (Node* clickTargetNode = mev.targetNode()->commonAncestor(*m_clickNode, parentForClickEvent))
             swallowClickEvent = !dispatchMouseEvent(EventTypeNames::click, clickTargetNode, true, m_clickCount, mouseEvent, true);
     }
->>>>>>> 8c15b39e
 
     if (m_resizeScrollableArea) {
         m_resizeScrollableArea->setInResizeMode(false);
@@ -2398,16 +2300,10 @@
     }
 
     HitTestRequest::HitTestRequestType hitType = HitTestRequest::TouchEvent;
-<<<<<<< HEAD
-    if (gestureEvent.type() == PlatformEvent::GestureShowPress
-        || gestureEvent.type() == PlatformEvent::GestureTapUnconfirmed) {
-        adjustGesturePosition(gestureEvent, adjustedPoint);
-=======
     double activeInterval = 0;
     bool shouldKeepActiveForMinInterval = false;
     if (gestureEvent.type() == PlatformEvent::GestureShowPress
         || gestureEvent.type() == PlatformEvent::GestureTapUnconfirmed) {
->>>>>>> 8c15b39e
         hitType |= HitTestRequest::Active;
     } else if (gestureEvent.type() == PlatformEvent::GestureTapDownCancel) {
         hitType |= HitTestRequest::Release;
@@ -2486,11 +2382,7 @@
     case PlatformEvent::GestureScrollEnd:
         return handleGestureScrollEnd(gestureEvent);
     case PlatformEvent::GestureTap:
-<<<<<<< HEAD
-        return handleGestureTap(gestureEvent);
-=======
         return handleGestureTap(gestureEvent, adjustedPoint);
->>>>>>> 8c15b39e
     case PlatformEvent::GestureShowPress:
         return handleGestureShowPress();
     case PlatformEvent::GestureLongPress:
@@ -2498,11 +2390,7 @@
     case PlatformEvent::GestureLongTap:
         return handleGestureLongTap(gestureEvent, adjustedPoint);
     case PlatformEvent::GestureTwoFingerTap:
-<<<<<<< HEAD
-        return handleGestureTwoFingerTap(gestureEvent);
-=======
         return handleGestureTwoFingerTap(gestureEvent, adjustedPoint);
->>>>>>> 8c15b39e
     case PlatformEvent::GestureTapDown:
     case PlatformEvent::GesturePinchBegin:
     case PlatformEvent::GesturePinchEnd:
@@ -2541,20 +2429,12 @@
     bool defaultPrevented = false;
     PlatformMouseEvent fakeMouseDown(adjustedPoint, gestureEvent.globalPosition(),
         LeftButton, PlatformEvent::MousePressed, gestureEvent.tapCount(),
-<<<<<<< HEAD
-        gestureEvent.shiftKey(), gestureEvent.ctrlKey(), gestureEvent.altKey(), gestureEvent.metaKey(), gestureEvent.timestamp());
-=======
         modifiers, PlatformMouseEvent::FromTouch,  gestureEvent.timestamp());
->>>>>>> 8c15b39e
     defaultPrevented |= handleMousePressEvent(fakeMouseDown);
 
     PlatformMouseEvent fakeMouseUp(adjustedPoint, gestureEvent.globalPosition(),
         LeftButton, PlatformEvent::MouseReleased, gestureEvent.tapCount(),
-<<<<<<< HEAD
-        gestureEvent.shiftKey(), gestureEvent.ctrlKey(), gestureEvent.altKey(), gestureEvent.metaKey(), gestureEvent.timestamp());
-=======
         modifiers, PlatformMouseEvent::FromTouch,  gestureEvent.timestamp());
->>>>>>> 8c15b39e
     defaultPrevented |= handleMouseReleaseEvent(fakeMouseUp);
 
     return defaultPrevented;
@@ -2562,15 +2442,6 @@
 
 bool EventHandler::handleGestureLongPress(const PlatformGestureEvent& gestureEvent, const IntPoint& adjustedPoint)
 {
-<<<<<<< HEAD
-    IntPoint adjustedPoint = gestureEvent.position();
-    adjustGesturePosition(gestureEvent, adjustedPoint);
-    RefPtr<Frame> subframe = getSubFrameForGestureEvent(adjustedPoint, gestureEvent);
-    if (subframe && subframe->eventHandler().handleGestureLongPress(gestureEvent))
-        return true;
-
-=======
->>>>>>> 8c15b39e
     m_longTapShouldInvokeContextMenu = false;
     if (m_frame->settings() && m_frame->settings()->touchDragDropEnabled() && m_frame->view()) {
         PlatformMouseEvent mouseDownEvent(adjustedPoint, gestureEvent.globalPosition(), LeftButton, PlatformEvent::MousePressed, 1,
@@ -2614,14 +2485,6 @@
 
 bool EventHandler::handleGestureLongTap(const PlatformGestureEvent& gestureEvent, const IntPoint& adjustedPoint)
 {
-<<<<<<< HEAD
-    IntPoint adjustedPoint = gestureEvent.position();
-    adjustGesturePosition(gestureEvent, adjustedPoint);
-    RefPtr<Frame> subframe = getSubFrameForGestureEvent(adjustedPoint, gestureEvent);
-    if (subframe && subframe->eventHandler().handleGestureLongTap(gestureEvent))
-        return true;
-=======
->>>>>>> 8c15b39e
 #if !OS(ANDROID)
     if (m_longTapShouldInvokeContextMenu) {
         m_longTapShouldInvokeContextMenu = false;
@@ -3438,14 +3301,8 @@
         return false;
     }
 
-<<<<<<< HEAD
-    if (m_mouseDownMayStartDrag && !dragState().m_dragSrc) {
-        // try to find an element that wants to be dragged
-        HitTestRequest request(HitTestRequest::ReadOnly | HitTestRequest::ConfusingAndOftenMisusedDisallowShadowContent);
-=======
     if (m_mouseDownMayStartDrag) {
         HitTestRequest request(HitTestRequest::ReadOnly);
->>>>>>> 8c15b39e
         HitTestResult result(m_mouseDownPos);
         m_frame->contentRenderer()->hitTest(request, result);
         Node* node = result.innerNode();
@@ -3667,23 +3524,6 @@
     }
 }
 
-<<<<<<< HEAD
-void EventHandler::sendResizeEvent()
-{
-    RefPtr<Event> event = Event::create(EventTypeNames::resize);
-    event->setTarget(m_frame->document()->domWindow());
-    m_frame->document()->scheduleAnimationFrameEvent(event.release());
-}
-
-void EventHandler::sendScrollEvent()
-{
-    setFrameWasScrolledByUser();
-    if (m_frame->view() && m_frame->document())
-        m_frame->document()->enqueueScrollEventForNode(m_frame->document());
-}
-
-=======
->>>>>>> 8c15b39e
 void EventHandler::setFrameWasScrolledByUser()
 {
     if (FrameView* view = m_frame->view())
@@ -3981,30 +3821,18 @@
 bool EventHandler::handleMouseEventAsEmulatedGesture(const PlatformMouseEvent& event)
 {
     PlatformEvent::Type eventType = event.type();
-<<<<<<< HEAD
-    Page* page = m_frame->page();
-    FrameView* view = m_frame->view();
-    if (event.button() != LeftButton || page->mainFrame() != m_frame)
-=======
     if (event.button() != LeftButton || !m_frame->isMainFrame())
->>>>>>> 8c15b39e
         return false;
 
     // Simulate pinch / scroll gesture.
     const IntPoint& position = event.position();
     bool swallowEvent = false;
 
-<<<<<<< HEAD
-    if (event.shiftKey()) {
-        // Shift pressed - consider it gesture.
-        swallowEvent = true;
-=======
     FrameView* view = m_frame->view();
     if (event.shiftKey()) {
         // Shift pressed - consider it gesture.
         swallowEvent = true;
         Page* page = m_frame->page();
->>>>>>> 8c15b39e
         float pageScaleFactor = page->pageScaleFactor();
         switch (eventType) {
         case PlatformEvent::MousePressed:
@@ -4061,11 +3889,7 @@
 
 bool EventHandler::handleWheelEventAsEmulatedGesture(const PlatformWheelEvent& event)
 {
-<<<<<<< HEAD
-    if (!m_frame || !m_frame->settings() || !m_frame->settings()->isTouchEventEmulationEnabled())
-=======
     if (!m_frame || !m_frame->settings() || !m_frame->settings()->touchEventEmulationEnabled())
->>>>>>> 8c15b39e
         return false;
 
     // Only convert vertical wheel w/ shift into pinch for touch-enabled device convenience.
@@ -4086,8 +3910,6 @@
     anchorAfterCss.scale(1.f / newPageScaleFactor, 1.f / newPageScaleFactor);
     page->inspectorController().requestPageScaleFactor(newPageScaleFactor, anchorBeforeCss - toIntSize(anchorAfterCss));
     return true;
-<<<<<<< HEAD
-=======
 }
 
 TouchAction EventHandler::computeEffectiveTouchAction(const Node& node)
@@ -4116,7 +3938,6 @@
         }
     }
     return TouchActionAuto;
->>>>>>> 8c15b39e
 }
 
 void EventHandler::setLastKnownMousePosition(const PlatformMouseEvent& event)
