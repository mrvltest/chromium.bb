--- conflicted
+++ resolved
@@ -2862,11 +2862,7 @@
     if (m_frame->settings()->showContextMenuOnMouseUp())
         eventType = PlatformEvent::MouseReleased;
 
-<<<<<<< HEAD
-    PlatformMouseEvent mouseEvent(rootViewLocation, globalPosition, RightButton, eventType, 1, false, false, false, false, PlatformMouseEvent::RealOrIndistinguishable, WTF::currentTime());
-=======
-    PlatformMouseEvent mouseEvent(position, globalPosition, RightButton, eventType, 1, false, false, false, false, PlatformMouseEvent::FromContextMenuKey, WTF::currentTime());
->>>>>>> 24818b91
+    PlatformMouseEvent mouseEvent(rootViewLocation, globalPosition, RightButton, eventType, 1, false, false, false, false, PlatformMouseEvent::FromContextMenuKey, WTF::currentTime());
 
     handleMousePressEvent(mouseEvent);
     return sendContextMenuEvent(mouseEvent);
