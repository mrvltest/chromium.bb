--- conflicted
+++ resolved
@@ -32,11 +32,7 @@
 
 class ContextMenuClient {
 public:
-<<<<<<< HEAD
-    virtual ~ContextMenuClient() {  }
-=======
     virtual ~ContextMenuClient() { }
->>>>>>> db960c73
     virtual void showContextMenu(const ContextMenu*, bool fromContextMenuKey) = 0;
     virtual void clearContextMenu() = 0;
 };
