--- conflicted
+++ resolved
@@ -33,10 +33,6 @@
 ] interface File : Blob {
     readonly attribute DOMString name;
     readonly attribute DOMString blpPath;
-<<<<<<< HEAD
-    [MeasureAs=FileGetLastModifiedDate] readonly attribute Date lastModifiedDate;
-=======
->>>>>>> de2fe6b6
     readonly attribute long long lastModified;
     [MeasureAs=FileGetLastModifiedDate] readonly attribute Date lastModifiedDate;
     [MeasureAs=PrefixedFileRelativePath] readonly attribute DOMString webkitRelativePath;
