/*
 * Copyright (C) 2003, 2004, 2005, 2006, 2009 Apple Inc. All rights reserved.
 * Copyright (C) 2013 Google Inc. All rights reserved.
 *
 * Redistribution and use in source and binary forms, with or without
 * modification, are permitted provided that the following conditions
 * are met:
 * 1. Redistributions of source code must retain the above copyright
 *    notice, this list of conditions and the following disclaimer.
 * 2. Redistributions in binary form must reproduce the above copyright
 *    notice, this list of conditions and the following disclaimer in the
 *    documentation and/or other materials provided with the distribution.
 *
 * THIS SOFTWARE IS PROVIDED BY APPLE INC. AND ITS CONTRIBUTORS ``AS IS''
 * AND ANY EXPRESS OR IMPLIED WARRANTIES, INCLUDING, BUT NOT LIMITED TO,
 * THE IMPLIED WARRANTIES OF MERCHANTABILITY AND FITNESS FOR A PARTICULAR
 * PURPOSE ARE DISCLAIMED. IN NO EVENT SHALL APPLE INC. OR ITS CONTRIBUTORS
 * BE LIABLE FOR ANY DIRECT, INDIRECT, INCIDENTAL, SPECIAL, EXEMPLARY, OR
 * CONSEQUENTIAL DAMAGES (INCLUDING, BUT NOT LIMITED TO, PROCUREMENT OF
 * SUBSTITUTE GOODS OR SERVICES; LOSS OF USE, DATA, OR PROFITS; OR BUSINESS
 * INTERRUPTION) HOWEVER CAUSED AND ON ANY THEORY OF LIABILITY, WHETHER IN
 * CONTRACT, STRICT LIABILITY, OR TORT (INCLUDING NEGLIGENCE OR OTHERWISE)
 * ARISING IN ANY WAY OUT OF THE USE OF THIS SOFTWARE, EVEN IF ADVISED OF
 * THE POSSIBILITY OF SUCH DAMAGE.
 */

#include "config.h"
#include "core/platform/graphics/GraphicsContext.h"

#include "core/platform/graphics/BitmapImage.h"
#include "core/platform/graphics/Gradient.h"
#include "core/platform/graphics/ImageBuffer.h"
#include "core/platform/graphics/IntRect.h"
#include "core/platform/graphics/RoundedRect.h"
#include "core/platform/graphics/TextRunIterator.h"
#include "core/platform/graphics/skia/SkiaUtils.h"
#include "core/platform/text/BidiResolver.h"
#include "third_party/skia/include/core/SkAnnotation.h"
#include "third_party/skia/include/core/SkColorFilter.h"
#include "third_party/skia/include/core/SkData.h"
#include "third_party/skia/include/core/SkDevice.h"
#include "third_party/skia/include/core/SkRRect.h"
#include "third_party/skia/include/core/SkRefCnt.h"
#include "third_party/skia/include/effects/SkBlurMaskFilter.h"
#include "third_party/skia/include/effects/SkCornerPathEffect.h"
#include "third_party/skia/include/effects/SkLumaXfermode.h"
#include "weborigin/KURL.h"
#include "wtf/Assertions.h"
#include "wtf/MathExtras.h"

<<<<<<< HEAD
#if OS(MACOSX)
=======
#include <map>

#if OS(DARWIN)
>>>>>>> 9a126c8b
#include <ApplicationServices/ApplicationServices.h>
#endif

using namespace std;

namespace WebCore {

struct GraphicsContext::DeferredSaveState {
    DeferredSaveState(unsigned mask, int count) : m_flags(mask), m_restoreCount(count) { }

    unsigned m_flags;
    int m_restoreCount;
};

GraphicsContext::GraphicsContext(SkCanvas* canvas)
    : m_canvas(canvas)
    , m_deferredSaveFlags(0)
    , m_annotationMode(0)
#if !ASSERT_DISABLED
    , m_annotationCount(0)
    , m_layerCount(0)
#endif
    , m_trackOpaqueRegion(false)
    , m_trackTextRegion(false)
    , m_useHighResMarker(false)
    , m_updatingControlTints(false)
    , m_accelerated(false)
    , m_isCertainlyOpaque(true)
    , m_printing(false)
{
    m_stateStack.append(adoptPtr(new GraphicsContextState()));
    m_state = m_stateStack.last().get();
}

GraphicsContext::~GraphicsContext()
{
    ASSERT(m_stateStack.size() == 1);
    ASSERT(!m_annotationCount);
    ASSERT(!m_layerCount);
}

const SkBitmap* GraphicsContext::bitmap() const
{
    TRACE_EVENT0("skia", "GraphicsContext::bitmap");
    return &m_canvas->getDevice()->accessBitmap(false);
}

const SkBitmap& GraphicsContext::layerBitmap(AccessMode access) const
{
    return m_canvas->getTopDevice()->accessBitmap(access == ReadWrite);
}

SkBaseDevice* GraphicsContext::createCompatibleDevice(const IntSize& size, bool hasAlpha) const
{
    if (paintingDisabled())
        return 0;

    return m_canvas->createCompatibleDevice(SkBitmap::kARGB_8888_Config, size.width(), size.height(), !hasAlpha);
}

void GraphicsContext::save()
{
    if (paintingDisabled())
        return;

    m_stateStack.append(m_state->clone());
    m_state = m_stateStack.last().get();

    m_saveStateStack.append(DeferredSaveState(m_deferredSaveFlags, m_canvas->getSaveCount()));
    m_deferredSaveFlags |= SkCanvas::kMatrixClip_SaveFlag;
}

void GraphicsContext::restore()
{
    if (paintingDisabled())
        return;

    if (m_stateStack.size() == 1) {
        LOG_ERROR("ERROR void GraphicsContext::restore() stack is empty");
        return;
    }

    m_stateStack.removeLast();
    m_state = m_stateStack.last().get();

    DeferredSaveState savedState = m_saveStateStack.last();
    m_saveStateStack.removeLast();
    m_deferredSaveFlags = savedState.m_flags;
    m_canvas->restoreToCount(savedState.m_restoreCount);
}

void GraphicsContext::saveLayer(const SkRect* bounds, const SkPaint* paint, SkCanvas::SaveFlags saveFlags)
{
    if (paintingDisabled())
        return;

    realizeSave(SkCanvas::kMatrixClip_SaveFlag);

    m_canvas->saveLayer(bounds, paint, saveFlags);
    if (bounds)
        m_canvas->clipRect(*bounds);
    if (m_trackOpaqueRegion)
        m_opaqueRegion.pushCanvasLayer(paint);
}

void GraphicsContext::restoreLayer()
{
    if (paintingDisabled())
        return;

    m_canvas->restore();
    if (m_trackOpaqueRegion)
        m_opaqueRegion.popCanvasLayer(this);
}

void GraphicsContext::beginAnnotation(const GraphicsContextAnnotation& annotation)
{
    if (paintingDisabled())
        return;

    canvas()->beginCommentGroup("GraphicsContextAnnotation");

    AnnotationList annotations;
    annotation.asAnnotationList(annotations);

    AnnotationList::const_iterator end = annotations.end();
    for (AnnotationList::const_iterator it = annotations.begin(); it != end; ++it)
        canvas()->addComment(it->first, it->second.ascii().data());

#if !ASSERT_DISABLED
    ++m_annotationCount;
#endif
}

void GraphicsContext::endAnnotation()
{
    if (paintingDisabled())
        return;

    canvas()->endCommentGroup();

    ASSERT(m_annotationCount > 0);
#if !ASSERT_DISABLED
    --m_annotationCount;
#endif
}

void GraphicsContext::setStrokeColor(const Color& color)
{
    m_state->m_strokeData.setColor(color);
    m_state->m_strokeData.clearGradient();
    m_state->m_strokeData.clearPattern();
}

void GraphicsContext::setStrokePattern(PassRefPtr<Pattern> pattern)
{
    if (paintingDisabled())
        return;

    ASSERT(pattern);
    if (!pattern) {
        setStrokeColor(Color::black);
        return;
    }
    m_state->m_strokeData.clearGradient();
    m_state->m_strokeData.setPattern(pattern);
}

void GraphicsContext::setStrokeGradient(PassRefPtr<Gradient> gradient)
{
    if (paintingDisabled())
        return;

    ASSERT(gradient);
    if (!gradient) {
        setStrokeColor(Color::black);
        return;
    }
    m_state->m_strokeData.setGradient(gradient);
    m_state->m_strokeData.clearPattern();
}

void GraphicsContext::setFillColor(const Color& color)
{
    m_state->m_fillColor = color;
    m_state->m_fillGradient.clear();
    m_state->m_fillPattern.clear();
}

void GraphicsContext::setFillPattern(PassRefPtr<Pattern> pattern)
{
    if (paintingDisabled())
        return;

    ASSERT(pattern);
    if (!pattern) {
        setFillColor(Color::black);
        return;
    }
    m_state->m_fillGradient.clear();
    m_state->m_fillPattern = pattern;
}

void GraphicsContext::setFillGradient(PassRefPtr<Gradient> gradient)
{
    if (paintingDisabled())
        return;

    ASSERT(gradient);
    if (!gradient) {
        setFillColor(Color::black);
        return;
    }
    m_state->m_fillGradient = gradient;
    m_state->m_fillPattern.clear();
}

void GraphicsContext::setShadow(const FloatSize& offset, float blur, const Color& color,
    DrawLooper::ShadowTransformMode shadowTransformMode,
    DrawLooper::ShadowAlphaMode shadowAlphaMode)
{
    if (paintingDisabled())
        return;

    if (!color.isValid() || !color.alpha() || (!offset.width() && !offset.height() && !blur)) {
        clearShadow();
        return;
    }

    DrawLooper drawLooper;
    drawLooper.addShadow(offset, blur, color, shadowTransformMode, shadowAlphaMode);
    drawLooper.addUnmodifiedContent();
    setDrawLooper(drawLooper);
}

void GraphicsContext::setDrawLooper(const DrawLooper& drawLooper)
{
    if (paintingDisabled())
        return;

    m_state->m_looper = drawLooper.skDrawLooper();
}

void GraphicsContext::clearDrawLooper()
{
    if (paintingDisabled())
        return;

    m_state->m_looper.clear();
}

bool GraphicsContext::hasShadow() const
{
    return !!m_state->m_looper;
}

int GraphicsContext::getNormalizedAlpha() const
{
    int alpha = roundf(m_state->m_alpha * 256);
    if (alpha > 255)
        alpha = 255;
    else if (alpha < 0)
        alpha = 0;
    return alpha;
}

bool GraphicsContext::getClipBounds(SkRect* bounds) const
{
    if (paintingDisabled())
        return false;
    return m_canvas->getClipBounds(bounds);
}

bool GraphicsContext::getTransformedClipBounds(FloatRect* bounds) const
{
    if (paintingDisabled())
        return false;
    SkIRect skIBounds;
    if (!m_canvas->getClipDeviceBounds(&skIBounds))
        return false;
    SkRect skBounds = SkRect::MakeFromIRect(skIBounds);
    *bounds = FloatRect(skBounds);
    return true;
}

const SkMatrix& GraphicsContext::getTotalMatrix() const
{
    if (paintingDisabled())
        return SkMatrix::I();
    return m_canvas->getTotalMatrix();
}

bool GraphicsContext::isPrintingDevice() const
{
    if (paintingDisabled())
        return false;
    return m_canvas->getTopDevice()->getDeviceCapabilities() & SkBaseDevice::kVector_Capability;
}

void GraphicsContext::adjustTextRenderMode(SkPaint* paint)
{
    if (paintingDisabled())
        return;

    if (!paint->isLCDRenderText())
        return;

    paint->setLCDRenderText(couldUseLCDRenderedText());
}

bool GraphicsContext::couldUseLCDRenderedText()
{
    // Our layers only have a single alpha channel. This means that subpixel
    // rendered text cannot be composited correctly when the layer is
    // collapsed. Therefore, subpixel text is disabled when we are drawing
    // onto a layer.
    if (paintingDisabled() || isDrawingToLayer() || !isCertainlyOpaque())
        return false;

    return shouldSmoothFonts();
}

void GraphicsContext::setCompositeOperation(CompositeOperator compositeOperation, BlendMode blendMode)
{
    m_state->m_compositeOperator = compositeOperation;
    m_state->m_blendMode = blendMode;
    m_state->m_xferMode = WebCoreCompositeToSkiaComposite(compositeOperation, blendMode);
}

void GraphicsContext::setColorSpaceConversion(ColorSpace srcColorSpace, ColorSpace dstColorSpace)
{
    m_state->m_colorFilter = ImageBuffer::createColorSpaceFilter(srcColorSpace, dstColorSpace);
}

bool GraphicsContext::readPixels(SkBitmap* bitmap, int x, int y, SkCanvas::Config8888 config8888)
{
    if (paintingDisabled())
        return false;

    return m_canvas->readPixels(bitmap, x, y, config8888);
}

void GraphicsContext::setMatrix(const SkMatrix& matrix)
{
    if (paintingDisabled())
        return;

    realizeSave(SkCanvas::kMatrix_SaveFlag);

    m_canvas->setMatrix(matrix);
}

bool GraphicsContext::concat(const SkMatrix& matrix)
{
    if (paintingDisabled())
        return false;

    realizeSave(SkCanvas::kMatrix_SaveFlag);

    return m_canvas->concat(matrix);
}

void GraphicsContext::beginTransparencyLayer(float opacity, const FloatRect* bounds)
{
    beginTransparencyLayer(opacity, m_state->m_compositeOperator, bounds);
}

void GraphicsContext::beginTransparencyLayer(float opacity, CompositeOperator op, const FloatRect* bounds)
{
    if (paintingDisabled())
        return;

    // We need the "alpha" layer flag here because the base layer is opaque
    // (the surface of the page) but layers on top may have transparent parts.
    // Without explicitly setting the alpha flag, the layer will inherit the
    // opaque setting of the base and some things won't work properly.
    SkCanvas::SaveFlags saveFlags = static_cast<SkCanvas::SaveFlags>(SkCanvas::kHasAlphaLayer_SaveFlag | SkCanvas::kFullColorLayer_SaveFlag);

    SkPaint layerPaint;
    layerPaint.setAlpha(static_cast<unsigned char>(opacity * 255));
    RefPtr<SkXfermode> xferMode = WebCoreCompositeToSkiaComposite(op, m_state->m_blendMode);
    layerPaint.setXfermode(xferMode.get());

    if (bounds) {
        SkRect skBounds = WebCoreFloatRectToSKRect(*bounds);
        saveLayer(&skBounds, &layerPaint, saveFlags);
    } else {
        saveLayer(0, &layerPaint, saveFlags);
    }


#if !ASSERT_DISABLED
    ++m_layerCount;
#endif
}

void GraphicsContext::beginMaskedLayer(const FloatRect& bounds, MaskType maskType)
{
    if (paintingDisabled())
        return;

    SkPaint layerPaint;
    RefPtr<SkXfermode> xferMode = adoptRef(maskType == AlphaMaskType
        ? SkXfermode::Create(SkXfermode::kSrcIn_Mode)
        : SkLumaMaskXfermode::Create(SkXfermode::kSrcIn_Mode));
    layerPaint.setXfermode(xferMode.get());

    SkRect skBounds = WebCoreFloatRectToSKRect(bounds);
    saveLayer(&skBounds, &layerPaint);

#if !ASSERT_DISABLED
    ++m_layerCount;
#endif
}

void GraphicsContext::endLayer()
{
    if (paintingDisabled())
        return;

    restoreLayer();

    ASSERT(m_layerCount > 0);
#if !ASSERT_DISABLED
    --m_layerCount;
#endif
}

void GraphicsContext::setupPaintForFilling(SkPaint* paint) const
{
    if (paintingDisabled())
        return;

    setupPaintCommon(paint);

    setupShader(paint, m_state->m_fillGradient.get(), m_state->m_fillPattern.get(), m_state->m_fillColor.rgb());
}

float GraphicsContext::setupPaintForStroking(SkPaint* paint, int length) const
{
    if (paintingDisabled())
        return 0.0f;

    setupPaintCommon(paint);

    setupShader(paint, m_state->m_strokeData.gradient(), m_state->m_strokeData.pattern(),
        m_state->m_strokeData.color().rgb());

    return m_state->m_strokeData.setupPaint(paint, length);
}

void GraphicsContext::drawConvexPolygon(size_t numPoints, const FloatPoint* points, bool shouldAntialias)
{
    if (paintingDisabled())
        return;

    if (numPoints <= 1)
        return;

    SkPath path;
    setPathFromConvexPoints(&path, numPoints, points);

    SkPaint paint;
    setupPaintForFilling(&paint);
    paint.setAntiAlias(shouldAntialias);
    drawPath(path, paint);

    if (strokeStyle() != NoStroke) {
        paint.reset();
        setupPaintForStroking(&paint);
        drawPath(path, paint);
    }
}

// This method is only used to draw the little circles used in lists.
void GraphicsContext::drawEllipse(const IntRect& elipseRect)
{
    if (paintingDisabled())
        return;

    SkRect rect = elipseRect;
    SkPaint paint;
    setupPaintForFilling(&paint);
    drawOval(rect, paint);

    if (strokeStyle() != NoStroke) {
        paint.reset();
        setupPaintForStroking(&paint);
        drawOval(rect, paint);
    }
}

void GraphicsContext::drawFocusRing(const Path& focusRingPath, int width, int offset, const Color& color)
{
    // FIXME: Implement support for offset.
    UNUSED_PARAM(offset);

    if (paintingDisabled())
        return;

    SkPaint paint;
    paint.setAntiAlias(true);
    paint.setStyle(SkPaint::kStroke_Style);
    paint.setColor(color.rgb());

    drawOuterPath(focusRingPath.skPath(), paint, width);
    drawInnerPath(focusRingPath.skPath(), paint, width);
}

void GraphicsContext::drawFocusRing(const Vector<IntRect>& rects, int width, int offset, const Color& color)
{
    if (paintingDisabled())
        return;

    unsigned rectCount = rects.size();
    if (!rectCount)
        return;

    SkRegion focusRingRegion;
    const int focusRingOutset = getFocusRingOutset(offset);
    for (unsigned i = 0; i < rectCount; i++) {
        SkIRect r = rects[i];
        r.inset(-focusRingOutset, -focusRingOutset);
        focusRingRegion.op(r, SkRegion::kUnion_Op);
    }

    SkPath path;
    SkPaint paint;
    paint.setAntiAlias(true);
    paint.setStyle(SkPaint::kStroke_Style);

    paint.setColor(color.rgb());
    focusRingRegion.getBoundaryPath(&path);
    drawOuterPath(path, paint, width);
    drawInnerPath(path, paint, width);
}

static inline IntRect areaCastingShadowInHole(const IntRect& holeRect, int shadowBlur, int shadowSpread, const IntSize& shadowOffset)
{
    IntRect bounds(holeRect);

    bounds.inflate(shadowBlur);

    if (shadowSpread < 0)
        bounds.inflate(-shadowSpread);

    IntRect offsetBounds = bounds;
    offsetBounds.move(-shadowOffset);
    return unionRect(bounds, offsetBounds);
}

void GraphicsContext::drawInnerShadow(const RoundedRect& rect, const Color& shadowColor, const IntSize shadowOffset, int shadowBlur, int shadowSpread, Edges clippedEdges)
{
    IntRect holeRect(rect.rect());
    holeRect.inflate(-shadowSpread);

    if (holeRect.isEmpty()) {
        if (rect.isRounded())
            fillRoundedRect(rect, shadowColor);
        else
            fillRect(rect.rect(), shadowColor);
        return;
    }

    if (clippedEdges & LeftEdge) {
        holeRect.move(-max(shadowOffset.width(), 0) - shadowBlur, 0);
        holeRect.setWidth(holeRect.width() + max(shadowOffset.width(), 0) + shadowBlur);
    }
    if (clippedEdges & TopEdge) {
        holeRect.move(0, -max(shadowOffset.height(), 0) - shadowBlur);
        holeRect.setHeight(holeRect.height() + max(shadowOffset.height(), 0) + shadowBlur);
    }
    if (clippedEdges & RightEdge)
        holeRect.setWidth(holeRect.width() - min(shadowOffset.width(), 0) + shadowBlur);
    if (clippedEdges & BottomEdge)
        holeRect.setHeight(holeRect.height() - min(shadowOffset.height(), 0) + shadowBlur);

    Color fillColor(shadowColor.red(), shadowColor.green(), shadowColor.blue(), 255);

    IntRect outerRect = areaCastingShadowInHole(rect.rect(), shadowBlur, shadowSpread, shadowOffset);
    RoundedRect roundedHole(holeRect, rect.radii());

    save();
    if (rect.isRounded()) {
        Path path;
        path.addRoundedRect(rect);
        clipPath(path);
        roundedHole.shrinkRadii(shadowSpread);
    } else {
        clip(rect.rect());
    }

    DrawLooper drawLooper;
    drawLooper.addShadow(shadowOffset, shadowBlur, shadowColor,
        DrawLooper::ShadowRespectsTransforms, DrawLooper::ShadowIgnoresAlpha);
    setDrawLooper(drawLooper);
    fillRectWithRoundedHole(outerRect, roundedHole, fillColor);
    restore();
    clearDrawLooper();
}

// This is only used to draw borders.
void GraphicsContext::drawLine(const IntPoint& point1, const IntPoint& point2)
{
    if (paintingDisabled())
        return;

    StrokeStyle penStyle = strokeStyle();
    if (penStyle == NoStroke)
        return;

    SkPaint paint;
    FloatPoint p1 = point1;
    FloatPoint p2 = point2;
    bool isVerticalLine = (p1.x() == p2.x());
    int width = roundf(strokeThickness());

    // We know these are vertical or horizontal lines, so the length will just
    // be the sum of the displacement component vectors give or take 1 -
    // probably worth the speed up of no square root, which also won't be exact.
    FloatSize disp = p2 - p1;
    int length = SkScalarRound(disp.width() + disp.height());
    setupPaintForStroking(&paint, length);

    if (strokeStyle() == DottedStroke || strokeStyle() == DashedStroke) {
        // Do a rect fill of our endpoints.  This ensures we always have the
        // appearance of being a border.  We then draw the actual dotted/dashed line.

        SkRect r1, r2;
        r1.set(p1.x(), p1.y(), p1.x() + width, p1.y() + width);
        r2.set(p2.x(), p2.y(), p2.x() + width, p2.y() + width);

        if (isVerticalLine) {
            r1.offset(-width / 2, 0);
            r2.offset(-width / 2, -width);
        } else {
            r1.offset(0, -width / 2);
            r2.offset(-width, -width / 2);
        }
        SkPaint fillPaint;
        fillPaint.setColor(paint.getColor());
        drawRect(r1, fillPaint);
        drawRect(r2, fillPaint);
    }

    adjustLineToPixelBoundaries(p1, p2, width, penStyle);
    SkPoint pts[2] = { (SkPoint)p1, (SkPoint)p2 };

    m_canvas->drawPoints(SkCanvas::kLines_PointMode, 2, pts, paint);

    if (m_trackOpaqueRegion)
        m_opaqueRegion.didDrawPoints(this, SkCanvas::kLines_PointMode, 2, pts, paint);
}

void GraphicsContext::drawLineForDocumentMarker(const FloatPoint& pt, float width, const Color& markerColor)
{
    if (paintingDisabled() || markerColor.alpha() == 0)
        return;

    int deviceScaleFactor = m_useHighResMarker ? 2 : 1;

    // Create the pattern we'll use to draw the underline.
    // SHEZ: the rendering becomes weird if alpha is non-opaque.. force it to
    // SHEZ: be opaque for now, ignoring the alpha component in markerColor
    const uint32_t lineColor = 0xFF << SK_A32_SHIFT
                                | markerColor.red() << SK_R32_SHIFT
                                | markerColor.green() << SK_G32_SHIFT
                                | markerColor.blue() << SK_B32_SHIFT;
    const uint32_t antiAlpha = 0x60;
    const uint32_t antiRed = uint32_t(float(markerColor.red()) * 0.375);
    const uint32_t antiGreen = uint32_t(float(markerColor.green()) * 0.375);
    const uint32_t antiBlue = uint32_t(float(markerColor.blue()) * 0.375);
    const uint32_t antiColor = antiAlpha << SK_A32_SHIFT
                                | antiRed << SK_R32_SHIFT
                                | antiGreen << SK_G32_SHIFT
                                | antiBlue << SK_B32_SHIFT;

    static map<uint32_t, SkBitmap*> misspellBitmaps1x;
    static map<uint32_t, SkBitmap*> misspellBitmaps2x;
    map<uint32_t, SkBitmap*>* misspellBitmaps = deviceScaleFactor == 2 ? &misspellBitmaps2x : &misspellBitmaps1x;
    SkBitmap* misspellBitmapTmp = (*misspellBitmaps)[lineColor];

    int index = 0;
    SkBitmap* misspellBitmap[2] = { misspellBitmapTmp, 0 };
    if (!misspellBitmap[index]) {
#if OS(MACOSX)
        // Match the artwork used by the Mac.
        const int rowPixels = 4 * deviceScaleFactor;
        const int colPixels = 3 * deviceScaleFactor;
        misspellBitmap[index] = new SkBitmap;
        (*misspellBitmaps)[lineColor] = misspellBitmap[index];
        misspellBitmap[index]->setConfig(SkBitmap::kARGB_8888_Config,
                                         rowPixels, colPixels);
        misspellBitmap[index]->allocPixels();

        misspellBitmap[index]->eraseARGB(0, 0, 0, 0);
        const uint32_t transparentColor = 0x00000000;

        if (deviceScaleFactor == 1) {
            const uint32_t colors[2][6] = {
                { 0x2a2a0600, 0x57571000,  0xa8a81b00, 0xbfbf1f00,  0x70701200, 0xe0e02400 },
                { 0x2a0f0f0f, 0x571e1e1e,  0xa83d3d3d, 0xbf454545,  0x70282828, 0xe0515151 }
            };

            // Pattern: a b a   a b a
            //          c d c   c d c
            //          e f e   e f e
            for (int x = 0; x < colPixels; ++x) {
                uint32_t* row = misspellBitmap[index]->getAddr32(0, x);
                row[0] = colors[index][x * 2];
                row[1] = colors[index][x * 2 + 1];
                row[2] = colors[index][x * 2];
                row[3] = transparentColor;
            }
        } else if (deviceScaleFactor == 2) {
            const uint32_t colors[2][18] = {
                { 0x0a090101, 0x33320806, 0x55540f0a,  0x37360906, 0x6e6c120c, 0x6e6c120c,  0x7674140d, 0x8d8b1810, 0x8d8b1810,
                  0x96941a11, 0xb3b01f15, 0xb3b01f15,  0x6d6b130c, 0xd9d62619, 0xd9d62619,  0x19180402, 0x7c7a150e, 0xcecb2418 },
                { 0x0a020202, 0x33141414, 0x55232323,  0x37161616, 0x6e2e2e2e, 0x6e2e2e2e,  0x76313131, 0x8d3a3a3a, 0x8d3a3a3a,
                  0x963e3e3e, 0xb34b4b4b, 0xb34b4b4b,  0x6d2d2d2d, 0xd95b5b5b, 0xd95b5b5b,  0x19090909, 0x7c343434, 0xce575757 }
            };

            // Pattern: a b c c b a
            //          d e f f e d
            //          g h j j h g
            //          k l m m l k
            //          n o p p o n
            //          q r s s r q
            for (int x = 0; x < colPixels; ++x) {
                uint32_t* row = misspellBitmap[index]->getAddr32(0, x);
                row[0] = colors[index][x * 3];
                row[1] = colors[index][x * 3 + 1];
                row[2] = colors[index][x * 3 + 2];
                row[3] = colors[index][x * 3 + 2];
                row[4] = colors[index][x * 3 + 1];
                row[5] = colors[index][x * 3];
                row[6] = transparentColor;
                row[7] = transparentColor;
            }
        } else
            ASSERT_NOT_REACHED();
#else
        // We use a 2-pixel-high misspelling indicator because that seems to be
        // what WebKit is designed for, and how much room there is in a typical
        // page for it.
        const int rowPixels = 32 * deviceScaleFactor; // Must be multiple of 4 for pattern below.
        const int colPixels = 2 * deviceScaleFactor;
        misspellBitmap[index] = new SkBitmap;
        (*misspellBitmaps)[lineColor] = misspellBitmap[index];
        misspellBitmap[index]->setConfig(SkBitmap::kARGB_8888_Config, rowPixels, colPixels);
        misspellBitmap[index]->allocPixels();

        misspellBitmap[index]->eraseARGB(0, 0, 0, 0);
        if (deviceScaleFactor == 1)
            draw1xMarker(misspellBitmap[index], lineColor, antiColor);
        else if (deviceScaleFactor == 2)
            // TODO(shez): support custom color markers in 2x scale factor
            draw2xMarker(misspellBitmap[index], index);
        else
            ASSERT_NOT_REACHED();
#endif
    }

#if OS(MACOSX)
    SkScalar originX = WebCoreFloatToSkScalar(pt.x()) * deviceScaleFactor;
    SkScalar originY = WebCoreFloatToSkScalar(pt.y()) * deviceScaleFactor;

    // Make sure to draw only complete dots.
    int rowPixels = misspellBitmap[index]->width();
    float widthMod = fmodf(width * deviceScaleFactor, rowPixels);
    if (rowPixels - widthMod > deviceScaleFactor)
        width -= widthMod / deviceScaleFactor;
#else
    SkScalar originX = WebCoreFloatToSkScalar(pt.x());

    // Offset it vertically by 1 so that there's some space under the text.
    SkScalar originY = WebCoreFloatToSkScalar(pt.y()) + 1;
    originX *= deviceScaleFactor;
    originY *= deviceScaleFactor;
#endif

    RefPtr<SkShader> shader = adoptRef(SkShader::CreateBitmapShader(
        *misspellBitmap[index], SkShader::kRepeat_TileMode, SkShader::kRepeat_TileMode));
    SkMatrix matrix;
    matrix.setTranslate(originX, originY);
    shader->setLocalMatrix(matrix);

    SkPaint paint;
    paint.setShader(shader.get());

    SkRect rect;
    rect.set(originX, originY, originX + WebCoreFloatToSkScalar(width) * deviceScaleFactor, originY + SkIntToScalar(misspellBitmap[index]->height()));

    if (deviceScaleFactor == 2) {
        save();
        scale(FloatSize(0.5, 0.5));
    }
    drawRect(rect, paint);
    if (deviceScaleFactor == 2)
        restore();
}

void GraphicsContext::drawLineForText(const FloatPoint& pt, float width, bool printing)
{
    if (paintingDisabled())
        return;

    if (width <= 0)
        return;

    int thickness = SkMax32(static_cast<int>(strokeThickness()), 1);
    SkRect r;
    r.fLeft = WebCoreFloatToSkScalar(pt.x());
    // Avoid anti-aliasing lines. Currently, these are always horizontal.
    // Round to nearest pixel to match text and other content.
    r.fTop = WebCoreFloatToSkScalar(floorf(pt.y() + 0.5f));
    r.fRight = r.fLeft + WebCoreFloatToSkScalar(width);
    r.fBottom = r.fTop + SkIntToScalar(thickness);

    SkPaint paint;
    switch (strokeStyle()) {
    case NoStroke:
    case SolidStroke:
    case DoubleStroke:
    case WavyStroke:
        setupPaintForFilling(&paint);
        break;
    case DottedStroke:
    case DashedStroke:
        setupPaintForStroking(&paint);
        break;
    }

    // Text lines are drawn using the stroke color.
    paint.setColor(effectiveStrokeColor());
    drawRect(r, paint);
}

// Draws a filled rectangle with a stroked border.
void GraphicsContext::drawRect(const IntRect& rect)
{
    if (paintingDisabled())
        return;

    ASSERT(!rect.isEmpty());
    if (rect.isEmpty())
        return;

    SkRect skRect = rect;
    SkPaint paint;
    int fillcolorNotTransparent = m_state->m_fillColor.rgb() & 0xFF000000;
    if (fillcolorNotTransparent) {
        setupPaintForFilling(&paint);
        drawRect(skRect, paint);
    }

    if (m_state->m_strokeData.style() != NoStroke && (m_state->m_strokeData.color().rgb() & 0xFF000000)) {
        // We do a fill of four rects to simulate the stroke of a border.
        paint.reset();
        setupPaintForFilling(&paint);
        // need to jam in the strokeColor
        paint.setColor(this->effectiveStrokeColor());

        SkRect topBorder = { skRect.fLeft, skRect.fTop, skRect.fRight, skRect.fTop + 1 };
        drawRect(topBorder, paint);
        SkRect bottomBorder = { skRect.fLeft, skRect.fBottom - 1, skRect.fRight, skRect.fBottom };
        drawRect(bottomBorder, paint);
        SkRect leftBorder = { skRect.fLeft, skRect.fTop + 1, skRect.fLeft + 1, skRect.fBottom - 1 };
        drawRect(leftBorder, paint);
        SkRect rightBorder = { skRect.fRight - 1, skRect.fTop + 1, skRect.fRight, skRect.fBottom - 1 };
        drawRect(rightBorder, paint);
    }
}

void GraphicsContext::drawText(const Font& font, const TextRunPaintInfo& runInfo, const FloatPoint& point)
{
    if (paintingDisabled())
        return;

    font.drawText(this, runInfo, point);
}

void GraphicsContext::drawEmphasisMarks(const Font& font, const TextRunPaintInfo& runInfo, const AtomicString& mark, const FloatPoint& point)
{
    if (paintingDisabled())
        return;

    font.drawEmphasisMarks(this, runInfo, mark, point);
}

void GraphicsContext::drawBidiText(const Font& font, const TextRunPaintInfo& runInfo, const FloatPoint& point, Font::CustomFontNotReadyAction customFontNotReadyAction)
{
    if (paintingDisabled())
        return;

    // sub-run painting is not supported for Bidi text.
    const TextRun& run = runInfo.run;
    ASSERT((runInfo.from == 0) && (runInfo.to == run.length()));
    BidiResolver<TextRunIterator, BidiCharacterRun> bidiResolver;
    bidiResolver.setStatus(BidiStatus(run.direction(), run.directionalOverride()));
    bidiResolver.setPositionIgnoringNestedIsolates(TextRunIterator(&run, 0));

    // FIXME: This ownership should be reversed. We should pass BidiRunList
    // to BidiResolver in createBidiRunsForLine.
    BidiRunList<BidiCharacterRun>& bidiRuns = bidiResolver.runs();
    bidiResolver.createBidiRunsForLine(TextRunIterator(&run, run.length()));
    if (!bidiRuns.runCount())
        return;

    FloatPoint currPoint = point;
    BidiCharacterRun* bidiRun = bidiRuns.firstRun();
    while (bidiRun) {
        TextRun subrun = run.subRun(bidiRun->start(), bidiRun->stop() - bidiRun->start());
        bool isRTL = bidiRun->level() % 2;
        subrun.setDirection(isRTL ? RTL : LTR);
        subrun.setDirectionalOverride(bidiRun->dirOverride(false));

        TextRunPaintInfo subrunInfo(subrun);
        subrunInfo.bounds = runInfo.bounds;
        font.drawText(this, subrunInfo, currPoint, customFontNotReadyAction);

        bidiRun = bidiRun->next();
        // FIXME: Have Font::drawText return the width of what it drew so that we don't have to re-measure here.
        if (bidiRun)
            currPoint.move(font.width(subrun), 0);
    }

    bidiRuns.deleteRuns();
}

void GraphicsContext::drawHighlightForText(const Font& font, const TextRun& run, const FloatPoint& point, int h, const Color& backgroundColor, int from, int to)
{
    if (paintingDisabled())
        return;

    fillRect(font.selectionRectForText(run, point, h, from, to), backgroundColor);
}

void GraphicsContext::drawImage(Image* image, const IntPoint& p, CompositeOperator op, RespectImageOrientationEnum shouldRespectImageOrientation)
{
    if (!image)
        return;
    drawImage(image, FloatRect(IntRect(p, image->size())), FloatRect(FloatPoint(), FloatSize(image->size())), op, shouldRespectImageOrientation);
}

void GraphicsContext::drawImage(Image* image, const IntRect& r, CompositeOperator op, RespectImageOrientationEnum shouldRespectImageOrientation, bool useLowQualityScale)
{
    if (!image)
        return;
    drawImage(image, FloatRect(r), FloatRect(FloatPoint(), FloatSize(image->size())), op, shouldRespectImageOrientation, useLowQualityScale);
}

void GraphicsContext::drawImage(Image* image, const IntPoint& dest, const IntRect& srcRect, CompositeOperator op, RespectImageOrientationEnum shouldRespectImageOrientation)
{
    drawImage(image, FloatRect(IntRect(dest, srcRect.size())), FloatRect(srcRect), op, shouldRespectImageOrientation);
}

void GraphicsContext::drawImage(Image* image, const FloatRect& dest, const FloatRect& src, CompositeOperator op, RespectImageOrientationEnum shouldRespectImageOrientation, bool useLowQualityScale)
{
    drawImage(image, dest, src, op, BlendModeNormal, shouldRespectImageOrientation, useLowQualityScale);
}

void GraphicsContext::drawImage(Image* image, const FloatRect& dest)
{
    if (!image)
        return;
    drawImage(image, dest, FloatRect(IntRect(IntPoint(), image->size())));
}

void GraphicsContext::drawImage(Image* image, const FloatRect& dest, const FloatRect& src, CompositeOperator op, BlendMode blendMode, RespectImageOrientationEnum shouldRespectImageOrientation, bool useLowQualityScale)
{    if (paintingDisabled() || !image)
        return;

    InterpolationQuality previousInterpolationQuality = InterpolationDefault;

    if (useLowQualityScale) {
        previousInterpolationQuality = imageInterpolationQuality();
        setImageInterpolationQuality(InterpolationLow);
    }

    image->draw(this, dest, src, op, blendMode, shouldRespectImageOrientation);

    if (useLowQualityScale)
        setImageInterpolationQuality(previousInterpolationQuality);
}

void GraphicsContext::drawTiledImage(Image* image, const IntRect& destRect, const IntPoint& srcPoint, const IntSize& tileSize, CompositeOperator op, bool useLowQualityScale, BlendMode blendMode)
{
    if (paintingDisabled() || !image)
        return;

    if (useLowQualityScale) {
        InterpolationQuality previousInterpolationQuality = imageInterpolationQuality();
        setImageInterpolationQuality(InterpolationLow);
        image->drawTiled(this, destRect, srcPoint, tileSize, op, blendMode);
        setImageInterpolationQuality(previousInterpolationQuality);
    } else {
        image->drawTiled(this, destRect, srcPoint, tileSize, op, blendMode);
    }
}

void GraphicsContext::drawTiledImage(Image* image, const IntRect& dest, const IntRect& srcRect,
    const FloatSize& tileScaleFactor, Image::TileRule hRule, Image::TileRule vRule, CompositeOperator op, bool useLowQualityScale)
{
    if (paintingDisabled() || !image)
        return;

    if (hRule == Image::StretchTile && vRule == Image::StretchTile) {
        // Just do a scale.
        drawImage(image, dest, srcRect, op);
        return;
    }

    if (useLowQualityScale) {
        InterpolationQuality previousInterpolationQuality = imageInterpolationQuality();
        setImageInterpolationQuality(InterpolationLow);
        image->drawTiled(this, dest, srcRect, tileScaleFactor, hRule, vRule, op);
        setImageInterpolationQuality(previousInterpolationQuality);
    } else {
        image->drawTiled(this, dest, srcRect, tileScaleFactor, hRule, vRule, op);
    }
}

void GraphicsContext::drawImageBuffer(ImageBuffer* image, const IntPoint& p, CompositeOperator op, BlendMode blendMode)
{
    if (!image)
        return;
    drawImageBuffer(image, FloatRect(IntRect(p, image->logicalSize())), FloatRect(FloatPoint(), FloatSize(image->logicalSize())), op, blendMode);
}

void GraphicsContext::drawImageBuffer(ImageBuffer* image, const IntRect& r, CompositeOperator op, BlendMode blendMode, bool useLowQualityScale)
{
    if (!image)
        return;
    drawImageBuffer(image, FloatRect(r), FloatRect(FloatPoint(), FloatSize(image->logicalSize())), op, blendMode, useLowQualityScale);
}

void GraphicsContext::drawImageBuffer(ImageBuffer* image, const IntPoint& dest, const IntRect& srcRect, CompositeOperator op, BlendMode blendMode)
{
    drawImageBuffer(image, FloatRect(IntRect(dest, srcRect.size())), FloatRect(srcRect), op, blendMode);
}

void GraphicsContext::drawImageBuffer(ImageBuffer* image, const IntRect& dest, const IntRect& srcRect, CompositeOperator op, BlendMode blendMode, bool useLowQualityScale)
{
    drawImageBuffer(image, FloatRect(dest), FloatRect(srcRect), op, blendMode, useLowQualityScale);
}

void GraphicsContext::drawImageBuffer(ImageBuffer* image, const FloatRect& dest)
{
    if (!image)
        return;
    drawImageBuffer(image, dest, FloatRect(IntRect(IntPoint(), image->logicalSize())));
}

void GraphicsContext::drawImageBuffer(ImageBuffer* image, const FloatRect& dest, const FloatRect& src, CompositeOperator op, BlendMode blendMode, bool useLowQualityScale)
{
    if (paintingDisabled() || !image)
        return;

    if (useLowQualityScale) {
        InterpolationQuality previousInterpolationQuality = imageInterpolationQuality();
        setImageInterpolationQuality(InterpolationLow);
        image->draw(this, dest, src, op, blendMode, useLowQualityScale);
        setImageInterpolationQuality(previousInterpolationQuality);
    } else {
        image->draw(this, dest, src, op, blendMode, useLowQualityScale);
    }
}

void GraphicsContext::writePixels(const SkBitmap& bitmap, int x, int y, SkCanvas::Config8888 config8888)
{
    if (paintingDisabled())
        return;

    m_canvas->writePixels(bitmap, x, y, config8888);

    if (m_trackOpaqueRegion) {
        SkRect rect = SkRect::MakeXYWH(x, y, bitmap.width(), bitmap.height());
        SkPaint paint;

        paint.setXfermodeMode(SkXfermode::kSrc_Mode);
        m_opaqueRegion.didDrawRect(this, rect, paint, &bitmap);
    }
}

void GraphicsContext::drawBitmap(const SkBitmap& bitmap, SkScalar left, SkScalar top, const SkPaint* paint)
{
    if (paintingDisabled())
        return;

    m_canvas->drawBitmap(bitmap, left, top, paint);

    if (m_trackOpaqueRegion) {
        SkRect rect = SkRect::MakeXYWH(left, top, bitmap.width(), bitmap.height());
        m_opaqueRegion.didDrawRect(this, rect, *paint, &bitmap);
    }
}

void GraphicsContext::drawBitmapRect(const SkBitmap& bitmap, const SkRect* src,
    const SkRect& dst, const SkPaint* paint)
{
    if (paintingDisabled())
        return;

    SkCanvas::DrawBitmapRectFlags flags = m_state->m_shouldClampToSourceRect ? SkCanvas::kNone_DrawBitmapRectFlag : SkCanvas::kBleed_DrawBitmapRectFlag;

    m_canvas->drawBitmapRectToRect(bitmap, src, dst, paint, flags);

    if (m_trackOpaqueRegion)
        m_opaqueRegion.didDrawRect(this, dst, *paint, &bitmap);
}

void GraphicsContext::drawOval(const SkRect& oval, const SkPaint& paint)
{
    if (paintingDisabled())
        return;

    m_canvas->drawOval(oval, paint);

    if (m_trackOpaqueRegion)
        m_opaqueRegion.didDrawBounded(this, oval, paint);
}

void GraphicsContext::drawPath(const SkPath& path, const SkPaint& paint)
{
    if (paintingDisabled())
        return;

    m_canvas->drawPath(path, paint);

    if (m_trackOpaqueRegion)
        m_opaqueRegion.didDrawPath(this, path, paint);
}

void GraphicsContext::drawRect(const SkRect& rect, const SkPaint& paint)
{
    if (paintingDisabled())
        return;

    m_canvas->drawRect(rect, paint);

    if (m_trackOpaqueRegion)
        m_opaqueRegion.didDrawRect(this, rect, paint, 0);
}

void GraphicsContext::didDrawRect(const SkRect& rect, const SkPaint& paint, const SkBitmap* bitmap)
{
    if (m_trackOpaqueRegion)
        m_opaqueRegion.didDrawRect(this, rect, paint, bitmap);
}

void GraphicsContext::drawPosText(const void* text, size_t byteLength,
    const SkPoint pos[],  const SkRect& textRect, const SkPaint& paint)
{
    if (paintingDisabled())
        return;

    m_canvas->drawPosText(text, byteLength, pos, paint);
    didDrawTextInRect(textRect);

    // FIXME: compute bounds for positioned text.
    if (m_trackOpaqueRegion)
        m_opaqueRegion.didDrawUnbounded(this, paint, OpaqueRegionSkia::FillOrStroke);
}

void GraphicsContext::drawPosTextH(const void* text, size_t byteLength,
    const SkScalar xpos[], SkScalar constY,  const SkRect& textRect, const SkPaint& paint)
{
    if (paintingDisabled())
        return;

    m_canvas->drawPosTextH(text, byteLength, xpos, constY, paint);
    didDrawTextInRect(textRect);

    // FIXME: compute bounds for positioned text.
    if (m_trackOpaqueRegion)
        m_opaqueRegion.didDrawUnbounded(this, paint, OpaqueRegionSkia::FillOrStroke);
}

void GraphicsContext::drawTextOnPath(const void* text, size_t byteLength,
    const SkPath& path,  const SkRect& textRect, const SkMatrix* matrix, const SkPaint& paint)
{
    if (paintingDisabled())
        return;

    m_canvas->drawTextOnPath(text, byteLength, path, matrix, paint);
    didDrawTextInRect(textRect);

    // FIXME: compute bounds for positioned text.
    if (m_trackOpaqueRegion)
        m_opaqueRegion.didDrawUnbounded(this, paint, OpaqueRegionSkia::FillOrStroke);
}

void GraphicsContext::fillPath(const Path& pathToFill)
{
    if (paintingDisabled() || pathToFill.isEmpty())
        return;

    // Use const_cast and temporarily modify the fill type instead of copying the path.
    SkPath& path = const_cast<SkPath&>(pathToFill.skPath());
    SkPath::FillType previousFillType = path.getFillType();

    SkPath::FillType temporaryFillType = m_state->m_fillRule == RULE_EVENODD ? SkPath::kEvenOdd_FillType : SkPath::kWinding_FillType;
    path.setFillType(temporaryFillType);

    SkPaint paint;
    setupPaintForFilling(&paint);
    drawPath(path, paint);

    path.setFillType(previousFillType);
}

void GraphicsContext::fillRect(const FloatRect& rect)
{
    if (paintingDisabled())
        return;

    SkRect r = rect;

    SkPaint paint;
    setupPaintForFilling(&paint);
    drawRect(r, paint);
}

void GraphicsContext::fillRect(const FloatRect& rect, const Color& color)
{
    if (paintingDisabled())
        return;

    SkRect r = rect;
    SkPaint paint;
    setupPaintCommon(&paint);
    paint.setColor(color.rgb());
    drawRect(r, paint);
}

void GraphicsContext::fillRoundedRect(const IntRect& rect, const IntSize& topLeft, const IntSize& topRight,
    const IntSize& bottomLeft, const IntSize& bottomRight, const Color& color)
{
    if (paintingDisabled())
        return;

    if (topLeft.width() + topRight.width() > rect.width()
            || bottomLeft.width() + bottomRight.width() > rect.width()
            || topLeft.height() + bottomLeft.height() > rect.height()
            || topRight.height() + bottomRight.height() > rect.height()) {
        // Not all the radii fit, return a rect. This matches the behavior of
        // Path::createRoundedRectangle. Without this we attempt to draw a round
        // shadow for a square box.
        fillRect(rect, color);
        return;
    }

    SkVector radii[4];
    setRadii(radii, topLeft, topRight, bottomRight, bottomLeft);

    SkRRect rr;
    rr.setRectRadii(rect, radii);

    SkPaint paint;
    setupPaintForFilling(&paint);
    paint.setColor(color.rgb());

    m_canvas->drawRRect(rr, paint);

    if (m_trackOpaqueRegion)
        m_opaqueRegion.didDrawBounded(this, rr.getBounds(), paint);
}

void GraphicsContext::fillEllipse(const FloatRect& ellipse)
{
    if (paintingDisabled())
        return;

    SkRect rect = ellipse;
    SkPaint paint;
    setupPaintForFilling(&paint);
    drawOval(rect, paint);
}

void GraphicsContext::strokePath(const Path& pathToStroke)
{
    if (paintingDisabled() || pathToStroke.isEmpty())
        return;

    const SkPath& path = pathToStroke.skPath();
    SkPaint paint;
    setupPaintForStroking(&paint);
    drawPath(path, paint);
}

void GraphicsContext::strokeRect(const FloatRect& rect, float lineWidth)
{
    if (paintingDisabled())
        return;

    SkPaint paint;
    setupPaintForStroking(&paint);
    paint.setStrokeWidth(WebCoreFloatToSkScalar(lineWidth));
    // strokerect has special rules for CSS when the rect is degenerate:
    // if width==0 && height==0, do nothing
    // if width==0 || height==0, then just draw line for the other dimension
    SkRect r(rect);
    bool validW = r.width() > 0;
    bool validH = r.height() > 0;
    if (validW && validH) {
        drawRect(r, paint);
    } else if (validW || validH) {
        // we are expected to respect the lineJoin, so we can't just call
        // drawLine -- we have to create a path that doubles back on itself.
        SkPath path;
        path.moveTo(r.fLeft, r.fTop);
        path.lineTo(r.fRight, r.fBottom);
        path.close();
        drawPath(path, paint);
    }
}

void GraphicsContext::strokeEllipse(const FloatRect& ellipse)
{
    if (paintingDisabled())
        return;

    SkRect rect(ellipse);
    SkPaint paint;
    setupPaintForStroking(&paint);
    drawOval(rect, paint);
}

void GraphicsContext::clipRoundedRect(const RoundedRect& rect)
{
    if (paintingDisabled())
        return;

    SkVector radii[4];
    RoundedRect::Radii wkRadii = rect.radii();
    setRadii(radii, wkRadii.topLeft(), wkRadii.topRight(), wkRadii.bottomRight(), wkRadii.bottomLeft());

    SkRRect r;
    r.setRectRadii(rect.rect(), radii);

    clipRRect(r, AntiAliased);
}

void GraphicsContext::clipOut(const Path& pathToClip)
{
    if (paintingDisabled())
        return;

    // Use const_cast and temporarily toggle the inverse fill type instead of copying the path.
    SkPath& path = const_cast<SkPath&>(pathToClip.skPath());
    path.toggleInverseFillType();
    clipPath(path, AntiAliased);
    path.toggleInverseFillType();
}

void GraphicsContext::clipPath(const Path& pathToClip, WindRule clipRule)
{
    if (paintingDisabled() || pathToClip.isEmpty())
        return;

    // Use const_cast and temporarily modify the fill type instead of copying the path.
    SkPath& path = const_cast<SkPath&>(pathToClip.skPath());
    SkPath::FillType previousFillType = path.getFillType();

    SkPath::FillType temporaryFillType = clipRule == RULE_EVENODD ? SkPath::kEvenOdd_FillType : SkPath::kWinding_FillType;
    path.setFillType(temporaryFillType);
    clipPath(path, AntiAliased);

    path.setFillType(previousFillType);
}

void GraphicsContext::clipConvexPolygon(size_t numPoints, const FloatPoint* points, bool antialiased)
{
    if (paintingDisabled())
        return;

    if (numPoints <= 1)
        return;

    SkPath path;
    setPathFromConvexPoints(&path, numPoints, points);
    clipPath(path, antialiased ? AntiAliased : NotAntiAliased);
}

void GraphicsContext::clipOutRoundedRect(const RoundedRect& rect)
{
    if (paintingDisabled())
        return;

    if (!rect.isRounded()) {
        clipOut(rect.rect());
        return;
    }

    Path path;
    path.addRoundedRect(rect);
    clipOut(path);
}

void GraphicsContext::canvasClip(const Path& pathToClip, WindRule clipRule)
{
    if (paintingDisabled())
        return;

    // Use const_cast and temporarily modify the fill type instead of copying the path.
    SkPath& path = const_cast<SkPath&>(pathToClip.skPath());
    SkPath::FillType previousFillType = path.getFillType();

    SkPath::FillType temporaryFillType = clipRule == RULE_EVENODD ? SkPath::kEvenOdd_FillType : SkPath::kWinding_FillType;
    path.setFillType(temporaryFillType);
    clipPath(path);

    path.setFillType(previousFillType);
}

bool GraphicsContext::clipRect(const SkRect& rect, AntiAliasingMode aa, SkRegion::Op op)
{
    if (paintingDisabled())
        return false;

    realizeSave(SkCanvas::kClip_SaveFlag);

    return m_canvas->clipRect(rect, op, aa == AntiAliased);
}

bool GraphicsContext::clipPath(const SkPath& path, AntiAliasingMode aa, SkRegion::Op op)
{
    if (paintingDisabled())
        return false;

    realizeSave(SkCanvas::kClip_SaveFlag);

    return m_canvas->clipPath(path, op, aa == AntiAliased);
}

bool GraphicsContext::clipRRect(const SkRRect& rect, AntiAliasingMode aa, SkRegion::Op op)
{
    if (paintingDisabled())
        return false;

    realizeSave(SkCanvas::kClip_SaveFlag);

    return m_canvas->clipRRect(rect, op, aa == AntiAliased);
}

void GraphicsContext::rotate(float angleInRadians)
{
    if (paintingDisabled())
        return;

    realizeSave(SkCanvas::kMatrix_SaveFlag);

    m_canvas->rotate(WebCoreFloatToSkScalar(angleInRadians * (180.0f / 3.14159265f)));
}

void GraphicsContext::translate(float w, float h)
{
    if (paintingDisabled())
        return;

    realizeSave(SkCanvas::kMatrix_SaveFlag);

    m_canvas->translate(WebCoreFloatToSkScalar(w), WebCoreFloatToSkScalar(h));
}

void GraphicsContext::scale(const FloatSize& size)
{
    if (paintingDisabled())
        return;

    realizeSave(SkCanvas::kMatrix_SaveFlag);

    m_canvas->scale(WebCoreFloatToSkScalar(size.width()), WebCoreFloatToSkScalar(size.height()));
}

void GraphicsContext::setURLForRect(const KURL& link, const IntRect& destRect)
{
    if (paintingDisabled())
        return;

    SkAutoDataUnref url(SkData::NewWithCString(link.string().utf8().data()));
    SkAnnotateRectWithURL(m_canvas, destRect, url.get());
}

void GraphicsContext::setURLFragmentForRect(const String& destName, const IntRect& rect)
{
    if (paintingDisabled())
        return;

    SkAutoDataUnref skDestName(SkData::NewWithCString(destName.utf8().data()));
    SkAnnotateLinkToDestination(m_canvas, rect, skDestName.get());
}

void GraphicsContext::addURLTargetAtPoint(const String& name, const IntPoint& pos)
{
    if (paintingDisabled())
        return;

    SkAutoDataUnref nameData(SkData::NewWithCString(name.utf8().data()));
    SkAnnotateNamedDestination(m_canvas, SkPoint::Make(pos.x(), pos.y()), nameData);
}

AffineTransform GraphicsContext::getCTM(IncludeDeviceScale) const
{
    if (paintingDisabled())
        return AffineTransform();

    const SkMatrix& m = getTotalMatrix();
    return AffineTransform(SkScalarToDouble(m.getScaleX()),
                           SkScalarToDouble(m.getSkewY()),
                           SkScalarToDouble(m.getSkewX()),
                           SkScalarToDouble(m.getScaleY()),
                           SkScalarToDouble(m.getTranslateX()),
                           SkScalarToDouble(m.getTranslateY()));
}

void GraphicsContext::fillRect(const FloatRect& rect, const Color& color, CompositeOperator op)
{
    if (paintingDisabled())
        return;

    CompositeOperator previousOperator = compositeOperation();
    setCompositeOperation(op);
    fillRect(rect, color);
    setCompositeOperation(previousOperator);
}

void GraphicsContext::fillRoundedRect(const RoundedRect& rect, const Color& color)
{
    if (rect.isRounded())
        fillRoundedRect(rect.rect(), rect.radii().topLeft(), rect.radii().topRight(), rect.radii().bottomLeft(), rect.radii().bottomRight(), color);
    else
        fillRect(rect.rect(), color);
}

void GraphicsContext::fillRectWithRoundedHole(const IntRect& rect, const RoundedRect& roundedHoleRect, const Color& color)
{
    if (paintingDisabled())
        return;

    Path path;
    path.addRect(rect);

    if (!roundedHoleRect.radii().isZero())
        path.addRoundedRect(roundedHoleRect);
    else
        path.addRect(roundedHoleRect.rect());

    WindRule oldFillRule = fillRule();
    Color oldFillColor = fillColor();

    setFillRule(RULE_EVENODD);
    setFillColor(color);

    fillPath(path);

    setFillRule(oldFillRule);
    setFillColor(oldFillColor);
}

void GraphicsContext::clearRect(const FloatRect& rect)
{
    if (paintingDisabled())
        return;

    SkRect r = rect;
    SkPaint paint;
    setupPaintForFilling(&paint);
    paint.setXfermodeMode(SkXfermode::kClear_Mode);
    drawRect(r, paint);
}

void GraphicsContext::adjustLineToPixelBoundaries(FloatPoint& p1, FloatPoint& p2, float strokeWidth, StrokeStyle penStyle)
{
    // For odd widths, we add in 0.5 to the appropriate x/y so that the float arithmetic
    // works out.  For example, with a border width of 3, WebKit will pass us (y1+y2)/2, e.g.,
    // (50+53)/2 = 103/2 = 51 when we want 51.5.  It is always true that an even width gave
    // us a perfect position, but an odd width gave us a position that is off by exactly 0.5.
    if (penStyle == DottedStroke || penStyle == DashedStroke) {
        if (p1.x() == p2.x()) {
            p1.setY(p1.y() + strokeWidth);
            p2.setY(p2.y() - strokeWidth);
        } else {
            p1.setX(p1.x() + strokeWidth);
            p2.setX(p2.x() - strokeWidth);
        }
    }

    if (static_cast<int>(strokeWidth) % 2) { //odd
        if (p1.x() == p2.x()) {
            // We're a vertical line.  Adjust our x.
            p1.setX(p1.x() + 0.5f);
            p2.setX(p2.x() + 0.5f);
        } else {
            // We're a horizontal line. Adjust our y.
            p1.setY(p1.y() + 0.5f);
            p2.setY(p2.y() + 0.5f);
        }
    }
}

static bool scalesMatch(AffineTransform a, AffineTransform b)
{
    return a.xScale() == b.xScale() && a.yScale() == b.yScale();
}

PassOwnPtr<ImageBuffer> GraphicsContext::createCompatibleBuffer(const IntSize& size, bool hasAlpha) const
{
    // Make the buffer larger if the context's transform is scaling it so we need a higher
    // resolution than one pixel per unit. Also set up a corresponding scale factor on the
    // graphics context.

    AffineTransform transform = getCTM(DefinitelyIncludeDeviceScale);
    IntSize scaledSize(static_cast<int>(ceil(size.width() * transform.xScale())), static_cast<int>(ceil(size.height() * transform.yScale())));

    OwnPtr<ImageBuffer> buffer = ImageBuffer::createCompatibleBuffer(scaledSize, 1, this, hasAlpha);
    if (!buffer)
        return nullptr;

    buffer->context()->scale(FloatSize(static_cast<float>(scaledSize.width()) / size.width(),
        static_cast<float>(scaledSize.height()) / size.height()));

    return buffer.release();
}

bool GraphicsContext::isCompatibleWithBuffer(ImageBuffer* buffer) const
{
    GraphicsContext* bufferContext = buffer->context();

    return scalesMatch(getCTM(), bufferContext->getCTM()) && m_accelerated == bufferContext->isAccelerated();
}

void GraphicsContext::addCornerArc(SkPath* path, const SkRect& rect, const IntSize& size, int startAngle)
{
    SkIRect ir;
    int rx = SkMin32(SkScalarRound(rect.width()), size.width());
    int ry = SkMin32(SkScalarRound(rect.height()), size.height());

    ir.set(-rx, -ry, rx, ry);
    switch (startAngle) {
    case 0:
        ir.offset(rect.fRight - ir.fRight, rect.fBottom - ir.fBottom);
        break;
    case 90:
        ir.offset(rect.fLeft - ir.fLeft, rect.fBottom - ir.fBottom);
        break;
    case 180:
        ir.offset(rect.fLeft - ir.fLeft, rect.fTop - ir.fTop);
        break;
    case 270:
        ir.offset(rect.fRight - ir.fRight, rect.fTop - ir.fTop);
        break;
    default:
        ASSERT(0);
    }

    SkRect r;
    r.set(ir);
    path->arcTo(r, SkIntToScalar(startAngle), SkIntToScalar(90), false);
}

void GraphicsContext::setPathFromConvexPoints(SkPath* path, size_t numPoints, const FloatPoint* points)
{
    path->incReserve(numPoints);
    path->moveTo(WebCoreFloatToSkScalar(points[0].x()),
                 WebCoreFloatToSkScalar(points[0].y()));
    for (size_t i = 1; i < numPoints; ++i) {
        path->lineTo(WebCoreFloatToSkScalar(points[i].x()),
                     WebCoreFloatToSkScalar(points[i].y()));
    }

    /*  The code used to just blindly call this
            path->setIsConvex(true);
        But webkit can sometimes send us non-convex 4-point values, so we mark the path's
        convexity as unknown, so it will get computed by skia at draw time.
        See crbug.com 108605
    */
    SkPath::Convexity convexity = SkPath::kConvex_Convexity;
    if (numPoints == 4)
        convexity = SkPath::kUnknown_Convexity;
    path->setConvexity(convexity);
}

void GraphicsContext::setupPaintCommon(SkPaint* paint) const
{
#if defined(SK_DEBUG)
    {
        SkPaint defaultPaint;
        SkASSERT(*paint == defaultPaint);
    }
#endif

    paint->setAntiAlias(m_state->m_shouldAntialias);

    if (!SkXfermode::IsMode(m_state->m_xferMode.get(), SkXfermode::kSrcOver_Mode))
        paint->setXfermode(m_state->m_xferMode.get());
    if (this->drawLuminanceMask())
        paint->setXfermode(SkLumaMaskXfermode::Create(SkXfermode::kSrcOver_Mode));

    if (m_state->m_looper)
        paint->setLooper(m_state->m_looper.get());

    paint->setColorFilter(m_state->m_colorFilter.get());
}

void GraphicsContext::drawOuterPath(const SkPath& path, SkPaint& paint, int width)
{
#if OS(MACOSX)
    paint.setAlpha(64);
    paint.setStrokeWidth(width);
    paint.setPathEffect(new SkCornerPathEffect((width - 1) * 0.5f))->unref();
#else
    paint.setStrokeWidth(1);
    paint.setPathEffect(new SkCornerPathEffect(1))->unref();
#endif
    drawPath(path, paint);
}

void GraphicsContext::drawInnerPath(const SkPath& path, SkPaint& paint, int width)
{
#if OS(MACOSX)
    paint.setAlpha(128);
    paint.setStrokeWidth(width * 0.5f);
    drawPath(path, paint);
#endif
}

void GraphicsContext::setRadii(SkVector* radii, IntSize topLeft, IntSize topRight, IntSize bottomRight, IntSize bottomLeft)
{
    radii[SkRRect::kUpperLeft_Corner].set(SkIntToScalar(topLeft.width()),
        SkIntToScalar(topLeft.height()));
    radii[SkRRect::kUpperRight_Corner].set(SkIntToScalar(topRight.width()),
        SkIntToScalar(topRight.height()));
    radii[SkRRect::kLowerRight_Corner].set(SkIntToScalar(bottomRight.width()),
        SkIntToScalar(bottomRight.height()));
    radii[SkRRect::kLowerLeft_Corner].set(SkIntToScalar(bottomLeft.width()),
        SkIntToScalar(bottomLeft.height()));
}

#if OS(MACOSX)
CGColorSpaceRef deviceRGBColorSpaceRef()
{
    static CGColorSpaceRef deviceSpace = CGColorSpaceCreateDeviceRGB();
    return deviceSpace;
}
#else
void GraphicsContext::draw2xMarker(SkBitmap* bitmap, int index)
{
    const SkPMColor lineColor = lineColors(index);
    const SkPMColor antiColor1 = antiColors1(index);
    const SkPMColor antiColor2 = antiColors2(index);

    uint32_t* row1 = bitmap->getAddr32(0, 0);
    uint32_t* row2 = bitmap->getAddr32(0, 1);
    uint32_t* row3 = bitmap->getAddr32(0, 2);
    uint32_t* row4 = bitmap->getAddr32(0, 3);

    // Pattern: X0o   o0X0o   o0
    //          XX0o o0XXX0o o0X
    //           o0XXX0o o0XXX0o
    //            o0X0o   o0X0o
    const SkPMColor row1Color[] = { lineColor, antiColor1, antiColor2, 0,          0,         0,          antiColor2, antiColor1 };
    const SkPMColor row2Color[] = { lineColor, lineColor,  antiColor1, antiColor2, 0,         antiColor2, antiColor1, lineColor };
    const SkPMColor row3Color[] = { 0,         antiColor2, antiColor1, lineColor,  lineColor, lineColor,  antiColor1, antiColor2 };
    const SkPMColor row4Color[] = { 0,         0,          antiColor2, antiColor1, lineColor, antiColor1, antiColor2, 0 };

    for (int x = 0; x < bitmap->width() + 8; x += 8) {
        int count = std::min(bitmap->width() - x, 8);
        if (count > 0) {
            memcpy(row1 + x, row1Color, count * sizeof(SkPMColor));
            memcpy(row2 + x, row2Color, count * sizeof(SkPMColor));
            memcpy(row3 + x, row3Color, count * sizeof(SkPMColor));
            memcpy(row4 + x, row4Color, count * sizeof(SkPMColor));
        }
    }
}

void GraphicsContext::draw1xMarker(SkBitmap* bitmap, const uint32_t lineColor, const uint32_t antiColor)
{
    // Pattern: X o   o X o   o X
    //            o X o   o X o
    uint32_t* row1 = bitmap->getAddr32(0, 0);
    uint32_t* row2 = bitmap->getAddr32(0, 1);
    for (int x = 0; x < bitmap->width(); x++) {
        switch (x % 4) {
        case 0:
            row1[x] = lineColor;
            break;
        case 1:
            row1[x] = antiColor;
            row2[x] = antiColor;
            break;
        case 2:
            row2[x] = lineColor;
            break;
        case 3:
            row1[x] = antiColor;
            row2[x] = antiColor;
            break;
        }
    }
}

const SkPMColor GraphicsContext::lineColors(int index)
{
    static const SkPMColor colors[] = {
        SkPreMultiplyARGB(0xFF, 0xFF, 0x00, 0x00), // Opaque red.
        SkPreMultiplyARGB(0xFF, 0xC0, 0xC0, 0xC0) // Opaque gray.
    };

    return colors[index];
}

const SkPMColor GraphicsContext::antiColors1(int index)
{
    static const SkPMColor colors[] = {
        SkPreMultiplyARGB(0xB0, 0xFF, 0x00, 0x00), // Semitransparent red.
        SkPreMultiplyARGB(0xB0, 0xC0, 0xC0, 0xC0)  // Semitransparent gray.
    };

    return colors[index];
}

const SkPMColor GraphicsContext::antiColors2(int index)
{
    static const SkPMColor colors[] = {
        SkPreMultiplyARGB(0x60, 0xFF, 0x00, 0x00), // More transparent red
        SkPreMultiplyARGB(0x60, 0xC0, 0xC0, 0xC0)  // More transparent gray
    };

    return colors[index];
}
#endif

void GraphicsContext::setupShader(SkPaint* paint, Gradient* grad, Pattern* pat, SkColor color) const
{
    RefPtr<SkShader> shader;

    if (grad) {
        shader = grad->shader();
        color = SK_ColorBLACK;
    } else if (pat) {
        shader = pat->shader();
        color = SK_ColorBLACK;
        paint->setFilterBitmap(imageInterpolationQuality() != InterpolationNone);
    }

    paint->setColor(m_state->applyAlpha(color));

    if (!shader)
        return;

    paint->setShader(shader.get());
}

void GraphicsContext::didDrawTextInRect(const SkRect& textRect)
{
    if (m_trackTextRegion) {
        TRACE_EVENT0("skia", "PlatformContextSkia::trackTextRegion");
        m_textRegion.join(textRect);
    }
}

}<|MERGE_RESOLUTION|>--- conflicted
+++ resolved
@@ -48,13 +48,9 @@
 #include "wtf/Assertions.h"
 #include "wtf/MathExtras.h"
 
-<<<<<<< HEAD
+#include <map>
+
 #if OS(MACOSX)
-=======
-#include <map>
-
-#if OS(DARWIN)
->>>>>>> 9a126c8b
 #include <ApplicationServices/ApplicationServices.h>
 #endif
 
