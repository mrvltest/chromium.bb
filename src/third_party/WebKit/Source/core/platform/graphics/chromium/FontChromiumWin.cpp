/*
 * Copyright (C) 2006, 2007 Apple Computer, Inc.
 * Copyright (c) 2006, 2007, 2008, 2009, Google Inc. All rights reserved.
 * 
 * Redistribution and use in source and binary forms, with or without
 * modification, are permitted provided that the following conditions are
 * met:
 * 
 *     * Redistributions of source code must retain the above copyright
 * notice, this list of conditions and the following disclaimer.
 *     * Redistributions in binary form must reproduce the above
 * copyright notice, this list of conditions and the following disclaimer
 * in the documentation and/or other materials provided with the
 * distribution.
 *     * Neither the name of Google Inc. nor the names of its
 * contributors may be used to endorse or promote products derived from
 * this software without specific prior written permission.
 * 
 * THIS SOFTWARE IS PROVIDED BY THE COPYRIGHT HOLDERS AND CONTRIBUTORS
 * "AS IS" AND ANY EXPRESS OR IMPLIED WARRANTIES, INCLUDING, BUT NOT
 * LIMITED TO, THE IMPLIED WARRANTIES OF MERCHANTABILITY AND FITNESS FOR
 * A PARTICULAR PURPOSE ARE DISCLAIMED. IN NO EVENT SHALL THE COPYRIGHT
 * OWNER OR CONTRIBUTORS BE LIABLE FOR ANY DIRECT, INDIRECT, INCIDENTAL,
 * SPECIAL, EXEMPLARY, OR CONSEQUENTIAL DAMAGES (INCLUDING, BUT NOT
 * LIMITED TO, PROCUREMENT OF SUBSTITUTE GOODS OR SERVICES; LOSS OF USE,
 * DATA, OR PROFITS; OR BUSINESS INTERRUPTION) HOWEVER CAUSED AND ON ANY
 * THEORY OF LIABILITY, WHETHER IN CONTRACT, STRICT LIABILITY, OR TORT
 * (INCLUDING NEGLIGENCE OR OTHERWISE) ARISING IN ANY WAY OUT OF THE USE
 * OF THIS SOFTWARE, EVEN IF ADVISED OF THE POSSIBILITY OF SUCH DAMAGE.
 */

#include "config.h"
#include "core/platform/graphics/Font.h"

#include "core/platform/NotImplemented.h"
#include "core/platform/graphics/FontFallbackList.h"
#include "core/platform/graphics/GlyphBuffer.h"
#include "core/platform/graphics/GraphicsContext.h"
#include "core/platform/graphics/SimpleFontData.h"
#include "core/platform/graphics/chromium/FontPlatformDataChromiumWin.h"
#include "core/platform/graphics/chromium/UniscribeHelperTextRun.h"
#include "core/platform/graphics/skia/SkiaFontWin.h"

#include <windows.h>

using namespace std;

namespace WebCore {

bool Font::canReturnFallbackFontsForComplexText()
{
    return false;
}

bool Font::canExpandAroundIdeographsInComplexText()
{
    return false;
}

void Font::drawGlyphs(GraphicsContext* graphicsContext,
                      const SimpleFontData* font,
                      const GlyphBuffer& glyphBuffer,
                      int from,
                      int numGlyphs,
                      const FloatPoint& point,
                      const FloatRect& textRect) const
{
    SkColor color = graphicsContext->effectiveFillColor();
    unsigned char alpha = SkColorGetA(color);
    // Skip 100% transparent text; no need to draw anything.
    if (!alpha && graphicsContext->strokeStyle() == NoStroke && !graphicsContext->hasShadow())
        return;

    // We draw the glyphs in chunks to avoid having to do a heap allocation for
    // the arrays of characters and advances.
    const int kMaxBufferLength = 256;
    Vector<int, kMaxBufferLength> advances;
    int glyphIndex = 0;  // The starting glyph of the current chunk.

    bool lcdExplicitlyRequested = false;
    int textFlags;
    switch (m_fontDescription.fontSmoothing()) {
    case NoSmoothing:
        textFlags = 0;
        break;
    case Antialiased:
        textFlags = SkPaint::kAntiAlias_Flag;
        break;
    case SubpixelAntialiased:
        textFlags = (SkPaint::kAntiAlias_Flag | SkPaint::kLCDRenderText_Flag);
        lcdExplicitlyRequested = true;
        break;
    default:
        textFlags = font->platformData().paintTextFlags();
        break;
    }

    float horizontalOffset = point.x(); // The floating point offset of the left side of the current glyph.

#if ENABLE(OPENTYPE_VERTICAL)
    const OpenTypeVerticalData* verticalData = font->verticalData();
    if (verticalData) {
        Vector<FloatPoint, kMaxBufferLength> translations;
        Vector<GOFFSET, kMaxBufferLength> offsets;

        // Skia doesn't have matrix for glyph coordinate space, so we rotate back the CTM.
        AffineTransform savedMatrix = graphicsContext->getCTM();
        graphicsContext->concatCTM(AffineTransform(0, -1, 1, 0, point.x(), point.y()));
        graphicsContext->concatCTM(AffineTransform(1, 0, 0, 1, -point.x(), -point.y()));

        const FontMetrics& metrics = font->fontMetrics();
        SkScalar verticalOriginX = SkFloatToScalar(point.x() + metrics.floatAscent() - metrics.floatAscent(IdeographicBaseline));
        while (glyphIndex < numGlyphs) {
            // How many chars will be in this chunk?
            int curLen = std::min(kMaxBufferLength, numGlyphs - glyphIndex);

            const Glyph* glyphs = glyphBuffer.glyphs(from + glyphIndex);
            translations.resize(curLen);
            verticalData->getVerticalTranslationsForGlyphs(font, &glyphs[0], curLen, reinterpret_cast<float*>(&translations[0]));
            // To position glyphs vertically, we use offsets instead of advances.
            advances.resize(curLen);
            advances.fill(0);
            offsets.resize(curLen);
            float currentWidth = 0;
            for (int i = 0; i < curLen; ++i, ++glyphIndex) {
                offsets[i].du = lroundf(translations[i].x());
                offsets[i].dv = -lroundf(currentWidth - translations[i].y());
                currentWidth += glyphBuffer.advanceAt(from + glyphIndex);
            }
            SkPoint origin;
            origin.set(verticalOriginX, SkFloatToScalar(point.y() + horizontalOffset - point.x()));
            horizontalOffset += currentWidth;
<<<<<<< HEAD
            paintSkiaText(graphicsContext, font->platformData(), curLen, &glyphs[0], &advances[0], &offsets[0], origin, SkRect(textRect));
=======
            paintSkiaText(graphicsContext, font->platformData(), textFlags, lcdExplicitlyRequested, curLen, &glyphs[0], &advances[0], &offsets[0], &origin);
>>>>>>> af069741
        }

        graphicsContext->setCTM(savedMatrix);
        return;
    }
#endif

    // In order to round all offsets to the correct pixel boundary, this code keeps track of the absolute position
    // of each glyph in floating point units and rounds to integer advances at the last possible moment.

    int lastHorizontalOffsetRounded = lroundf(horizontalOffset); // The rounded offset of the left side of the last glyph rendered.
    Vector<WORD, kMaxBufferLength> glyphs;
    while (glyphIndex < numGlyphs) {
        // How many chars will be in this chunk?
        int curLen = std::min(kMaxBufferLength, numGlyphs - glyphIndex);
        glyphs.resize(curLen);
        advances.resize(curLen);

        float currentWidth = 0;
        for (int i = 0; i < curLen; ++i, ++glyphIndex) {
            glyphs[i] = glyphBuffer.glyphAt(from + glyphIndex);
            horizontalOffset += glyphBuffer.advanceAt(from + glyphIndex);
            advances[i] = lroundf(horizontalOffset) - lastHorizontalOffsetRounded;
            lastHorizontalOffsetRounded += advances[i];
            currentWidth += glyphBuffer.advanceAt(from + glyphIndex);
            
            // Bug 26088 - very large positive or negative runs can fail to
            // render so we clamp the size here. In the specs, negative
            // letter-spacing is implementation-defined, so this should be
            // fine, and it matches Safari's implementation. The call actually
            // seems to crash if kMaxNegativeRun is set to somewhere around
            // -32830, so we give ourselves a little breathing room.
            const int maxNegativeRun = -32768;
            const int maxPositiveRun =  32768;
            if ((currentWidth + advances[i] < maxNegativeRun) || (currentWidth + advances[i] > maxPositiveRun)) 
                advances[i] = 0;
        }

        SkPoint origin = point;
        origin.fX += SkFloatToScalar(horizontalOffset - point.x() - currentWidth);
<<<<<<< HEAD
        paintSkiaText(graphicsContext, font->platformData(), curLen, &glyphs[0], &advances[0], 0, origin, SkRect(textRect));
=======
        paintSkiaText(graphicsContext, font->platformData(), textFlags, lcdExplicitlyRequested, curLen, &glyphs[0], &advances[0], 0, &origin);
>>>>>>> af069741
    }
}

FloatRect Font::selectionRectForComplexText(const TextRun& run,
                                            const FloatPoint& point,
                                            int h,
                                            int from,
                                            int to) const
{
    UniscribeHelperTextRun state(run, *this);
    float left = static_cast<float>(point.x() + state.characterToX(from));
    float right = static_cast<float>(point.x() + state.characterToX(to));

    // If the text is RTL, left will actually be after right.
    if (left < right)
        return FloatRect(left, point.y(),
                       right - left, static_cast<float>(h));

    return FloatRect(right, point.y(),
                     left - right, static_cast<float>(h));
}

void Font::drawComplexText(GraphicsContext* graphicsContext,
                           const TextRunPaintInfo& runInfo,
                           const FloatPoint& point) const
{
    UniscribeHelperTextRun state(runInfo.run, *this);

    SkColor color = graphicsContext->effectiveFillColor();
    unsigned char alpha = SkColorGetA(color);
    // Skip 100% transparent text; no need to draw anything.
    if (!alpha && graphicsContext->strokeStyle() == NoStroke)
        return;

    HDC hdc = 0;
    // Uniscribe counts the coordinates from the upper left, while WebKit uses
    // the baseline, so we have to subtract off the ascent.
    state.draw(graphicsContext, hdc, lroundf(point.x()), lroundf(point.y() - fontMetrics().ascent()), runInfo.bounds, runInfo.from, runInfo.to);
}

void Font::drawEmphasisMarksForComplexText(GraphicsContext* /* context */, const TextRunPaintInfo& /* runInfo */, const AtomicString& /* mark */, const FloatPoint& /* point */) const
{
    notImplemented();
}

float Font::floatWidthForComplexText(const TextRun& run, HashSet<const SimpleFontData*>* /* fallbackFonts */, GlyphOverflow* /* glyphOverflow */) const
{
    UniscribeHelperTextRun state(run, *this);
    return static_cast<float>(state.width());
}

int Font::offsetForPositionForComplexText(const TextRun& run, float xFloat,
                                          bool includePartialGlyphs) const
{
    // FIXME: This truncation is not a problem for HTML, but only affects SVG, which passes floating-point numbers
    // to Font::offsetForPosition(). Bug http://webkit.org/b/40673 tracks fixing this problem.
    int x = static_cast<int>(xFloat);

    // Mac code ignores includePartialGlyphs, and they don't know what it's
    // supposed to do, so we just ignore it as well.
    UniscribeHelperTextRun state(run, *this);
    int charIndex = state.xToCharacter(x);

    // XToCharacter will return -1 if the position is before the first
    // character (we get called like this sometimes).
    if (charIndex < 0)
        charIndex = 0;
    return charIndex;
}

} // namespace WebCore<|MERGE_RESOLUTION|>--- conflicted
+++ resolved
@@ -130,11 +130,7 @@
             SkPoint origin;
             origin.set(verticalOriginX, SkFloatToScalar(point.y() + horizontalOffset - point.x()));
             horizontalOffset += currentWidth;
-<<<<<<< HEAD
-            paintSkiaText(graphicsContext, font->platformData(), curLen, &glyphs[0], &advances[0], &offsets[0], origin, SkRect(textRect));
-=======
-            paintSkiaText(graphicsContext, font->platformData(), textFlags, lcdExplicitlyRequested, curLen, &glyphs[0], &advances[0], &offsets[0], &origin);
->>>>>>> af069741
+            paintSkiaText(graphicsContext, font->platformData(), textFlags, lcdExplicitlyRequested, curLen, &glyphs[0], &advances[0], &offsets[0], origin, SkRect(textRect));
         }
 
         graphicsContext->setCTM(savedMatrix);
@@ -175,11 +171,7 @@
 
         SkPoint origin = point;
         origin.fX += SkFloatToScalar(horizontalOffset - point.x() - currentWidth);
-<<<<<<< HEAD
-        paintSkiaText(graphicsContext, font->platformData(), curLen, &glyphs[0], &advances[0], 0, origin, SkRect(textRect));
-=======
-        paintSkiaText(graphicsContext, font->platformData(), textFlags, lcdExplicitlyRequested, curLen, &glyphs[0], &advances[0], 0, &origin);
->>>>>>> af069741
+        paintSkiaText(graphicsContext, font->platformData(), textFlags, lcdExplicitlyRequested, curLen, &glyphs[0], &advances[0], 0, origin, SkRect(textRect));
     }
 }
 
