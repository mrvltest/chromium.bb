/*
 * Copyright (c) 2008, Google Inc. All rights reserved.
 *
 * Redistribution and use in source and binary forms, with or without
 * modification, are permitted provided that the following conditions are
 * met:
 *
 *     * Redistributions of source code must retain the above copyright
 * notice, this list of conditions and the following disclaimer.
 *     * Redistributions in binary form must reproduce the above
 * copyright notice, this list of conditions and the following disclaimer
 * in the documentation and/or other materials provided with the
 * distribution.
 *     * Neither the name of Google Inc. nor the names of its
 * contributors may be used to endorse or promote products derived from
 * this software without specific prior written permission.
 *
 * THIS SOFTWARE IS PROVIDED BY THE COPYRIGHT HOLDERS AND CONTRIBUTORS
 * "AS IS" AND ANY EXPRESS OR IMPLIED WARRANTIES, INCLUDING, BUT NOT
 * LIMITED TO, THE IMPLIED WARRANTIES OF MERCHANTABILITY AND FITNESS FOR
 * A PARTICULAR PURPOSE ARE DISCLAIMED. IN NO EVENT SHALL THE COPYRIGHT
 * OWNER OR CONTRIBUTORS BE LIABLE FOR ANY DIRECT, INDIRECT, INCIDENTAL,
 * SPECIAL, EXEMPLARY, OR CONSEQUENTIAL DAMAGES (INCLUDING, BUT NOT
 * LIMITED TO, PROCUREMENT OF SUBSTITUTE GOODS OR SERVICES; LOSS OF USE,
 * DATA, OR PROFITS; OR BUSINESS INTERRUPTION) HOWEVER CAUSED AND ON ANY
 * THEORY OF LIABILITY, WHETHER IN CONTRACT, STRICT LIABILITY, OR TORT
 * (INCLUDING NEGLIGENCE OR OTHERWISE) ARISING IN ANY WAY OUT OF THE USE
 * OF THIS SOFTWARE, EVEN IF ADVISED OF THE POSSIBILITY OF SUCH DAMAGE.
 */

#include "config.h"
#include "core/platform/graphics/skia/SkiaFontWin.h"

#include "core/platform/graphics/Gradient.h"
#include "core/platform/graphics/GraphicsContext.h"
#include "core/platform/graphics/Pattern.h"
#include "core/platform/graphics/SimpleFontData.h"
#include "core/platform/graphics/chromium/FontPlatformDataChromiumWin.h"
#include "core/platform/graphics/transforms/AffineTransform.h"
#include "third_party/skia/include/core/SkCanvas.h"
#include "third_party/skia/include/core/SkDevice.h"
#include "third_party/skia/include/core/SkPaint.h"
#include "third_party/skia/include/core/SkShader.h"
#include "third_party/skia/include/core/SkTemplates.h"
#include "wtf/RefPtr.h"

namespace WebCore {

static void skiaDrawText(GraphicsContext* context,
                         const SkPoint& point,
                         const SkRect& textRect,
                         SkPaint* paint,
                         const WORD* glyphs,
                         const int* advances,
                         const GOFFSET* offsets,
                         int numGlyphs)
{
    // Reserve space for 64 SkPoints on the stack. If numGlyphs is larger, the array
    // will dynamically allocate it space for numGlyph glyphs. This is used to store
    // the computed x,y locations. In the case where offsets==null, then we use it
    // to store (twice as many) SkScalars for x[]
    static const size_t kLocalGlyphMax = 64;

    SkScalar x = point.fX;
    SkScalar y = point.fY;
    if (offsets) {
        SkAutoSTArray<kLocalGlyphMax, SkPoint> storage(numGlyphs);
        SkPoint* pos = storage.get();
        for (int i = 0; i < numGlyphs; i++) {
            // GDI has dv go up, so we negate it
            pos[i].set(x + SkIntToScalar(offsets[i].du),
                       y + -SkIntToScalar(offsets[i].dv));
            x += SkIntToScalar(advances[i]);
        }
        context->drawPosText(glyphs, numGlyphs * sizeof(uint16_t), pos, textRect, *paint);
    } else {
        SkAutoSTArray<kLocalGlyphMax * 2, SkScalar> storage(numGlyphs);
        SkScalar* xpos = storage.get();
        for (int i = 0; i < numGlyphs; i++) {
            xpos[i] = x;
            x += SkIntToScalar(advances[i]);
        }
        context->drawPosTextH(glyphs, numGlyphs * sizeof(uint16_t),
                             xpos, y, textRect, *paint);
    }
}

static void setupPaintForFont(SkPaint* paint, GraphicsContext* context,
                              SkTypeface* face, float size, uint32_t textFlags,
                              bool lcdExplicitlyRequested)
{
    paint->setTextSize(SkFloatToScalar(size));
    paint->setTypeface(face);

    // SHEZ: don't remove cleartype if it was explicitly requested
    if (!lcdExplicitlyRequested && !context->couldUseLCDRenderedText()) {
        textFlags &= ~SkPaint::kLCDRenderText_Flag;
        // If we *just* clear our request for LCD, then GDI seems to
        // sometimes give us AA text, and sometimes give us BW text. Since the
        // original intent was LCD, we want to force AA (rather than BW), so we
        // add a special bit to tell Skia to do its best to avoid the BW: by
        // drawing LCD offscreen and downsampling that to AA.
        textFlags |= SkPaint::kGenA8FromLCD_Flag;
    }

    static const uint32_t textFlagsMask = SkPaint::kAntiAlias_Flag |
                                          SkPaint::kLCDRenderText_Flag |
                                          SkPaint::kGenA8FromLCD_Flag;

    // now copy in just the text flags
    SkASSERT(!(textFlags & ~textFlagsMask));
    uint32_t flags = paint->getFlags();
    flags &= ~textFlagsMask;
    flags |= textFlags;
    paint->setFlags(flags);
}

static void paintSkiaText(GraphicsContext* context, HFONT hfont,
                          SkTypeface* face, float size, uint32_t textFlags,
                          bool lcdExplicitlyRequested,
                          int numGlyphs,
                          const WORD* glyphs,
                          const int* advances,
                          const GOFFSET* offsets,
                          const SkPoint& origin,
                          const SkRect& textRect)
{
    TextDrawingModeFlags textMode = context->textDrawingMode();
    // Ensure font load for printing, because PDF device needs it.
    if (context->isPrintingDevice())
        FontPlatformData::ensureFontLoaded(hfont);

    // Filling (if necessary). This is the common case.
    SkPaint paint;
    context->setupPaintForFilling(&paint);
    paint.setTextEncoding(SkPaint::kGlyphID_TextEncoding);
    setupPaintForFont(&paint, context, face, size, textFlags, lcdExplicitlyRequested);

    bool didFill = false;

    if ((textMode & TextModeFill) && (SkColorGetA(paint.getColor()) || paint.getLooper())) {
        skiaDrawText(context, origin, textRect, &paint, &glyphs[0], &advances[0], &offsets[0], numGlyphs);
        didFill = true;
    }

    // Stroking on top (if necessary).
    if ((textMode & TextModeStroke)
        && context->strokeStyle() != NoStroke
        && context->strokeThickness() > 0) {

        paint.reset();
        context->setupPaintForStroking(&paint);
        paint.setTextEncoding(SkPaint::kGlyphID_TextEncoding);
        setupPaintForFont(&paint, context, face, size, textFlags, lcdExplicitlyRequested);

        if (didFill) {
            // If there is a shadow and we filled above, there will already be
            // a shadow. We don't want to draw it again or it will be too dark
            // and it will go on top of the fill.
            //
            // Note that this isn't strictly correct, since the stroke could be
            // very thick and the shadow wouldn't account for this. The "right"
            // thing would be to draw to a new layer and then draw that layer
            // with a shadow. But this is a lot of extra work for something
            // that isn't normally an issue.
            paint.setLooper(0);
        }

        skiaDrawText(context, origin, textRect, &paint, &glyphs[0], &advances[0], &offsets[0], numGlyphs);
    }
}

///////////////////////////////////////////////////////////////////////////////////////////

void paintSkiaText(GraphicsContext* context,
                   const FontPlatformData& data,
                   int textFlags,
                   bool lcdExplicitlyRequested,
                   int numGlyphs,
                   const WORD* glyphs,
                   const int* advances,
                   const GOFFSET* offsets,
                   const SkPoint& origin,
                   const SkRect& textRect)
{
    paintSkiaText(context, data.hfont(), data.typeface(), data.size(), textFlags, lcdExplicitlyRequested,
                  numGlyphs, glyphs, advances, offsets, origin, textRect);
}

void paintSkiaText(GraphicsContext* context,
                   HFONT hfont,
                   int numGlyphs,
                   const WORD* glyphs,
                   const int* advances,
                   const GOFFSET* offsets,
                   const SkPoint& origin,
                   const SkRect& textRect)
{
    int size;
    int paintTextFlags;
<<<<<<< HEAD
    RefPtr<SkTypeface> face = CreateTypefaceFromHFont(hfont, &size, &paintTextFlags);
    paintSkiaText(context, hfont, face.get(), size, paintTextFlags, numGlyphs, glyphs, advances, offsets, origin, textRect);
=======
    SkTypeface* face = CreateTypefaceFromHFont(hfont, &size, &paintTextFlags);
    SkAutoUnref aur(face);

    paintSkiaText(context, hfont, face, size, paintTextFlags, false, numGlyphs, glyphs, advances, offsets, origin, textRect);
>>>>>>> b19fb5da
}

}  // namespace WebCore<|MERGE_RESOLUTION|>--- conflicted
+++ resolved
@@ -198,15 +198,8 @@
 {
     int size;
     int paintTextFlags;
-<<<<<<< HEAD
     RefPtr<SkTypeface> face = CreateTypefaceFromHFont(hfont, &size, &paintTextFlags);
-    paintSkiaText(context, hfont, face.get(), size, paintTextFlags, numGlyphs, glyphs, advances, offsets, origin, textRect);
-=======
-    SkTypeface* face = CreateTypefaceFromHFont(hfont, &size, &paintTextFlags);
-    SkAutoUnref aur(face);
-
-    paintSkiaText(context, hfont, face, size, paintTextFlags, false, numGlyphs, glyphs, advances, offsets, origin, textRect);
->>>>>>> b19fb5da
+    paintSkiaText(context, hfont, face.get(), size, paintTextFlags, false, numGlyphs, glyphs, advances, offsets, origin, textRect);
 }
 
 }  // namespace WebCore