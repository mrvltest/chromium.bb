/*
 * Copyright (c) 2008, Google Inc. All rights reserved.
 *
 * Redistribution and use in source and binary forms, with or without
 * modification, are permitted provided that the following conditions are
 * met:
 *
 *     * Redistributions of source code must retain the above copyright
 * notice, this list of conditions and the following disclaimer.
 *     * Redistributions in binary form must reproduce the above
 * copyright notice, this list of conditions and the following disclaimer
 * in the documentation and/or other materials provided with the
 * distribution.
 *     * Neither the name of Google Inc. nor the names of its
 * contributors may be used to endorse or promote products derived from
 * this software without specific prior written permission.
 *
 * THIS SOFTWARE IS PROVIDED BY THE COPYRIGHT HOLDERS AND CONTRIBUTORS
 * "AS IS" AND ANY EXPRESS OR IMPLIED WARRANTIES, INCLUDING, BUT NOT
 * LIMITED TO, THE IMPLIED WARRANTIES OF MERCHANTABILITY AND FITNESS FOR
 * A PARTICULAR PURPOSE ARE DISCLAIMED. IN NO EVENT SHALL THE COPYRIGHT
 * OWNER OR CONTRIBUTORS BE LIABLE FOR ANY DIRECT, INDIRECT, INCIDENTAL,
 * SPECIAL, EXEMPLARY, OR CONSEQUENTIAL DAMAGES (INCLUDING, BUT NOT
 * LIMITED TO, PROCUREMENT OF SUBSTITUTE GOODS OR SERVICES; LOSS OF USE,
 * DATA, OR PROFITS; OR BUSINESS INTERRUPTION) HOWEVER CAUSED AND ON ANY
 * THEORY OF LIABILITY, WHETHER IN CONTRACT, STRICT LIABILITY, OR TORT
 * (INCLUDING NEGLIGENCE OR OTHERWISE) ARISING IN ANY WAY OUT OF THE USE
 * OF THIS SOFTWARE, EVEN IF ADVISED OF THE POSSIBILITY OF SUCH DAMAGE.
 */

#include "config.h"
#include "core/platform/graphics/skia/SkiaFontWin.h"

#include "core/platform/graphics/Gradient.h"
#include "core/platform/graphics/GraphicsContext.h"
#include "core/platform/graphics/Pattern.h"
#include "core/platform/graphics/SimpleFontData.h"
#include "core/platform/graphics/chromium/FontPlatformDataChromiumWin.h"
#include "core/platform/graphics/transforms/AffineTransform.h"
#include "third_party/skia/include/core/SkCanvas.h"
#include "third_party/skia/include/core/SkDevice.h"
#include "third_party/skia/include/core/SkPaint.h"
#include "third_party/skia/include/core/SkShader.h"
#include "third_party/skia/include/core/SkTemplates.h"
#include "wtf/RefPtr.h"

namespace WebCore {

static void skiaDrawText(GraphicsContext* context,
                         const SkPoint& point,
                         const SkRect& textRect,
                         SkPaint* paint,
                         const WORD* glyphs,
                         const int* advances,
                         const GOFFSET* offsets,
                         int numGlyphs)
{
    // Reserve space for 64 SkPoints on the stack. If numGlyphs is larger, the array
    // will dynamically allocate it space for numGlyph glyphs. This is used to store
    // the computed x,y locations. In the case where offsets==null, then we use it
    // to store (twice as many) SkScalars for x[]
    static const size_t kLocalGlyphMax = 64;

    SkScalar x = point.fX;
    SkScalar y = point.fY;
    if (offsets) {
        SkAutoSTArray<kLocalGlyphMax, SkPoint> storage(numGlyphs);
        SkPoint* pos = storage.get();
        for (int i = 0; i < numGlyphs; i++) {
            // GDI has dv go up, so we negate it
            pos[i].set(x + SkIntToScalar(offsets[i].du),
                       y + -SkIntToScalar(offsets[i].dv));
            x += SkIntToScalar(advances[i]);
        }
        context->drawPosText(glyphs, numGlyphs * sizeof(uint16_t), pos, textRect, *paint);
    } else {
        SkAutoSTArray<kLocalGlyphMax * 2, SkScalar> storage(numGlyphs);
        SkScalar* xpos = storage.get();
        for (int i = 0; i < numGlyphs; i++) {
            xpos[i] = x;
            x += SkIntToScalar(advances[i]);
        }
        context->drawPosTextH(glyphs, numGlyphs * sizeof(uint16_t),
                             xpos, y, textRect, *paint);
    }
}

static void setupPaintForFont(SkPaint* paint, GraphicsContext* context,
                              SkTypeface* face, float size, uint32_t textFlags,
                              bool lcdExplicitlyRequested)
{
    paint->setTextSize(SkFloatToScalar(size));
    paint->setTypeface(face);

    // SHEZ: don't remove cleartype if it was explicitly requested
    if (!lcdExplicitlyRequested && !context->couldUseLCDRenderedText()) {
        textFlags &= ~SkPaint::kLCDRenderText_Flag;
        // If we *just* clear our request for LCD, then GDI seems to
        // sometimes give us AA text, and sometimes give us BW text. Since the
        // original intent was LCD, we want to force AA (rather than BW), so we
        // add a special bit to tell Skia to do its best to avoid the BW: by
        // drawing LCD offscreen and downsampling that to AA.
        textFlags |= SkPaint::kGenA8FromLCD_Flag;
    }

    static const uint32_t textFlagsMask = SkPaint::kAntiAlias_Flag |
                                          SkPaint::kLCDRenderText_Flag |
                                          SkPaint::kGenA8FromLCD_Flag;

    // now copy in just the text flags
    SkASSERT(!(textFlags & ~textFlagsMask));
    uint32_t flags = paint->getFlags();
    flags &= ~textFlagsMask;
    flags |= textFlags;
    paint->setFlags(flags);
}

static void paintSkiaText(GraphicsContext* context, HFONT hfont,
                          SkTypeface* face, float size, uint32_t textFlags,
                          bool lcdExplicitlyRequested,
                          int numGlyphs,
                          const WORD* glyphs,
                          const int* advances,
                          const GOFFSET* offsets,
                          const SkPoint& origin,
                          const SkRect& textRect)
{
    TextDrawingModeFlags textMode = context->textDrawingMode();
    // Ensure font load for printing, because PDF device needs it.
    if (context->isPrintingDevice())
        FontPlatformData::ensureFontLoaded(hfont);

    // Filling (if necessary). This is the common case.
    SkPaint paint;
    context->setupPaintForFilling(&paint);
    paint.setTextEncoding(SkPaint::kGlyphID_TextEncoding);
    setupPaintForFont(&paint, context, face, size, textFlags, lcdExplicitlyRequested);

    bool didFill = false;

    if ((textMode & TextModeFill) && (SkColorGetA(paint.getColor()) || paint.getLooper())) {
        skiaDrawText(context, origin, textRect, &paint, &glyphs[0], &advances[0], &offsets[0], numGlyphs);
        didFill = true;
    }

    // Stroking on top (if necessary).
    if ((textMode & TextModeStroke)
        && context->strokeStyle() != NoStroke
        && context->strokeThickness() > 0) {

        paint.reset();
        context->setupPaintForStroking(&paint);
        paint.setTextEncoding(SkPaint::kGlyphID_TextEncoding);
        setupPaintForFont(&paint, context, face, size, textFlags, lcdExplicitlyRequested);

        if (didFill) {
            // If there is a shadow and we filled above, there will already be
            // a shadow. We don't want to draw it again or it will be too dark
            // and it will go on top of the fill.
            //
            // Note that this isn't strictly correct, since the stroke could be
            // very thick and the shadow wouldn't account for this. The "right"
            // thing would be to draw to a new layer and then draw that layer
            // with a shadow. But this is a lot of extra work for something
            // that isn't normally an issue.
            paint.setLooper(0);
        }

        skiaDrawText(context, origin, textRect, &paint, &glyphs[0], &advances[0], &offsets[0], numGlyphs);
    }
}

///////////////////////////////////////////////////////////////////////////////////////////

void paintSkiaText(GraphicsContext* context,
                   const FontPlatformData& data,
                   int textFlags,
                   bool lcdExplicitlyRequested,
                   int numGlyphs,
                   const WORD* glyphs,
                   const int* advances,
                   const GOFFSET* offsets,
                   const SkPoint& origin,
                   const SkRect& textRect)
{
    paintSkiaText(context, data.hfont(), data.typeface(), data.size(), textFlags, lcdExplicitlyRequested,
                  numGlyphs, glyphs, advances, offsets, origin, textRect);
}

void paintSkiaText(GraphicsContext* context,
                   HFONT hfont,
                   int numGlyphs,
                   const WORD* glyphs,
                   const int* advances,
                   const GOFFSET* offsets,
                   const SkPoint& origin,
                   const SkRect& textRect)
{
    int size;
    int paintTextFlags;
<<<<<<< HEAD
    SkTypeface* face = CreateTypefaceFromHFont(hfont, &size, &paintTextFlags);
    SkAutoUnref aur(face);

    paintSkiaText(context, hfont, face, size, paintTextFlags, false, numGlyphs, glyphs, advances, offsets, origin, textRect);
=======
    RefPtr<SkTypeface> face = CreateTypefaceFromHFont(hfont, &size, &paintTextFlags);
    paintSkiaText(context, hfont, face.get(), size, paintTextFlags, false, numGlyphs, glyphs, advances, offsets, origin, textRect);
>>>>>>> d8aac4f0
}

}  // namespace WebCore<|MERGE_RESOLUTION|>--- conflicted
+++ resolved
@@ -198,15 +198,8 @@
 {
     int size;
     int paintTextFlags;
-<<<<<<< HEAD
-    SkTypeface* face = CreateTypefaceFromHFont(hfont, &size, &paintTextFlags);
-    SkAutoUnref aur(face);
-
-    paintSkiaText(context, hfont, face, size, paintTextFlags, false, numGlyphs, glyphs, advances, offsets, origin, textRect);
-=======
     RefPtr<SkTypeface> face = CreateTypefaceFromHFont(hfont, &size, &paintTextFlags);
     paintSkiaText(context, hfont, face.get(), size, paintTextFlags, false, numGlyphs, glyphs, advances, offsets, origin, textRect);
->>>>>>> d8aac4f0
 }
 
 }  // namespace WebCore