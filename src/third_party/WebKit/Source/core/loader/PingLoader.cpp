/*
 * Copyright (C) 2010 Google Inc. All rights reserved.
 *
 * Redistribution and use in source and binary forms, with or without
 * modification, are permitted provided that the following conditions are
 * met:
 *
 *     * Redistributions of source code must retain the above copyright
 * notice, this list of conditions and the following disclaimer.
 *     * Redistributions in binary form must reproduce the above
 * copyright notice, this list of conditions and the following disclaimer
 * in the documentation and/or other materials provided with the
 * distribution.
 *     * Neither the name of Google Inc. nor the names of its
 * contributors may be used to endorse or promote products derived from
 * this software without specific prior written permission.
 *
 * THIS SOFTWARE IS PROVIDED BY THE COPYRIGHT HOLDERS AND CONTRIBUTORS
 * "AS IS" AND ANY EXPRESS OR IMPLIED WARRANTIES, INCLUDING, BUT NOT
 * LIMITED TO, THE IMPLIED WARRANTIES OF MERCHANTABILITY AND FITNESS FOR
 * A PARTICULAR PURPOSE ARE DISCLAIMED. IN NO EVENT SHALL THE COPYRIGHT
 * OWNER OR CONTRIBUTORS BE LIABLE FOR ANY DIRECT, INDIRECT, INCIDENTAL,
 * SPECIAL, EXEMPLARY, OR CONSEQUENTIAL DAMAGES (INCLUDING, BUT NOT
 * LIMITED TO, PROCUREMENT OF SUBSTITUTE GOODS OR SERVICES; LOSS OF USE,
 * DATA, OR PROFITS; OR BUSINESS INTERRUPTION) HOWEVER CAUSED AND ON ANY
 * THEORY OF LIABILITY, WHETHER IN CONTRACT, STRICT LIABILITY, OR TORT
 * (INCLUDING NEGLIGENCE OR OTHERWISE) ARISING IN ANY WAY OUT OF THE USE
 * OF THIS SOFTWARE, EVEN IF ADVISED OF THE POSSIBILITY OF SUCH DAMAGE.
 *
 */

#include "config.h"
#include "core/loader/PingLoader.h"

#include "core/dom/Document.h"
#include "core/frame/Frame.h"
#include "core/inspector/InspectorInstrumentation.h"
#include "core/loader/FrameLoader.h"
#include "core/loader/FrameLoaderClient.h"
#include "core/loader/UniqueIdentifier.h"
#include "platform/exported/WrappedResourceRequest.h"
#include "platform/network/FormData.h"
#include "platform/network/ResourceRequest.h"
#include "platform/network/ResourceResponse.h"
<<<<<<< HEAD
=======
#include "platform/weborigin/SecurityOrigin.h"
#include "platform/weborigin/SecurityPolicy.h"
>>>>>>> 8c15b39e
#include "public/platform/Platform.h"
#include "public/platform/WebURLLoader.h"
#include "wtf/OwnPtr.h"

namespace WebCore {

void PingLoader::loadImage(Frame* frame, const KURL& url)
{
    if (!frame->document()->securityOrigin()->canDisplay(url)) {
        FrameLoader::reportLocalLoadFailed(frame, url.string());
        return;
    }

    ResourceRequest request(url);
    request.setTargetType(ResourceRequest::TargetIsPing);
    request.setHTTPHeaderField("Cache-Control", "max-age=0");
<<<<<<< HEAD
    String referrer = SecurityPolicy::generateReferrerHeader(frame->document()->referrerPolicy(), request.url(), frame->loader().outgoingReferrer());
=======
    String referrer = SecurityPolicy::generateReferrerHeader(frame->document()->referrerPolicy(), request.url(), frame->document()->outgoingReferrer());
>>>>>>> 8c15b39e
    if (!referrer.isEmpty())
        request.setHTTPReferrer(referrer);
    frame->loader().addExtraFieldsToRequest(request);
    OwnPtr<PingLoader> pingLoader = adoptPtr(new PingLoader(frame, request));

    // Leak the ping loader, since it will kill itself as soon as it receives a response.
    PingLoader* ALLOW_UNUSED leakedPingLoader = pingLoader.leakPtr();
}

// http://www.whatwg.org/specs/web-apps/current-work/multipage/links.html#hyperlink-auditing
void PingLoader::sendPing(Frame* frame, const KURL& pingURL, const KURL& destinationURL)
{
    ResourceRequest request(pingURL);
    request.setTargetType(ResourceRequest::TargetIsPing);
    request.setHTTPMethod("POST");
    request.setHTTPContentType("text/ping");
    request.setHTTPBody(FormData::create("PING"));
    request.setHTTPHeaderField("Cache-Control", "max-age=0");
    frame->loader().addExtraFieldsToRequest(request);

    SecurityOrigin* sourceOrigin = frame->document()->securityOrigin();
    RefPtr<SecurityOrigin> pingOrigin = SecurityOrigin::create(pingURL);
    FrameLoader::addHTTPOriginIfNeeded(request, sourceOrigin->toString());
    request.setHTTPHeaderField("Ping-To", destinationURL.string());
<<<<<<< HEAD
    if (!SecurityPolicy::shouldHideReferrer(pingURL, frame->loader().outgoingReferrer())) {
        request.setHTTPHeaderField("Ping-From", frame->document()->url().string());
        if (!sourceOrigin->isSameSchemeHostPort(pingOrigin.get())) {
            String referrer = SecurityPolicy::generateReferrerHeader(frame->document()->referrerPolicy(), pingURL, frame->loader().outgoingReferrer());
=======
    if (!SecurityPolicy::shouldHideReferrer(pingURL, frame->document()->outgoingReferrer())) {
        request.setHTTPHeaderField("Ping-From", frame->document()->url().string());
        if (!sourceOrigin->isSameSchemeHostPort(pingOrigin.get())) {
            String referrer = SecurityPolicy::generateReferrerHeader(frame->document()->referrerPolicy(), pingURL, frame->document()->outgoingReferrer());
>>>>>>> 8c15b39e
            if (!referrer.isEmpty())
                request.setHTTPReferrer(referrer);
        }
    }
    OwnPtr<PingLoader> pingLoader = adoptPtr(new PingLoader(frame, request));

    // Leak the ping loader, since it will kill itself as soon as it receives a response.
    PingLoader* ALLOW_UNUSED leakedPingLoader = pingLoader.leakPtr();
}

void PingLoader::sendViolationReport(Frame* frame, const KURL& reportURL, PassRefPtr<FormData> report, ViolationReportType type)
{
    ResourceRequest request(reportURL);
    request.setTargetType(ResourceRequest::TargetIsSubresource);
    request.setHTTPMethod("POST");
    request.setHTTPContentType(type == ContentSecurityPolicyViolationReport ? "application/csp-report" : "application/json");
    request.setHTTPBody(report);
    frame->loader().addExtraFieldsToRequest(request);

<<<<<<< HEAD
    String referrer = SecurityPolicy::generateReferrerHeader(frame->document()->referrerPolicy(), reportURL, frame->loader().outgoingReferrer());
=======
    String referrer = SecurityPolicy::generateReferrerHeader(frame->document()->referrerPolicy(), reportURL, frame->document()->outgoingReferrer());
>>>>>>> 8c15b39e
    if (!referrer.isEmpty())
        request.setHTTPReferrer(referrer);
    OwnPtr<PingLoader> pingLoader = adoptPtr(new PingLoader(frame, request, SecurityOrigin::create(reportURL)->isSameSchemeHostPort(frame->document()->securityOrigin()) ? AllowStoredCredentials : DoNotAllowStoredCredentials));

    // Leak the ping loader, since it will kill itself as soon as it receives a response.
    PingLoader* ALLOW_UNUSED leakedPingLoader = pingLoader.leakPtr();
}

PingLoader::PingLoader(Frame* frame, ResourceRequest& request, StoredCredentials credentialsAllowed)
    : m_timeout(this, &PingLoader::timeout)
{
    frame->loader().client()->didDispatchPingLoader(request.url());

    unsigned long identifier = createUniqueIdentifier();
    m_loader = adoptPtr(blink::Platform::current()->createURLLoader());
    ASSERT(m_loader);
    blink::WrappedResourceRequest wrappedRequest(request);
    wrappedRequest.setAllowStoredCredentials(credentialsAllowed == AllowStoredCredentials);
    m_loader->loadAsynchronously(wrappedRequest, this);

    InspectorInstrumentation::continueAfterPingLoader(frame, identifier, frame->loader().activeDocumentLoader(), request, ResourceResponse());

    // If the server never responds, FrameLoader won't be able to cancel this load and
    // we'll sit here waiting forever. Set a very generous timeout, just in case.
    m_timeout.startOneShot(60000);
}

PingLoader::~PingLoader()
{
    if (m_loader)
        m_loader->cancel();
}

}<|MERGE_RESOLUTION|>--- conflicted
+++ resolved
@@ -42,11 +42,8 @@
 #include "platform/network/FormData.h"
 #include "platform/network/ResourceRequest.h"
 #include "platform/network/ResourceResponse.h"
-<<<<<<< HEAD
-=======
 #include "platform/weborigin/SecurityOrigin.h"
 #include "platform/weborigin/SecurityPolicy.h"
->>>>>>> 8c15b39e
 #include "public/platform/Platform.h"
 #include "public/platform/WebURLLoader.h"
 #include "wtf/OwnPtr.h"
@@ -63,11 +60,7 @@
     ResourceRequest request(url);
     request.setTargetType(ResourceRequest::TargetIsPing);
     request.setHTTPHeaderField("Cache-Control", "max-age=0");
-<<<<<<< HEAD
-    String referrer = SecurityPolicy::generateReferrerHeader(frame->document()->referrerPolicy(), request.url(), frame->loader().outgoingReferrer());
-=======
     String referrer = SecurityPolicy::generateReferrerHeader(frame->document()->referrerPolicy(), request.url(), frame->document()->outgoingReferrer());
->>>>>>> 8c15b39e
     if (!referrer.isEmpty())
         request.setHTTPReferrer(referrer);
     frame->loader().addExtraFieldsToRequest(request);
@@ -92,17 +85,10 @@
     RefPtr<SecurityOrigin> pingOrigin = SecurityOrigin::create(pingURL);
     FrameLoader::addHTTPOriginIfNeeded(request, sourceOrigin->toString());
     request.setHTTPHeaderField("Ping-To", destinationURL.string());
-<<<<<<< HEAD
-    if (!SecurityPolicy::shouldHideReferrer(pingURL, frame->loader().outgoingReferrer())) {
-        request.setHTTPHeaderField("Ping-From", frame->document()->url().string());
-        if (!sourceOrigin->isSameSchemeHostPort(pingOrigin.get())) {
-            String referrer = SecurityPolicy::generateReferrerHeader(frame->document()->referrerPolicy(), pingURL, frame->loader().outgoingReferrer());
-=======
     if (!SecurityPolicy::shouldHideReferrer(pingURL, frame->document()->outgoingReferrer())) {
         request.setHTTPHeaderField("Ping-From", frame->document()->url().string());
         if (!sourceOrigin->isSameSchemeHostPort(pingOrigin.get())) {
             String referrer = SecurityPolicy::generateReferrerHeader(frame->document()->referrerPolicy(), pingURL, frame->document()->outgoingReferrer());
->>>>>>> 8c15b39e
             if (!referrer.isEmpty())
                 request.setHTTPReferrer(referrer);
         }
@@ -122,11 +108,7 @@
     request.setHTTPBody(report);
     frame->loader().addExtraFieldsToRequest(request);
 
-<<<<<<< HEAD
-    String referrer = SecurityPolicy::generateReferrerHeader(frame->document()->referrerPolicy(), reportURL, frame->loader().outgoingReferrer());
-=======
     String referrer = SecurityPolicy::generateReferrerHeader(frame->document()->referrerPolicy(), reportURL, frame->document()->outgoingReferrer());
->>>>>>> 8c15b39e
     if (!referrer.isEmpty())
         request.setHTTPReferrer(referrer);
     OwnPtr<PingLoader> pingLoader = adoptPtr(new PingLoader(frame, request, SecurityOrigin::create(reportURL)->isSameSchemeHostPort(frame->document()->securityOrigin()) ? AllowStoredCredentials : DoNotAllowStoredCredentials));
