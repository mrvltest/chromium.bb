--- conflicted
+++ resolved
@@ -132,11 +132,7 @@
         const NavigationAction& triggeringAction() const { return m_triggeringAction; }
         void setTriggeringAction(const NavigationAction& action) { m_triggeringAction = action; }
 
-<<<<<<< HEAD
-        void setOverrideEncoding(const String& encoding) { m_overrideEncoding = encoding; }
-=======
         void setOverrideEncoding(const AtomicString& encoding) { m_overrideEncoding = encoding; }
->>>>>>> 8c15b39e
 
         void setDefersLoading(bool);
 
