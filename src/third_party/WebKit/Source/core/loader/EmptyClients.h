/*
 * Copyright (C) 2006 Eric Seidel (eric@webkit.org)
 * Copyright (C) 2008, 2009, 2010, 2011, 2012 Apple Inc. All rights reserved.
 * Copyright (C) 2010 Nokia Corporation and/or its subsidiary(-ies).
 * Copyright (C) 2012 Samsung Electronics. All rights reserved.
 *
 * Redistribution and use in source and binary forms, with or without
 * modification, are permitted provided that the following conditions
 * are met:
 * 1. Redistributions of source code must retain the above copyright
 *    notice, this list of conditions and the following disclaimer.
 * 2. Redistributions in binary form must reproduce the above copyright
 *    notice, this list of conditions and the following disclaimer in the
 *    documentation and/or other materials provided with the distribution.
 *
 * THIS SOFTWARE IS PROVIDED BY APPLE COMPUTER, INC. ``AS IS'' AND ANY
 * EXPRESS OR IMPLIED WARRANTIES, INCLUDING, BUT NOT LIMITED TO, THE
 * IMPLIED WARRANTIES OF MERCHANTABILITY AND FITNESS FOR A PARTICULAR
 * PURPOSE ARE DISCLAIMED.  IN NO EVENT SHALL APPLE COMPUTER, INC. OR
 * CONTRIBUTORS BE LIABLE FOR ANY DIRECT, INDIRECT, INCIDENTAL, SPECIAL,
 * EXEMPLARY, OR CONSEQUENTIAL DAMAGES (INCLUDING, BUT NOT LIMITED TO,
 * PROCUREMENT OF SUBSTITUTE GOODS OR SERVICES; LOSS OF USE, DATA, OR
 * PROFITS; OR BUSINESS INTERRUPTION) HOWEVER CAUSED AND ON ANY THEORY
 * OF LIABILITY, WHETHER IN CONTRACT, STRICT LIABILITY, OR TORT
 * (INCLUDING NEGLIGENCE OR OTHERWISE) ARISING IN ANY WAY OUT OF THE USE
 * OF THIS SOFTWARE, EVEN IF ADVISED OF THE POSSIBILITY OF SUCH DAMAGE.
 */

#ifndef EmptyClients_h
#define EmptyClients_h

#include "core/CoreExport.h"
#include "core/editing/UndoStep.h"
#include "core/loader/FrameLoaderClient.h"
#include "core/page/ChromeClient.h"
#include "core/page/ContextMenuClient.h"
#include "core/page/DragClient.h"
#include "core/page/EditorClient.h"
#include "core/page/Page.h"
#include "core/page/SpellCheckerClient.h"
#include "platform/DragImage.h"
#include "platform/geometry/FloatPoint.h"
#include "platform/geometry/IntRect.h"
#include "platform/heap/Handle.h"
#include "platform/network/ResourceError.h"
#include "platform/text/TextCheckerClient.h"
#include "public/platform/WebFocusType.h"
#include "public/platform/WebScreenInfo.h"
#include "wtf/Forward.h"
#include <v8.h>

/*
 This file holds empty Client stubs for use by WebCore.
 Viewless element needs to create a dummy Page->LocalFrame->FrameView tree for use in parsing or executing JavaScript.
 This tree depends heavily on Clients (usually provided by WebKit classes).

 This file was first created for SVGImage as it had no way to access the current Page (nor should it,
 since Images are not tied to a page).
 See http://bugs.webkit.org/show_bug.cgi?id=5971 for the original discussion about this file.

 Ideally, whenever you change a Client class, you should add a stub here.
 Brittle, yes.  Unfortunate, yes.  Hopefully temporary.
*/

namespace blink {

class CORE_EXPORT EmptyChromeClient : public ChromeClient {
    WTF_MAKE_FAST_ALLOCATED(EmptyChromeClient);
public:
    ~EmptyChromeClient() override {}
    void chromeDestroyed() override {}

    void* webView() const override { return nullptr; }
    void setWindowRect(const IntRect&) override {}
    IntRect windowRect() override { return IntRect(); }

    IntRect pageRect() override { return IntRect(); }

    void focus() override {}

    bool canTakeFocus(WebFocusType) override { return false; }
    void takeFocus(WebFocusType) override {}

    void focusedNodeChanged(Node*, Node*) override {}
    void focusedFrameChanged(LocalFrame*) override {}
    Page* createWindow(LocalFrame*, const FrameLoadRequest&, const WindowFeatures&, NavigationPolicy, ShouldSendReferrer) override { return nullptr; }
    void show(NavigationPolicy) override {}

    void didOverscroll(const FloatSize&, const FloatSize&, const FloatPoint&, const FloatSize&) override {}

    void setToolbarsVisible(bool) override {}
    bool toolbarsVisible() override { return false; }

    void setStatusbarVisible(bool) override {}
    bool statusbarVisible() override { return false; }

    void setScrollbarsVisible(bool) override {}
    bool scrollbarsVisible() override { return false; }

    void setMenubarVisible(bool) override {}
    bool menubarVisible() override { return false; }

    void setResizable(bool) override {}

    bool shouldReportDetailedMessageForSource(LocalFrame&, const String&) override { return false; }
    void addMessageToConsole(LocalFrame*, MessageSource, MessageLevel, const String&, unsigned, const String&, const String&) override {}

    bool canOpenBeforeUnloadConfirmPanel() override { return false; }
    bool openBeforeUnloadConfirmPanelDelegate(LocalFrame*, const String&) override { return true; }

    void closeWindowSoon() override {}

    bool openJavaScriptAlertDelegate(LocalFrame*, const String&) override { return false; }
    bool openJavaScriptConfirmDelegate(LocalFrame*, const String&) override { return false; }
    bool openJavaScriptPromptDelegate(LocalFrame*, const String&, const String&, String&) override { return false; }

    bool hasOpenedPopup() const override { return false; }
    PassRefPtrWillBeRawPtr<PopupMenu> openPopupMenu(LocalFrame&, PopupMenuClient*) override;
    DOMWindow* pagePopupWindowForTesting() const override { return nullptr; }

    void setStatusbarText(const String&) override {}

    bool tabsToLinks() override { return false; }

    IntRect windowResizerRect() const override { return IntRect(); }

    void invalidateRect(const IntRect&) override {}
    void scheduleAnimation() override {}

    IntRect viewportToScreen(const IntRect& r) const override { return r; }
    WebScreenInfo screenInfo() const override { return WebScreenInfo(); }
    void contentsSizeChanged(LocalFrame*, const IntSize&) const override {}

    void showMouseOverURL(const HitTestResult&) override {}

    void setToolTip(const String&, TextDirection) override {}

    void printDelegate(LocalFrame*) override {}

    void enumerateChosenDirectory(FileChooser*) override {}

    PassOwnPtrWillBeRawPtr<ColorChooser> openColorChooser(LocalFrame*, ColorChooserClient*, const Color&) override;
    PassRefPtr<DateTimeChooser> openDateTimeChooser(DateTimeChooserClient*, const DateTimeChooserParameters&) override;
    void openTextDataListChooser(HTMLInputElement&) override;

    void openFileChooser(LocalFrame*, PassRefPtr<FileChooser>) override;

    void setCursor(const Cursor&) override {}
    Cursor lastSetCursorForTesting() const override { return pointerCursor(); }

    void attachRootGraphicsLayer(GraphicsLayer*, LocalFrame* localRoot) override {}

    void needTouchEvents(bool) override {}
    void setTouchAction(TouchAction) override {}

    void didAssociateFormControls(const WillBeHeapVector<RefPtrWillBeMember<Element>>&, LocalFrame*) override {}

    void annotatedRegionsChanged() override {}
    String acceptLanguages() override;

    void registerPopupOpeningObserver(PopupOpeningObserver*) override {}
    void unregisterPopupOpeningObserver(PopupOpeningObserver*) override {}
};

class CORE_EXPORT EmptyFrameLoaderClient : public FrameLoaderClient {
    WTF_MAKE_NONCOPYABLE(EmptyFrameLoaderClient); WTF_MAKE_FAST_ALLOCATED(EmptyFrameLoaderClient);
public:
    EmptyFrameLoaderClient() {}
    ~EmptyFrameLoaderClient() override {}

    bool hasWebView() const override { return true; } // mainly for assertions

    bool inShadowTree() const override { return false; }

    Frame* opener() const override { return 0; }
    void setOpener(Frame*) override {}

    Frame* parent() const override { return 0; }
    Frame* top() const override { return 0; }
    Frame* previousSibling() const override { return 0; }
    Frame* nextSibling() const override { return 0; }
    Frame* firstChild() const override { return 0; }
    Frame* lastChild() const override { return 0; }
    void willBeDetached() override {}
    void detached(FrameDetachType) override {}

    void dispatchWillSendRequest(DocumentLoader*, unsigned long, ResourceRequest&, const ResourceResponse&) override {}
    void dispatchDidReceiveResponse(DocumentLoader*, unsigned long, const ResourceResponse&) override {}
    void dispatchDidFinishLoading(DocumentLoader*, unsigned long) override {}
    void dispatchDidLoadResourceFromMemoryCache(const ResourceRequest&, const ResourceResponse&) override {}

    void dispatchDidHandleOnloadEvents() override {}
    void dispatchDidReceiveServerRedirectForProvisionalLoad() override {}
    void dispatchWillClose() override {}
    void dispatchDidStartProvisionalLoad(double triggeringEventTime) override {}
    void dispatchDidReceiveTitle(const String&) override {}
    void dispatchDidChangeIcons(IconType) override {}
    void dispatchDidCommitLoad(HistoryItem*, HistoryCommitType) override {}
    void dispatchDidFailProvisionalLoad(const ResourceError&, HistoryCommitType) override {}
    void dispatchDidFailLoad(const ResourceError&, HistoryCommitType) override {}
    void dispatchDidFinishDocumentLoad() override {}
    void dispatchDidFinishLoad() override {}
    void dispatchDidFirstVisuallyNonEmptyLayout() override {}
    void dispatchDidChangeThemeColor() override {}

    NavigationPolicy decidePolicyForNavigation(const ResourceRequest&, DocumentLoader*, NavigationPolicy) override;

    void dispatchWillSendSubmitEvent(HTMLFormElement*) override;
    void dispatchWillSubmitForm(HTMLFormElement*) override;

    void didStartLoading(LoadStartType) override {}
    void progressEstimateChanged(double) override {}
    void didStopLoading() override {}

    void loadURLExternally(const ResourceRequest&, NavigationPolicy, const String& = String()) override {}

    PassRefPtrWillBeRawPtr<DocumentLoader> createDocumentLoader(LocalFrame*, const ResourceRequest&, const SubstituteData&) override;

    String userAgent(const KURL&) override { return ""; }

    String doNotTrackValue() override { return String(); }

    void transitionToCommittedForNewPage() override {}

    bool navigateBackForward(int offset) const override { return false; }
    void didDisplayInsecureContent() override {}
    void didRunInsecureContent(SecurityOrigin*, const KURL&) override {}
    void didDetectXSS(const KURL&, bool) override {}
    void didDispatchPingLoader(const KURL&) override {}
    void selectorMatchChanged(const Vector<String>&, const Vector<String>&) override {}
    PassRefPtrWillBeRawPtr<LocalFrame> createFrame(const FrameLoadRequest&, const AtomicString&, HTMLFrameOwnerElement*) override;
    PassOwnPtrWillBeRawPtr<PluginPlaceholder> createPluginPlaceholder(Document&, const KURL&, const Vector<String>& paramNames, const Vector<String>& paramValues, const String& mimeType, bool loadManually) override;
    PassRefPtrWillBeRawPtr<Widget> createPlugin(HTMLPlugInElement*, const KURL&, const Vector<String>&, const Vector<String>&, const String&, bool, DetachedPluginPolicy) override;
    bool canCreatePluginWithoutRenderer(const String& mimeType) const override { return false; }
    PassRefPtrWillBeRawPtr<Widget> createJavaAppletWidget(HTMLAppletElement*, const KURL&, const Vector<String>&, const Vector<String>&) override;

    ObjectContentType objectContentType(const KURL&, const String&, bool) override { return ObjectContentType(); }

    void didCreateNewDocument() override {}
    void dispatchDidClearWindowObjectInMainWorld() override {}
    void documentElementAvailable() override {}

    void didCreateScriptContext(v8::Local<v8::Context>, int extensionGroup, int worldId) override {}
    void willReleaseScriptContext(v8::Local<v8::Context>, int worldId) override {}
    bool allowScriptExtension(const String& extensionName, int extensionGroup, int worldId) override { return false; }

    v8::Local<v8::Value> createTestInterface(const AtomicString& name) override;

    WebCookieJar* cookieJar() const override { return 0; }

    void didRequestAutocomplete(HTMLFormElement*) override;

    PassOwnPtr<WebServiceWorkerProvider> createServiceWorkerProvider() override;
    bool isControlledByServiceWorker(DocumentLoader&) override { return false; }
    int64_t serviceWorkerID(DocumentLoader&) override { return -1; }
    PassOwnPtr<WebApplicationCacheHost> createApplicationCacheHost(WebApplicationCacheHostClient*) override;
};

class CORE_EXPORT EmptyTextCheckerClient : public TextCheckerClient {
public:
    ~EmptyTextCheckerClient() { }

    bool shouldEraseMarkersAfterChangeSelection(TextCheckingType) const override { return true; }
    void checkSpellingOfString(const String&, int*, int*) override {}
    String getAutoCorrectSuggestionForMisspelledWord(const String&) override { return String(); }
    void checkGrammarOfString(const String&, Vector<GrammarDetail>&, int*, int*) override {}
    void requestCheckingOfString(PassRefPtrWillBeRawPtr<TextCheckingRequest>) override;
};

class EmptySpellCheckerClient : public SpellCheckerClient {
    WTF_MAKE_NONCOPYABLE(EmptySpellCheckerClient); WTF_MAKE_FAST_ALLOCATED(EmptySpellCheckerClient);
public:
    EmptySpellCheckerClient() {}
    ~EmptySpellCheckerClient() override {}

    bool isContinuousSpellCheckingEnabled() override { return false; }
    void toggleContinuousSpellChecking() override {}
    bool isGrammarCheckingEnabled() override { return false; }

    TextCheckerClient& textChecker() override { return m_textCheckerClient; }

    void updateSpellingUIWithMisspelledWord(const String&) override {}
    void showSpellingUI(bool) override {}
    bool spellingUIIsShowing() override { return false; }

private:
    EmptyTextCheckerClient m_textCheckerClient;
};

class EmptyEditorClient final : public EditorClient {
    WTF_MAKE_NONCOPYABLE(EmptyEditorClient); WTF_MAKE_FAST_ALLOCATED(EmptyEditorClient);
public:
    EmptyEditorClient() {}
    ~EmptyEditorClient() override {}

    void respondToChangedContents() override {}
    void respondToChangedSelection(LocalFrame*, SelectionType) override {}

    bool canCopyCut(LocalFrame*, bool defaultValue) const override { return defaultValue; }
    bool canPaste(LocalFrame*, bool defaultValue) const override { return defaultValue; }

    bool handleKeyboardEvent() override { return false; }
};

class EmptyContextMenuClient final : public ContextMenuClient {
    WTF_MAKE_NONCOPYABLE(EmptyContextMenuClient); WTF_MAKE_FAST_ALLOCATED(EmptyContextMenuClient);
public:
<<<<<<< HEAD
    EmptyContextMenuClient() {}
    ~EmptyContextMenuClient() override {}
    void showContextMenu(const ContextMenu*) override {}
    void clearContextMenu() override {}
=======
    EmptyContextMenuClient() { }
    virtual ~EmptyContextMenuClient() {  }
    virtual void showContextMenu(const ContextMenu*, bool) override { }
    virtual void clearContextMenu() override { }
>>>>>>> fc5b5d66
};

class EmptyDragClient final : public DragClient {
    WTF_MAKE_NONCOPYABLE(EmptyDragClient); WTF_MAKE_FAST_ALLOCATED(EmptyDragClient);
public:
    EmptyDragClient() {}
    ~EmptyDragClient() override {}
    DragDestinationAction actionMaskForDrag(DragData*) override { return DragDestinationActionNone; }
    void startDrag(DragImage*, const IntPoint&, const IntPoint&, DataTransfer*, LocalFrame*, bool) override {}
};

CORE_EXPORT void fillWithEmptyClients(Page::PageClients&);

} // namespace blink

#endif // EmptyClients_h<|MERGE_RESOLUTION|>--- conflicted
+++ resolved
@@ -305,17 +305,10 @@
 class EmptyContextMenuClient final : public ContextMenuClient {
     WTF_MAKE_NONCOPYABLE(EmptyContextMenuClient); WTF_MAKE_FAST_ALLOCATED(EmptyContextMenuClient);
 public:
-<<<<<<< HEAD
     EmptyContextMenuClient() {}
     ~EmptyContextMenuClient() override {}
-    void showContextMenu(const ContextMenu*) override {}
+    void showContextMenu(const ContextMenu*, bool) override {}
     void clearContextMenu() override {}
-=======
-    EmptyContextMenuClient() { }
-    virtual ~EmptyContextMenuClient() {  }
-    virtual void showContextMenu(const ContextMenu*, bool) override { }
-    virtual void clearContextMenu() override { }
->>>>>>> fc5b5d66
 };
 
 class EmptyDragClient final : public DragClient {
