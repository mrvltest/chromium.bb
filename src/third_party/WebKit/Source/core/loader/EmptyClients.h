--- conflicted
+++ resolved
@@ -100,15 +100,10 @@
     void setMenubarVisible(bool) override {}
     bool menubarVisible() override { return false; }
 
-<<<<<<< HEAD
     void setResizable(bool) override {}
-=======
-    virtual bool shouldReportDetailedMessageForSource(LocalFrame&, const String&) override { return false; }
-    virtual void addMessageToConsole(LocalFrame*, MessageSource, MessageLevel, const String&, unsigned, unsigned, const String&, const String&) override { }
->>>>>>> b23d14d8
 
     bool shouldReportDetailedMessageForSource(LocalFrame&, const String&) override { return false; }
-    void addMessageToConsole(LocalFrame*, MessageSource, MessageLevel, const String&, unsigned, const String&, const String&) override {}
+    void addMessageToConsole(LocalFrame*, MessageSource, MessageLevel, const String&, unsigned, unsigned, const String&, const String&) override {}
 
     bool canOpenBeforeUnloadConfirmPanel() override { return false; }
     bool openBeforeUnloadConfirmPanelDelegate(LocalFrame*, const String&) override { return true; }
