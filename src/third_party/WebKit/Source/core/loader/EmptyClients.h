/*
 * Copyright (C) 2006 Eric Seidel (eric@webkit.org)
 * Copyright (C) 2008, 2009, 2010, 2011, 2012 Apple Inc. All rights reserved.
 * Copyright (C) 2010 Nokia Corporation and/or its subsidiary(-ies).
 * Copyright (C) 2012 Samsung Electronics. All rights reserved.
 *
 * Redistribution and use in source and binary forms, with or without
 * modification, are permitted provided that the following conditions
 * are met:
 * 1. Redistributions of source code must retain the above copyright
 *    notice, this list of conditions and the following disclaimer.
 * 2. Redistributions in binary form must reproduce the above copyright
 *    notice, this list of conditions and the following disclaimer in the
 *    documentation and/or other materials provided with the distribution.
 *
 * THIS SOFTWARE IS PROVIDED BY APPLE COMPUTER, INC. ``AS IS'' AND ANY
 * EXPRESS OR IMPLIED WARRANTIES, INCLUDING, BUT NOT LIMITED TO, THE
 * IMPLIED WARRANTIES OF MERCHANTABILITY AND FITNESS FOR A PARTICULAR
 * PURPOSE ARE DISCLAIMED.  IN NO EVENT SHALL APPLE COMPUTER, INC. OR
 * CONTRIBUTORS BE LIABLE FOR ANY DIRECT, INDIRECT, INCIDENTAL, SPECIAL,
 * EXEMPLARY, OR CONSEQUENTIAL DAMAGES (INCLUDING, BUT NOT LIMITED TO,
 * PROCUREMENT OF SUBSTITUTE GOODS OR SERVICES; LOSS OF USE, DATA, OR
 * PROFITS; OR BUSINESS INTERRUPTION) HOWEVER CAUSED AND ON ANY THEORY
 * OF LIABILITY, WHETHER IN CONTRACT, STRICT LIABILITY, OR TORT
 * (INCLUDING NEGLIGENCE OR OTHERWISE) ARISING IN ANY WAY OUT OF THE USE
 * OF THIS SOFTWARE, EVEN IF ADVISED OF THE POSSIBILITY OF SUCH DAMAGE.
 */

#ifndef EmptyClients_h
#define EmptyClients_h

<<<<<<< HEAD
=======
#include "core/editing/UndoStep.h"
>>>>>>> 8c15b39e
#include "core/inspector/InspectorClient.h"
#include "core/loader/FrameLoaderClient.h"
#include "core/page/BackForwardClient.h"
#include "core/page/ChromeClient.h"
#include "core/page/ContextMenuClient.h"
#include "core/page/DragClient.h"
#include "core/page/EditorClient.h"
#include "core/page/FocusDirection.h"
#include "core/page/Page.h"
#include "core/page/SpellCheckerClient.h"
#include "core/platform/DragImage.h"
#include "platform/geometry/FloatRect.h"
#include "platform/network/ResourceError.h"
#include "platform/text/TextCheckerClient.h"
#include "public/platform/WebScreenInfo.h"
#include "wtf/Forward.h"

#include <v8.h>

/*
 This file holds empty Client stubs for use by WebCore.
 Viewless element needs to create a dummy Page->Frame->FrameView tree for use in parsing or executing JavaScript.
 This tree depends heavily on Clients (usually provided by WebKit classes).

 This file was first created for SVGImage as it had no way to access the current Page (nor should it,
 since Images are not tied to a page).
 See http://bugs.webkit.org/show_bug.cgi?id=5971 for the original discussion about this file.

 Ideally, whenever you change a Client class, you should add a stub here.
 Brittle, yes.  Unfortunate, yes.  Hopefully temporary.
*/

namespace WebCore {

class GraphicsContext3D;

class EmptyChromeClient : public ChromeClient {
    WTF_MAKE_FAST_ALLOCATED;
public:
    virtual ~EmptyChromeClient() { }
    virtual void chromeDestroyed() OVERRIDE { }

    virtual void* webView() const OVERRIDE { return 0; }
    virtual void setWindowRect(const FloatRect&) OVERRIDE { }
    virtual FloatRect windowRect() OVERRIDE { return FloatRect(); }

    virtual FloatRect pageRect() OVERRIDE { return FloatRect(); }

    virtual void focus() OVERRIDE { }
    virtual void unfocus() OVERRIDE { }

    virtual bool canTakeFocus(FocusDirection) OVERRIDE { return false; }
    virtual void takeFocus(FocusDirection) OVERRIDE { }

    virtual void focusedNodeChanged(Node*) OVERRIDE { }
    virtual Page* createWindow(Frame*, const FrameLoadRequest&, const WindowFeatures&, NavigationPolicy, ShouldSendReferrer) OVERRIDE { return 0; }
    virtual void show(NavigationPolicy) OVERRIDE { }

    virtual bool canRunModal() OVERRIDE { return false; }
    virtual void runModal() OVERRIDE { }

    virtual void setToolbarsVisible(bool) OVERRIDE { }
    virtual bool toolbarsVisible() OVERRIDE { return false; }

    virtual void setStatusbarVisible(bool) OVERRIDE { }
    virtual bool statusbarVisible() OVERRIDE { return false; }

    virtual void setScrollbarsVisible(bool) OVERRIDE { }
    virtual bool scrollbarsVisible() OVERRIDE { return false; }

    virtual void setMenubarVisible(bool) OVERRIDE { }
    virtual bool menubarVisible() OVERRIDE { return false; }

    virtual void setResizable(bool) OVERRIDE { }

    virtual bool shouldReportDetailedMessageForSource(const String&) OVERRIDE { return false; }
    virtual void addMessageToConsole(MessageSource, MessageLevel, const String&, unsigned, const String&, const String&) OVERRIDE { }

    virtual bool canRunBeforeUnloadConfirmPanel() OVERRIDE { return false; }
    virtual bool runBeforeUnloadConfirmPanel(const String&, Frame*) OVERRIDE { return true; }

    virtual void closeWindowSoon() OVERRIDE { }

    virtual void runJavaScriptAlert(Frame*, const String&) OVERRIDE { }
    virtual bool runJavaScriptConfirm(Frame*, const String&) OVERRIDE { return false; }
    virtual bool runJavaScriptPrompt(Frame*, const String&, const String&, String&) OVERRIDE { return false; }

    virtual bool hasOpenedPopup() const OVERRIDE { return false; }
    virtual PassRefPtr<PopupMenu> createPopupMenu(Frame&, PopupMenuClient*) const OVERRIDE;
    virtual PagePopup* openPagePopup(PagePopupClient*, const IntRect&) OVERRIDE { return 0; }
    virtual void closePagePopup(PagePopup*) OVERRIDE { }
    virtual void setPagePopupDriver(PagePopupDriver*) OVERRIDE { }
    virtual void resetPagePopupDriver() OVERRIDE { }

    virtual void setStatusbarText(const String&) OVERRIDE { }

    virtual bool tabsToLinks() OVERRIDE { return false; }

    virtual IntRect windowResizerRect() const OVERRIDE { return IntRect(); }

    virtual void invalidateContentsAndRootView(const IntRect&) OVERRIDE { }
    virtual void invalidateContentsForSlowScroll(const IntRect&) OVERRIDE { }
    virtual void scroll(const IntSize&, const IntRect&, const IntRect&) OVERRIDE { }
    virtual void scheduleAnimation() OVERRIDE { }

    virtual bool isCompositorFramePending() const OVERRIDE { return false; }

    virtual IntPoint screenToRootView(const IntPoint& p) const OVERRIDE { return p; }
    virtual IntRect rootViewToScreen(const IntRect& r) const OVERRIDE { return r; }
    virtual blink::WebScreenInfo screenInfo() const OVERRIDE { return blink::WebScreenInfo(); }
    virtual void contentsSizeChanged(Frame*, const IntSize&) const OVERRIDE { }

    virtual void mouseDidMoveOverElement(const HitTestResult&, unsigned) OVERRIDE { }

    virtual void setToolTip(const String&, TextDirection) OVERRIDE { }

    virtual void print(Frame*) OVERRIDE { }

    virtual void enumerateChosenDirectory(FileChooser*) OVERRIDE { }

    virtual PassOwnPtr<ColorChooser> createColorChooser(ColorChooserClient*, const Color&) OVERRIDE;
    virtual PassRefPtr<DateTimeChooser> openDateTimeChooser(DateTimeChooserClient*, const DateTimeChooserParameters&) OVERRIDE;
    virtual void openTextDataListChooser(HTMLInputElement&) OVERRIDE;

    virtual void runOpenPanel(Frame*, PassRefPtr<FileChooser>) OVERRIDE;

    virtual void formStateDidChange(const Node*) OVERRIDE { }

    virtual void setCursor(const Cursor&) OVERRIDE { }

    virtual void attachRootGraphicsLayer(Frame*, GraphicsLayer*) OVERRIDE { }
    virtual void scheduleCompositingLayerFlush() OVERRIDE { }

    virtual void needTouchEvents(bool) OVERRIDE { }
    virtual void setTouchAction(TouchAction touchAction) OVERRIDE { };

    virtual void numWheelEventHandlersChanged(unsigned) OVERRIDE { }

    virtual bool shouldRubberBandInDirection(WebCore::ScrollDirection) const OVERRIDE { return false; }

    virtual bool isEmptyChromeClient() const OVERRIDE { return true; }

    virtual void didAssociateFormControls(const Vector<RefPtr<Element> >&) OVERRIDE { }

    virtual void popupOpened(PopupContainer* popupContainer, const IntRect& bounds,
                             bool handleExternal) { }
    virtual void popupClosed(PopupContainer* popupContainer) OVERRIDE { }

    virtual void annotatedRegionsChanged() OVERRIDE { }
    virtual bool paintCustomOverhangArea(GraphicsContext*, const IntRect&, const IntRect&, const IntRect&) OVERRIDE { return false; }
    virtual String acceptLanguages() OVERRIDE;
};

class EmptyFrameLoaderClient : public FrameLoaderClient {
    WTF_MAKE_NONCOPYABLE(EmptyFrameLoaderClient); WTF_MAKE_FAST_ALLOCATED;
public:
    EmptyFrameLoaderClient() { }
    virtual ~EmptyFrameLoaderClient() {  }
    virtual void frameLoaderDestroyed() OVERRIDE { }

    virtual bool hasWebView() const OVERRIDE { return true; } // mainly for assertions

    virtual void detachedFromParent() OVERRIDE { }

    virtual void dispatchWillSendRequest(DocumentLoader*, unsigned long, ResourceRequest&, const ResourceResponse&) OVERRIDE { }
    virtual void dispatchDidReceiveResponse(DocumentLoader*, unsigned long, const ResourceResponse&) OVERRIDE { }
    virtual void dispatchDidFinishLoading(DocumentLoader*, unsigned long) OVERRIDE { }
    virtual void dispatchDidLoadResourceFromMemoryCache(const ResourceRequest&, const ResourceResponse&) OVERRIDE { }

    virtual void dispatchDidHandleOnloadEvents() OVERRIDE { }
    virtual void dispatchDidReceiveServerRedirectForProvisionalLoad() OVERRIDE { }
    virtual void dispatchWillClose() OVERRIDE { }
    virtual void dispatchDidStartProvisionalLoad() OVERRIDE { }
    virtual void dispatchDidReceiveTitle(const String&) OVERRIDE { }
    virtual void dispatchDidChangeIcons(IconType) OVERRIDE { }
<<<<<<< HEAD
    virtual void dispatchDidCommitLoad(NavigationHistoryPolicy) OVERRIDE { }
=======
    virtual void dispatchDidCommitLoad(Frame*, HistoryItem*, NavigationHistoryPolicy) OVERRIDE { }
>>>>>>> 8c15b39e
    virtual void dispatchDidFailProvisionalLoad(const ResourceError&) OVERRIDE { }
    virtual void dispatchDidFailLoad(const ResourceError&) OVERRIDE { }
    virtual void dispatchDidFinishDocumentLoad() OVERRIDE { }
    virtual void dispatchDidFinishLoad() OVERRIDE { }
    virtual void dispatchDidFirstVisuallyNonEmptyLayout() OVERRIDE { }

    virtual NavigationPolicy decidePolicyForNavigation(const ResourceRequest&, DocumentLoader*, NavigationPolicy) OVERRIDE;

    virtual void dispatchWillSendSubmitEvent(PassRefPtr<FormState>) OVERRIDE;
    virtual void dispatchWillSubmitForm(PassRefPtr<FormState>) OVERRIDE;

    virtual void postProgressStartedNotification() OVERRIDE { }
    virtual void postProgressEstimateChangedNotification() OVERRIDE { }
    virtual void postProgressFinishedNotification() OVERRIDE { }

    virtual void loadURLExternally(const ResourceRequest&, NavigationPolicy, const String& = String()) OVERRIDE { }

    virtual PassRefPtr<DocumentLoader> createDocumentLoader(const ResourceRequest&, const SubstituteData&) OVERRIDE;

    virtual String userAgent(const KURL&) OVERRIDE { return ""; }

    virtual String doNotTrackValue() OVERRIDE { return String(); }

    virtual void transitionToCommittedForNewPage() OVERRIDE { }

    virtual bool navigateBackForward(int offset) const OVERRIDE { return false; }
    virtual void didDisplayInsecureContent() OVERRIDE { }
    virtual void didRunInsecureContent(SecurityOrigin*, const KURL&) OVERRIDE { }
    virtual void didDetectXSS(const KURL&, bool) OVERRIDE { }
    virtual void didDispatchPingLoader(const KURL&) OVERRIDE { }
    virtual void selectorMatchChanged(const Vector<String>&, const Vector<String>&) OVERRIDE { }
    virtual PassRefPtr<Frame> createFrame(const KURL&, const String&, const String&, HTMLFrameOwnerElement*) OVERRIDE;
    virtual PassRefPtr<Widget> createPlugin(const IntSize&, HTMLPlugInElement*, const KURL&, const Vector<String>&, const Vector<String>&, const String&, bool) OVERRIDE;
    virtual PassRefPtr<Widget> createJavaAppletWidget(const IntSize&, HTMLAppletElement*, const KURL&, const Vector<String>&, const Vector<String>&) OVERRIDE;

    virtual ObjectContentType objectContentType(const KURL&, const String&, bool) OVERRIDE { return ObjectContentType(); }

    virtual void dispatchDidClearWindowObjectInWorld(DOMWrapperWorld*) OVERRIDE { }
    virtual void documentElementAvailable() OVERRIDE { }

    virtual void didCreateScriptContext(v8::Handle<v8::Context>, int extensionGroup, int worldId) OVERRIDE { }
    virtual void willReleaseScriptContext(v8::Handle<v8::Context>, int worldId) OVERRIDE { }
    virtual bool allowScriptExtension(const String& extensionName, int extensionGroup, int worldId) OVERRIDE { return false; }

    virtual blink::WebCookieJar* cookieJar() const { return 0; }

    virtual void didRequestAutocomplete(PassRefPtr<FormState>) OVERRIDE;
<<<<<<< HEAD
    virtual PassOwnPtr<WebKit::WebServiceWorkerProvider> createServiceWorkerProvider(PassOwnPtr<WebKit::WebServiceWorkerProviderClient>) OVERRIDE;
=======
    virtual PassOwnPtr<blink::WebServiceWorkerProvider> createServiceWorkerProvider(PassOwnPtr<blink::WebServiceWorkerProviderClient>) OVERRIDE;
>>>>>>> 8c15b39e
};

class EmptyTextCheckerClient : public TextCheckerClient {
public:
    virtual bool shouldEraseMarkersAfterChangeSelection(TextCheckingType) const OVERRIDE { return true; }
    virtual void checkSpellingOfString(const String&, int*, int*) OVERRIDE { }
    virtual String getAutoCorrectSuggestionForMisspelledWord(const String&) OVERRIDE { return String(); }
    virtual void checkGrammarOfString(const String&, Vector<GrammarDetail>&, int*, int*) OVERRIDE { }
    virtual void requestCheckingOfString(PassRefPtr<TextCheckingRequest>) OVERRIDE;
};

class EmptySpellCheckerClient : public SpellCheckerClient {
    WTF_MAKE_NONCOPYABLE(EmptySpellCheckerClient); WTF_MAKE_FAST_ALLOCATED;
public:
    EmptySpellCheckerClient() { }
    virtual ~EmptySpellCheckerClient() { }

<<<<<<< HEAD
    virtual bool smartInsertDeleteEnabled() OVERRIDE { return false; }
    virtual bool isSelectTrailingWhitespaceEnabled() OVERRIDE { return false; }
=======
>>>>>>> 8c15b39e
    virtual bool isContinuousSpellCheckingEnabled() OVERRIDE { return false; }
    virtual void toggleContinuousSpellChecking() OVERRIDE { }
    virtual bool isGrammarCheckingEnabled() OVERRIDE { return false; }

<<<<<<< HEAD
    virtual void respondToChangedContents() OVERRIDE { }
    virtual void respondToChangedSelection(Frame*) OVERRIDE { }
    virtual void didCancelCompositionOnSelectionChange() OVERRIDE { }

    virtual void registerUndoStep(PassRefPtr<UndoStep>) OVERRIDE;
    virtual void registerRedoStep(PassRefPtr<UndoStep>) OVERRIDE;
    virtual void clearUndoRedoOperations() OVERRIDE { }

    virtual bool canCopyCut(Frame*, bool defaultValue) const OVERRIDE { return defaultValue; }
    virtual bool canPaste(Frame*, bool defaultValue) const OVERRIDE { return defaultValue; }
    virtual bool canUndo() const OVERRIDE { return false; }
    virtual bool canRedo() const OVERRIDE { return false; }

    virtual void undo() OVERRIDE { }
    virtual void redo() OVERRIDE { }

    virtual void handleKeyboardEvent(KeyboardEvent*) OVERRIDE { }

    virtual void textFieldDidEndEditing(Element*) OVERRIDE { }
    virtual void textDidChangeInTextField(Element*) OVERRIDE { }
    virtual bool doTextFieldCommandFromEvent(Element*, KeyboardEvent*) OVERRIDE { return false; }

=======
>>>>>>> 8c15b39e
    TextCheckerClient& textChecker() { return m_textCheckerClient; }

    virtual void updateSpellingUIWithMisspelledWord(const String&) OVERRIDE { }
    virtual void showSpellingUI(bool) OVERRIDE { }
    virtual bool spellingUIIsShowing() OVERRIDE { return false; }

private:
    EmptyTextCheckerClient m_textCheckerClient;
};

class EmptyEditorClient : public EditorClient {
    WTF_MAKE_NONCOPYABLE(EmptyEditorClient); WTF_MAKE_FAST_ALLOCATED;
public:
    EmptyEditorClient() { }
    virtual ~EmptyEditorClient() { }

    virtual void respondToChangedContents() OVERRIDE { }
    virtual void respondToChangedSelection(SelectionType) OVERRIDE { }

    virtual bool canCopyCut(Frame*, bool defaultValue) const OVERRIDE { return defaultValue; }
    virtual bool canPaste(Frame*, bool defaultValue) const OVERRIDE { return defaultValue; }

    virtual void didExecuteCommand(String) OVERRIDE { }
    virtual bool handleKeyboardEvent() OVERRIDE { return false; }
};

class EmptyContextMenuClient : public ContextMenuClient {
    WTF_MAKE_NONCOPYABLE(EmptyContextMenuClient); WTF_MAKE_FAST_ALLOCATED;
public:
    EmptyContextMenuClient() { }
    virtual ~EmptyContextMenuClient() {  }
    virtual void showContextMenu(const ContextMenu*) OVERRIDE { }
    virtual void clearContextMenu() OVERRIDE { }
};

class EmptyDragClient : public DragClient {
    WTF_MAKE_NONCOPYABLE(EmptyDragClient); WTF_MAKE_FAST_ALLOCATED;
public:
    EmptyDragClient() { }
    virtual ~EmptyDragClient() {}
    virtual DragDestinationAction actionMaskForDrag(DragData*) OVERRIDE { return DragDestinationActionNone; }
    virtual void startDrag(DragImage*, const IntPoint&, const IntPoint&, Clipboard*, Frame*, bool) OVERRIDE { }
};

class EmptyInspectorClient : public InspectorClient {
    WTF_MAKE_NONCOPYABLE(EmptyInspectorClient); WTF_MAKE_FAST_ALLOCATED;
public:
    EmptyInspectorClient() { }
    virtual ~EmptyInspectorClient() { }

    virtual void highlight() OVERRIDE { }
    virtual void hideHighlight() OVERRIDE { }
};

class EmptyBackForwardClient : public BackForwardClient {
public:
    virtual int backListCount() OVERRIDE { return 0; }
    virtual int forwardListCount() OVERRIDE { return 0; }
    virtual int backForwardListCount() OVERRIDE { return 0; }
};

void fillWithEmptyClients(Page::PageClients&);

}

#endif // EmptyClients_h<|MERGE_RESOLUTION|>--- conflicted
+++ resolved
@@ -29,10 +29,7 @@
 #ifndef EmptyClients_h
 #define EmptyClients_h
 
-<<<<<<< HEAD
-=======
 #include "core/editing/UndoStep.h"
->>>>>>> 8c15b39e
 #include "core/inspector/InspectorClient.h"
 #include "core/loader/FrameLoaderClient.h"
 #include "core/page/BackForwardClient.h"
@@ -208,11 +205,7 @@
     virtual void dispatchDidStartProvisionalLoad() OVERRIDE { }
     virtual void dispatchDidReceiveTitle(const String&) OVERRIDE { }
     virtual void dispatchDidChangeIcons(IconType) OVERRIDE { }
-<<<<<<< HEAD
-    virtual void dispatchDidCommitLoad(NavigationHistoryPolicy) OVERRIDE { }
-=======
     virtual void dispatchDidCommitLoad(Frame*, HistoryItem*, NavigationHistoryPolicy) OVERRIDE { }
->>>>>>> 8c15b39e
     virtual void dispatchDidFailProvisionalLoad(const ResourceError&) OVERRIDE { }
     virtual void dispatchDidFailLoad(const ResourceError&) OVERRIDE { }
     virtual void dispatchDidFinishDocumentLoad() OVERRIDE { }
@@ -260,11 +253,7 @@
     virtual blink::WebCookieJar* cookieJar() const { return 0; }
 
     virtual void didRequestAutocomplete(PassRefPtr<FormState>) OVERRIDE;
-<<<<<<< HEAD
-    virtual PassOwnPtr<WebKit::WebServiceWorkerProvider> createServiceWorkerProvider(PassOwnPtr<WebKit::WebServiceWorkerProviderClient>) OVERRIDE;
-=======
     virtual PassOwnPtr<blink::WebServiceWorkerProvider> createServiceWorkerProvider(PassOwnPtr<blink::WebServiceWorkerProviderClient>) OVERRIDE;
->>>>>>> 8c15b39e
 };
 
 class EmptyTextCheckerClient : public TextCheckerClient {
@@ -282,40 +271,10 @@
     EmptySpellCheckerClient() { }
     virtual ~EmptySpellCheckerClient() { }
 
-<<<<<<< HEAD
-    virtual bool smartInsertDeleteEnabled() OVERRIDE { return false; }
-    virtual bool isSelectTrailingWhitespaceEnabled() OVERRIDE { return false; }
-=======
->>>>>>> 8c15b39e
     virtual bool isContinuousSpellCheckingEnabled() OVERRIDE { return false; }
     virtual void toggleContinuousSpellChecking() OVERRIDE { }
     virtual bool isGrammarCheckingEnabled() OVERRIDE { return false; }
 
-<<<<<<< HEAD
-    virtual void respondToChangedContents() OVERRIDE { }
-    virtual void respondToChangedSelection(Frame*) OVERRIDE { }
-    virtual void didCancelCompositionOnSelectionChange() OVERRIDE { }
-
-    virtual void registerUndoStep(PassRefPtr<UndoStep>) OVERRIDE;
-    virtual void registerRedoStep(PassRefPtr<UndoStep>) OVERRIDE;
-    virtual void clearUndoRedoOperations() OVERRIDE { }
-
-    virtual bool canCopyCut(Frame*, bool defaultValue) const OVERRIDE { return defaultValue; }
-    virtual bool canPaste(Frame*, bool defaultValue) const OVERRIDE { return defaultValue; }
-    virtual bool canUndo() const OVERRIDE { return false; }
-    virtual bool canRedo() const OVERRIDE { return false; }
-
-    virtual void undo() OVERRIDE { }
-    virtual void redo() OVERRIDE { }
-
-    virtual void handleKeyboardEvent(KeyboardEvent*) OVERRIDE { }
-
-    virtual void textFieldDidEndEditing(Element*) OVERRIDE { }
-    virtual void textDidChangeInTextField(Element*) OVERRIDE { }
-    virtual bool doTextFieldCommandFromEvent(Element*, KeyboardEvent*) OVERRIDE { return false; }
-
-=======
->>>>>>> 8c15b39e
     TextCheckerClient& textChecker() { return m_textCheckerClient; }
 
     virtual void updateSpellingUIWithMisspelledWord(const String&) OVERRIDE { }
