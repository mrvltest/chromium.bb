/*
 * Copyright (C) 2013 Google Inc. All rights reserved.
 *
 * Redistribution and use in source and binary forms, with or without
 * modification, are permitted provided that the following conditions are
 * met:
 *
 *     * Redistributions of source code must retain the above copyright
 * notice, this list of conditions and the following disclaimer.
 *     * Redistributions in binary form must reproduce the above
 * copyright notice, this list of conditions and the following disclaimer
 * in the documentation and/or other materials provided with the
 * distribution.
 *     * Neither the name of Google Inc. nor the names of its
 * contributors may be used to endorse or promote products derived from
 * this software without specific prior written permission.
 *
 * THIS SOFTWARE IS PROVIDED BY THE COPYRIGHT HOLDERS AND CONTRIBUTORS
 * "AS IS" AND ANY EXPRESS OR IMPLIED WARRANTIES, INCLUDING, BUT NOT
 * LIMITED TO, THE IMPLIED WARRANTIES OF MERCHANTABILITY AND FITNESS FOR
 * A PARTICULAR PURPOSE ARE DISCLAIMED. IN NO EVENT SHALL THE COPYRIGHT
 * OWNER OR CONTRIBUTORS BE LIABLE FOR ANY DIRECT, INDIRECT, INCIDENTAL,
 * SPECIAL, EXEMPLARY, OR CONSEQUENTIAL DAMAGES (INCLUDING, BUT NOT
 * LIMITED TO, PROCUREMENT OF SUBSTITUTE GOODS OR SERVICES; LOSS OF USE,
 * DATA, OR PROFITS; OR BUSINESS INTERRUPTION) HOWEVER CAUSED AND ON ANY
 * THEORY OF LIABILITY, WHETHER IN CONTRACT, STRICT LIABILITY, OR TORT
 * (INCLUDING NEGLIGENCE OR OTHERWISE) ARISING IN ANY WAY OUT OF THE USE
 * OF THIS SOFTWARE, EVEN IF ADVISED OF THE POSSIBILITY OF SUCH DAMAGE.
 */

#include "config.h"
#include "core/loader/FrameFetchContext.h"

#include "core/dom/Document.h"
#include "core/inspector/InspectorInstrumentation.h"
#include "core/loader/DocumentLoader.h"
#include "core/loader/FrameLoader.h"
#include "core/loader/FrameLoaderClient.h"
#include "core/loader/ProgressTracker.h"
#include "core/frame/Frame.h"
#include "core/page/Page.h"
#include "core/frame/Settings.h"
#include "platform/weborigin/SecurityPolicy.h"

namespace WebCore {

FrameFetchContext::FrameFetchContext(Frame* frame)
    : m_frame(frame)
{
}

void FrameFetchContext::reportLocalLoadFailed(const KURL& url)
{
    FrameLoader::reportLocalLoadFailed(m_frame, url.elidedString());
}

void FrameFetchContext::addAdditionalRequestHeaders(Document& document, ResourceRequest& request, Resource::Type type)
{
<<<<<<< HEAD
    bool isMainResource = type == Resource::MainResource;

    FrameLoader& frameLoader = m_frame->loader();

    if (!isMainResource) {
        String outgoingReferrer;
        String outgoingOrigin;
        if (request.httpReferrer().isNull()) {
            outgoingReferrer = frameLoader.outgoingReferrer();
            outgoingOrigin = frameLoader.outgoingOrigin();
=======
    if (type != Resource::MainResource) {
        String outgoingReferrer;
        String outgoingOrigin;
        if (request.httpReferrer().isNull()) {
            outgoingReferrer = document.outgoingReferrer();
            outgoingOrigin = document.outgoingOrigin();
>>>>>>> 8c15b39e
        } else {
            outgoingReferrer = request.httpReferrer();
            outgoingOrigin = SecurityOrigin::createFromString(outgoingReferrer)->toString();
        }

        outgoingReferrer = SecurityPolicy::generateReferrerHeader(document.referrerPolicy(), request.url(), outgoingReferrer);
        if (outgoingReferrer.isEmpty())
            request.clearHTTPReferrer();
        else if (!request.httpReferrer())
            request.setHTTPReferrer(outgoingReferrer);

        FrameLoader::addHTTPOriginIfNeeded(request, outgoingOrigin);
    }

<<<<<<< HEAD
    frameLoader.addExtraFieldsToRequest(request);
=======
    m_frame->loader().addExtraFieldsToRequest(request);
>>>>>>> 8c15b39e
}

CachePolicy FrameFetchContext::cachePolicy(Document* document) const
{
<<<<<<< HEAD
    if (type != Resource::MainResource)
        return m_frame->loader().subresourceCachePolicy();

    if (m_frame->loader().loadType() == FrameLoadTypeReloadFromOrigin || m_frame->loader().loadType() == FrameLoadTypeReload)
=======
    if (document && document->loadEventFinished())
        return CachePolicyVerify;

    FrameLoadType loadType = m_frame->loader().loadType();
    if (loadType == FrameLoadTypeReloadFromOrigin)
>>>>>>> 8c15b39e
        return CachePolicyReload;

    if (Frame* parentFrame = m_frame->tree().parent()) {
        CachePolicy parentCachePolicy = parentFrame->loader().fetchContext().cachePolicy(parentFrame->document());
        if (parentCachePolicy != CachePolicyVerify)
            return parentCachePolicy;
    }

    if (loadType == FrameLoadTypeReload)
        return CachePolicyRevalidate;

    DocumentLoader* loader = document ? document->loader() : 0;
    if (loader && loader->request().cachePolicy() == ReturnCacheDataElseLoad)
        return CachePolicyHistoryBuffer;
    return CachePolicyVerify;

}

// FIXME(http://crbug.com/274173):
// |loader| can be null if the resource is loaded from imported document.
// This means inspector, which uses DocumentLoader as an grouping entity,
// cannot see imported documents.
inline DocumentLoader* FrameFetchContext::ensureLoader(DocumentLoader* loader)
{
    return loader ? loader : m_frame->loader().activeDocumentLoader();
}

void FrameFetchContext::dispatchDidChangeResourcePriority(unsigned long identifier, ResourceLoadPriority loadPriority)
{
    m_frame->loader().client()->dispatchDidChangeResourcePriority(identifier, loadPriority);
}

void FrameFetchContext::dispatchWillSendRequest(DocumentLoader* loader, unsigned long identifier, ResourceRequest& request, const ResourceResponse& redirectResponse, const FetchInitiatorInfo& initiatorInfo)
{
    m_frame->loader().applyUserAgent(request);
    m_frame->loader().client()->dispatchWillSendRequest(loader, identifier, request, redirectResponse);
    InspectorInstrumentation::willSendRequest(m_frame, identifier, ensureLoader(loader), request, redirectResponse, initiatorInfo);
}

void FrameFetchContext::dispatchDidLoadResourceFromMemoryCache(const ResourceRequest& request, const ResourceResponse& response)
{
    m_frame->loader().client()->dispatchDidLoadResourceFromMemoryCache(request, response);
}

void FrameFetchContext::dispatchDidReceiveResponse(DocumentLoader* loader, unsigned long identifier, const ResourceResponse& r, ResourceLoader* resourceLoader)
{
    if (Page* page = m_frame->page())
        page->progress().incrementProgress(identifier, r);
<<<<<<< HEAD
    InspectorInstrumentationCookie cookie = InspectorInstrumentation::willReceiveResourceResponse(m_frame, identifier, r);
    m_frame->loader().client()->dispatchDidReceiveResponse(loader, identifier, r);
    InspectorInstrumentation::didReceiveResourceResponse(cookie, identifier, ensureLoader(loader), r, resourceLoader);
=======
    m_frame->loader().client()->dispatchDidReceiveResponse(loader, identifier, r);
    InspectorInstrumentation::didReceiveResourceResponse(m_frame, identifier, ensureLoader(loader), r, resourceLoader);
>>>>>>> 8c15b39e
}

void FrameFetchContext::dispatchDidReceiveData(DocumentLoader*, unsigned long identifier, const char* data, int dataLength, int encodedDataLength)
{
    if (Page* page = m_frame->page())
        page->progress().incrementProgress(identifier, data, dataLength);
    InspectorInstrumentation::didReceiveData(m_frame, identifier, data, dataLength, encodedDataLength);
}

void FrameFetchContext::dispatchDidDownloadData(DocumentLoader*, unsigned long identifier, int dataLength, int encodedDataLength)
{
    if (Page* page = m_frame->page())
        page->progress().incrementProgress(identifier, 0, dataLength);
    InspectorInstrumentation::didReceiveData(m_frame, identifier, 0, dataLength, encodedDataLength);
}

void FrameFetchContext::dispatchDidFinishLoading(DocumentLoader* loader, unsigned long identifier, double finishTime)
{
    if (Page* page = m_frame->page())
        page->progress().completeProgress(identifier);
    m_frame->loader().client()->dispatchDidFinishLoading(loader, identifier);

    InspectorInstrumentation::didFinishLoading(m_frame, identifier, ensureLoader(loader), finishTime);
}

void FrameFetchContext::dispatchDidFail(DocumentLoader* loader, unsigned long identifier, const ResourceError& error)
{
    if (Page* page = m_frame->page())
        page->progress().completeProgress(identifier);
    InspectorInstrumentation::didFailLoading(m_frame, identifier, ensureLoader(loader), error);
}

void FrameFetchContext::sendRemainingDelegateMessages(DocumentLoader* loader, unsigned long identifier, const ResourceResponse& response, int dataLength)
{
    if (!response.isNull())
        dispatchDidReceiveResponse(ensureLoader(loader), identifier, response);

    if (dataLength > 0)
        dispatchDidReceiveData(ensureLoader(loader), identifier, 0, dataLength, 0);

    dispatchDidFinishLoading(ensureLoader(loader), identifier, 0);
}

} // namespace WebCore<|MERGE_RESOLUTION|>--- conflicted
+++ resolved
@@ -56,25 +56,12 @@
 
 void FrameFetchContext::addAdditionalRequestHeaders(Document& document, ResourceRequest& request, Resource::Type type)
 {
-<<<<<<< HEAD
-    bool isMainResource = type == Resource::MainResource;
-
-    FrameLoader& frameLoader = m_frame->loader();
-
-    if (!isMainResource) {
-        String outgoingReferrer;
-        String outgoingOrigin;
-        if (request.httpReferrer().isNull()) {
-            outgoingReferrer = frameLoader.outgoingReferrer();
-            outgoingOrigin = frameLoader.outgoingOrigin();
-=======
     if (type != Resource::MainResource) {
         String outgoingReferrer;
         String outgoingOrigin;
         if (request.httpReferrer().isNull()) {
             outgoingReferrer = document.outgoingReferrer();
             outgoingOrigin = document.outgoingOrigin();
->>>>>>> 8c15b39e
         } else {
             outgoingReferrer = request.httpReferrer();
             outgoingOrigin = SecurityOrigin::createFromString(outgoingReferrer)->toString();
@@ -89,27 +76,16 @@
         FrameLoader::addHTTPOriginIfNeeded(request, outgoingOrigin);
     }
 
-<<<<<<< HEAD
-    frameLoader.addExtraFieldsToRequest(request);
-=======
     m_frame->loader().addExtraFieldsToRequest(request);
->>>>>>> 8c15b39e
 }
 
 CachePolicy FrameFetchContext::cachePolicy(Document* document) const
 {
-<<<<<<< HEAD
-    if (type != Resource::MainResource)
-        return m_frame->loader().subresourceCachePolicy();
-
-    if (m_frame->loader().loadType() == FrameLoadTypeReloadFromOrigin || m_frame->loader().loadType() == FrameLoadTypeReload)
-=======
     if (document && document->loadEventFinished())
         return CachePolicyVerify;
 
     FrameLoadType loadType = m_frame->loader().loadType();
     if (loadType == FrameLoadTypeReloadFromOrigin)
->>>>>>> 8c15b39e
         return CachePolicyReload;
 
     if (Frame* parentFrame = m_frame->tree().parent()) {
@@ -158,14 +134,8 @@
 {
     if (Page* page = m_frame->page())
         page->progress().incrementProgress(identifier, r);
-<<<<<<< HEAD
-    InspectorInstrumentationCookie cookie = InspectorInstrumentation::willReceiveResourceResponse(m_frame, identifier, r);
-    m_frame->loader().client()->dispatchDidReceiveResponse(loader, identifier, r);
-    InspectorInstrumentation::didReceiveResourceResponse(cookie, identifier, ensureLoader(loader), r, resourceLoader);
-=======
     m_frame->loader().client()->dispatchDidReceiveResponse(loader, identifier, r);
     InspectorInstrumentation::didReceiveResourceResponse(m_frame, identifier, ensureLoader(loader), r, resourceLoader);
->>>>>>> 8c15b39e
 }
 
 void FrameFetchContext::dispatchDidReceiveData(DocumentLoader*, unsigned long identifier, const char* data, int dataLength, int encodedDataLength)
