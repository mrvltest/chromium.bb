/*
 * Copyright (C) 2011 Apple Inc. All rights reserved.
 *
 * Redistribution and use in source and binary forms, with or without
 * modification, are permitted provided that the following conditions
 * are met:
 * 1. Redistributions of source code must retain the above copyright
 *    notice, this list of conditions and the following disclaimer.
 * 2. Redistributions in binary form must reproduce the above copyright
 *    notice, this list of conditions and the following disclaimer in the
 *    documentation and/or other materials provided with the distribution.
 *
 * THIS SOFTWARE IS PROVIDED BY APPLE INC. AND ITS CONTRIBUTORS ``AS IS''
 * AND ANY EXPRESS OR IMPLIED WARRANTIES, INCLUDING, BUT NOT LIMITED TO,
 * THE IMPLIED WARRANTIES OF MERCHANTABILITY AND FITNESS FOR A PARTICULAR
 * PURPOSE ARE DISCLAIMED. IN NO EVENT SHALL APPLE INC. OR ITS CONTRIBUTORS
 * BE LIABLE FOR ANY DIRECT, INDIRECT, INCIDENTAL, SPECIAL, EXEMPLARY, OR
 * CONSEQUENTIAL DAMAGES (INCLUDING, BUT NOT LIMITED TO, PROCUREMENT OF
 * SUBSTITUTE GOODS OR SERVICES; LOSS OF USE, DATA, OR PROFITS; OR BUSINESS
 * INTERRUPTION) HOWEVER CAUSED AND ON ANY THEORY OF LIABILITY, WHETHER IN
 * CONTRACT, STRICT LIABILITY, OR TORT (INCLUDING NEGLIGENCE OR OTHERWISE)
 * ARISING IN ANY WAY OUT OF THE USE OF THIS SOFTWARE, EVEN IF ADVISED OF
 * THE POSSIBILITY OF SUCH DAMAGE.
 */

#ifndef TextTrackLoader_h
#define TextTrackLoader_h

#include "core/fetch/RawResource.h"
<<<<<<< HEAD
#include "core/fetch/ResourcePtr.h"
#include "core/html/track/WebVTTParser.h"
=======
#include "core/fetch/ResourceOwner.h"
#include "core/html/track/vtt/VTTParser.h"
>>>>>>> 8c15b39e
#include "platform/Timer.h"
#include "wtf/OwnPtr.h"

namespace WebCore {

class Document;
class TextTrackLoader;

class TextTrackLoaderClient : public ResourceOwner<RawResource> {
public:
    virtual ~TextTrackLoaderClient() { }

    virtual void newCuesAvailable(TextTrackLoader*) = 0;
    virtual void cueLoadingCompleted(TextTrackLoader*, bool loadingFailed) = 0;
    virtual void newRegionsAvailable(TextTrackLoader*) = 0;
};

<<<<<<< HEAD
class TextTrackLoader : public RawResourceClient, private WebVTTParserClient {
=======
class TextTrackLoader : public ResourceOwner<RawResource>, private VTTParserClient {
>>>>>>> 8c15b39e
    WTF_MAKE_NONCOPYABLE(TextTrackLoader);
    WTF_MAKE_FAST_ALLOCATED;
public:
    static PassOwnPtr<TextTrackLoader> create(TextTrackLoaderClient& client, Document& document)
    {
        return adoptPtr(new TextTrackLoader(client, document));
    }
    virtual ~TextTrackLoader();

    bool load(const KURL&, const String& crossOriginMode);
    void cancelLoad();

    enum State { Idle, Loading, Finished, Failed };
    State loadState() { return m_state; }

<<<<<<< HEAD
    void getNewCues(Vector<RefPtr<TextTrackCue> >& outputCues);
=======
    void getNewCues(Vector<RefPtr<VTTCue> >& outputCues);
>>>>>>> 8c15b39e
    void getNewRegions(Vector<RefPtr<VTTRegion> >& outputRegions);
private:

    // RawResourceClient
    virtual void dataReceived(Resource*, const char* data, int length) OVERRIDE;
    virtual void notifyFinished(Resource*) OVERRIDE;

<<<<<<< HEAD
    // WebVTTParserClient
=======
    // VTTParserClient
>>>>>>> 8c15b39e
    virtual void newCuesParsed() OVERRIDE;
    virtual void newRegionsParsed() OVERRIDE;
    virtual void fileFailedToParse() OVERRIDE;

    TextTrackLoader(TextTrackLoaderClient&, Document&);

    void cueLoadTimerFired(Timer<TextTrackLoader>*);
    void corsPolicyPreventedLoad();

    TextTrackLoaderClient& m_client;
<<<<<<< HEAD
    OwnPtr<WebVTTParser> m_cueParser;
    ResourcePtr<RawResource> m_resource;
=======
    OwnPtr<VTTParser> m_cueParser;
>>>>>>> 8c15b39e
    // FIXME: Remove this pointer and get the Document from m_client.
    Document& m_document;
    Timer<TextTrackLoader> m_cueLoadTimer;
    String m_crossOriginMode;
    State m_state;
    bool m_newCuesAvailable;
};

} // namespace WebCore

#endif<|MERGE_RESOLUTION|>--- conflicted
+++ resolved
@@ -27,13 +27,8 @@
 #define TextTrackLoader_h
 
 #include "core/fetch/RawResource.h"
-<<<<<<< HEAD
-#include "core/fetch/ResourcePtr.h"
-#include "core/html/track/WebVTTParser.h"
-=======
 #include "core/fetch/ResourceOwner.h"
 #include "core/html/track/vtt/VTTParser.h"
->>>>>>> 8c15b39e
 #include "platform/Timer.h"
 #include "wtf/OwnPtr.h"
 
@@ -51,11 +46,7 @@
     virtual void newRegionsAvailable(TextTrackLoader*) = 0;
 };
 
-<<<<<<< HEAD
-class TextTrackLoader : public RawResourceClient, private WebVTTParserClient {
-=======
 class TextTrackLoader : public ResourceOwner<RawResource>, private VTTParserClient {
->>>>>>> 8c15b39e
     WTF_MAKE_NONCOPYABLE(TextTrackLoader);
     WTF_MAKE_FAST_ALLOCATED;
 public:
@@ -71,11 +62,7 @@
     enum State { Idle, Loading, Finished, Failed };
     State loadState() { return m_state; }
 
-<<<<<<< HEAD
-    void getNewCues(Vector<RefPtr<TextTrackCue> >& outputCues);
-=======
     void getNewCues(Vector<RefPtr<VTTCue> >& outputCues);
->>>>>>> 8c15b39e
     void getNewRegions(Vector<RefPtr<VTTRegion> >& outputRegions);
 private:
 
@@ -83,11 +70,7 @@
     virtual void dataReceived(Resource*, const char* data, int length) OVERRIDE;
     virtual void notifyFinished(Resource*) OVERRIDE;
 
-<<<<<<< HEAD
-    // WebVTTParserClient
-=======
     // VTTParserClient
->>>>>>> 8c15b39e
     virtual void newCuesParsed() OVERRIDE;
     virtual void newRegionsParsed() OVERRIDE;
     virtual void fileFailedToParse() OVERRIDE;
@@ -98,12 +81,7 @@
     void corsPolicyPreventedLoad();
 
     TextTrackLoaderClient& m_client;
-<<<<<<< HEAD
-    OwnPtr<WebVTTParser> m_cueParser;
-    ResourcePtr<RawResource> m_resource;
-=======
     OwnPtr<VTTParser> m_cueParser;
->>>>>>> 8c15b39e
     // FIXME: Remove this pointer and get the Document from m_client.
     Document& m_document;
     Timer<TextTrackLoader> m_cueLoadTimer;
