--- conflicted
+++ resolved
@@ -104,11 +104,7 @@
 
 void ProgressTracker::progressStarted(Frame* frame)
 {
-<<<<<<< HEAD
-    LOG(Progress, "Progress started (%p) - frame %p(\"%s\"), value %f, tracked frames %d, originating frame %p", this, frame, frame->tree().uniqueName().string().utf8().data(), m_progressValue, m_numProgressTrackedFrames, m_originatingProgressFrame.get());
-=======
     WTF_LOG(Progress, "Progress started (%p) - frame %p(\"%s\"), value %f, tracked frames %d, originating frame %p", this, frame, frame->tree().uniqueName().string().utf8().data(), m_progressValue, m_numProgressTrackedFrames, m_originatingProgressFrame.get());
->>>>>>> 8c15b39e
 
     if (m_numProgressTrackedFrames == 0 || m_originatingProgressFrame == frame) {
         reset();
@@ -123,11 +119,7 @@
 
 void ProgressTracker::progressCompleted(Frame* frame)
 {
-<<<<<<< HEAD
-    LOG(Progress, "Progress completed (%p) - frame %p(\"%s\"), value %f, tracked frames %d, originating frame %p", this, frame, frame->tree().uniqueName().string().utf8().data(), m_progressValue, m_numProgressTrackedFrames, m_originatingProgressFrame.get());
-=======
     WTF_LOG(Progress, "Progress completed (%p) - frame %p(\"%s\"), value %f, tracked frames %d, originating frame %p", this, frame, frame->tree().uniqueName().string().utf8().data(), m_progressValue, m_numProgressTrackedFrames, m_originatingProgressFrame.get());
->>>>>>> 8c15b39e
 
     if (m_numProgressTrackedFrames <= 0)
         return;
