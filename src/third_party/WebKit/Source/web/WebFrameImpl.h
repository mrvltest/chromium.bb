/*
 * Copyright (C) 2009 Google Inc. All rights reserved.
 *
 * Redistribution and use in source and binary forms, with or without
 * modification, are permitted provided that the following conditions are
 * met:
 *
 *     * Redistributions of source code must retain the above copyright
 * notice, this list of conditions and the following disclaimer.
 *     * Redistributions in binary form must reproduce the above
 * copyright notice, this list of conditions and the following disclaimer
 * in the documentation and/or other materials provided with the
 * distribution.
 *     * Neither the name of Google Inc. nor the names of its
 * contributors may be used to endorse or promote products derived from
 * this software without specific prior written permission.
 *
 * THIS SOFTWARE IS PROVIDED BY THE COPYRIGHT HOLDERS AND CONTRIBUTORS
 * "AS IS" AND ANY EXPRESS OR IMPLIED WARRANTIES, INCLUDING, BUT NOT
 * LIMITED TO, THE IMPLIED WARRANTIES OF MERCHANTABILITY AND FITNESS FOR
 * A PARTICULAR PURPOSE ARE DISCLAIMED. IN NO EVENT SHALL THE COPYRIGHT
 * OWNER OR CONTRIBUTORS BE LIABLE FOR ANY DIRECT, INDIRECT, INCIDENTAL,
 * SPECIAL, EXEMPLARY, OR CONSEQUENTIAL DAMAGES (INCLUDING, BUT NOT
 * LIMITED TO, PROCUREMENT OF SUBSTITUTE GOODS OR SERVICES; LOSS OF USE,
 * DATA, OR PROFITS; OR BUSINESS INTERRUPTION) HOWEVER CAUSED AND ON ANY
 * THEORY OF LIABILITY, WHETHER IN CONTRACT, STRICT LIABILITY, OR TORT
 * (INCLUDING NEGLIGENCE OR OTHERWISE) ARISING IN ANY WAY OUT OF THE USE
 * OF THIS SOFTWARE, EVEN IF ADVISED OF THE POSSIBILITY OF SUCH DAMAGE.
 */

#ifndef WebFrameImpl_h
#define WebFrameImpl_h

#include "WebFrame.h"

#include "FrameLoaderClientImpl.h"
#include "core/frame/Frame.h"
#include "core/frame/FrameDestructionObserver.h"
#include "platform/geometry/FloatRect.h"
#include "public/platform/WebFileSystemType.h"
#include "wtf/Compiler.h"
#include "wtf/OwnPtr.h"
#include "wtf/RefCounted.h"
#include "wtf/text/WTFString.h"

namespace WebCore {
class GraphicsContext;
class HTMLInputElement;
class HistoryItem;
class IntSize;
class KURL;
class Node;
class Range;
class SubstituteData;
struct FrameLoadRequest;
struct WindowFeatures;
}

namespace blink {
class ChromePrintContext;
class WebDataSourceImpl;
class WebInputElement;
class WebFrameClient;
class WebPerformance;
class WebPluginContainerImpl;
class WebView;
class WebViewImpl;
struct WebPrintParams;

template <typename T> class WebVector;

// Implementation of WebFrame, note that this is a reference counted object.
class WebFrameImpl
    : public WebFrame
    , public RefCounted<WebFrameImpl>
    , public WebCore::FrameDestructionObserver {
public:
    // WebFrame methods:
    virtual void close();
    virtual WebString uniqueName() const;
    virtual WebString assignedName() const;
    virtual void setName(const WebString&);
    virtual long long embedderIdentifier() const;
    virtual WebVector<WebIconURL> iconURLs(int iconTypesMask) const;
    virtual void setRemoteWebLayer(WebLayer*);
    virtual void setPermissionClient(WebPermissionClient*);
    virtual WebSize scrollOffset() const;
    virtual void setScrollOffset(const WebSize&);
    virtual WebSize minimumScrollOffset() const;
    virtual WebSize maximumScrollOffset() const;
    virtual WebSize contentsSize() const;
    virtual bool hasVisibleContent() const;
    virtual WebRect visibleContentRect() const;
    virtual bool hasHorizontalScrollbar() const;
    virtual bool hasVerticalScrollbar() const;
    virtual WebView* view() const;
    virtual WebFrame* opener() const;
    virtual void setOpener(const WebFrame*);
    virtual WebFrame* parent() const;
    virtual WebFrame* top() const;
    virtual WebFrame* firstChild() const;
    virtual WebFrame* lastChild() const;
    virtual WebFrame* nextSibling() const;
    virtual WebFrame* previousSibling() const;
    virtual WebFrame* traverseNext(bool wrap) const;
    virtual WebFrame* traversePrevious(bool wrap) const;
    virtual WebFrame* findChildByName(const WebString&) const;
    virtual WebFrame* findChildByExpression(const WebString&) const;
    virtual WebDocument document() const;
    virtual WebPerformance performance() const;
    virtual NPObject* windowObject() const;
    virtual void bindToWindowObject(const WebString& name, NPObject*);
    virtual void bindToWindowObject(const WebString& name, NPObject*, void*);
    virtual void executeScript(const WebScriptSource&);
    virtual void executeScriptInIsolatedWorld(
        int worldID, const WebScriptSource* sources, unsigned numSources,
        int extensionGroup);
    virtual void setIsolatedWorldSecurityOrigin(int worldID, const WebSecurityOrigin&);
    virtual void setIsolatedWorldContentSecurityPolicy(int worldID, const WebString&);
    virtual void addMessageToConsole(const WebConsoleMessage&);
    virtual void collectGarbage();
    virtual bool checkIfRunInsecureContent(const WebURL&) const;
    virtual v8::Handle<v8::Value> executeScriptAndReturnValue(
        const WebScriptSource&);
    virtual void executeScriptInIsolatedWorld(
        int worldID, const WebScriptSource* sourcesIn, unsigned numSources,
        int extensionGroup, WebVector<v8::Local<v8::Value> >* results);
    virtual v8::Handle<v8::Value> callFunctionEvenIfScriptDisabled(
        v8::Handle<v8::Function>,
        v8::Handle<v8::Object>,
        int argc,
        v8::Handle<v8::Value> argv[]);
    virtual v8::Local<v8::Context> mainWorldScriptContext() const;
    virtual v8::Isolate* scriptIsolate() const;
    virtual v8::Handle<v8::Value> createFileSystem(WebFileSystemType,
        const WebString& name,
        const WebString& path);
    virtual v8::Handle<v8::Value> createSerializableFileSystem(WebFileSystemType,
        const WebString& name,
        const WebString& path);
    virtual v8::Handle<v8::Value> createFileEntry(WebFileSystemType,
        const WebString& fileSystemName,
        const WebString& fileSystemPath,
        const WebString& filePath,
        bool isDirectory);
    virtual void reload(bool ignoreCache);
    virtual void reloadWithOverrideURL(const WebURL& overrideUrl, bool ignoreCache);
    virtual void loadRequest(const WebURLRequest&);
    virtual void loadHistoryItem(const WebHistoryItem&);
    virtual void loadData(
        const WebData&, const WebString& mimeType, const WebString& textEncoding,
        const WebURL& baseURL, const WebURL& unreachableURL, bool replace);
    virtual void loadHTMLString(
        const WebData& html, const WebURL& baseURL, const WebURL& unreachableURL,
        bool replace);
    virtual bool isLoading() const;
    virtual void stopLoading();
    virtual WebDataSource* provisionalDataSource() const;
    virtual WebDataSource* dataSource() const;
    virtual WebHistoryItem previousHistoryItem() const;
    virtual WebHistoryItem currentHistoryItem() const;
    virtual void enableViewSourceMode(bool enable);
    virtual bool isViewSourceModeEnabled() const;
    virtual void setReferrerForRequest(WebURLRequest&, const WebURL& referrer);
    virtual void dispatchWillSendRequest(WebURLRequest&);
    virtual WebURLLoader* createAssociatedURLLoader(const WebURLLoaderOptions&);
    virtual unsigned unloadListenerCount() const;
    virtual void replaceSelection(const WebString&);
    virtual void insertText(const WebString&);
    virtual void setMarkedText(const WebString&, unsigned location, unsigned length);
    virtual void unmarkText();
    virtual bool hasMarkedText() const;
    virtual WebRange markedRange() const;
    virtual bool firstRectForCharacterRange(unsigned location, unsigned length, WebRect&) const;
    virtual size_t characterIndexForPoint(const WebPoint&) const;
    virtual bool executeCommand(const WebString&, const WebNode& = WebNode());
    virtual bool executeCommand(const WebString&, const WebString& value, const WebNode& = WebNode());
    virtual bool isCommandEnabled(const WebString&) const;
    virtual void enableContinuousSpellChecking(bool);
    virtual bool isContinuousSpellCheckingEnabled() const;
    virtual void requestTextChecking(const WebElement&);
    virtual void replaceMisspelledRange(const WebString&);
    virtual void removeSpellingMarkers();
    virtual bool hasSelection() const;
    virtual WebRange selectionRange() const;
    virtual WebString selectionAsText() const;
    virtual WebString selectionAsMarkup() const;
    virtual bool selectWordAroundCaret();
    virtual void selectRange(const WebPoint& base, const WebPoint& extent);
    virtual void selectRange(const WebRange&);
    virtual void moveRangeSelection(const WebPoint& base, const WebPoint& extent);
    virtual void moveCaretSelection(const WebPoint&);
    virtual void setCaretVisible(bool);
    virtual int printBegin(const WebPrintParams&, const WebNode& constrainToNode);
    virtual float printPage(int pageToPrint, WebCanvas*);
    virtual float getPrintPageShrink(int page);
    virtual void printEnd();
    virtual bool isPrintScalingDisabledForPlugin(const WebNode&);
    virtual bool hasCustomPageSizeStyle(int pageIndex);
    virtual bool isPageBoxVisible(int pageIndex);
    virtual void pageSizeAndMarginsInPixels(int pageIndex,
                                            WebSize& pageSize,
                                            int& marginTop,
                                            int& marginRight,
                                            int& marginBottom,
                                            int& marginLeft);
    virtual WebString pageProperty(const WebString& propertyName, int pageIndex);
    virtual void printPagesWithBoundaries(WebCanvas*, const WebSize&);
    virtual bool find(
        int identifier, const WebString& searchText, const WebFindOptions&,
        bool wrapWithinFrame, WebRect* selectionRect);
    virtual void stopFinding(bool clearSelection);
    virtual void scopeStringMatches(
        int identifier, const WebString& searchText, const WebFindOptions&,
        bool reset);
    virtual void cancelPendingScopingEffort();
    virtual void increaseMatchCount(int count, int identifier);
    virtual void resetMatchCount();
    virtual int findMatchMarkersVersion() const;
    virtual WebFloatRect activeFindMatchRect();
    virtual void findMatchRects(WebVector<WebFloatRect>&);
    virtual int selectNearestFindMatch(const WebFloatPoint&, WebRect* selectionRect);

    virtual void sendOrientationChangeEvent(int orientation);

    virtual void dispatchMessageEventWithOriginCheck(
        const WebSecurityOrigin& intendedTargetOrigin,
        const WebDOMEvent&);

    virtual WebString contentAsText(size_t maxChars) const;
    virtual WebString contentAsMarkup() const;
    virtual WebString renderTreeAsText(RenderAsTextControls toShow = RenderAsTextNormal) const;
    virtual WebString markerTextForListItem(const WebElement&) const;
    virtual WebRect selectionBoundsRect() const;

    virtual bool selectionStartHasSpellingMarkerFor(int from, int length) const;
    virtual WebString layerTreeAsText(bool showDebugInfo = false) const;

    // WebCore::FrameDestructionObserver methods.
    virtual void willDetachPage();

    static WebFrameImpl* create(WebFrameClient*);
    // FIXME: Move the embedderIdentifier concept fully to the embedder and
    // remove this factory method.
    static WebFrameImpl* create(WebFrameClient*, long long embedderIdentifier);
    virtual ~WebFrameImpl();

    // Called by the WebViewImpl to initialize the main frame for the page.
    void initializeAsMainFrame(WebCore::Page*);

    PassRefPtr<WebCore::Frame> createChildFrame(
        const WebCore::FrameLoadRequest&, WebCore::HTMLFrameOwnerElement*);

    void didChangeContentsSize(const WebCore::IntSize&);

    void createFrameView();

    static WebFrameImpl* fromFrame(WebCore::Frame* frame);
    static WebFrameImpl* fromFrameOwnerElement(WebCore::Element* element);

    // If the frame hosts a PluginDocument, this method returns the WebPluginContainerImpl
    // that hosts the plugin.
    static WebPluginContainerImpl* pluginContainerFromFrame(WebCore::Frame*);

    // If the frame hosts a PluginDocument, this method returns the WebPluginContainerImpl
    // that hosts the plugin. If the provided node is a plugin, then it runs its
    // WebPluginContainerImpl.
    static WebPluginContainerImpl* pluginContainerFromNode(WebCore::Frame*, const WebNode&);

    WebViewImpl* viewImpl() const;

    WebCore::FrameView* frameView() const { return frame() ? frame()->view() : 0; }

    // Getters for the impls corresponding to Get(Provisional)DataSource. They
    // may return 0 if there is no corresponding data source.
    WebDataSourceImpl* dataSourceImpl() const;
    WebDataSourceImpl* provisionalDataSourceImpl() const;

    // Returns which frame has an active match. This function should only be
    // called on the main frame, as it is the only frame keeping track. Returned
    // value can be 0 if no frame has an active match.
    WebFrameImpl* activeMatchFrame() const { return m_currentActiveMatchFrame; }

    // Returns the active match in the current frame. Could be a null range if
    // the local frame has no active match.
    WebCore::Range* activeMatch() const { return m_activeMatch.get(); }

    // When a Find operation ends, we want to set the selection to what was active
    // and set focus to the first focusable node we find (starting with the first
    // node in the matched range and going up the inheritance chain). If we find
    // nothing to focus we focus the first focusable node in the range. This
    // allows us to set focus to a link (when we find text inside a link), which
    // allows us to navigate by pressing Enter after closing the Find box.
    void setFindEndstateFocusAndSelection();

    void didFail(const WebCore::ResourceError&, bool wasProvisional);

    // Sets whether the WebFrameImpl allows its document to be scrolled.
    // If the parameter is true, allow the document to be scrolled.
    // Otherwise, disallow scrolling.
    void setCanHaveScrollbars(bool);

    WebFrameClient* client() const { return m_client; }
    void setClient(WebFrameClient* client) { m_client = client; }

<<<<<<< HEAD
=======
    WebPermissionClient* permissionClient() { return m_permissionClient; }

>>>>>>> 8c15b39e
    void setInputEventsTransformForEmulation(const WebCore::IntSize&, float);

    static void selectWordAroundPosition(WebCore::Frame*, WebCore::VisiblePosition);

private:
    class DeferredScopeStringMatches;
    friend class DeferredScopeStringMatches;
    friend class FrameLoaderClientImpl;

    struct FindMatch {
        RefPtr<WebCore::Range> m_range;

        // 1-based index within this frame.
        int m_ordinal;

        // In find-in-page coordinates.
        // Lazily calculated by updateFindMatchRects.
        WebCore::FloatRect m_rect;

        FindMatch(PassRefPtr<WebCore::Range>, int ordinal);
    };

    // A bit mask specifying area of the frame to invalidate.
    enum AreaToInvalidate {
      InvalidateNothing,
      InvalidateContentArea,
      InvalidateScrollbar,   // Vertical scrollbar only.
      InvalidateAll          // Both content area and the scrollbar.
    };

    WebFrameImpl(WebFrameClient*, long long frame_identifier);

    // Sets the local WebCore frame and registers destruction observers.
    void setWebCoreFrame(WebCore::Frame*);

    // Notifies the delegate about a new selection rect.
    void reportFindInPageSelection(
        const WebRect& selectionRect, int activeMatchOrdinal, int identifier);

    // Clear the find-in-page matches cache forcing rects to be fully
    // calculated again next time updateFindMatchRects is called.
    void clearFindMatchesCache();

    // Check if the activeMatchFrame still exists in the frame tree.
    bool isActiveMatchFrameValid() const;

    // Return the index in the find-in-page cache of the match closest to the
    // provided point in find-in-page coordinates, or -1 in case of error.
    // The squared distance to the closest match is returned in the distanceSquared parameter.
    int nearestFindMatch(const WebCore::FloatPoint&, float& distanceSquared);

    // Select a find-in-page match marker in the current frame using a cache
    // match index returned by nearestFindMatch. Returns the ordinal of the new
    // selected match or -1 in case of error. Also provides the bounding box of
    // the marker in window coordinates if selectionRect is not null.
    int selectFindMatch(unsigned index, WebRect* selectionRect);

    // Compute and cache the rects for FindMatches if required.
    // Rects are automatically invalidated in case of content size changes,
    // propagating the invalidation to child frames.
    void updateFindMatchRects();

    // Append the find-in-page match rects of the current frame to the provided vector.
    void appendFindMatchRects(Vector<WebFloatRect>& frameRects);

    // Invalidates a certain area within the frame.
    void invalidateArea(AreaToInvalidate);

    // Add a WebKit TextMatch-highlight marker to nodes in a range.
    void addMarker(WebCore::Range*, bool activeMatch);

    // Sets the markers within a range as active or inactive.
    void setMarkerActive(WebCore::Range*, bool active);

    // Returns the ordinal of the first match in the frame specified. This
    // function enumerates the frames, starting with the main frame and up to (but
    // not including) the frame passed in as a parameter and counts how many
    // matches have been found.
    int ordinalOfFirstMatchForFrame(WebFrameImpl*) const;

    // Determines whether the scoping effort is required for a particular frame.
    // It is not necessary if the frame is invisible, for example, or if this
    // is a repeat search that already returned nothing last time the same prefix
    // was searched.
    bool shouldScopeMatches(const WTF::String& searchText);

    // Removes the current frame from the global scoping effort and triggers any
    // updates if appropriate. This method does not mark the scoping operation
    // as finished.
    void flushCurrentScopingEffort(int identifier);

    // Finishes the current scoping effort and triggers any updates if appropriate.
    void finishCurrentScopingEffort(int identifier);

    // Queue up a deferred call to scopeStringMatches.
    void scopeStringMatchesSoon(
        int identifier, const WebString& searchText, const WebFindOptions&,
        bool reset);

    // Called by a DeferredScopeStringMatches instance.
    void callScopeStringMatches(
        DeferredScopeStringMatches*, int identifier, const WebString& searchText,
        const WebFindOptions&, bool reset);

    // Determines whether to invalidate the content area and scrollbar.
    void invalidateIfNecessary();

    void loadJavaScriptURL(const WebCore::KURL&);

    // Returns a hit-tested VisiblePosition for the given point
    WebCore::VisiblePosition visiblePositionForWindowPoint(const WebPoint&);

    class WebFrameInit : public WebCore::FrameInit {
    public:
        static PassRefPtr<WebFrameInit> create(WebFrameImpl* webFrameImpl, int64_t frameID)
        {
            return adoptRef(new WebFrameInit(webFrameImpl, frameID));
        }

    private:
        WebFrameInit(WebFrameImpl* webFrameImpl, int64_t frameID)
            : WebCore::FrameInit(frameID)
            , m_frameLoaderClientImpl(webFrameImpl)
        {
            setFrameLoaderClient(&m_frameLoaderClientImpl);
        }

        FrameLoaderClientImpl m_frameLoaderClientImpl;
    };
    RefPtr<WebFrameInit> m_frameInit;

    WebFrameClient* m_client;
    WebPermissionClient* m_permissionClient;

    // A way for the main frame to keep track of which frame has an active
    // match. Should be 0 for all other frames.
    WebFrameImpl* m_currentActiveMatchFrame;

    // The range of the active match for the current frame.
    RefPtr<WebCore::Range> m_activeMatch;

    // The index of the active match for the current frame.
    int m_activeMatchIndexInCurrentFrame;

    // This flag is used by the scoping effort to determine if we need to figure
    // out which rectangle is the active match. Once we find the active
    // rectangle we clear this flag.
    bool m_locatingActiveRect;

    // The scoping effort can time out and we need to keep track of where we
    // ended our last search so we can continue from where we left of.
    RefPtr<WebCore::Range> m_resumeScopingFromRange;

    // Keeps track of the last string this frame searched for. This is used for
    // short-circuiting searches in the following scenarios: When a frame has
    // been searched and returned 0 results, we don't need to search that frame
    // again if the user is just adding to the search (making it more specific).
    WTF::String m_lastSearchString;

    // Keeps track of how many matches this frame has found so far, so that we
    // don't loose count between scoping efforts, and is also used (in conjunction
    // with m_lastSearchString) to figure out if we need to search the frame again.
    int m_lastMatchCount;

    // This variable keeps a cumulative total of matches found so far for ALL the
    // frames on the page, and is only incremented by calling IncreaseMatchCount
    // (on the main frame only). It should be -1 for all other frames.
    int m_totalMatchCount;

    // This variable keeps a cumulative total of how many frames are currently
    // scoping, and is incremented/decremented on the main frame only.
    // It should be -1 for all other frames.
    int m_framesScopingCount;

    // Identifier of the latest find-in-page request. Required to be stored in
    // the frame in order to reply if required in case the frame is detached.
    int m_findRequestIdentifier;

    // Keeps track of whether there is an scoping effort ongoing in the frame.
    bool m_scopingInProgress;

    // Keeps track of whether the last find request completed its scoping effort
    // without finding any matches in this frame.
    bool m_lastFindRequestCompletedWithNoMatches;

    // Keeps track of when the scoping effort should next invalidate the scrollbar
    // and the frame area.
    int m_nextInvalidateAfter;

    // A list of all of the pending calls to scopeStringMatches.
    Vector<DeferredScopeStringMatches*> m_deferredScopingWork;

    // Version number incremented on the main frame only whenever the document
    // find-in-page match markers change. It should be 0 for all other frames.
    int m_findMatchMarkersVersion;

    // Local cache of the find match markers currently displayed for this frame.
    Vector<FindMatch> m_findMatchesCache;

    // Determines if the rects in the find-in-page matches cache of this frame
    // are invalid and should be recomputed.
    bool m_findMatchRectsAreValid;

    // Contents size when find-in-page match rects were last computed for this
    // frame's cache.
    WebCore::IntSize m_contentsSizeForCurrentFindMatchRects;

    // Valid between calls to BeginPrint() and EndPrint(). Containts the print
    // information. Is used by PrintPage().
    OwnPtr<ChromePrintContext> m_printContext;

<<<<<<< HEAD
    // Ensure we don't overwrite valid history data during same document loads
    // from HistoryItems
    bool m_inSameDocumentHistoryLoad;

=======
>>>>>>> 8c15b39e
    // Stores the additional input events offset and scale when device metrics emulation is enabled.
    WebCore::IntSize m_inputEventsOffsetForEmulation;
    float m_inputEventsScaleFactorForEmulation;
};

inline WebFrameImpl* toWebFrameImpl(WebFrame* webFrame)
{
    return static_cast<WebFrameImpl*>(webFrame);
}

inline const WebFrameImpl* toWebFrameImpl(const WebFrame* webFrame)
{
    return static_cast<const WebFrameImpl*>(webFrame);
}

// This will catch anyone doing an unnecessary cast.
void toWebFrameImpl(const WebFrameImpl*);

} // namespace blink

#endif<|MERGE_RESOLUTION|>--- conflicted
+++ resolved
@@ -303,11 +303,8 @@
     WebFrameClient* client() const { return m_client; }
     void setClient(WebFrameClient* client) { m_client = client; }
 
-<<<<<<< HEAD
-=======
     WebPermissionClient* permissionClient() { return m_permissionClient; }
 
->>>>>>> 8c15b39e
     void setInputEventsTransformForEmulation(const WebCore::IntSize&, float);
 
     static void selectWordAroundPosition(WebCore::Frame*, WebCore::VisiblePosition);
@@ -519,13 +516,6 @@
     // information. Is used by PrintPage().
     OwnPtr<ChromePrintContext> m_printContext;
 
-<<<<<<< HEAD
-    // Ensure we don't overwrite valid history data during same document loads
-    // from HistoryItems
-    bool m_inSameDocumentHistoryLoad;
-
-=======
->>>>>>> 8c15b39e
     // Stores the additional input events offset and scale when device metrics emulation is enabled.
     WebCore::IntSize m_inputEventsOffsetForEmulation;
     float m_inputEventsScaleFactorForEmulation;
