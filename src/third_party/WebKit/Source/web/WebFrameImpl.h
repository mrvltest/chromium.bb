/*
 * Copyright (C) 2009 Google Inc. All rights reserved.
 *
 * Redistribution and use in source and binary forms, with or without
 * modification, are permitted provided that the following conditions are
 * met:
 *
 *     * Redistributions of source code must retain the above copyright
 * notice, this list of conditions and the following disclaimer.
 *     * Redistributions in binary form must reproduce the above
 * copyright notice, this list of conditions and the following disclaimer
 * in the documentation and/or other materials provided with the
 * distribution.
 *     * Neither the name of Google Inc. nor the names of its
 * contributors may be used to endorse or promote products derived from
 * this software without specific prior written permission.
 *
 * THIS SOFTWARE IS PROVIDED BY THE COPYRIGHT HOLDERS AND CONTRIBUTORS
 * "AS IS" AND ANY EXPRESS OR IMPLIED WARRANTIES, INCLUDING, BUT NOT
 * LIMITED TO, THE IMPLIED WARRANTIES OF MERCHANTABILITY AND FITNESS FOR
 * A PARTICULAR PURPOSE ARE DISCLAIMED. IN NO EVENT SHALL THE COPYRIGHT
 * OWNER OR CONTRIBUTORS BE LIABLE FOR ANY DIRECT, INDIRECT, INCIDENTAL,
 * SPECIAL, EXEMPLARY, OR CONSEQUENTIAL DAMAGES (INCLUDING, BUT NOT
 * LIMITED TO, PROCUREMENT OF SUBSTITUTE GOODS OR SERVICES; LOSS OF USE,
 * DATA, OR PROFITS; OR BUSINESS INTERRUPTION) HOWEVER CAUSED AND ON ANY
 * THEORY OF LIABILITY, WHETHER IN CONTRACT, STRICT LIABILITY, OR TORT
 * (INCLUDING NEGLIGENCE OR OTHERWISE) ARISING IN ANY WAY OUT OF THE USE
 * OF THIS SOFTWARE, EVEN IF ADVISED OF THE POSSIBILITY OF SUCH DAMAGE.
 */

#ifndef WebFrameImpl_h
#define WebFrameImpl_h

#include "WebFrame.h"

#include "FrameLoaderClientImpl.h"
#include "core/frame/Frame.h"
#include "platform/geometry/FloatRect.h"
#include "public/platform/WebFileSystemType.h"
#include "wtf/Compiler.h"
#include "wtf/OwnPtr.h"
#include "wtf/RefCounted.h"
#include "wtf/text/WTFString.h"

namespace WebCore {
class GraphicsContext;
class HTMLInputElement;
class HistoryItem;
class IntSize;
class KURL;
class Node;
class Range;
class SubstituteData;
struct FrameLoadRequest;
struct WindowFeatures;
}

namespace blink {
class ChromePrintContext;
class SharedWorkerRepositoryClientImpl;
class WebDataSourceImpl;
class WebInputElement;
class WebFrameClient;
class WebPerformance;
class WebPluginContainerImpl;
class WebView;
class WebViewImpl;
struct WebPrintParams;

template <typename T> class WebVector;

// Implementation of WebFrame, note that this is a reference counted object.
class WebFrameImpl FINAL
    : public WebFrame
    , public RefCounted<WebFrameImpl> {
public:
    // WebFrame methods:
    virtual void close() OVERRIDE;
    virtual WebString uniqueName() const OVERRIDE;
    virtual WebString assignedName() const OVERRIDE;
    virtual void setName(const WebString&) OVERRIDE;
    virtual long long embedderIdentifier() const OVERRIDE;
    virtual WebVector<WebIconURL> iconURLs(int iconTypesMask) const OVERRIDE;
    virtual void setIsRemote(bool) OVERRIDE;
    virtual void setRemoteWebLayer(WebLayer*) OVERRIDE;
    virtual void setPermissionClient(WebPermissionClient*) OVERRIDE;
    virtual void setSharedWorkerRepositoryClient(WebSharedWorkerRepositoryClient*) OVERRIDE;
    virtual WebSize scrollOffset() const OVERRIDE;
    virtual void setScrollOffset(const WebSize&) OVERRIDE;
    virtual WebSize minimumScrollOffset() const OVERRIDE;
    virtual WebSize maximumScrollOffset() const OVERRIDE;
    virtual WebSize contentsSize() const OVERRIDE;
    virtual bool hasVisibleContent() const OVERRIDE;
    virtual WebRect visibleContentRect() const OVERRIDE;
    virtual bool hasHorizontalScrollbar() const OVERRIDE;
    virtual bool hasVerticalScrollbar() const OVERRIDE;
    virtual WebView* view() const OVERRIDE;
    virtual WebFrame* opener() const OVERRIDE;
    virtual void setOpener(const WebFrame*) OVERRIDE;
    virtual void appendChild(WebFrame*) OVERRIDE;
    virtual void removeChild(WebFrame*) OVERRIDE;
    virtual WebFrame* parent() const OVERRIDE;
    virtual WebFrame* top() const OVERRIDE;
    virtual WebFrame* previousSibling() const OVERRIDE;
    virtual WebFrame* nextSibling() const OVERRIDE;
    virtual WebFrame* firstChild() const OVERRIDE;
    virtual WebFrame* lastChild() const OVERRIDE;
    virtual WebFrame* traversePrevious(bool wrap) const OVERRIDE;
    virtual WebFrame* traverseNext(bool wrap) const OVERRIDE;
    virtual WebFrame* findChildByName(const WebString&) const OVERRIDE;
    virtual WebFrame* findChildByExpression(const WebString&) const OVERRIDE;
    virtual WebDocument document() const OVERRIDE;
    virtual WebPerformance performance() const OVERRIDE;
    virtual NPObject* windowObject() const OVERRIDE;
    virtual void bindToWindowObject(const WebString& name, NPObject*) OVERRIDE;
    virtual void bindToWindowObject(const WebString& name, NPObject*, void*) OVERRIDE;
    virtual void executeScript(const WebScriptSource&) OVERRIDE;
    virtual void executeScriptInIsolatedWorld(
        int worldID, const WebScriptSource* sources, unsigned numSources,
        int extensionGroup) OVERRIDE;
    virtual void setIsolatedWorldSecurityOrigin(int worldID, const WebSecurityOrigin&) OVERRIDE;
    virtual void setIsolatedWorldContentSecurityPolicy(int worldID, const WebString&) OVERRIDE;
    virtual void addMessageToConsole(const WebConsoleMessage&) OVERRIDE;
    virtual void collectGarbage() OVERRIDE;
    virtual bool checkIfRunInsecureContent(const WebURL&) const OVERRIDE;
    virtual v8::Handle<v8::Value> executeScriptAndReturnValue(
        const WebScriptSource&) OVERRIDE;
    virtual void executeScriptInIsolatedWorld(
        int worldID, const WebScriptSource* sourcesIn, unsigned numSources,
        int extensionGroup, WebVector<v8::Local<v8::Value> >* results) OVERRIDE;
    virtual v8::Handle<v8::Value> callFunctionEvenIfScriptDisabled(
        v8::Handle<v8::Function>,
        v8::Handle<v8::Object>,
        int argc,
<<<<<<< HEAD
        v8::Handle<v8::Value> argv[]) OVERRIDE;
    virtual v8::Local<v8::Context> mainWorldScriptContext() const OVERRIDE;
=======
        v8::Handle<v8::Value> argv[]);
    virtual v8::Local<v8::Context> mainWorldScriptContext() const;
    virtual v8::Isolate* scriptIsolate() const;
>>>>>>> 0adf6396
    virtual v8::Handle<v8::Value> createFileSystem(WebFileSystemType,
        const WebString& name,
        const WebString& path) OVERRIDE;
    virtual v8::Handle<v8::Value> createSerializableFileSystem(WebFileSystemType,
        const WebString& name,
        const WebString& path) OVERRIDE;
    virtual v8::Handle<v8::Value> createFileEntry(WebFileSystemType,
        const WebString& fileSystemName,
        const WebString& fileSystemPath,
        const WebString& filePath,
        bool isDirectory) OVERRIDE;
    virtual void reload(bool ignoreCache) OVERRIDE;
    virtual void reloadWithOverrideURL(const WebURL& overrideUrl, bool ignoreCache) OVERRIDE;
    virtual void loadRequest(const WebURLRequest&) OVERRIDE;
    virtual void loadHistoryItem(const WebHistoryItem&, WebURLRequest::CachePolicy) OVERRIDE;
    virtual void loadData(
        const WebData&, const WebString& mimeType, const WebString& textEncoding,
        const WebURL& baseURL, const WebURL& unreachableURL, bool replace) OVERRIDE;
    virtual void loadHTMLString(
        const WebData& html, const WebURL& baseURL, const WebURL& unreachableURL,
        bool replace) OVERRIDE;
    virtual bool isLoading() const OVERRIDE;
    virtual void stopLoading() OVERRIDE;
    virtual WebDataSource* provisionalDataSource() const OVERRIDE;
    virtual WebDataSource* dataSource() const OVERRIDE;
    virtual WebHistoryItem previousHistoryItem() const OVERRIDE;
    virtual WebHistoryItem currentHistoryItem() const OVERRIDE;
    virtual void enableViewSourceMode(bool enable) OVERRIDE;
    virtual bool isViewSourceModeEnabled() const OVERRIDE;
    virtual void setReferrerForRequest(WebURLRequest&, const WebURL& referrer) OVERRIDE;
    virtual void dispatchWillSendRequest(WebURLRequest&) OVERRIDE;
    virtual WebURLLoader* createAssociatedURLLoader(const WebURLLoaderOptions&) OVERRIDE;
    virtual unsigned unloadListenerCount() const OVERRIDE;
    virtual void replaceSelection(const WebString&) OVERRIDE;
    virtual void insertText(const WebString&) OVERRIDE;
    virtual void setMarkedText(const WebString&, unsigned location, unsigned length) OVERRIDE;
    virtual void unmarkText() OVERRIDE;
    virtual bool hasMarkedText() const OVERRIDE;
    virtual WebRange markedRange() const OVERRIDE;
    virtual bool firstRectForCharacterRange(unsigned location, unsigned length, WebRect&) const OVERRIDE;
    virtual size_t characterIndexForPoint(const WebPoint&) const OVERRIDE;
    virtual bool executeCommand(const WebString&, const WebNode& = WebNode()) OVERRIDE;
    virtual bool executeCommand(const WebString&, const WebString& value, const WebNode& = WebNode()) OVERRIDE;
    virtual bool isCommandEnabled(const WebString&) const OVERRIDE;
    virtual void enableContinuousSpellChecking(bool) OVERRIDE;
    virtual bool isContinuousSpellCheckingEnabled() const OVERRIDE;
    virtual void requestTextChecking(const WebElement&) OVERRIDE;
    virtual void replaceMisspelledRange(const WebString&) OVERRIDE;
    virtual void removeSpellingMarkers() OVERRIDE;
    virtual bool hasSelection() const OVERRIDE;
    virtual WebRange selectionRange() const OVERRIDE;
    virtual WebString selectionAsText() const OVERRIDE;
    virtual WebString selectionAsMarkup() const OVERRIDE;
    virtual bool selectWordAroundCaret() OVERRIDE;
    virtual void selectRange(const WebPoint& base, const WebPoint& extent) OVERRIDE;
    virtual void selectRange(const WebRange&) OVERRIDE;
    virtual void moveRangeSelection(const WebPoint& base, const WebPoint& extent) OVERRIDE;
    virtual void moveCaretSelection(const WebPoint&) OVERRIDE;
    virtual void setCaretVisible(bool) OVERRIDE;
    virtual int printBegin(const WebPrintParams&, const WebNode& constrainToNode) OVERRIDE;
    virtual float printPage(int pageToPrint, WebCanvas*) OVERRIDE;
    virtual float getPrintPageShrink(int page) OVERRIDE;
    virtual void printEnd() OVERRIDE;
    virtual bool isPrintScalingDisabledForPlugin(const WebNode&) OVERRIDE;
    virtual bool hasCustomPageSizeStyle(int pageIndex) OVERRIDE;
    virtual bool isPageBoxVisible(int pageIndex) OVERRIDE;
    virtual void pageSizeAndMarginsInPixels(int pageIndex,
                                            WebSize& pageSize,
                                            int& marginTop,
                                            int& marginRight,
                                            int& marginBottom,
                                            int& marginLeft) OVERRIDE;
    virtual WebString pageProperty(const WebString& propertyName, int pageIndex) OVERRIDE;
    virtual void printPagesWithBoundaries(WebCanvas*, const WebSize&) OVERRIDE;
    virtual bool find(
        int identifier, const WebString& searchText, const WebFindOptions&,
        bool wrapWithinFrame, WebRect* selectionRect) OVERRIDE;
    virtual void stopFinding(bool clearSelection) OVERRIDE;
    virtual void scopeStringMatches(
        int identifier, const WebString& searchText, const WebFindOptions&,
        bool reset) OVERRIDE;
    virtual void cancelPendingScopingEffort() OVERRIDE;
    virtual void increaseMatchCount(int count, int identifier) OVERRIDE;
    virtual void resetMatchCount() OVERRIDE;
    virtual int findMatchMarkersVersion() const OVERRIDE;
    virtual WebFloatRect activeFindMatchRect() OVERRIDE;
    virtual void findMatchRects(WebVector<WebFloatRect>&) OVERRIDE;
    virtual int selectNearestFindMatch(const WebFloatPoint&, WebRect* selectionRect) OVERRIDE;

    virtual void sendOrientationChangeEvent(int orientation) OVERRIDE;

    virtual void dispatchMessageEventWithOriginCheck(
        const WebSecurityOrigin& intendedTargetOrigin,
        const WebDOMEvent&) OVERRIDE;

    virtual WebString contentAsText(size_t maxChars) const OVERRIDE;
    virtual WebString contentAsMarkup() const OVERRIDE;
    virtual WebString renderTreeAsText(RenderAsTextControls toShow = RenderAsTextNormal) const OVERRIDE;
    virtual WebString markerTextForListItem(const WebElement&) const OVERRIDE;
    virtual WebRect selectionBoundsRect() const OVERRIDE;

    virtual bool selectionStartHasSpellingMarkerFor(int from, int length) const OVERRIDE;
    virtual WebString layerTreeAsText(bool showDebugInfo = false) const OVERRIDE;

    void willDetachParent();

    static WebFrameImpl* create(WebFrameClient*);
    // FIXME: Move the embedderIdentifier concept fully to the embedder and
    // remove this factory method.
    static WebFrameImpl* create(WebFrameClient*, long long embedderIdentifier);
    virtual ~WebFrameImpl();

    // Called by the WebViewImpl to initialize the main frame for the page.
    void initializeAsMainFrame(WebCore::Page*);

    PassRefPtr<WebCore::Frame> createChildFrame(
        const WebCore::FrameLoadRequest&, WebCore::HTMLFrameOwnerElement*);

    void didChangeContentsSize(const WebCore::IntSize&);

    void createFrameView();

    static WebFrameImpl* fromFrame(WebCore::Frame* frame);
    static WebFrameImpl* fromFrameOwnerElement(WebCore::Element* element);

    // If the frame hosts a PluginDocument, this method returns the WebPluginContainerImpl
    // that hosts the plugin.
    static WebPluginContainerImpl* pluginContainerFromFrame(WebCore::Frame*);

    // If the frame hosts a PluginDocument, this method returns the WebPluginContainerImpl
    // that hosts the plugin. If the provided node is a plugin, then it runs its
    // WebPluginContainerImpl.
    static WebPluginContainerImpl* pluginContainerFromNode(WebCore::Frame*, const WebNode&);

    WebViewImpl* viewImpl() const;

    WebCore::FrameView* frameView() const { return frame() ? frame()->view() : 0; }

    // Getters for the impls corresponding to Get(Provisional)DataSource. They
    // may return 0 if there is no corresponding data source.
    WebDataSourceImpl* dataSourceImpl() const;
    WebDataSourceImpl* provisionalDataSourceImpl() const;

    // Returns which frame has an active match. This function should only be
    // called on the main frame, as it is the only frame keeping track. Returned
    // value can be 0 if no frame has an active match.
    WebFrameImpl* activeMatchFrame() const { return m_currentActiveMatchFrame; }

    // Returns the active match in the current frame. Could be a null range if
    // the local frame has no active match.
    WebCore::Range* activeMatch() const { return m_activeMatch.get(); }

    // When a Find operation ends, we want to set the selection to what was active
    // and set focus to the first focusable node we find (starting with the first
    // node in the matched range and going up the inheritance chain). If we find
    // nothing to focus we focus the first focusable node in the range. This
    // allows us to set focus to a link (when we find text inside a link), which
    // allows us to navigate by pressing Enter after closing the Find box.
    void setFindEndstateFocusAndSelection();

    void didFail(const WebCore::ResourceError&, bool wasProvisional);

    // Sets whether the WebFrameImpl allows its document to be scrolled.
    // If the parameter is true, allow the document to be scrolled.
    // Otherwise, disallow scrolling.
    virtual void setCanHaveScrollbars(bool) OVERRIDE;

    WebCore::Frame* frame() const { return m_frame.get(); }
    WebFrameClient* client() const { return m_client; }
    void setClient(WebFrameClient* client) { m_client = client; }

    WebPermissionClient* permissionClient() { return m_permissionClient; }
    SharedWorkerRepositoryClientImpl* sharedWorkerRepositoryClient() const { return m_sharedWorkerRepositoryClient.get(); }

    void setInputEventsTransformForEmulation(const WebCore::IntSize&, float);

    static void selectWordAroundPosition(WebCore::Frame*, WebCore::VisiblePosition);

private:
    class DeferredScopeStringMatches;
    friend class DeferredScopeStringMatches;
    friend class FrameLoaderClientImpl;

    struct FindMatch {
        RefPtr<WebCore::Range> m_range;

        // 1-based index within this frame.
        int m_ordinal;

        // In find-in-page coordinates.
        // Lazily calculated by updateFindMatchRects.
        WebCore::FloatRect m_rect;

        FindMatch(PassRefPtr<WebCore::Range>, int ordinal);
    };

    // A bit mask specifying area of the frame to invalidate.
    enum AreaToInvalidate {
      InvalidateNothing,
      InvalidateContentArea,
      InvalidateScrollbar,   // Vertical scrollbar only.
      InvalidateAll          // Both content area and the scrollbar.
    };

    WebFrameImpl(WebFrameClient*, long long frame_identifier);

    // Sets the local WebCore frame and registers destruction observers.
    void setWebCoreFrame(PassRefPtr<WebCore::Frame>);

    // Notifies the delegate about a new selection rect.
    void reportFindInPageSelection(
        const WebRect& selectionRect, int activeMatchOrdinal, int identifier);

    // Clear the find-in-page matches cache forcing rects to be fully
    // calculated again next time updateFindMatchRects is called.
    void clearFindMatchesCache();

    // Check if the activeMatchFrame still exists in the frame tree.
    bool isActiveMatchFrameValid() const;

    // Return the index in the find-in-page cache of the match closest to the
    // provided point in find-in-page coordinates, or -1 in case of error.
    // The squared distance to the closest match is returned in the distanceSquared parameter.
    int nearestFindMatch(const WebCore::FloatPoint&, float& distanceSquared);

    // Select a find-in-page match marker in the current frame using a cache
    // match index returned by nearestFindMatch. Returns the ordinal of the new
    // selected match or -1 in case of error. Also provides the bounding box of
    // the marker in window coordinates if selectionRect is not null.
    int selectFindMatch(unsigned index, WebRect* selectionRect);

    // Compute and cache the rects for FindMatches if required.
    // Rects are automatically invalidated in case of content size changes,
    // propagating the invalidation to child frames.
    void updateFindMatchRects();

    // Append the find-in-page match rects of the current frame to the provided vector.
    void appendFindMatchRects(Vector<WebFloatRect>& frameRects);

    // Invalidates a certain area within the frame.
    void invalidateArea(AreaToInvalidate);

    // Add a WebKit TextMatch-highlight marker to nodes in a range.
    void addMarker(WebCore::Range*, bool activeMatch);

    // Sets the markers within a range as active or inactive.
    void setMarkerActive(WebCore::Range*, bool active);

    // Returns the ordinal of the first match in the frame specified. This
    // function enumerates the frames, starting with the main frame and up to (but
    // not including) the frame passed in as a parameter and counts how many
    // matches have been found.
    int ordinalOfFirstMatchForFrame(WebFrameImpl*) const;

    // Determines whether the scoping effort is required for a particular frame.
    // It is not necessary if the frame is invisible, for example, or if this
    // is a repeat search that already returned nothing last time the same prefix
    // was searched.
    bool shouldScopeMatches(const WTF::String& searchText);

    // Removes the current frame from the global scoping effort and triggers any
    // updates if appropriate. This method does not mark the scoping operation
    // as finished.
    void flushCurrentScopingEffort(int identifier);

    // Finishes the current scoping effort and triggers any updates if appropriate.
    void finishCurrentScopingEffort(int identifier);

    // Queue up a deferred call to scopeStringMatches.
    void scopeStringMatchesSoon(
        int identifier, const WebString& searchText, const WebFindOptions&,
        bool reset);

    // Called by a DeferredScopeStringMatches instance.
    void callScopeStringMatches(
        DeferredScopeStringMatches*, int identifier, const WebString& searchText,
        const WebFindOptions&, bool reset);

    // Determines whether to invalidate the content area and scrollbar.
    void invalidateIfNecessary();

    void loadJavaScriptURL(const WebCore::KURL&);

    // Returns a hit-tested VisiblePosition for the given point
    WebCore::VisiblePosition visiblePositionForWindowPoint(const WebPoint&);

    class WebFrameInit : public WebCore::FrameInit {
    public:
        static PassRefPtr<WebFrameInit> create(WebFrameImpl* webFrameImpl, int64_t frameID)
        {
            return adoptRef(new WebFrameInit(webFrameImpl, frameID));
        }

    private:
        WebFrameInit(WebFrameImpl* webFrameImpl, int64_t frameID)
            : WebCore::FrameInit(frameID)
            , m_frameLoaderClientImpl(webFrameImpl)
        {
            setFrameLoaderClient(&m_frameLoaderClientImpl);
        }

        FrameLoaderClientImpl m_frameLoaderClientImpl;
    };
    RefPtr<WebFrameInit> m_frameInit;

    // The embedder retains a reference to the WebCore Frame while it is active in the DOM. This
    // reference is released when the frame is removed from the DOM or the entire page is closed.
    RefPtr<WebCore::Frame> m_frame;
    WebFrameImpl* m_parent;
    WebFrameImpl* m_previousSibling;
    WebFrameImpl* m_nextSibling;
    WebFrameImpl* m_firstChild;
    WebFrameImpl* m_lastChild;

    // Indicate whether the current Frame is local or remote. Remote frames are
    // rendered in a different process from their parent frames.
    bool m_isRemote;

    WebFrameClient* m_client;
    WebPermissionClient* m_permissionClient;
    OwnPtr<SharedWorkerRepositoryClientImpl> m_sharedWorkerRepositoryClient;

    // A way for the main frame to keep track of which frame has an active
    // match. Should be 0 for all other frames.
    WebFrameImpl* m_currentActiveMatchFrame;

    // The range of the active match for the current frame.
    RefPtr<WebCore::Range> m_activeMatch;

    // The index of the active match for the current frame.
    int m_activeMatchIndexInCurrentFrame;

    // This flag is used by the scoping effort to determine if we need to figure
    // out which rectangle is the active match. Once we find the active
    // rectangle we clear this flag.
    bool m_locatingActiveRect;

    // The scoping effort can time out and we need to keep track of where we
    // ended our last search so we can continue from where we left of.
    RefPtr<WebCore::Range> m_resumeScopingFromRange;

    // Keeps track of the last string this frame searched for. This is used for
    // short-circuiting searches in the following scenarios: When a frame has
    // been searched and returned 0 results, we don't need to search that frame
    // again if the user is just adding to the search (making it more specific).
    WTF::String m_lastSearchString;

    // Keeps track of how many matches this frame has found so far, so that we
    // don't loose count between scoping efforts, and is also used (in conjunction
    // with m_lastSearchString) to figure out if we need to search the frame again.
    int m_lastMatchCount;

    // This variable keeps a cumulative total of matches found so far for ALL the
    // frames on the page, and is only incremented by calling IncreaseMatchCount
    // (on the main frame only). It should be -1 for all other frames.
    int m_totalMatchCount;

    // This variable keeps a cumulative total of how many frames are currently
    // scoping, and is incremented/decremented on the main frame only.
    // It should be -1 for all other frames.
    int m_framesScopingCount;

    // Identifier of the latest find-in-page request. Required to be stored in
    // the frame in order to reply if required in case the frame is detached.
    int m_findRequestIdentifier;

    // Keeps track of whether there is an scoping effort ongoing in the frame.
    bool m_scopingInProgress;

    // Keeps track of whether the last find request completed its scoping effort
    // without finding any matches in this frame.
    bool m_lastFindRequestCompletedWithNoMatches;

    // Keeps track of when the scoping effort should next invalidate the scrollbar
    // and the frame area.
    int m_nextInvalidateAfter;

    // A list of all of the pending calls to scopeStringMatches.
    Vector<DeferredScopeStringMatches*> m_deferredScopingWork;

    // Version number incremented on the main frame only whenever the document
    // find-in-page match markers change. It should be 0 for all other frames.
    int m_findMatchMarkersVersion;

    // Local cache of the find match markers currently displayed for this frame.
    Vector<FindMatch> m_findMatchesCache;

    // Determines if the rects in the find-in-page matches cache of this frame
    // are invalid and should be recomputed.
    bool m_findMatchRectsAreValid;

    // Contents size when find-in-page match rects were last computed for this
    // frame's cache.
    WebCore::IntSize m_contentsSizeForCurrentFindMatchRects;

    // Valid between calls to BeginPrint() and EndPrint(). Containts the print
    // information. Is used by PrintPage().
    OwnPtr<ChromePrintContext> m_printContext;

    // Stores the additional input events offset and scale when device metrics emulation is enabled.
    WebCore::IntSize m_inputEventsOffsetForEmulation;
    float m_inputEventsScaleFactorForEmulation;
};

DEFINE_TYPE_CASTS(WebFrameImpl, WebFrame, frame, true, true);

} // namespace blink

#endif<|MERGE_RESOLUTION|>--- conflicted
+++ resolved
@@ -132,14 +132,9 @@
         v8::Handle<v8::Function>,
         v8::Handle<v8::Object>,
         int argc,
-<<<<<<< HEAD
         v8::Handle<v8::Value> argv[]) OVERRIDE;
     virtual v8::Local<v8::Context> mainWorldScriptContext() const OVERRIDE;
-=======
-        v8::Handle<v8::Value> argv[]);
-    virtual v8::Local<v8::Context> mainWorldScriptContext() const;
-    virtual v8::Isolate* scriptIsolate() const;
->>>>>>> 0adf6396
+    virtual v8::Isolate* scriptIsolate() const OVERRIDE;
     virtual v8::Handle<v8::Value> createFileSystem(WebFileSystemType,
         const WebString& name,
         const WebString& path) OVERRIDE;
