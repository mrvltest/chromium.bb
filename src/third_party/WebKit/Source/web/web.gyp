--- conflicted
+++ resolved
@@ -83,14 +83,6 @@
             'conditions': [
                 ['component=="shared_library"', {
                     'dependencies': [
-<<<<<<< HEAD
-                        '../core/core.gyp:webcore_generated',
-=======
-                        '../wtf/wtf_tests.gyp:wtf_unittest_helpers',
-                        '<(DEPTH)/base/base.gyp:test_support_base',
-                        '<(DEPTH)/testing/gmock.gyp:gmock',
-                        '<(DEPTH)/testing/gtest.gyp:gtest',
->>>>>>> 7a7efc61
                         '<(DEPTH)/third_party/icu/icu.gyp:icuuc',
                         '<(DEPTH)/third_party/icu/icu.gyp:icui18n',
                         '<(DEPTH)/third_party/libpng/libpng.gyp:libpng',
@@ -128,8 +120,6 @@
                         ['link_core_modules_separately==1', {
                             'dependencies': [
                                 '../core/core.gyp:webcore_shared',
-                                '../core/core.gyp:webcore_testing',
-                                '../modules/modules.gyp:modules_testing',
                                 '../platform/blink_platform.gyp:blink_common',
                                 '../platform/blink_platform.gyp:blink_platform',
                                 '../wtf/wtf.gyp:wtf',
@@ -138,8 +128,6 @@
                             'dependencies': [
                                 '../core/core.gyp:webcore',
                                 '../core/core.gyp:webcore_generated',
-                                '../core/core.gyp:webcore_testing',
-                                '../modules/modules.gyp:modules_testing',
                                 '<(DEPTH)/third_party/libxml/libxml.gyp:libxml',
                                 '<(DEPTH)/third_party/libxslt/libxslt.gyp:libxslt',
                              ],
