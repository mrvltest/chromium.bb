/*
 * Copyright (C) 2009 Google Inc. All rights reserved.
 * Copyright (C) 2014 Opera Software ASA. All rights reserved.
 *
 * Redistribution and use in source and binary forms, with or without
 * modification, are permitted provided that the following conditions are
 * met:
 *
 *     * Redistributions of source code must retain the above copyright
 * notice, this list of conditions and the following disclaimer.
 *     * Redistributions in binary form must reproduce the above
 * copyright notice, this list of conditions and the following disclaimer
 * in the documentation and/or other materials provided with the
 * distribution.
 *     * Neither the name of Google Inc. nor the names of its
 * contributors may be used to endorse or promote products derived from
 * this software without specific prior written permission.
 *
 * THIS SOFTWARE IS PROVIDED BY THE COPYRIGHT HOLDERS AND CONTRIBUTORS
 * "AS IS" AND ANY EXPRESS OR IMPLIED WARRANTIES, INCLUDING, BUT NOT
 * LIMITED TO, THE IMPLIED WARRANTIES OF MERCHANTABILITY AND FITNESS FOR
 * A PARTICULAR PURPOSE ARE DISCLAIMED. IN NO EVENT SHALL THE COPYRIGHT
 * OWNER OR CONTRIBUTORS BE LIABLE FOR ANY DIRECT, INDIRECT, INCIDENTAL,
 * SPECIAL, EXEMPLARY, OR CONSEQUENTIAL DAMAGES (INCLUDING, BUT NOT
 * LIMITED TO, PROCUREMENT OF SUBSTITUTE GOODS OR SERVICES; LOSS OF USE,
 * DATA, OR PROFITS; OR BUSINESS INTERRUPTION) HOWEVER CAUSED AND ON ANY
 * THEORY OF LIABILITY, WHETHER IN CONTRACT, STRICT LIABILITY, OR TORT
 * (INCLUDING NEGLIGENCE OR OTHERWISE) ARISING IN ANY WAY OUT OF THE USE
 * OF THIS SOFTWARE, EVEN IF ADVISED OF THE POSSIBILITY OF SUCH DAMAGE.
 */

#include "web/WebPluginContainerImpl.h"

#include "bindings/core/v8/ScriptController.h"
#include "bindings/core/v8/ScriptSourceCode.h"
#include "bindings/core/v8/V8Element.h"
#include "bindings/core/v8/V8NPObject.h"
#include "core/HTMLNames.h"
#include "core/clipboard/DataObject.h"
#include "core/clipboard/DataTransfer.h"
#include "core/events/DragEvent.h"
#include "core/events/GestureEvent.h"
#include "core/events/KeyboardEvent.h"
#include "core/events/MouseEvent.h"
#include "core/events/ProgressEvent.h"
#include "core/events/ResourceProgressEvent.h"
#include "core/events/TouchEvent.h"
#include "core/events/WheelEvent.h"
#include "core/frame/EventHandlerRegistry.h"
#include "core/frame/FrameView.h"
#include "core/frame/LocalFrame.h"
#include "core/frame/csp/ContentSecurityPolicy.h"
#include "core/html/HTMLFormElement.h"
#include "core/html/HTMLPlugInElement.h"
#include "core/input/EventHandler.h"
#include "core/layout/HitTestResult.h"
#include "core/layout/LayoutBox.h"
#include "core/layout/LayoutPart.h"
#include "core/layout/LayoutView.h"
#include "core/loader/FrameLoadRequest.h"
#include "core/page/FocusController.h"
#include "core/page/Page.h"
#include "core/page/scrolling/ScrollingCoordinator.h"
#include "core/paint/LayoutObjectDrawingRecorder.h"
#include "core/paint/PaintLayer.h"
#include "modules/plugins/PluginOcclusionSupport.h"
#include "platform/HostWindow.h"
#include "platform/KeyboardCodes.h"
#include "platform/PlatformGestureEvent.h"
#include "platform/UserGestureIndicator.h"
#include "platform/exported/WrappedResourceResponse.h"
#include "platform/geometry/LayoutRect.h"
#include "platform/graphics/GraphicsContext.h"
#include "platform/graphics/GraphicsLayer.h"
#include "platform/graphics/paint/CullRect.h"
#include "platform/scroll/ScrollAnimatorBase.h"
#include "platform/scroll/ScrollbarTheme.h"
#include "public/platform/Platform.h"
#include "public/platform/WebClipboard.h"
#include "public/platform/WebCompositorSupport.h"
#include "public/platform/WebCursorInfo.h"
#include "public/platform/WebDragData.h"
#include "public/platform/WebExternalTextureLayer.h"
#include "public/platform/WebRect.h"
#include "public/platform/WebString.h"
#include "public/platform/WebURL.h"
#include "public/platform/WebURLError.h"
#include "public/platform/WebURLRequest.h"
#include "public/web/WebElement.h"
#include "public/web/WebInputEvent.h"
#include "public/web/WebPlugin.h"
#include "public/web/WebPrintParams.h"
#include "public/web/WebPrintPresetOptions.h"
#include "public/web/WebViewClient.h"
#include "web/ChromeClientImpl.h"
#include "web/WebDataSourceImpl.h"
#include "web/WebInputEventConversion.h"
#include "web/WebViewImpl.h"
#include "wtf/Assertions.h"

namespace blink {

// Public methods --------------------------------------------------------------

void WebPluginContainerImpl::setFrameRect(const IntRect& frameRect)
{
    Widget::setFrameRect(frameRect);
}

void WebPluginContainerImpl::updateAllLifecyclePhases()
{
    if (!m_webPlugin)
        return;

    m_webPlugin->updateAllLifecyclePhases();
}

void WebPluginContainerImpl::paint(GraphicsContext& context, const CullRect& cullRect) const
{
    if (!parent())
        return;

    // Don't paint anything if the plugin doesn't intersect.
    if (!cullRect.intersectsCullRect(frameRect()))
        return;

    if (LayoutObjectDrawingRecorder::useCachedDrawingIfPossible(context, *m_element->layoutObject(), DisplayItem::Type::WebPlugin, LayoutPoint()))
        return;

    LayoutObjectDrawingRecorder drawingRecorder(context, *m_element->layoutObject(), DisplayItem::Type::WebPlugin, cullRect.m_rect, LayoutPoint());
    context.save();

    ASSERT(parent()->isFrameView());
    FrameView* view =  toFrameView(parent());

    // The plugin is positioned in the root frame's coordinates, so it needs to
    // be painted in them too.
    IntPoint origin = view->contentsToRootFrame(IntPoint(0, 0));
    context.translate(static_cast<float>(-origin.x()), static_cast<float>(-origin.y()));

    WebCanvas* canvas = context.canvas();

    IntRect windowRect = view->contentsToRootFrame(cullRect.m_rect);
    m_webPlugin->paint(canvas, windowRect);

    context.restore();
}

void WebPluginContainerImpl::invalidateRect(const IntRect& rect)
{
    if (!parent())
        return;

    LayoutBox* layoutObject = toLayoutBox(m_element->layoutObject());
    if (!layoutObject)
        return;

    IntRect dirtyRect = rect;
    dirtyRect.move(
        layoutObject->borderLeft() + layoutObject->paddingLeft(),
        layoutObject->borderTop() + layoutObject->paddingTop());

    m_pendingInvalidationRect.unite(dirtyRect);

    layoutObject->setMayNeedPaintInvalidation();
}

void WebPluginContainerImpl::setFocus(bool focused, WebFocusType focusType)
{
    Widget::setFocus(focused, focusType);
    m_webPlugin->updateFocus(focused, focusType);
}

void WebPluginContainerImpl::show()
{
    setSelfVisible(true);
    m_webPlugin->updateVisibility(true);

    Widget::show();
}

void WebPluginContainerImpl::hide()
{
    setSelfVisible(false);
    m_webPlugin->updateVisibility(false);

    Widget::hide();
}

void WebPluginContainerImpl::handleEvent(Event* event)
{
    if (!m_webPlugin->acceptsInputEvents())
        return;

    RefPtrWillBeRawPtr<WebPluginContainerImpl> protector(this);
    // The events we pass are defined at:
    //    http://devedge-temp.mozilla.org/library/manuals/2002/plugin/1.0/structures5.html#1000000
    // Don't take the documentation as truth, however.  There are many cases
    // where mozilla behaves differently than the spec.
    if (event->isMouseEvent())
        handleMouseEvent(toMouseEvent(event));
    else if (event->isWheelEvent())
        handleWheelEvent(toWheelEvent(event));
    else if (event->isKeyboardEvent())
        handleKeyboardEvent(toKeyboardEvent(event));
    else if (event->isTouchEvent())
        handleTouchEvent(toTouchEvent(event));
    else if (event->isGestureEvent())
        handleGestureEvent(toGestureEvent(event));
    else if (event->isDragEvent() && m_webPlugin->canProcessDrag())
        handleDragEvent(toDragEvent(event));

    // FIXME: it would be cleaner if Widget::handleEvent returned true/false and
    // HTMLPluginElement called setDefaultHandled or defaultEventHandler.
    if (!event->defaultHandled())
        m_element->Node::defaultEventHandler(event);
}

void WebPluginContainerImpl::frameRectsChanged()
{
    Widget::frameRectsChanged();
    reportGeometry();
}

void WebPluginContainerImpl::widgetGeometryMayHaveChanged()
{
    Widget::widgetGeometryMayHaveChanged();
    reportGeometry();
}

void WebPluginContainerImpl::eventListenersRemoved()
{
    // We're no longer registered to receive touch events, so don't try to remove
    // the touch event handlers in our destructor.
    m_touchEventRequestType = TouchEventRequestTypeNone;
}

void WebPluginContainerImpl::setParentVisible(bool parentVisible)
{
    // We override this function to make sure that geometry updates are sent
    // over to the plugin. For e.g. when a plugin is instantiated it does not
    // have a valid parent. As a result the first geometry update from webkit
    // is ignored. This function is called when the plugin eventually gets a
    // parent.

    if (isParentVisible() == parentVisible)
        return;  // No change.

    Widget::setParentVisible(parentVisible);
    if (!isSelfVisible())
        return;  // This widget has explicitely been marked as not visible.

    if (m_webPlugin)
        m_webPlugin->updateVisibility(isVisible());
}

void WebPluginContainerImpl::setParent(Widget* widget)
{
    // We override this function so that if the plugin is windowed, we can call
    // NPP_SetWindow at the first possible moment.  This ensures that
    // NPP_SetWindow is called before the manual load data is sent to a plugin.
    // If this order is reversed, Flash won't load videos.

    Widget::setParent(widget);
    if (widget)
        reportGeometry();
    else if (m_webPlugin)
        m_webPlugin->containerDidDetachFromParent();
}

void WebPluginContainerImpl::setPlugin(WebPlugin* plugin)
{
    if (plugin == m_webPlugin)
        return;

    m_element->resetInstance();
    m_webPlugin = plugin;
    m_isDisposed = false;
}

float WebPluginContainerImpl::deviceScaleFactor()
{
    Page* page = m_element->document().page();
    if (!page)
        return 1.0;
    return page->deviceScaleFactor();
}

float WebPluginContainerImpl::pageScaleFactor()
{
    Page* page = m_element->document().page();
    if (!page)
        return 1.0;
    return page->pageScaleFactor();
}

float WebPluginContainerImpl::pageZoomFactor()
{
    LocalFrame* frame = m_element->document().frame();
    if (!frame)
        return 1.0;
    return frame->pageZoomFactor();
}

void WebPluginContainerImpl::setWebLayer(WebLayer* layer)
{
    if (m_webLayer == layer)
        return;

    if (m_webLayer)
        GraphicsLayer::unregisterContentsLayer(m_webLayer);
    if (layer)
        GraphicsLayer::registerContentsLayer(layer);

    m_webLayer = layer;

#if ENABLE(OILPAN)
    if (!m_element)
        return;
#endif

    m_element->setNeedsCompositingUpdate();
}

bool WebPluginContainerImpl::supportsPaginatedPrint() const
{
    return m_webPlugin->supportsPaginatedPrint();
}

bool WebPluginContainerImpl::isPrintScalingDisabled() const
{
    return m_webPlugin->isPrintScalingDisabled();
}

bool WebPluginContainerImpl::getPrintPresetOptionsFromDocument(WebPrintPresetOptions* presetOptions) const
{
    return m_webPlugin->getPrintPresetOptionsFromDocument(presetOptions);
}

int WebPluginContainerImpl::printBegin(const WebPrintParams& printParams) const
{
    return m_webPlugin->printBegin(printParams);
}

void WebPluginContainerImpl::printPage(int pageNumber, GraphicsContext& gc, const IntRect& printRect)
{
    if (LayoutObjectDrawingRecorder::useCachedDrawingIfPossible(gc, *m_element->layoutObject(), DisplayItem::Type::WebPlugin, LayoutPoint()))
        return;

    LayoutObjectDrawingRecorder drawingRecorder(gc, *m_element->layoutObject(), DisplayItem::Type::WebPlugin, printRect, LayoutPoint());
    gc.save();
    WebCanvas* canvas = gc.canvas();
    m_webPlugin->printPage(pageNumber, canvas);
    gc.restore();
}

void WebPluginContainerImpl::printEnd()
{
    m_webPlugin->printEnd();
}

void WebPluginContainerImpl::copy()
{
    if (!m_webPlugin->hasSelection())
        return;

    Platform::current()->clipboard()->writeHTML(m_webPlugin->selectionAsMarkup(), WebURL(), m_webPlugin->selectionAsText(), false);
}

bool WebPluginContainerImpl::executeEditCommand(const WebString& name)
{
    if (m_webPlugin->executeEditCommand(name))
        return true;

    if (name != "Copy")
        return false;

    copy();
    return true;
}

bool WebPluginContainerImpl::executeEditCommand(const WebString& name, const WebString& value)
{
    return m_webPlugin->executeEditCommand(name, value);
}

WebElement WebPluginContainerImpl::element()
{
    return WebElement(m_element);
}

void WebPluginContainerImpl::dispatchProgressEvent(const WebString& type, bool lengthComputable, unsigned long long loaded, unsigned long long total, const WebString& url)
{
    RefPtrWillBeRawPtr<ProgressEvent> event;
    if (url.isEmpty()) {
        event = ProgressEvent::create(type, lengthComputable, loaded, total);
    } else {
        event = ResourceProgressEvent::create(type, lengthComputable, loaded, total, url);
    }
    m_element->dispatchEvent(event.release());
}

void WebPluginContainerImpl::invalidate()
{
    Widget::invalidate();
}

void WebPluginContainerImpl::invalidateRect(const WebRect& rect)
{
    invalidateRect(static_cast<IntRect>(rect));
}

void WebPluginContainerImpl::scrollRect(const WebRect& rect)
{
    invalidateRect(rect);
}

void WebPluginContainerImpl::scheduleAnimation()
{
    if (auto* frameView = m_element->document().view())
        frameView->scheduleAnimation();
}

void WebPluginContainerImpl::reportGeometry()
{
    // We cannot compute geometry without a parent or layoutObject.
    if (!parent() || !m_element || !m_element->layoutObject())
        return;

    IntRect windowRect, clipRect, unobscuredRect;
    Vector<IntRect> cutOutRects;
    calculateGeometry(windowRect, clipRect, unobscuredRect, cutOutRects);
    m_webPlugin->updateGeometry(windowRect, clipRect, unobscuredRect, cutOutRects, isVisible());
}

void WebPluginContainerImpl::allowScriptObjects()
{
}

void WebPluginContainerImpl::clearScriptObjects()
{
    if (!frame())
        return;

    frame()->script().cleanupScriptObjectsForPlugin(this);
}

NPObject* WebPluginContainerImpl::scriptableObjectForElement()
{
    return m_element->getNPObject();
}

v8::Local<v8::Object> WebPluginContainerImpl::v8ObjectForElement()
{
    LocalFrame* frame = m_element->document().frame();
    if (!frame)
        return v8::Local<v8::Object>();

    if (!frame->script().canExecuteScripts(NotAboutToExecuteScript))
        return v8::Local<v8::Object>();

    ScriptState* scriptState = ScriptState::forMainWorld(frame);
    if (!scriptState)
        return v8::Local<v8::Object>();

    v8::Local<v8::Value> v8value = toV8(m_element.get(), scriptState->context()->Global(), scriptState->isolate());
    if (v8value.IsEmpty())
        return v8::Local<v8::Object>();
    ASSERT(v8value->IsObject());

    return v8::Local<v8::Object>::Cast(v8value);
}

WebString WebPluginContainerImpl::executeScriptURL(const WebURL& url, bool popupsAllowed)
{
    LocalFrame* frame = m_element->document().frame();
    if (!frame)
        return WebString();

    if (!m_element->document().contentSecurityPolicy()->allowJavaScriptURLs(m_element->document().url(), OrdinalNumber()))
        return WebString();

    const KURL& kurl = url;
    ASSERT(kurl.protocolIs("javascript"));

    String script = decodeURLEscapeSequences(
        kurl.string().substring(strlen("javascript:")));

    UserGestureIndicator gestureIndicator(popupsAllowed ? DefinitelyProcessingNewUserGesture : PossiblyProcessingUserGesture);
    v8::HandleScope handleScope(toIsolate(frame));
    v8::Local<v8::Value> result = frame->script().executeScriptInMainWorldAndReturnValue(ScriptSourceCode(script));

    // Failure is reported as a null string.
    if (result.IsEmpty() || !result->IsString())
        return WebString();
    return toCoreString(v8::Local<v8::String>::Cast(result));
}

void WebPluginContainerImpl::loadFrameRequest(const WebURLRequest& request, const WebString& target)
{
    LocalFrame* frame = m_element->document().frame();
    if (!frame || !frame->loader().documentLoader())
        return;  // FIXME: send a notification in this case?

    FrameLoadRequest frameRequest(frame->document(), request.toResourceRequest(), target);
    frame->loader().load(frameRequest);
}

bool WebPluginContainerImpl::isRectTopmost(const WebRect& rect)
{
    // Disallow access to the frame during dispose(), because it is not guaranteed to
    // be valid memory once this object has started disposal. In particular, we might be being
    // disposed because the frame has already be deleted and then something else dropped the
    // last reference to the this object.
    if (m_isDisposed || !m_element)
        return false;

    LocalFrame* frame = m_element->document().frame();
    if (!frame)
        return false;

    IntRect documentRect(x() + rect.x, y() + rect.y, rect.width, rect.height);
    // hitTestResultAtPoint() takes a padding rectangle.
    // FIXME: We'll be off by 1 when the width or height is even.
    LayoutPoint center = documentRect.center();
    // Make the rect we're checking (the point surrounded by padding rects) contained inside the requested rect. (Note that -1/2 is 0.)
    LayoutSize padding((documentRect.width() - 1) / 2, (documentRect.height() - 1) / 2);
    HitTestResult result = frame->eventHandler().hitTestResultAtPoint(center, HitTestRequest::ReadOnly | HitTestRequest::Active | HitTestRequest::ListBased, padding);
    const HitTestResult::NodeSet& nodes = result.listBasedTestResult();
    if (nodes.size() != 1)
        return false;
    return nodes.first().get() == m_element;
}

void WebPluginContainerImpl::requestTouchEventType(TouchEventRequestType requestType)
{
    if (m_touchEventRequestType == requestType || !m_element)
        return;

    if (m_element->document().frameHost()) {
        EventHandlerRegistry& registry = m_element->document().frameHost()->eventHandlerRegistry();
        if (requestType != TouchEventRequestTypeNone && m_touchEventRequestType == TouchEventRequestTypeNone)
            registry.didAddEventHandler(*m_element, EventHandlerRegistry::TouchEventBlocking);
        else if (requestType == TouchEventRequestTypeNone && m_touchEventRequestType != TouchEventRequestTypeNone)
            registry.didRemoveEventHandler(*m_element, EventHandlerRegistry::TouchEventBlocking);
    }
    m_touchEventRequestType = requestType;
}

void WebPluginContainerImpl::setWantsWheelEvents(bool wantsWheelEvents)
{
    if (m_wantsWheelEvents == wantsWheelEvents)
        return;
    m_wantsWheelEvents = wantsWheelEvents;
    if (Page* page = m_element->document().page()) {
        if (ScrollingCoordinator* scrollingCoordinator = page->scrollingCoordinator()) {
            if (parent() && parent()->isFrameView())
                scrollingCoordinator->notifyGeometryChanged();
        }
    }
}

WebPoint WebPluginContainerImpl::rootFrameToLocalPoint(const WebPoint& pointInRootFrame)
{
    FrameView* view = toFrameView(parent());
    if (!view)
        return pointInRootFrame;
    WebPoint pointInContent = view->rootFrameToContents(pointInRootFrame);
    return roundedIntPoint(m_element->layoutObject()->absoluteToLocal(FloatPoint(pointInContent), UseTransforms));
}

WebPoint WebPluginContainerImpl::localToRootFramePoint(const WebPoint& pointInLocal)
{
    FrameView* view = toFrameView(parent());
    if (!view)
        return pointInLocal;
    IntPoint absolutePoint = roundedIntPoint(m_element->layoutObject()->localToAbsolute(FloatPoint(pointInLocal), UseTransforms));
    return view->contentsToRootFrame(absolutePoint);
}

void WebPluginContainerImpl::didReceiveResponse(const ResourceResponse& response)
{
    // Make sure that the plugin receives window geometry before data, or else
    // plugins misbehave.
    frameRectsChanged();

    WrappedResourceResponse urlResponse(response);
    m_webPlugin->didReceiveResponse(urlResponse);
}

void WebPluginContainerImpl::didReceiveData(const char *data, int dataLength)
{
    m_webPlugin->didReceiveData(data, dataLength);
}

void WebPluginContainerImpl::didFinishLoading()
{
    m_webPlugin->didFinishLoading();
}

void WebPluginContainerImpl::didFailLoading(const ResourceError& error)
{
    m_webPlugin->didFailLoading(error);
}

WebLayer* WebPluginContainerImpl::platformLayer() const
{
    return m_webLayer;
}

v8::Local<v8::Object> WebPluginContainerImpl::scriptableObject(v8::Isolate* isolate)
{
#if ENABLE(OILPAN)
    // With Oilpan, on plugin element detach dispose() will be called to safely
    // clear out references, including the pre-emptive destruction of the plugin.
    //
    // It clearly has no scriptable object if in such a disposed state.
    if (!m_webPlugin)
        return v8::Local<v8::Object>();
#endif

    // The plugin may be destroyed due to re-entrancy when calling
    // v8ScriptableObject below. crbug.com/458776. Hold a reference to the
    // plugin container to prevent this from happening. For Oilpan, 'this'
    // is already stack reachable, so redundant.
    RefPtrWillBeRawPtr<WebPluginContainerImpl> protector(this);

    v8::Local<v8::Object> object = m_webPlugin->v8ScriptableObject(isolate);

    // If the plugin has been destroyed and the reference on the stack is the
    // only one left, then don't return the scriptable object.
#if ENABLE(OILPAN)
    if (!m_webPlugin)
#else
    if (hasOneRef())
#endif
        return v8::Local<v8::Object>();

    if (!object.IsEmpty()) {
        // WebPlugin implementation can't provide the obsolete NPObject at the same time:
        ASSERT(!m_webPlugin->scriptableObject());
        return object;
    }

    NPObject* npObject = m_webPlugin->scriptableObject();
    if (npObject)
        return createV8ObjectForNPObject(isolate, npObject, 0);
    return v8::Local<v8::Object>();
}

bool WebPluginContainerImpl::getFormValue(String& value)
{
    WebString webValue;
    if (m_webPlugin->getFormValue(webValue)) {
        value = webValue;
        return true;
    }
    return false;
}

bool WebPluginContainerImpl::supportsKeyboardFocus() const
{
    return m_webPlugin->supportsKeyboardFocus();
}

bool WebPluginContainerImpl::supportsInputMethod() const
{
    return m_webPlugin->supportsInputMethod();
}

bool WebPluginContainerImpl::canProcessDrag() const
{
    return m_webPlugin->canProcessDrag();
}

bool WebPluginContainerImpl::wantsWheelEvents()
{
    return m_wantsWheelEvents;
}

// Private methods -------------------------------------------------------------

WebPluginContainerImpl::WebPluginContainerImpl(HTMLPlugInElement* element, WebPlugin* webPlugin)
    : LocalFrameLifecycleObserver(element->document().frame())
    , m_element(element)
    , m_webPlugin(webPlugin)
    , m_webLayer(nullptr)
    , m_touchEventRequestType(TouchEventRequestTypeNone)
    , m_wantsWheelEvents(false)
    , m_isDisposed(false)
{
#if ENABLE(OILPAN)
    ThreadState::current()->registerPreFinalizer(this);
#endif
}

WebPluginContainerImpl::~WebPluginContainerImpl()
{
#if ENABLE(OILPAN)
    // The plugin container must have been disposed of by now.
    ASSERT(!m_webPlugin);
#else
    dispose();
#endif
}

void WebPluginContainerImpl::dispose()
{
    m_isDisposed = true;

    requestTouchEventType(TouchEventRequestTypeNone);

    if (m_webPlugin) {
        RELEASE_ASSERT(!m_webPlugin->container() || m_webPlugin->container() == this);
        m_webPlugin->destroy();
        m_webPlugin = nullptr;
    }

    if (m_webLayer) {
        GraphicsLayer::unregisterContentsLayer(m_webLayer);
        m_webLayer = nullptr;
    }
}

DEFINE_TRACE(WebPluginContainerImpl)
{
    visitor->trace(m_element);
    LocalFrameLifecycleObserver::trace(visitor);
    PluginView::trace(visitor);
}

void WebPluginContainerImpl::handleMouseEvent(MouseEvent* event)
{
    ASSERT(parent()->isFrameView());

    // We cache the parent FrameView here as the plugin widget could be deleted
    // in the call to HandleEvent. See http://b/issue?id=1362948
    FrameView* parentView = toFrameView(parent());

    WebMouseEventBuilder webEvent(this, m_element->layoutObject(), *event);
    if (webEvent.type == WebInputEvent::Undefined)
        return;

    if (event->type() == EventTypeNames::mousedown)
        focusPlugin();

    WebCursorInfo cursorInfo;
    if (m_webPlugin->handleInputEvent(webEvent, cursorInfo) != WebInputEventResult::NotHandled)
        event->setDefaultHandled();

    // A windowless plugin can change the cursor in response to a mouse move
    // event.  We need to reflect the changed cursor in the frame view as the
    // mouse is moved in the boundaries of the windowless plugin.
    Page* page = parentView->frame().page();
    if (!page)
        return;
    toChromeClientImpl(page->chromeClient()).setCursorForPlugin(cursorInfo, parentView->frame().localFrameRoot());
}

void WebPluginContainerImpl::handleDragEvent(MouseEvent* event)
{
    ASSERT(event->isDragEvent());

    WebDragStatus dragStatus = WebDragStatusUnknown;
    if (event->type() == EventTypeNames::dragenter)
        dragStatus = WebDragStatusEnter;
    else if (event->type() == EventTypeNames::dragleave)
        dragStatus = WebDragStatusLeave;
    else if (event->type() == EventTypeNames::dragover)
        dragStatus = WebDragStatusOver;
    else if (event->type() == EventTypeNames::drop)
        dragStatus = WebDragStatusDrop;

    if (dragStatus == WebDragStatusUnknown)
        return;

    DataTransfer* dataTransfer = event->dataTransfer();
    WebDragData dragData = dataTransfer->dataObject()->toWebDragData();
    WebDragOperationsMask dragOperationMask = static_cast<WebDragOperationsMask>(dataTransfer->sourceOperation());
    WebPoint dragScreenLocation(event->screenX(), event->screenY());
    WebPoint dragLocation(event->absoluteLocation().x() - location().x(), event->absoluteLocation().y() - location().y());

    m_webPlugin->handleDragStatusUpdate(dragStatus, dragData, dragOperationMask, dragLocation, dragScreenLocation);
}

void WebPluginContainerImpl::handleWheelEvent(WheelEvent* event)
{
    WebMouseWheelEventBuilder webEvent(this, m_element->layoutObject(), *event);
    if (webEvent.type == WebInputEvent::Undefined)
        return;

    WebCursorInfo cursorInfo;
    if (m_webPlugin->handleInputEvent(webEvent, cursorInfo) != WebInputEventResult::NotHandled)
        event->setDefaultHandled();
}

void WebPluginContainerImpl::handleKeyboardEvent(KeyboardEvent* event)
{
    WebKeyboardEventBuilder webEvent(*event);
    if (webEvent.type == WebInputEvent::Undefined)
        return;

    if (webEvent.type == WebInputEvent::KeyDown) {
#if OS(MACOSX)
        if ((webEvent.modifiers & WebInputEvent::InputModifiers) == WebInputEvent::MetaKey
#else
        if ((webEvent.modifiers & WebInputEvent::InputModifiers) == WebInputEvent::ControlKey
#endif
            && (webEvent.windowsKeyCode == VKEY_C || webEvent.windowsKeyCode == VKEY_INSERT)
            // Only copy if there's a selection, so that we only ever do this
            // for Pepper plugins that support copying.  Windowless NPAPI
            // plugins will get the event as before.
            && m_webPlugin->hasSelection()) {
            copy();
            event->setDefaultHandled();
            return;
        }
    }

    const WebInputEvent* currentInputEvent = WebViewImpl::currentInputEvent();

    // Copy stashed info over, and only copy here in order not to interfere
    // the ctrl-c logic above.
    if (currentInputEvent
        && WebInputEvent::isKeyboardEventType(currentInputEvent->type)) {
        webEvent.modifiers |= currentInputEvent->modifiers &
            (WebInputEvent::CapsLockOn | WebInputEvent::NumLockOn);
    }

    // Give the client a chance to issue edit comamnds.
    WebViewImpl* view = WebViewImpl::fromPage(m_element->document().frame()->page());
    if (m_webPlugin->supportsEditCommands() && view->client())
        view->client()->handleCurrentKeyboardEvent();

    WebCursorInfo cursorInfo;
    if (m_webPlugin->handleInputEvent(webEvent, cursorInfo) != WebInputEventResult::NotHandled)
        event->setDefaultHandled();
}

void WebPluginContainerImpl::handleTouchEvent(TouchEvent* event)
{
    switch (m_touchEventRequestType) {
    case TouchEventRequestTypeNone:
        return;
    case TouchEventRequestTypeRaw: {
        WebTouchEventBuilder webEvent(m_element->layoutObject(), *event);
        if (webEvent.type == WebInputEvent::Undefined)
            return;

        if (event->type() == EventTypeNames::touchstart)
            focusPlugin();

        WebCursorInfo cursorInfo;
        if (m_webPlugin->handleInputEvent(webEvent, cursorInfo) != WebInputEventResult::NotHandled)
            event->setDefaultHandled();
        // FIXME: Can a plugin change the cursor from a touch-event callback?
        return;
    }
    case TouchEventRequestTypeSynthesizedMouse:
        synthesizeMouseEventIfPossible(event);
        return;
    }
}

void WebPluginContainerImpl::handleGestureEvent(GestureEvent* event)
{
    WebGestureEventBuilder webEvent(m_element->layoutObject(), *event);
    if (webEvent.type == WebInputEvent::Undefined)
        return;
    if (event->type() == EventTypeNames::gesturetapdown)
        focusPlugin();
    WebCursorInfo cursorInfo;
    if (m_webPlugin->handleInputEvent(webEvent, cursorInfo) != WebInputEventResult::NotHandled) {
        event->setDefaultHandled();
        return;
    }

    // FIXME: Can a plugin change the cursor from a touch-event callback?
}

void WebPluginContainerImpl::synthesizeMouseEventIfPossible(TouchEvent* event)
{
    WebMouseEventBuilder webEvent(this, m_element->layoutObject(), *event);
    if (webEvent.type == WebInputEvent::Undefined)
        return;

    WebCursorInfo cursorInfo;
    if (m_webPlugin->handleInputEvent(webEvent, cursorInfo) != WebInputEventResult::NotHandled)
        event->setDefaultHandled();
}

void WebPluginContainerImpl::focusPlugin()
{
    LocalFrame& containingFrame = toFrameView(parent())->frame();
    if (Page* currentPage = containingFrame.page())
        currentPage->focusController().setFocusedElement(m_element, &containingFrame);
    else
        containingFrame.document()->setFocusedElement(m_element, FocusParams(SelectionBehaviorOnFocus::None, WebFocusTypeNone, nullptr));
}

void WebPluginContainerImpl::issuePaintInvalidations()
{
    if (m_pendingInvalidationRect.isEmpty())
        return;

    LayoutBox* layoutObject = toLayoutBox(m_element->layoutObject());
    if (!layoutObject)
        return;

    layoutObject->invalidatePaintRectangle(LayoutRect(m_pendingInvalidationRect));
    m_pendingInvalidationRect = IntRect();
}

void WebPluginContainerImpl::computeClipRectsForPlugin(
    const HTMLFrameOwnerElement* ownerElement, IntRect& windowRect, IntRect& clippedLocalRect, IntRect& unclippedIntLocalRect) const
{
    ASSERT(ownerElement);

    if (!ownerElement->layoutObject()) {
        clippedLocalRect = IntRect();
        unclippedIntLocalRect = IntRect();
        return;
    }

    LayoutView* rootView = m_element->document().view()->layoutView();
    while (rootView->frame()->ownerLayoutObject())
        rootView = rootView->frame()->ownerLayoutObject()->view();

    LayoutBox* box = toLayoutBox(ownerElement->layoutObject());

    // Plugin frameRects are in absolute space within their frame.
    FloatRect frameRectInOwnerElementSpace = box->absoluteToLocalQuad(FloatRect(frameRect()), UseTransforms).boundingBox();

    LayoutRect unclippedAbsoluteRect(frameRectInOwnerElementSpace);
    box->mapToVisibleRectInAncestorSpace(rootView, unclippedAbsoluteRect, nullptr);

    // Map up to the root frame.
<<<<<<< HEAD
    windowRect = enclosingIntRect(m_element->document().view()->layoutView()->localToAbsoluteQuad(FloatQuad(FloatRect(frameRect())), TraverseDocumentBoundaries).boundingBox());

    clippedLocalRect = enclosingIntRect(unclippedAbsoluteRect);
    unclippedIntLocalRect = clippedLocalRect;

    // Intersect with the visible rect, which will provide us with a clipped rect
    clippedLocalRect.intersect(enclosingIntRect(rootView->frameView()->visibleContentRect()));

    // Although the clip rect is in absolute space, its origin is the top-left
    // of the frame rect
    clippedLocalRect.moveBy(-windowRect.location());
    unclippedIntLocalRect.moveBy(-windowRect.location());

    // Finally, adjust for scrolling of the root frame, which the above does not take into account.
    windowRect.moveBy(roundedIntPoint(-rootView->viewRect().location()));
=======
    LayoutRect layoutWindowRect =
        LayoutRect(m_element->document().view()->layoutView()->localToAbsoluteQuad(FloatQuad(FloatRect(frameRect())), TraverseDocumentBoundaries).boundingBox());
    // Finally, adjust for scrolling of the root frame, which the above does not take into account.
    layoutWindowRect.moveBy(-rootView->viewRect().location());
    windowRect = pixelSnappedIntRect(layoutWindowRect);

    LayoutRect layoutClippedLocalRect = unclippedAbsoluteRect;
    LayoutRect unclippedLayoutLocalRect = layoutClippedLocalRect;
    layoutClippedLocalRect.intersect(LayoutRect(rootView->frameView()->visibleContentRect()));

    // TODO(chrishtr): intentionally ignore transform, because the positioning of frameRect() does also. This is probably wrong.
    unclippedIntLocalRect = box->absoluteToLocalQuad(FloatRect(unclippedLayoutLocalRect), TraverseDocumentBoundaries).enclosingBoundingBox();
    // As a performance optimization, map the clipped rect separately if is different than the unclipped rect.
    if (layoutClippedLocalRect != unclippedLayoutLocalRect)
        clippedLocalRect = box->absoluteToLocalQuad(FloatRect(layoutClippedLocalRect), TraverseDocumentBoundaries).enclosingBoundingBox();
    else
        clippedLocalRect = unclippedIntLocalRect;
>>>>>>> 9f8f03d9
}

void WebPluginContainerImpl::calculateGeometry(IntRect& windowRect, IntRect& clipRect, IntRect& unobscuredRect, Vector<IntRect>& cutOutRects)
{
    // document().layoutView() can be null when we receive messages from the
    // plugins while we are destroying a frame.
    // FIXME: Can we just check m_element->document().isActive() ?
    if (m_element->layoutObject()->document().layoutView()) {
        // Take our element and get the clip rect from the enclosing layer and
        // frame view.
        computeClipRectsForPlugin(m_element, windowRect, clipRect, unobscuredRect);
    }
    getPluginOcclusions(m_element, this->parent(), frameRect(), cutOutRects);
    // Convert to the plugin position.
    for (size_t i = 0; i < cutOutRects.size(); i++)
        cutOutRects[i].move(-frameRect().x(), -frameRect().y());
}

} // namespace blink<|MERGE_RESOLUTION|>--- conflicted
+++ resolved
@@ -935,23 +935,6 @@
     box->mapToVisibleRectInAncestorSpace(rootView, unclippedAbsoluteRect, nullptr);
 
     // Map up to the root frame.
-<<<<<<< HEAD
-    windowRect = enclosingIntRect(m_element->document().view()->layoutView()->localToAbsoluteQuad(FloatQuad(FloatRect(frameRect())), TraverseDocumentBoundaries).boundingBox());
-
-    clippedLocalRect = enclosingIntRect(unclippedAbsoluteRect);
-    unclippedIntLocalRect = clippedLocalRect;
-
-    // Intersect with the visible rect, which will provide us with a clipped rect
-    clippedLocalRect.intersect(enclosingIntRect(rootView->frameView()->visibleContentRect()));
-
-    // Although the clip rect is in absolute space, its origin is the top-left
-    // of the frame rect
-    clippedLocalRect.moveBy(-windowRect.location());
-    unclippedIntLocalRect.moveBy(-windowRect.location());
-
-    // Finally, adjust for scrolling of the root frame, which the above does not take into account.
-    windowRect.moveBy(roundedIntPoint(-rootView->viewRect().location()));
-=======
     LayoutRect layoutWindowRect =
         LayoutRect(m_element->document().view()->layoutView()->localToAbsoluteQuad(FloatQuad(FloatRect(frameRect())), TraverseDocumentBoundaries).boundingBox());
     // Finally, adjust for scrolling of the root frame, which the above does not take into account.
@@ -969,7 +952,6 @@
         clippedLocalRect = box->absoluteToLocalQuad(FloatRect(layoutClippedLocalRect), TraverseDocumentBoundaries).enclosingBoundingBox();
     else
         clippedLocalRect = unclippedIntLocalRect;
->>>>>>> 9f8f03d9
 }
 
 void WebPluginContainerImpl::calculateGeometry(IntRect& windowRect, IntRect& clipRect, IntRect& unobscuredRect, Vector<IntRect>& cutOutRects)
