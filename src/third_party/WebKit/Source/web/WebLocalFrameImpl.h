--- conflicted
+++ resolved
@@ -130,24 +130,14 @@
         v8::Local<v8::Value>,
         int argc,
         v8::Local<v8::Value> argv[]) override;
-<<<<<<< HEAD
     v8::Local<v8::Context> mainWorldScriptContext() const override;
+    v8::Isolate* scriptIsolate() const override;
     void reload(bool ignoreCache) override;
     void reloadWithOverrideURL(const WebURL& overrideUrl, bool ignoreCache) override;
     void reloadImage(const WebNode&) override;
     void loadRequest(const WebURLRequest&) override;
     void loadHistoryItem(const WebHistoryItem&, WebHistoryLoadType, WebURLRequest::CachePolicy) override;
     void loadData(
-=======
-    virtual v8::Local<v8::Context> mainWorldScriptContext() const override;
-    virtual v8::Isolate* scriptIsolate() const override;
-    virtual void reload(bool ignoreCache) override;
-    virtual void reloadWithOverrideURL(const WebURL& overrideUrl, bool ignoreCache) override;
-    virtual void reloadImage(const WebNode&) override;
-    virtual void loadRequest(const WebURLRequest&) override;
-    virtual void loadHistoryItem(const WebHistoryItem&, WebHistoryLoadType, WebURLRequest::CachePolicy) override;
-    virtual void loadData(
->>>>>>> b23d14d8
         const WebData&, const WebString& mimeType, const WebString& textEncoding,
         const WebURL& baseURL, const WebURL& unreachableURL, bool replace) override;
     void loadHTMLString(
@@ -236,20 +226,15 @@
     WebString markerTextForListItem(const WebElement&) const override;
     WebRect selectionBoundsRect() const override;
 
-<<<<<<< HEAD
     bool selectionStartHasSpellingMarkerFor(int from, int length) const override;
     WebString layerTreeAsText(bool showDebugInfo = false) const override;
+    void drawInCanvas(const WebRect& rect, const WebString& styleClass, WebCanvas* canvas) const override;
 
     void registerTestInterface(const WebString& name, WebTestInterfaceFactory*) override;
 
     // Creates a test interface by name if available, returns an empty handle
     // for unknown names.
     v8::Local<v8::Value> createTestInterface(const AtomicString& name);
-=======
-    virtual bool selectionStartHasSpellingMarkerFor(int from, int length) const override;
-    virtual WebString layerTreeAsText(bool showDebugInfo = false) const override;
-    virtual void drawInCanvas(const WebRect& rect, const WebString& styleClass, WebCanvas* canvas) const override;
->>>>>>> b23d14d8
 
     // WebLocalFrame methods:
     void initializeToReplaceRemoteFrame(WebRemoteFrame*, const WebString& name, WebSandboxFlags) override;
