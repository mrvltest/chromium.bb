--- conflicted
+++ resolved
@@ -600,11 +600,8 @@
         // WebViewClient::setToolTipText will send an IPC message.  We'd like to
         // reduce the number of setToolTipText calls.
         m_webView->client()->setToolTipText(tooltipText, toWebTextDirection(dir));
-<<<<<<< HEAD
-=======
         m_didRequestNonEmptyToolTip = false;
     }
->>>>>>> e7a828b3
     m_lastTooltipHadText = !tooltipText.isEmpty();
 }
 
