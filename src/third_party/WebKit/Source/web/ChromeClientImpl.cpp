/*
 * Copyright (C) 2009 Google Inc. All rights reserved.
 * Copyright (C) 2010 Nokia Corporation and/or its subsidiary(-ies).
 *
 * Redistribution and use in source and binary forms, with or without
 * modification, are permitted provided that the following conditions are
 * met:
 *
 *     * Redistributions of source code must retain the above copyright
 * notice, this list of conditions and the following disclaimer.
 *     * Redistributions in binary form must reproduce the above
 * copyright notice, this list of conditions and the following disclaimer
 * in the documentation and/or other materials provided with the
 * distribution.
 *     * Neither the name of Google Inc. nor the names of its
 * contributors may be used to endorse or promote products derived from
 * this software without specific prior written permission.
 *
 * THIS SOFTWARE IS PROVIDED BY THE COPYRIGHT HOLDERS AND CONTRIBUTORS
 * "AS IS" AND ANY EXPRESS OR IMPLIED WARRANTIES, INCLUDING, BUT NOT
 * LIMITED TO, THE IMPLIED WARRANTIES OF MERCHANTABILITY AND FITNESS FOR
 * A PARTICULAR PURPOSE ARE DISCLAIMED. IN NO EVENT SHALL THE COPYRIGHT
 * OWNER OR CONTRIBUTORS BE LIABLE FOR ANY DIRECT, INDIRECT, INCIDENTAL,
 * SPECIAL, EXEMPLARY, OR CONSEQUENTIAL DAMAGES (INCLUDING, BUT NOT
 * LIMITED TO, PROCUREMENT OF SUBSTITUTE GOODS OR SERVICES; LOSS OF USE,
 * DATA, OR PROFITS; OR BUSINESS INTERRUPTION) HOWEVER CAUSED AND ON ANY
 * THEORY OF LIABILITY, WHETHER IN CONTRACT, STRICT LIABILITY, OR TORT
 * (INCLUDING NEGLIGENCE OR OTHERWISE) ARISING IN ANY WAY OUT OF THE USE
 * OF THIS SOFTWARE, EVEN IF ADVISED OF THE POSSIBILITY OF SUCH DAMAGE.
 */

#include "config.h"
#include "web/ChromeClientImpl.h"

#include "bindings/core/v8/ScriptController.h"
#include "core/HTMLNames.h"
#include "core/dom/AXObjectCache.h"
#include "core/dom/Document.h"
#include "core/dom/Fullscreen.h"
#include "core/dom/Node.h"
#include "core/events/UIEventWithKeyState.h"
#include "core/frame/Console.h"
#include "core/frame/FrameHost.h"
#include "core/frame/FrameView.h"
#include "core/frame/Settings.h"
#include "core/html/HTMLInputElement.h"
#include "core/html/forms/ColorChooser.h"
#include "core/html/forms/ColorChooserClient.h"
#include "core/html/forms/DateTimeChooser.h"
#include "core/layout/HitTestResult.h"
#include "core/layout/LayoutPart.h"
#include "core/layout/compositing/CompositedSelection.h"
#include "core/loader/DocumentLoader.h"
#include "core/loader/FrameLoadRequest.h"
#include "core/page/Page.h"
#include "core/page/PopupOpeningObserver.h"
#include "modules/accessibility/AXObject.h"
#include "platform/Cursor.h"
#include "platform/FileChooser.h"
#include "platform/KeyboardCodes.h"
#include "platform/RuntimeEnabledFeatures.h"
#include "platform/exported/WrappedResourceRequest.h"
#include "platform/geometry/IntRect.h"
#include "platform/graphics/GraphicsLayer.h"
#include "platform/weborigin/SecurityOrigin.h"
#include "public/platform/Platform.h"
#include "public/platform/WebCursorInfo.h"
#include "public/platform/WebFrameScheduler.h"
#include "public/platform/WebRect.h"
#include "public/platform/WebURLRequest.h"
#include "public/platform/WebViewScheduler.h"
#include "public/web/WebAXObject.h"
#include "public/web/WebAutofillClient.h"
#include "public/web/WebColorChooser.h"
#include "public/web/WebColorSuggestion.h"
#include "public/web/WebConsoleMessage.h"
#include "public/web/WebFrameClient.h"
#include "public/web/WebInputElement.h"
#include "public/web/WebInputEvent.h"
#include "public/web/WebKit.h"
#include "public/web/WebNode.h"
#include "public/web/WebPageImportanceSignals.h"
#include "public/web/WebPlugin.h"
#include "public/web/WebPopupMenuInfo.h"
#include "public/web/WebSelection.h"
#include "public/web/WebSettings.h"
#include "public/web/WebTextDirection.h"
#include "public/web/WebTouchAction.h"
#include "public/web/WebUserGestureIndicator.h"
#include "public/web/WebUserGestureToken.h"
#include "public/web/WebViewClient.h"
#include "public/web/WebWindowFeatures.h"
#include "web/ColorChooserPopupUIController.h"
#include "web/ColorChooserUIController.h"
#include "web/DateTimeChooserImpl.h"
#include "web/ExternalDateTimeChooser.h"
#include "web/ExternalPopupMenu.h"
#include "web/PopupMenuImpl.h"
#include "web/WebFileChooserCompletionImpl.h"
#include "web/WebFrameWidgetImpl.h"
#include "web/WebInputEventConversion.h"
#include "web/WebLocalFrameImpl.h"
#include "web/WebPluginContainerImpl.h"
#include "web/WebSettingsImpl.h"
#include "web/WebViewImpl.h"
#include "wtf/text/CString.h"
#include "wtf/text/CharacterNames.h"
#include "wtf/text/StringBuilder.h"
#include "wtf/text/StringConcatenate.h"

namespace blink {

class WebCompositorAnimationTimeline;

// Converts a AXObjectCache::AXNotification to a WebAXEvent
static WebAXEvent toWebAXEvent(AXObjectCache::AXNotification notification)
{
    // These enums have the same values; enforced in AssertMatchingEnums.cpp.
    return static_cast<WebAXEvent>(notification);
}

ChromeClientImpl::ChromeClientImpl(WebViewImpl* webView)
    : m_webView(webView)
    , m_lastMouseOverNode(0)
    , m_lastTooltipHadText(false)
    , m_cursorOverridden(false)
    , m_didRequestNonEmptyToolTip(false)
{
}

ChromeClientImpl::~ChromeClientImpl()
{
}

PassOwnPtrWillBeRawPtr<ChromeClientImpl> ChromeClientImpl::create(WebViewImpl* webView)
{
    return adoptPtrWillBeNoop(new ChromeClientImpl(webView));
}

void* ChromeClientImpl::webView() const
{
    return static_cast<void*>(m_webView);
}

void ChromeClientImpl::chromeDestroyed()
{
    // Our lifetime is bound to the WebViewImpl.
}

void ChromeClientImpl::setWindowRect(const IntRect& r)
{
    if (m_webView->client())
        m_webView->client()->setWindowRect(r);
}

IntRect ChromeClientImpl::windowRect()
{
    WebRect rect;
    if (m_webView->client()) {
        rect = m_webView->client()->rootWindowRect();
    } else {
        // These numbers will be fairly wrong. The window's x/y coordinates will
        // be the top left corner of the screen and the size will be the content
        // size instead of the window size.
        rect.width = m_webView->size().width;
        rect.height = m_webView->size().height;
    }
    return IntRect(rect);
}

IntRect ChromeClientImpl::pageRect()
{
    // We hide the details of the window's border thickness from the web page by
    // simple re-using the window position here.  So, from the point-of-view of
    // the web page, the window has no border.
    return windowRect();
}

void ChromeClientImpl::focus()
{
    if (m_webView->client())
        m_webView->client()->didFocus();
}

bool ChromeClientImpl::canTakeFocus(WebFocusType)
{
    // For now the browser can always take focus if we're not running layout
    // tests.
    return !layoutTestMode();
}

void ChromeClientImpl::takeFocus(WebFocusType type)
{
    if (!m_webView->client())
        return;
    if (type == WebFocusTypeBackward)
        m_webView->client()->focusPrevious();
    else
        m_webView->client()->focusNext();
}

void ChromeClientImpl::focusedNodeChanged(Node* fromNode, Node* toNode)
{
    if (!m_webView->client())
        return;

    m_webView->client()->focusedNodeChanged(WebNode(fromNode), WebNode(toNode));

    WebURL focusURL;
    if (toNode && toNode->isElementNode() && toElement(toNode)->isLiveLink() && toNode->shouldHaveFocusAppearance())
        focusURL = toElement(toNode)->hrefURL();
    m_webView->client()->setKeyboardFocusURL(focusURL);
}

void ChromeClientImpl::focusedFrameChanged(LocalFrame* frame)
{
    WebLocalFrameImpl* webframe = WebLocalFrameImpl::fromFrame(frame);
    if (webframe && webframe->client())
        webframe->client()->frameFocused();
}

bool ChromeClientImpl::hadFormInteraction() const
{
    return m_webView->pageImportanceSignals() && m_webView->pageImportanceSignals()->hadFormInteraction();
}

namespace {

void updatePolicyForEvent(const WebInputEvent* inputEvent, NavigationPolicy* policy)
{
    if (!inputEvent)
        return;

    unsigned short buttonNumber = 0;
    if (inputEvent->type == WebInputEvent::MouseUp) {

        const WebMouseEvent* mouseEvent = static_cast<const WebMouseEvent*>(inputEvent);

        switch (mouseEvent->button) {
        case WebMouseEvent::ButtonLeft:
            buttonNumber = 0;
            break;
        case WebMouseEvent::ButtonMiddle:
            buttonNumber = 1;
            break;
        case WebMouseEvent::ButtonRight:
            buttonNumber = 2;
            break;
        default:
            return;
        }
    } else if ((WebInputEvent::isKeyboardEventType(inputEvent->type) && static_cast<const WebKeyboardEvent*>(inputEvent)->windowsKeyCode == VKEY_RETURN) || WebInputEvent::isGestureEventType(inputEvent->type)) {
        // Keyboard and gesture events can simulate mouse events.
        buttonNumber = 0;
    } else {
        return;
    }

    bool ctrl = inputEvent->modifiers & WebInputEvent::ControlKey;
    bool shift = inputEvent->modifiers & WebInputEvent::ShiftKey;
    bool alt = inputEvent->modifiers & WebInputEvent::AltKey;
    bool meta = inputEvent->modifiers & WebInputEvent::MetaKey;

    NavigationPolicy userPolicy = *policy;
    navigationPolicyFromMouseEvent(buttonNumber, ctrl, shift, alt, meta, &userPolicy);

    // When the input event suggests a download, but the navigation was initiated
    // by script, we should not override it.
    if (userPolicy == NavigationPolicyDownload && *policy != NavigationPolicyIgnore)
        return;

    // User and app agree that we want a new window; let the app override the decorations.
    if (userPolicy == NavigationPolicyNewWindow && *policy == NavigationPolicyNewPopup)
        return;
    *policy = userPolicy;
}

WebNavigationPolicy getNavigationPolicy(const WindowFeatures& features)
{
    // If our default configuration was modified by a script or wasn't
    // created by a user gesture, then show as a popup. Else, let this
    // new window be opened as a toplevel window.
    bool asPopup = !features.toolBarVisible
        || !features.statusBarVisible
        || !features.scrollbarsVisible
        || !features.menuBarVisible
        || !features.resizable;

    NavigationPolicy policy = NavigationPolicyNewForegroundTab;
    if (asPopup)
        policy = NavigationPolicyNewPopup;
    updatePolicyForEvent(WebViewImpl::currentInputEvent(), &policy);

    return static_cast<WebNavigationPolicy>(policy);
}

WebNavigationPolicy effectiveNavigationPolicy(NavigationPolicy navigationPolicy, const WindowFeatures& features)
{
    WebNavigationPolicy policy = static_cast<WebNavigationPolicy>(navigationPolicy);
    if (policy == WebNavigationPolicyIgnore)
        return getNavigationPolicy(features);
    if (policy == WebNavigationPolicyNewBackgroundTab && getNavigationPolicy(features) != WebNavigationPolicyNewBackgroundTab && !UIEventWithKeyState::newTabModifierSetFromIsolatedWorld())
        return WebNavigationPolicyNewForegroundTab;

    return policy;
}

} // namespace

Page* ChromeClientImpl::createWindow(LocalFrame* frame, const FrameLoadRequest& r, const WindowFeatures& features,
    NavigationPolicy navigationPolicy, ShouldSetOpener shouldSetOpener)
{
    if (!m_webView->client())
        return nullptr;

    WebNavigationPolicy policy = effectiveNavigationPolicy(navigationPolicy, features);
    ASSERT(frame->document());
    Fullscreen::fullyExitFullscreen(*frame->document());

    WebViewImpl* newView = toWebViewImpl(
        m_webView->client()->createView(WebLocalFrameImpl::fromFrame(frame), WrappedResourceRequest(r.resourceRequest()), features, r.frameName(), policy, shouldSetOpener == NeverSetOpener));
    if (!newView)
        return nullptr;
    return newView->page();
}

void ChromeClientImpl::didOverscroll(const FloatSize& unusedDelta, const FloatSize& accumulatedRootOverScroll, const FloatPoint& position, const FloatSize& velocity)
{
    if (!m_webView->client())
        return;

    m_webView->client()->didOverscroll(unusedDelta, accumulatedRootOverScroll, position, velocity);
}

void ChromeClientImpl::show(NavigationPolicy navigationPolicy)
{
    if (m_webView->client())
        m_webView->client()->show(effectiveNavigationPolicy(navigationPolicy, m_windowFeatures));
}

void ChromeClientImpl::setToolbarsVisible(bool value)
{
    m_windowFeatures.toolBarVisible = value;
}

bool ChromeClientImpl::toolbarsVisible()
{
    return m_windowFeatures.toolBarVisible;
}

void ChromeClientImpl::setStatusbarVisible(bool value)
{
    m_windowFeatures.statusBarVisible = value;
}

bool ChromeClientImpl::statusbarVisible()
{
    return m_windowFeatures.statusBarVisible;
}

void ChromeClientImpl::setScrollbarsVisible(bool value)
{
    m_windowFeatures.scrollbarsVisible = value;
    if (WebLocalFrameImpl* webFrame = toWebLocalFrameImpl(m_webView->mainFrame()))
        webFrame->setCanHaveScrollbars(value);
}

bool ChromeClientImpl::scrollbarsVisible()
{
    return m_windowFeatures.scrollbarsVisible;
}

void ChromeClientImpl::setMenubarVisible(bool value)
{
    m_windowFeatures.menuBarVisible = value;
}

bool ChromeClientImpl::menubarVisible()
{
    return m_windowFeatures.menuBarVisible;
}

void ChromeClientImpl::setResizable(bool value)
{
    m_windowFeatures.resizable = value;
}

bool ChromeClientImpl::shouldReportDetailedMessageForSource(LocalFrame& localFrame, const String& url)
{
    WebLocalFrameImpl* webframe = WebLocalFrameImpl::fromFrame(localFrame.localFrameRoot());
    return webframe && webframe->client() && webframe->client()->shouldReportDetailedMessageForSource(url);
}

void ChromeClientImpl::addMessageToConsole(LocalFrame* localFrame, MessageSource source, MessageLevel level, const String& message, unsigned lineNumber, const String& sourceID, const String& stackTrace)
{
    WebLocalFrameImpl* frame = WebLocalFrameImpl::fromFrame(localFrame);
    if (frame && frame->client()) {
        frame->client()->didAddMessageToConsole(
            WebConsoleMessage(static_cast<WebConsoleMessage::Level>(level), message),
            sourceID,
            lineNumber,
            stackTrace);
    }
}

bool ChromeClientImpl::canOpenBeforeUnloadConfirmPanel()
{
    return !!m_webView->client();
}

bool ChromeClientImpl::openBeforeUnloadConfirmPanelDelegate(LocalFrame* frame, const String& message, bool isReload)
{
    notifyPopupOpeningObservers();
    WebLocalFrameImpl* webframe = WebLocalFrameImpl::fromFrame(frame);
    return webframe->client() && webframe->client()->runModalBeforeUnloadDialog(isReload, message);
}

void ChromeClientImpl::closeWindowSoon()
{
    // Make sure this Page can no longer be found by JS.
    Page::ordinaryPages().remove(m_webView->page());

    // Make sure that all loading is stopped.  Ensures that JS stops executing!
    m_webView->mainFrame()->stopLoading();

    if (m_webView->client())
        m_webView->client()->closeWidgetSoon();
}

// Although a LocalFrame is passed in, we don't actually use it, since we
// already know our own m_webView.
bool ChromeClientImpl::openJavaScriptAlertDelegate(LocalFrame* frame, const String& message)
{
    notifyPopupOpeningObservers();
    WebLocalFrameImpl* webframe = WebLocalFrameImpl::fromFrame(frame);
    if (webframe->client()) {
        if (WebUserGestureIndicator::isProcessingUserGesture())
            WebUserGestureIndicator::currentUserGestureToken().setJavascriptPrompt();
        webframe->client()->runModalAlertDialog(message);
        return true;
    }
    return false;
}

// See comments for openJavaScriptAlertDelegate().
bool ChromeClientImpl::openJavaScriptConfirmDelegate(LocalFrame* frame, const String& message)
{
    notifyPopupOpeningObservers();
    WebLocalFrameImpl* webframe = WebLocalFrameImpl::fromFrame(frame);
    if (webframe->client()) {
        if (WebUserGestureIndicator::isProcessingUserGesture())
            WebUserGestureIndicator::currentUserGestureToken().setJavascriptPrompt();
        return webframe->client()->runModalConfirmDialog(message);
    }
    return false;
}

// See comments for openJavaScriptAlertDelegate().
bool ChromeClientImpl::openJavaScriptPromptDelegate(LocalFrame* frame, const String& message, const String& defaultValue, String& result)
{
    notifyPopupOpeningObservers();
    WebLocalFrameImpl* webframe = WebLocalFrameImpl::fromFrame(frame);
    if (webframe->client()) {
        if (WebUserGestureIndicator::isProcessingUserGesture())
            WebUserGestureIndicator::currentUserGestureToken().setJavascriptPrompt();
        WebString actualValue;
        bool ok = webframe->client()->runModalPromptDialog(message, defaultValue, &actualValue);
        if (ok)
            result = actualValue;
        return ok;
    }
    return false;
}

void ChromeClientImpl::setStatusbarText(const String& message)
{
    if (m_webView->client())
        m_webView->client()->setStatusText(message);
}

bool ChromeClientImpl::tabsToLinks()
{
    return m_webView->tabsToLinks();
}

IntRect ChromeClientImpl::windowResizerRect() const
{
    if (m_webView->client())
        return m_webView->client()->windowResizerRect();
    return IntRect();
}

void ChromeClientImpl::invalidateRect(const IntRect& updateRect)
{
    if (!updateRect.isEmpty())
        m_webView->invalidateRect(updateRect);
}

void ChromeClientImpl::scheduleAnimation()
{
    m_webView->scheduleAnimation();
}

void ChromeClientImpl::scheduleAnimationForFrame(LocalFrame* localRoot)
{
    ASSERT(WebLocalFrameImpl::fromFrame(localRoot));
    // If the frame is still being created, it might not yet have a WebWidget.
    // FIXME: Is this the right thing to do? Is there a way to avoid having
    // a local frame root that doesn't have a WebWidget? During initialization
    // there is no content to draw so this call serves no purpose.
    if (WebLocalFrameImpl::fromFrame(localRoot)->frameWidget())
        toWebFrameWidgetImpl(WebLocalFrameImpl::fromFrame(localRoot)->frameWidget())->scheduleAnimation();
}

IntRect ChromeClientImpl::viewportToScreen(const IntRect& rectInViewport) const
{
    IntRect screenRect(rectInViewport);

    if (m_webView->client()) {
        WebRect windowRect = m_webView->client()->windowRect();
        screenRect.move(windowRect.x, windowRect.y);
    }

    return screenRect;
}

WebScreenInfo ChromeClientImpl::screenInfo() const
{
    return m_webView->client() ? m_webView->client()->screenInfo() : WebScreenInfo();
}

void ChromeClientImpl::contentsSizeChanged(LocalFrame* frame, const IntSize& size) const
{
    m_webView->didChangeContentsSize();

    WebLocalFrameImpl* webframe = WebLocalFrameImpl::fromFrame(frame);
    webframe->didChangeContentsSize(size);
}

void ChromeClientImpl::pageScaleFactorChanged() const
{
    m_webView->pageScaleFactorChanged();
}

float ChromeClientImpl::clampPageScaleFactorToLimits(float scale) const
{
    return m_webView->clampPageScaleFactorToLimits(scale);
}

void ChromeClientImpl::layoutUpdated(LocalFrame* frame) const
{
    m_webView->layoutUpdated(WebLocalFrameImpl::fromFrame(frame));
}

void ChromeClientImpl::showMouseOverURL(const HitTestResult& result)
{
    if (!m_webView->client())
        return;

    WebURL url;
    // Find out if the mouse is over a link, and if so, let our UI know...
    if (result.isLiveLink() && !result.absoluteLinkURL().string().isEmpty()) {
        url = result.absoluteLinkURL();
    } else if (result.innerNode()
        && (isHTMLObjectElement(*result.innerNode())
            || isHTMLEmbedElement(*result.innerNode()))) {
        LayoutObject* object = result.innerNode()->layoutObject();
        if (object && object->isLayoutPart()) {
            Widget* widget = toLayoutPart(object)->widget();
            if (widget && widget->isPluginContainer()) {
                WebPluginContainerImpl* plugin = toWebPluginContainerImpl(widget);
                url = plugin->plugin()->linkAtPosition(result.roundedPointInInnerNodeFrame());
            }
        }
    }

    m_webView->client()->setMouseOverURL(url);

    // If we displayed a tooltip earlier, and we move over a new node, make
    // sure we unset the tooltip. If the new node has a tooltip, then
    // setToolTip will be called later with the new text.
    if (m_lastTooltipHadText && m_lastMouseOverNode != result.innerNodeOrImageMapImage()) {
        m_webView->client()->setToolTipText(String(), WebTextDirectionLeftToRight);
        m_lastTooltipHadText = false;
    }

    m_lastMouseOverNode = result.innerNodeOrImageMapImage();
}

void ChromeClientImpl::setToolTip(const String& tooltipText, TextDirection dir)
{
    if (!m_webView->client())
        return;
    if (!tooltipText.isEmpty()) {
        m_webView->client()->setToolTipText(tooltipText, toWebTextDirection(dir));
        m_didRequestNonEmptyToolTip = true;
    } else if (m_didRequestNonEmptyToolTip) {
        // WebViewClient::setToolTipText will send an IPC message.  We'd like to
        // reduce the number of setToolTipText calls.
        m_webView->client()->setToolTipText(tooltipText, toWebTextDirection(dir));
<<<<<<< HEAD
        m_didRequestNonEmptyToolTip = false;
    }
=======
    m_lastTooltipHadText = !tooltipText.isEmpty();
>>>>>>> c0819999
}

void ChromeClientImpl::dispatchViewportPropertiesDidChange(const ViewportDescription& description) const
{
    m_webView->updatePageDefinedViewportConstraints(description);
}

void ChromeClientImpl::printDelegate(LocalFrame* frame)
{
    if (m_webView->client())
        m_webView->client()->printPage(WebLocalFrameImpl::fromFrame(frame));
}

PassOwnPtrWillBeRawPtr<ColorChooser> ChromeClientImpl::openColorChooser(LocalFrame* frame, ColorChooserClient* chooserClient, const Color&)
{
    notifyPopupOpeningObservers();
    OwnPtrWillBeRawPtr<ColorChooserUIController> controller = nullptr;
    if (RuntimeEnabledFeatures::pagePopupEnabled())
        controller = ColorChooserPopupUIController::create(frame, this, chooserClient);
    else
        controller = ColorChooserUIController::create(frame, chooserClient);
    controller->openUI();
    return controller.release();
}

PassRefPtrWillBeRawPtr<DateTimeChooser> ChromeClientImpl::openDateTimeChooser(DateTimeChooserClient* pickerClient, const DateTimeChooserParameters& parameters)
{
    notifyPopupOpeningObservers();
#if ENABLE(INPUT_MULTIPLE_FIELDS_UI)
    return DateTimeChooserImpl::create(this, pickerClient, parameters);
#else
    return ExternalDateTimeChooser::create(this, m_webView->client(), pickerClient, parameters);
#endif
}

void ChromeClientImpl::openFileChooser(LocalFrame* frame, PassRefPtr<FileChooser> fileChooser)
{
    notifyPopupOpeningObservers();
    WebViewClient* client = m_webView->client();
    if (!client)
        return;

    WebFileChooserParams params;
    params.multiSelect = fileChooser->settings().allowsMultipleFiles;
    params.directory = fileChooser->settings().allowsDirectoryUpload;
    params.acceptTypes = fileChooser->settings().acceptTypes();
    params.selectedFiles = fileChooser->settings().selectedFiles;
    if (params.selectedFiles.size() > 0)
        params.initialValue = params.selectedFiles[0];
    params.useMediaCapture = fileChooser->settings().useMediaCapture;
    params.needLocalPath = fileChooser->settings().allowsDirectoryUpload;
    params.requestor = frame->document()->url();

    WebFileChooserCompletionImpl* chooserCompletion = new WebFileChooserCompletionImpl(fileChooser);
    if (client->runFileChooser(params, chooserCompletion))
        return;
    // Choosing failed, so do callback with an empty list.
    chooserCompletion->didChooseFile(WebVector<WebString>());
}

void ChromeClientImpl::enumerateChosenDirectory(FileChooser* fileChooser)
{
    WebViewClient* client = m_webView->client();
    if (!client)
        return;

    WebFileChooserCompletionImpl* chooserCompletion = new WebFileChooserCompletionImpl(fileChooser);

    ASSERT(fileChooser);
    ASSERT(fileChooser->settings().selectedFiles.size());

    // If the enumeration can't happen, call the callback with an empty list.
    if (!client->enumerateChosenDirectory(fileChooser->settings().selectedFiles[0], chooserCompletion))
        chooserCompletion->didChooseFile(WebVector<WebString>());
}

Cursor ChromeClientImpl::lastSetCursorForTesting() const
{
    return m_lastSetMouseCursorForTesting;
}

void ChromeClientImpl::setCursor(const Cursor& cursor, LocalFrame* localRoot)
{
    m_lastSetMouseCursorForTesting = cursor;
    setCursor(WebCursorInfo(cursor), localRoot);
}

void ChromeClientImpl::setCursor(const WebCursorInfo& cursor, LocalFrame* localRoot)
{
    if (m_cursorOverridden)
        return;

#if OS(MACOSX)
    // On Mac the mousemove event propagates to both the popup and main window.
    // If a popup is open we don't want the main window to change the cursor.
    if (m_webView->hasOpenedPopup())
        return;
#endif
    if (!m_webView->client())
        return;
    // TODO(kenrb, dcheng): For top-level frames we still use the WebView as
    // a WebWidget. This special case will be removed when top-level frames
    // get WebFrameWidgets.
    if (localRoot->isMainFrame()) {
        m_webView->client()->didChangeCursor(cursor);
    } else {
        WebLocalFrameImpl* webFrame = WebLocalFrameImpl::fromFrame(localRoot);
        ASSERT(webFrame);
        ASSERT(webFrame->frameWidget());
        if (toWebFrameWidgetImpl(webFrame->frameWidget())->client())
            toWebFrameWidgetImpl(webFrame->frameWidget())->client()->didChangeCursor(cursor);
    }
}

void ChromeClientImpl::setCursorForPlugin(const WebCursorInfo& cursor)
{
    setCursor(cursor, m_webView->page()->deprecatedLocalMainFrame());
}

void ChromeClientImpl::setCursorOverridden(bool overridden)
{
    m_cursorOverridden = overridden;
}

void ChromeClientImpl::postAccessibilityNotification(AXObject* obj, AXObjectCache::AXNotification notification)
{
    // Alert assistive technology about the accessibility object notification.
    if (!obj || !obj->document())
        return;

    WebLocalFrameImpl* webframe = WebLocalFrameImpl::fromFrame(obj->document()->axObjectCacheOwner().frame());
    if (webframe && webframe->client())
        webframe->client()->postAccessibilityEvent(WebAXObject(obj), toWebAXEvent(notification));
}

String ChromeClientImpl::acceptLanguages()
{
    return m_webView->client()->acceptLanguages();
}

GraphicsLayerFactory* ChromeClientImpl::graphicsLayerFactory() const
{
    return m_webView->graphicsLayerFactory();
}

void ChromeClientImpl::attachRootGraphicsLayer(GraphicsLayer* rootLayer, LocalFrame* localRoot)
{
    // FIXME: For top-level frames we still use the WebView as a WebWidget. This
    // special case will be removed when top-level frames get WebFrameWidgets.
    if (localRoot->isMainFrame()) {
        m_webView->setRootGraphicsLayer(rootLayer);
    } else {
        WebLocalFrameImpl* webFrame = WebLocalFrameImpl::fromFrame(localRoot);
        // FIXME: The following conditional is only needed for staging until the
        // Chromium patch lands that instantiates a WebFrameWidget.
        if (!webFrame->frameWidget()) {
            m_webView->setRootGraphicsLayer(rootLayer);
            return;
        }
        ASSERT(webFrame);
        ASSERT(webFrame->frameWidget());
        toWebFrameWidgetImpl(webFrame->frameWidget())->setRootGraphicsLayer(rootLayer);
    }
}

void ChromeClientImpl::attachCompositorAnimationTimeline(WebCompositorAnimationTimeline* compositorTimeline, LocalFrame* localRoot)
{
    // FIXME: For top-level frames we still use the WebView as a WebWidget. This
    // special case will be removed when top-level frames get WebFrameWidgets.
    if (localRoot->isMainFrame()) {
        m_webView->attachCompositorAnimationTimeline(compositorTimeline);
    } else {
        WebLocalFrameImpl* webFrame = WebLocalFrameImpl::fromFrame(localRoot);
        // FIXME: The following conditional is only needed for staging until the
        // Chromium patch lands that instantiates a WebFrameWidget.
        if (!webFrame->frameWidget()) {
            m_webView->attachCompositorAnimationTimeline(compositorTimeline);
            return;
        }
        ASSERT(webFrame);
        ASSERT(webFrame->frameWidget());
        toWebFrameWidgetImpl(webFrame->frameWidget())->attachCompositorAnimationTimeline(compositorTimeline);
    }
}

void ChromeClientImpl::detachCompositorAnimationTimeline(WebCompositorAnimationTimeline* compositorTimeline, LocalFrame* localRoot)
{
    // FIXME: For top-level frames we still use the WebView as a WebWidget. This
    // special case will be removed when top-level frames get WebFrameWidgets.
    if (localRoot->isMainFrame()) {
        m_webView->detachCompositorAnimationTimeline(compositorTimeline);
    } else {
        WebLocalFrameImpl* webFrame = WebLocalFrameImpl::fromFrame(localRoot);
        // FIXME: The following conditional is only needed for staging until the
        // Chromium patch lands that instantiates a WebFrameWidget.
        if (!webFrame->frameWidget()) {
            m_webView->detachCompositorAnimationTimeline(compositorTimeline);
            return;
        }
        ASSERT(webFrame);
        ASSERT(webFrame->frameWidget());
        toWebFrameWidgetImpl(webFrame->frameWidget())->detachCompositorAnimationTimeline(compositorTimeline);
    }
}

void ChromeClientImpl::enterFullScreenForElement(Element* element)
{
    m_webView->enterFullScreenForElement(element);
}

void ChromeClientImpl::exitFullScreenForElement(Element* element)
{
    m_webView->exitFullScreenForElement(element);
}

void ChromeClientImpl::clearCompositedSelection()
{
    m_webView->clearCompositedSelection();
}

void ChromeClientImpl::updateCompositedSelection(const CompositedSelection& selection)
{
    m_webView->updateCompositedSelection(WebSelection(selection));
}

bool ChromeClientImpl::hasOpenedPopup() const
{
    return m_webView->hasOpenedPopup();
}

PassRefPtrWillBeRawPtr<PopupMenu> ChromeClientImpl::openPopupMenu(LocalFrame& frame, HTMLSelectElement& select)
{
    notifyPopupOpeningObservers();
    if (WebViewImpl::useExternalPopupMenus())
        return adoptRefWillBeNoop(new ExternalPopupMenu(frame, select, *m_webView));

    ASSERT(RuntimeEnabledFeatures::pagePopupEnabled());
    return PopupMenuImpl::create(this, select);
}

PagePopup* ChromeClientImpl::openPagePopup(PagePopupClient* client)
{
    return m_webView->openPagePopup(client);
}

void ChromeClientImpl::closePagePopup(PagePopup* popup)
{
    m_webView->closePagePopup(popup);
}

DOMWindow* ChromeClientImpl::pagePopupWindowForTesting() const
{
    return m_webView->pagePopupWindow();
}

bool ChromeClientImpl::shouldOpenModalDialogDuringPageDismissal(const DialogType& dialogType, const String& dialogMessage, Document::PageDismissalType dismissalType) const
{
    const char* kDialogs[] = {"alert", "confirm", "prompt"};
    int dialog = static_cast<int>(dialogType);
    ASSERT_WITH_SECURITY_IMPLICATION(0 <= dialog);
    ASSERT_WITH_SECURITY_IMPLICATION(dialog < static_cast<int>(arraysize(kDialogs)));

    const char* kDismissals[] = {"beforeunload", "pagehide", "unload"};
    int dismissal = static_cast<int>(dismissalType) - 1; // Exclude NoDismissal.
    ASSERT_WITH_SECURITY_IMPLICATION(0 <= dismissal);
    ASSERT_WITH_SECURITY_IMPLICATION(dismissal < static_cast<int>(arraysize(kDismissals)));

    Platform::current()->histogramEnumeration("Renderer.ModalDialogsDuringPageDismissal", dismissal * arraysize(kDialogs) + dialog, arraysize(kDialogs) * arraysize(kDismissals));

    String message = String("Blocked ") + kDialogs[dialog] + "('" + dialogMessage + "') during " + kDismissals[dismissal] + ".";
    m_webView->mainFrame()->addMessageToConsole(WebConsoleMessage(WebConsoleMessage::LevelError, message));

    return false;
}

void ChromeClientImpl::needTouchEvents(bool needsTouchEvents)
{
    m_webView->hasTouchEventHandlers(needsTouchEvents);
}

void ChromeClientImpl::setTouchAction(TouchAction touchAction)
{
    if (WebViewClient* client = m_webView->client())
        client->setTouchAction(static_cast<WebTouchAction>(touchAction));
}

bool ChromeClientImpl::requestPointerLock()
{
    return m_webView->requestPointerLock();
}

void ChromeClientImpl::requestPointerUnlock()
{
    return m_webView->requestPointerUnlock();
}

void ChromeClientImpl::annotatedRegionsChanged()
{
    if (WebViewClient* client = m_webView->client())
        client->draggableRegionsChanged();
}

void ChromeClientImpl::didAssociateFormControls(const WillBeHeapVector<RefPtrWillBeMember<Element>>& elements, LocalFrame* frame)
{
    WebLocalFrameImpl* webframe = WebLocalFrameImpl::fromFrame(frame);
    if (webframe->autofillClient())
        webframe->autofillClient()->didAssociateFormControls(elements);
}

void ChromeClientImpl::didCancelCompositionOnSelectionChange()
{
    if (m_webView->client())
        m_webView->client()->didCancelCompositionOnSelectionChange();
}

void ChromeClientImpl::willSetInputMethodState()
{
    if (m_webView->client())
        m_webView->client()->resetInputMethod();
}

void ChromeClientImpl::didUpdateTextOfFocusedElementByNonUserInput()
{
    if (m_webView->client())
        m_webView->client()->didUpdateTextOfFocusedElementByNonUserInput();
}

void ChromeClientImpl::showImeIfNeeded()
{
    if (m_webView->client())
        m_webView->client()->showImeIfNeeded();
}

void ChromeClientImpl::showUnhandledTapUIIfNeeded(IntPoint tappedPositionInViewport, Node* tappedNode, bool pageChanged)
{
    if (m_webView->client())
        m_webView->client()->showUnhandledTapUIIfNeeded(WebPoint(tappedPositionInViewport), WebNode(tappedNode), pageChanged);
}

void ChromeClientImpl::onMouseDown(Node* mouseDownNode)
{
    if (m_webView->client())
        m_webView->client()->onMouseDown(WebNode(mouseDownNode));
}

void ChromeClientImpl::handleKeyboardEventOnTextField(HTMLInputElement& inputElement, KeyboardEvent& event)
{
    WebLocalFrameImpl* webframe = WebLocalFrameImpl::fromFrame(inputElement.document().frame());
    if (webframe->autofillClient())
        webframe->autofillClient()->textFieldDidReceiveKeyDown(WebInputElement(&inputElement), WebKeyboardEventBuilder(event));
}

void ChromeClientImpl::didChangeValueInTextField(HTMLFormControlElement& element)
{
    WebLocalFrameImpl* webframe = WebLocalFrameImpl::fromFrame(element.document().frame());
    if (webframe->autofillClient())
        webframe->autofillClient()->textFieldDidChange(WebFormControlElement(&element));

    m_webView->pageImportanceSignals()->setHadFormInteraction();
}

void ChromeClientImpl::didEndEditingOnTextField(HTMLInputElement& inputElement)
{
    WebLocalFrameImpl* webframe = WebLocalFrameImpl::fromFrame(inputElement.document().frame());
    if (webframe->autofillClient())
        webframe->autofillClient()->textFieldDidEndEditing(WebInputElement(&inputElement));
}

void ChromeClientImpl::openTextDataListChooser(HTMLInputElement& input)
{
    notifyPopupOpeningObservers();
    WebLocalFrameImpl* webframe = WebLocalFrameImpl::fromFrame(input.document().frame());
    if (webframe->autofillClient())
        webframe->autofillClient()->openTextDataListChooser(WebInputElement(&input));
}

void ChromeClientImpl::textFieldDataListChanged(HTMLInputElement& input)
{
    WebLocalFrameImpl* webframe = WebLocalFrameImpl::fromFrame(input.document().frame());
    if (webframe->autofillClient())
        webframe->autofillClient()->dataListOptionsChanged(WebInputElement(&input));
}

void ChromeClientImpl::ajaxSucceeded(LocalFrame* frame)
{
    WebLocalFrameImpl* webframe = WebLocalFrameImpl::fromFrame(frame);
    if (webframe->autofillClient())
        webframe->autofillClient()->ajaxSucceeded();
}

void ChromeClientImpl::registerViewportLayers() const
{
    if (m_webView->rootGraphicsLayer() && m_webView->layerTreeView())
        m_webView->page()->frameHost().visualViewport().registerLayersWithTreeView(m_webView->layerTreeView());
}

void ChromeClientImpl::didUpdateTopControls() const
{
    m_webView->didUpdateTopControls();
}

void ChromeClientImpl::registerPopupOpeningObserver(PopupOpeningObserver* observer)
{
    ASSERT(observer);
    m_popupOpeningObservers.append(observer);
}

void ChromeClientImpl::unregisterPopupOpeningObserver(PopupOpeningObserver* observer)
{
    size_t index = m_popupOpeningObservers.find(observer);
    ASSERT(index != kNotFound);
    m_popupOpeningObservers.remove(index);
}

void ChromeClientImpl::notifyPopupOpeningObservers() const
{
    const Vector<PopupOpeningObserver*> observers(m_popupOpeningObservers);
    for (const auto& observer : observers)
        observer->willOpenPopup();
}

FloatSize ChromeClientImpl::elasticOverscroll() const
{
    return m_webView->elasticOverscroll();
}

void ChromeClientImpl::didObserveNonGetFetchFromScript() const
{
    if (m_webView->pageImportanceSignals())
        m_webView->pageImportanceSignals()->setIssuedNonGetFetchFromScript();
}

PassOwnPtr<WebFrameScheduler> ChromeClientImpl::createFrameScheduler()
{
    return m_webView->scheduler()->createFrameScheduler().release();
}

} // namespace blink<|MERGE_RESOLUTION|>--- conflicted
+++ resolved
@@ -598,12 +598,9 @@
         // WebViewClient::setToolTipText will send an IPC message.  We'd like to
         // reduce the number of setToolTipText calls.
         m_webView->client()->setToolTipText(tooltipText, toWebTextDirection(dir));
-<<<<<<< HEAD
         m_didRequestNonEmptyToolTip = false;
     }
-=======
     m_lastTooltipHadText = !tooltipText.isEmpty();
->>>>>>> c0819999
 }
 
 void ChromeClientImpl::dispatchViewportPropertiesDidChange(const ViewportDescription& description) const
