--- conflicted
+++ resolved
@@ -86,25 +86,6 @@
     }
 };
 
-<<<<<<< HEAD
-class MainThreadTaskRunner_private: public WebTaskRunner::Task {
-    WTF_MAKE_NONCOPYABLE(MainThreadTaskRunner_private);
-public:
-    MainThreadTaskRunner_private(WTF::MainThreadFunction* function, void* context)
-        : m_function(function)
-        , m_context(context) { }
-
-    void run() override
-    {
-        m_function(m_context);
-    }
-private:
-    WTF::MainThreadFunction* m_function;
-    void* m_context;
-};
-
-=======
->>>>>>> 9f8f03d9
 } // namespace
 
 static WebThread::TaskObserver* s_endOfTaskRunner = nullptr;
@@ -155,11 +136,7 @@
 
 static void callOnMainThreadFunction(WTF::MainThreadFunction function, void* context)
 {
-<<<<<<< HEAD
-    Platform::current()->mainThread()->taskRunner()->postTask(BLINK_FROM_HERE, new MainThreadTaskRunner_private(function, context));
-=======
     Platform::current()->mainThread()->taskRunner()->postTask(BLINK_FROM_HERE, threadSafeBind(function, AllowCrossThreadAccess(context)));
->>>>>>> 9f8f03d9
 }
 
 static void adjustAmountOfExternalAllocatedMemory(int size)
