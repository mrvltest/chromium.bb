/*
 * Copyright (C) 2009 Google Inc. All rights reserved.
 *
 * Redistribution and use in source and binary forms, with or without
 * modification, are permitted provided that the following conditions are
 * met:
 *
 *     * Redistributions of source code must retain the above copyright
 * notice, this list of conditions and the following disclaimer.
 *     * Redistributions in binary form must reproduce the above
 * copyright notice, this list of conditions and the following disclaimer
 * in the documentation and/or other materials provided with the
 * distribution.
 *     * Neither the name of Google Inc. nor the names of its
 * contributors may be used to endorse or promote products derived from
 * this software without specific prior written permission.
 *
 * THIS SOFTWARE IS PROVIDED BY THE COPYRIGHT HOLDERS AND CONTRIBUTORS
 * "AS IS" AND ANY EXPRESS OR IMPLIED WARRANTIES, INCLUDING, BUT NOT
 * LIMITED TO, THE IMPLIED WARRANTIES OF MERCHANTABILITY AND FITNESS FOR
 * A PARTICULAR PURPOSE ARE DISCLAIMED. IN NO EVENT SHALL THE COPYRIGHT
 * OWNER OR CONTRIBUTORS BE LIABLE FOR ANY DIRECT, INDIRECT, INCIDENTAL,
 * SPECIAL, EXEMPLARY, OR CONSEQUENTIAL DAMAGES (INCLUDING, BUT NOT
 * LIMITED TO, PROCUREMENT OF SUBSTITUTE GOODS OR SERVICES; LOSS OF USE,
 * DATA, OR PROFITS; OR BUSINESS INTERRUPTION) HOWEVER CAUSED AND ON ANY
 * THEORY OF LIABILITY, WHETHER IN CONTRACT, STRICT LIABILITY, OR TORT
 * (INCLUDING NEGLIGENCE OR OTHERWISE) ARISING IN ANY WAY OUT OF THE USE
 * OF THIS SOFTWARE, EVEN IF ADVISED OF THE POSSIBILITY OF SUCH DAMAGE.
 */

#include "config.h"
#include "public/web/WebKit.h"

#include "bindings/core/v8/ScriptStreamerThread.h"
#include "bindings/core/v8/V8Binding.h"
#include "bindings/core/v8/V8GCController.h"
#include "bindings/core/v8/V8Initializer.h"
#include "core/Init.h"
#include "core/animation/AnimationClock.h"
#include "core/dom/Microtask.h"
<<<<<<< HEAD
#include "core/fetch/WebCacheMemoryDumpProvider.h"
=======
#include "core/frame/DOMTimer.h"
>>>>>>> b9459af2
#include "core/frame/Settings.h"
#include "core/page/Page.h"
#include "core/layout/LayoutTheme.h"
#include "core/workers/WorkerGlobalScopeProxy.h"
#include "gin/public/v8_platform.h"
#include "modules/InitModules.h"
#include "platform/LayoutTestSupport.h"
#include "platform/Logging.h"
#include "platform/RuntimeEnabledFeatures.h"
#include "platform/graphics/ImageDecodingStore.h"
#include "platform/heap/GCTaskRunner.h"
#include "platform/heap/Heap.h"
#include "public/platform/Platform.h"
#include "public/platform/WebPrerenderingSupport.h"
#include "public/platform/WebThread.h"
#include "web/IndexedDBClientImpl.h"
#include "wtf/Assertions.h"
#include "wtf/CryptographicallyRandomNumber.h"
#include "wtf/MainThread.h"
#include "wtf/Partitions.h"
#include "wtf/WTF.h"
#include "wtf/text/AtomicString.h"
#include "wtf/text/TextEncoding.h"
#include <v8.h>

namespace blink {

namespace {

class EndOfTaskRunner : public WebThread::TaskObserver {
public:
    void willProcessTask() override
    {
        AnimationClock::notifyTaskStart();
    }
    void didProcessTask() override
    {
        Microtask::performCheckpoint(mainThreadIsolate());
        V8GCController::reportDOMMemoryUsageToV8(mainThreadIsolate());
        V8Initializer::reportRejectedPromisesOnMainThread();
    }
};

class MainThreadTaskRunner_private: public WebTaskRunner::Task {
    WTF_MAKE_NONCOPYABLE(MainThreadTaskRunner_private);
public:
    MainThreadTaskRunner_private(WTF::MainThreadFunction* function, void* context)
        : m_function(function)
        , m_context(context) { }

    void run() override
    {
        m_function(m_context);
    }
private:
    WTF::MainThreadFunction* m_function;
    void* m_context;
};

} // namespace

static WebThread::TaskObserver* s_endOfTaskRunner = nullptr;
static GCTaskRunner* s_gcTaskRunner = nullptr;

// Make sure we are not re-initialized in the same address space.
// Doing so may cause hard to reproduce crashes.
static bool s_webKitInitialized = false;

void initialize(Platform* platform)
{
    initializeWithoutV8(platform);

    V8Initializer::initializeMainThreadIfNeeded();

    OwnPtr<V8IsolateInterruptor> interruptor = adoptPtr(new V8IsolateInterruptor(V8PerIsolateData::mainThreadIsolate()));
    ThreadState::current()->addInterruptor(interruptor.release());
    ThreadState::current()->registerTraceDOMWrappers(V8PerIsolateData::mainThreadIsolate(), V8GCController::traceDOMWrappers);

    // currentThread is null if we are running on a thread without a message loop.
    if (WebThread* currentThread = platform->currentThread()) {
        ASSERT(!s_endOfTaskRunner);
        s_endOfTaskRunner = new EndOfTaskRunner;
        currentThread->addTaskObserver(s_endOfTaskRunner);

        // Register web cache dump provider for tracing.
        platform->registerMemoryDumpProvider(WebCacheMemoryDumpProvider::instance(), "MemoryCache");
    }
}

v8::Isolate* mainThreadIsolate()
{
    return V8PerIsolateData::mainThreadIsolate();
}

static double currentTimeFunction()
{
    return Platform::current()->currentTimeSeconds();
}

static double monotonicallyIncreasingTimeFunction()
{
    return Platform::current()->monotonicallyIncreasingTimeSeconds();
}

static double systemTraceTimeFunction()
{
    return Platform::current()->systemTraceTime();
}

static void histogramEnumerationFunction(const char* name, int sample, int boundaryValue)
{
    Platform::current()->histogramEnumeration(name, sample, boundaryValue);
}

static void cryptographicallyRandomValues(unsigned char* buffer, size_t length)
{
    Platform::current()->cryptographicallyRandomValues(buffer, length);
}

static void callOnMainThreadFunction(WTF::MainThreadFunction function, void* context)
{
<<<<<<< HEAD
    Platform::current()->mainThread()->taskRunner()->postTask(BLINK_FROM_HERE, new MainThreadTaskRunner(function, context));
=======
    Platform::current()->mainThread()->taskRunner()->postTask(FROM_HERE, new MainThreadTaskRunner_private(function, context));
>>>>>>> b9459af2
}

static void adjustAmountOfExternalAllocatedMemory(int size)
{
    v8::Isolate::GetCurrent()->AdjustAmountOfExternalAllocatedMemory(size);
}

void initializeWithoutV8(Platform* platform)
{
    ASSERT(!s_webKitInitialized);
    s_webKitInitialized = true;

    ASSERT(platform);
    Platform::initialize(platform);

    WTF::setRandomSource(cryptographicallyRandomValues);
    WTF::initialize(currentTimeFunction, monotonicallyIncreasingTimeFunction, systemTraceTimeFunction, histogramEnumerationFunction, adjustAmountOfExternalAllocatedMemory);
    WTF::initializeMainThread(callOnMainThreadFunction);
    Heap::init();

    ThreadState::attachMainThread();
    // currentThread() is null if we are running on a thread without a message loop.
    if (WebThread* currentThread = platform->currentThread()) {
        ASSERT(!s_gcTaskRunner);
        s_gcTaskRunner = new GCTaskRunner(currentThread);
    }

    DEFINE_STATIC_LOCAL(ModulesInitializer, initializer, ());
    initializer.init();

    setIndexedDBClientCreateFunction(IndexedDBClientImpl::create);
}

void shutdown()
{
    // currentThread() is null if we are running on a thread without a message loop.
    if (Platform::current()->currentThread()) {
        Platform::current()->unregisterMemoryDumpProvider(WebCacheMemoryDumpProvider::instance());

        // We don't need to (cannot) remove s_endOfTaskRunner from the current
        // message loop, because the message loop is already destructed before
        // the shutdown() is called.
        delete s_endOfTaskRunner;
        s_endOfTaskRunner = nullptr;

        ASSERT(s_gcTaskRunner);
        delete s_gcTaskRunner;
        s_gcTaskRunner = nullptr;
    }

    // Shutdown V8-related background threads before V8 is ramped down. Note
    // that this will wait the thread to stop its operations.
    ScriptStreamerThread::shutdown();

    v8::Isolate* isolate = V8PerIsolateData::mainThreadIsolate();
    V8PerIsolateData::willBeDestroyed(isolate);

    // Make sure we stop WorkerThreads before the main thread's ThreadState
    // and later shutdown steps starts freeing up resources needed during
    // worker termination.
    WorkerThread::terminateAndWaitForAllWorkers();

    ModulesInitializer::terminateThreads();

    // Detach the main thread before starting the shutdown sequence
    // so that the main thread won't get involved in a GC during the shutdown.
    ThreadState::detachMainThread();

    V8PerIsolateData::destroy(isolate);

    shutdownWithoutV8();
}

void shutdownWithoutV8()
{
    ASSERT(!s_endOfTaskRunner);
    CoreInitializer::shutdown();
    Heap::shutdown();
    WTF::shutdown();
    Platform::shutdown();
    WebPrerenderingSupport::shutdown();
}

// TODO(tkent): The following functions to wrap LayoutTestSupport should be
// moved to public/platform/.

void setLayoutTestMode(bool value)
{
    LayoutTestSupport::setIsRunningLayoutTest(value);
}

bool layoutTestMode()
{
    return LayoutTestSupport::isRunningLayoutTest();
}

void setMockThemeEnabledForTest(bool value)
{
    LayoutTestSupport::setMockThemeEnabledForTest(value);
}

void setFontAntialiasingEnabledForTest(bool value)
{
    LayoutTestSupport::setFontAntialiasingEnabledForTest(value);
}

bool fontAntialiasingEnabledForTest()
{
    return LayoutTestSupport::isFontAntialiasingEnabledForTest();
}

<<<<<<< HEAD
void setAlwaysUseComplexTextForTest(bool value)
{
    LayoutTestSupport::setAlwaysUseComplexTextForTest(value);
}

bool alwaysUseComplexTextForTest()
{
    return LayoutTestSupport::alwaysUseComplexTextForTest();
=======
void setTimerHiddenPageAlignmentInterval(double interval)
{
    DOMTimer::setHiddenPageAlignmentInterval(interval);
}

void setTextSearchHighlightColor(int activeR, int activeG, int activeB,
                                 int inactiveR, int inactiveG, int inactiveB)
{
    LayoutTheme::setTextSearchHighlightColor(activeR, activeG, activeB, inactiveR, inactiveG, inactiveB);
>>>>>>> b9459af2
}

void enableLogChannel(const char* name)
{
#if !LOG_DISABLED
    WTFLogChannel* channel = getChannelFromName(name);
    if (channel)
        channel->state = WTFLogChannelOn;
#endif // !LOG_DISABLED
}

void resetPluginCache(bool reloadPages)
{
    ASSERT(!reloadPages);
    Page::refreshPlugins();
}

void decommitFreeableMemory()
{
    WTF::Partitions::decommitFreeableMemory();
}

} // namespace blink<|MERGE_RESOLUTION|>--- conflicted
+++ resolved
@@ -38,11 +38,8 @@
 #include "core/Init.h"
 #include "core/animation/AnimationClock.h"
 #include "core/dom/Microtask.h"
-<<<<<<< HEAD
 #include "core/fetch/WebCacheMemoryDumpProvider.h"
-=======
 #include "core/frame/DOMTimer.h"
->>>>>>> b9459af2
 #include "core/frame/Settings.h"
 #include "core/page/Page.h"
 #include "core/layout/LayoutTheme.h"
@@ -164,11 +161,7 @@
 
 static void callOnMainThreadFunction(WTF::MainThreadFunction function, void* context)
 {
-<<<<<<< HEAD
-    Platform::current()->mainThread()->taskRunner()->postTask(BLINK_FROM_HERE, new MainThreadTaskRunner(function, context));
-=======
-    Platform::current()->mainThread()->taskRunner()->postTask(FROM_HERE, new MainThreadTaskRunner_private(function, context));
->>>>>>> b9459af2
+    Platform::current()->mainThread()->taskRunner()->postTask(BLINK_FROM_HERE, new MainThreadTaskRunner_private(function, context));
 }
 
 static void adjustAmountOfExternalAllocatedMemory(int size)
@@ -280,7 +273,6 @@
     return LayoutTestSupport::isFontAntialiasingEnabledForTest();
 }
 
-<<<<<<< HEAD
 void setAlwaysUseComplexTextForTest(bool value)
 {
     LayoutTestSupport::setAlwaysUseComplexTextForTest(value);
@@ -289,7 +281,8 @@
 bool alwaysUseComplexTextForTest()
 {
     return LayoutTestSupport::alwaysUseComplexTextForTest();
-=======
+}
+
 void setTimerHiddenPageAlignmentInterval(double interval)
 {
     DOMTimer::setHiddenPageAlignmentInterval(interval);
@@ -299,7 +292,6 @@
                                  int inactiveR, int inactiveG, int inactiveB)
 {
     LayoutTheme::setTextSearchHighlightColor(activeR, activeG, activeB, inactiveR, inactiveG, inactiveB);
->>>>>>> b9459af2
 }
 
 void enableLogChannel(const char* name)
