/*
 * Copyright (C) 2010 Google Inc. All rights reserved.
 *
 * Redistribution and use in source and binary forms, with or without
 * modification, are permitted provided that the following conditions are
 * met:
 *
 *     * Redistributions of source code must retain the above copyright
 * notice, this list of conditions and the following disclaimer.
 *     * Redistributions in binary form must reproduce the above
 * copyright notice, this list of conditions and the following disclaimer
 * in the documentation and/or other materials provided with the
 * distribution.
 *     * Neither the name of Google Inc. nor the names of its
 * contributors may be used to endorse or promote products derived from
 * this software without specific prior written permission.
 *
 * THIS SOFTWARE IS PROVIDED BY THE COPYRIGHT HOLDERS AND CONTRIBUTORS
 * "AS IS" AND ANY EXPRESS OR IMPLIED WARRANTIES, INCLUDING, BUT NOT
 * LIMITED TO, THE IMPLIED WARRANTIES OF MERCHANTABILITY AND FITNESS FOR
 * A PARTICULAR PURPOSE ARE DISCLAIMED. IN NO EVENT SHALL THE COPYRIGHT
 * OWNER OR CONTRIBUTORS BE LIABLE FOR ANY DIRECT, INDIRECT, INCIDENTAL,
 * SPECIAL, EXEMPLARY, OR CONSEQUENTIAL DAMAGES (INCLUDING, BUT NOT
 * LIMITED TO, PROCUREMENT OF SUBSTITUTE GOODS OR SERVICES; LOSS OF USE,
 * DATA, OR PROFITS; OR BUSINESS INTERRUPTION) HOWEVER CAUSED AND ON ANY
 * THEORY OF LIABILITY, WHETHER IN CONTRACT, STRICT LIABILITY, OR TORT
 * (INCLUDING NEGLIGENCE OR OTHERWISE) ARISING IN ANY WAY OUT OF THE USE
 * OF THIS SOFTWARE, EVEN IF ADVISED OF THE POSSIBILITY OF SUCH DAMAGE.
 */

#ifndef WebViewImpl_h
#define WebViewImpl_h

#include "BackForwardClientImpl.h"
#include "ChromeClientImpl.h"
#include "ContextMenuClientImpl.h"
#include "DragClientImpl.h"
#include "EditorClientImpl.h"
#include "InspectorClientImpl.h"
#include "NotificationPresenterImpl.h"
#include "PageOverlayList.h"
#include "PageScaleConstraintsSet.h"
#include "PageWidgetDelegate.h"
#include "SpellCheckerClientImpl.h"
#include "StorageClientImpl.h"
#include "UserMediaClientImpl.h"
#include "WebInputEvent.h"
#include "WebNavigationPolicy.h"
#include "WebView.h"
#include "core/page/PagePopupDriver.h"
#include "platform/Timer.h"
#include "platform/geometry/IntPoint.h"
#include "platform/geometry/IntRect.h"
#include "platform/graphics/GraphicsLayer.h"
#include "public/platform/WebGestureCurveTarget.h"
#include "public/platform/WebLayer.h"
#include "public/platform/WebPoint.h"
#include "public/platform/WebRect.h"
#include "public/platform/WebSize.h"
#include "public/platform/WebString.h"
#include "wtf/OwnPtr.h"
#include "wtf/RefCounted.h"
#include "wtf/Vector.h"

namespace WebCore {
class DataObject;
class Color;
class Frame;
class GraphicsLayerFactory;
class HistoryItem;
class HitTestResult;
class KeyboardEvent;
class Page;
class PageGroup;
class PagePopup;
class PagePopupClient;
class PlatformKeyboardEvent;
class PopupMenuClient;
class RenderLayerCompositor;
}

namespace blink {
class AutocompletePopupMenuClient;
class ContextFeaturesClientImpl;
class ContextMenuClientImpl;
class GeolocationClientProxy;
class LinkHighlight;
class MIDIClientProxy;
class PinchViewports;
class PopupContainer;
class PrerendererClientImpl;
class SpeechInputClientImpl;
class SpeechRecognitionClientProxy;
class UserMediaClientImpl;
class ValidationMessageClientImpl;
class WebAXObject;
class WebActiveGestureAnimation;
class WebDevToolsAgentClient;
class WebDevToolsAgentPrivate;
class WebDocument;
class WebFrameImpl;
class WebGestureEvent;
class WebHelperPlugin;
class WebHelperPluginImpl;
class WebImage;
class WebKeyboardEvent;
class WebLayerTreeView;
class WebMouseEvent;
class WebMouseWheelEvent;
class WebPagePopupImpl;
class WebPlugin;
class WebPrerendererClient;
class WebSettingsImpl;
class WebTouchEvent;
class WorkerGlobalScopeProxyProviderImpl;
class FullscreenController;

<<<<<<< HEAD
class WebViewImpl FINAL : public WebView
=======
class RubberbandContext;
class RubberbandStateImpl;
class RubberbandState {

    // Not implemented.
    RubberbandState(const RubberbandState&);
    RubberbandState& operator=(const RubberbandState&);

  public:
    RubberbandState();
    ~RubberbandState();

    RubberbandStateImpl* m_impl;
};

class WebViewImpl : public WebView
>>>>>>> c19c33bd
    , public RefCounted<WebViewImpl>
    , public WebGestureCurveTarget
    , public WebCore::PagePopupDriver
    , public PageWidgetEventHandler {
public:
    static WebViewImpl* create(WebViewClient*);

    // WebWidget methods:
    virtual void close() OVERRIDE;
    virtual WebSize size() OVERRIDE;
    virtual void willStartLiveResize() OVERRIDE;
    virtual void resize(const WebSize&) OVERRIDE;
    virtual void willEndLiveResize() OVERRIDE;
    virtual void willEnterFullScreen() OVERRIDE;
    virtual void didEnterFullScreen() OVERRIDE;
    virtual void willExitFullScreen() OVERRIDE;
    virtual void didExitFullScreen() OVERRIDE;
    virtual void animate(double) OVERRIDE;
    virtual void layout() OVERRIDE;
    virtual void enterForceCompositingMode(bool enable) OVERRIDE;
    virtual void paint(WebCanvas*, const WebRect&, PaintOptions = ReadbackFromCompositorIfAvailable) OVERRIDE;
    virtual bool isTrackingRepaints() const OVERRIDE;
    virtual void themeChanged() OVERRIDE;
    virtual bool handleInputEvent(const WebInputEvent&) OVERRIDE;
    virtual void setCursorVisibilityState(bool isVisible) OVERRIDE;
    virtual bool hasTouchEventHandlersAt(const WebPoint&) OVERRIDE;
    virtual void applyScrollAndScale(const WebSize&, float) OVERRIDE;
    virtual void mouseCaptureLost() OVERRIDE;
    virtual void setFocus(bool enable) OVERRIDE;
    virtual bool setComposition(
        const WebString& text,
        const WebVector<WebCompositionUnderline>& underlines,
        int selectionStart,
        int selectionEnd) OVERRIDE;
    virtual bool confirmComposition() OVERRIDE;
    virtual bool confirmComposition(ConfirmCompositionBehavior selectionBehavior) OVERRIDE;
    virtual bool confirmComposition(const WebString& text) OVERRIDE;
    virtual bool compositionRange(size_t* location, size_t* length) OVERRIDE;
    virtual WebTextInputInfo textInputInfo() OVERRIDE;
    virtual bool setEditableSelectionOffsets(int start, int end) OVERRIDE;
    virtual bool setCompositionFromExistingText(int compositionStart, int compositionEnd, const WebVector<WebCompositionUnderline>& underlines) OVERRIDE;
    virtual void extendSelectionAndDelete(int before, int after) OVERRIDE;
    virtual bool isSelectionEditable() const OVERRIDE;
    virtual WebColor backgroundColor() const OVERRIDE;
    virtual bool selectionBounds(WebRect& anchor, WebRect& focus) const OVERRIDE;
    virtual void didShowCandidateWindow() OVERRIDE;
    virtual void didUpdateCandidateWindow() OVERRIDE;
    virtual void didHideCandidateWindow() OVERRIDE;
    virtual bool selectionTextDirection(WebTextDirection& start, WebTextDirection& end) const OVERRIDE;
    virtual bool isSelectionAnchorFirst() const OVERRIDE;
    virtual bool caretOrSelectionRange(size_t* location, size_t* length) OVERRIDE;
    virtual void setTextDirection(WebTextDirection) OVERRIDE;
    virtual bool isAcceleratedCompositingActive() const OVERRIDE;
    virtual void willCloseLayerTreeView() OVERRIDE;
    virtual void didAcquirePointerLock() OVERRIDE;
    virtual void didNotAcquirePointerLock() OVERRIDE;
    virtual void didLosePointerLock() OVERRIDE;
    virtual void didChangeWindowResizerRect() OVERRIDE;
    virtual void didExitCompositingMode() OVERRIDE;

    // WebView methods:
    virtual void setMainFrame(WebFrame*) OVERRIDE;
    virtual void setAutofillClient(WebAutofillClient*) OVERRIDE;
    virtual void setDevToolsAgentClient(WebDevToolsAgentClient*) OVERRIDE;
    virtual void setPrerendererClient(WebPrerendererClient*) OVERRIDE;
    virtual void setSpellCheckClient(WebSpellCheckClient*) OVERRIDE;
    virtual void setPasswordGeneratorClient(WebPasswordGeneratorClient*) OVERRIDE;
    virtual WebSettings* settings() OVERRIDE;
    virtual WebString pageEncoding() const OVERRIDE;
    virtual void setPageEncoding(const WebString&) OVERRIDE;
    virtual bool isTransparent() const OVERRIDE;
    virtual void setIsTransparent(bool value) OVERRIDE;
    virtual void setBaseBackgroundColor(WebColor) OVERRIDE;
    virtual bool tabsToLinks() const OVERRIDE;
    virtual void setTabsToLinks(bool value) OVERRIDE;
    virtual bool tabKeyCyclesThroughElements() const OVERRIDE;
    virtual void setTabKeyCyclesThroughElements(bool value) OVERRIDE;
    virtual bool isActive() const OVERRIDE;
    virtual void setIsActive(bool value) OVERRIDE;
    virtual void setDomainRelaxationForbidden(bool, const WebString& scheme) OVERRIDE;
    virtual void setWindowFeatures(const WebWindowFeatures&) OVERRIDE;
    virtual bool dispatchBeforeUnloadEvent() OVERRIDE;
    virtual void dispatchUnloadEvent() OVERRIDE;
    virtual WebFrame* mainFrame() OVERRIDE;
    virtual WebFrame* findFrameByName(
        const WebString& name, WebFrame* relativeToFrame) OVERRIDE;
    virtual WebFrame* focusedFrame() OVERRIDE;
    virtual void setFocusedFrame(WebFrame*) OVERRIDE;
    virtual void setInitialFocus(bool reverse) OVERRIDE;
    virtual void clearFocusedNode() OVERRIDE;
    virtual void scrollFocusedNodeIntoView() OVERRIDE;
    virtual void scrollFocusedNodeIntoRect(const WebRect&) OVERRIDE;
    virtual void zoomToFindInPageRect(const WebRect&) OVERRIDE;
    virtual void advanceFocus(bool reverse) OVERRIDE;
    virtual double zoomLevel() OVERRIDE;
    virtual double setZoomLevel(double) OVERRIDE;
    virtual void zoomLimitsChanged(double minimumZoomLevel, double maximumZoomLevel) OVERRIDE;
    virtual float textZoomFactor() OVERRIDE;
    virtual float setTextZoomFactor(float) OVERRIDE;
    virtual void setInitialPageScaleOverride(float) OVERRIDE;
    virtual bool zoomToMultipleTargetsRect(const WebRect&) OVERRIDE;
    virtual float pageScaleFactor() const OVERRIDE;
    virtual void setPageScaleFactorPreservingScrollOffset(float) OVERRIDE;
    virtual void setPageScaleFactor(float scaleFactor, const WebPoint& origin) OVERRIDE;
    virtual void setPageScaleFactorLimits(float minPageScale, float maxPageScale) OVERRIDE;
    virtual float minimumPageScaleFactor() const OVERRIDE;
    virtual float maximumPageScaleFactor() const OVERRIDE;
    virtual void saveScrollAndScaleState() OVERRIDE;
    virtual void restoreScrollAndScaleState() OVERRIDE;
    virtual void resetScrollAndScaleState() OVERRIDE;
    virtual void setIgnoreViewportTagScaleLimits(bool) OVERRIDE;
    virtual WebSize contentsPreferredMinimumSize() OVERRIDE;

    virtual float deviceScaleFactor() const OVERRIDE;
    virtual void setDeviceScaleFactor(float) OVERRIDE;

    virtual void setFixedLayoutSize(const WebSize&) OVERRIDE;

    virtual void enableAutoResizeMode(
        const WebSize& minSize,
        const WebSize& maxSize) OVERRIDE;
    virtual void disableAutoResizeMode() OVERRIDE;
    virtual void performMediaPlayerAction(
        const WebMediaPlayerAction& action,
        const WebPoint& location) OVERRIDE;
    virtual WebHelperPlugin* createHelperPlugin(
        const WebString& pluginType,
        const WebDocument& hostDocument) OVERRIDE;
    virtual void performPluginAction(
        const WebPluginAction&,
        const WebPoint&) OVERRIDE;
    virtual WebHitTestResult hitTestResultAt(const WebPoint&) OVERRIDE;
    virtual void copyImageAt(const WebPoint&) OVERRIDE;
    virtual void dragSourceEndedAt(
        const WebPoint& clientPoint,
        const WebPoint& screenPoint,
        WebDragOperation) OVERRIDE;
    virtual void dragSourceMovedTo(
        const WebPoint& clientPoint,
        const WebPoint& screenPoint,
        WebDragOperation) OVERRIDE;
    virtual void dragSourceSystemDragEnded() OVERRIDE;
    virtual WebDragOperation dragTargetDragEnter(
        const WebDragData&,
        const WebPoint& clientPoint,
        const WebPoint& screenPoint,
        WebDragOperationsMask operationsAllowed,
        int keyModifiers) OVERRIDE;
    virtual WebDragOperation dragTargetDragOver(
        const WebPoint& clientPoint,
        const WebPoint& screenPoint,
        WebDragOperationsMask operationsAllowed,
        int keyModifiers) OVERRIDE;
    virtual void dragTargetDragLeave() OVERRIDE;
    virtual void dragTargetDrop(
        const WebPoint& clientPoint,
        const WebPoint& screenPoint,
        int keyModifiers) OVERRIDE;
    virtual void spellingMarkers(WebVector<uint32_t>* markers) OVERRIDE;
    virtual unsigned long createUniqueIdentifierForRequest() OVERRIDE;
    virtual void inspectElementAt(const WebPoint&) OVERRIDE;
    virtual WebString inspectorSettings() const OVERRIDE;
    virtual void setInspectorSettings(const WebString&) OVERRIDE;
    virtual bool inspectorSetting(const WebString& key, WebString* value) const OVERRIDE;
    virtual void setInspectorSetting(const WebString& key, const WebString& value) OVERRIDE;
    virtual void setCompositorDeviceScaleFactorOverride(float) OVERRIDE;
    virtual void setRootLayerTransform(const WebSize& offset, float scale) OVERRIDE;
    virtual WebDevToolsAgent* devToolsAgent() OVERRIDE;
    virtual WebAXObject accessibilityObject() OVERRIDE;
    virtual void setSelectionColors(unsigned activeBackgroundColor,
                                    unsigned activeForegroundColor,
                                    unsigned inactiveBackgroundColor,
                                    unsigned inactiveForegroundColor) OVERRIDE;
    virtual void performCustomContextMenuAction(unsigned action) OVERRIDE;
    virtual void showContextMenu() OVERRIDE;
    virtual WebString getSmartClipData(WebRect) OVERRIDE;
    virtual void hidePopups() OVERRIDE;
    virtual void addPageOverlay(WebPageOverlay*, int /* zOrder */) OVERRIDE;
    virtual void removePageOverlay(WebPageOverlay*) OVERRIDE;
    virtual void transferActiveWheelFlingAnimation(const WebActiveWheelFlingParameters&) OVERRIDE;
    virtual bool endActiveFlingAnimation() OVERRIDE;
    virtual void setShowPaintRects(bool) OVERRIDE;
    void setShowDebugBorders(bool);
    virtual void setShowFPSCounter(bool) OVERRIDE;
    virtual void setContinuousPaintingEnabled(bool) OVERRIDE;
    virtual void setShowScrollBottleneckRects(bool) OVERRIDE;

    // WebViewImpl

    void suppressInvalidations(bool enable);
    void invalidateRect(const WebCore::IntRect&);

    void setIgnoreInputEvents(bool newValue);
    void setBackgroundColorOverride(WebColor);
    void setZoomFactorOverride(float);
    WebDevToolsAgentPrivate* devToolsAgentPrivate() { return m_devToolsAgent.get(); }

    WebCore::Color baseBackgroundColor() const { return m_baseBackgroundColor; }

    // Rubberbanding
    void rubberbandWalkFrame(const RubberbandContext&, WebCore::Frame*, const WebCore::LayoutPoint&);
    void rubberbandWalkRenderObject(const RubberbandContext&, WebCore::RenderObject*);
    WTF::String getTextInRubberbandImpl(const WebRect&);
    bool handleAltDragRubberbandEvent(const WebInputEvent&);

    virtual bool isAltDragRubberbandingEnabled() const OVERRIDE;
    virtual void enableAltDragRubberbanding(bool) OVERRIDE;
    virtual bool isRubberbanding() const OVERRIDE;
    virtual bool preStartRubberbanding() OVERRIDE;
    virtual void startRubberbanding() OVERRIDE;
    virtual WebRect expandRubberbandRect(const WebRect&) OVERRIDE;
    virtual WebString finishRubberbanding(const WebRect&) OVERRIDE;
    virtual void abortRubberbanding() OVERRIDE;
    virtual WebString getTextInRubberband(const WebRect&) OVERRIDE;


    PageOverlayList* pageOverlays() const { return m_pageOverlays.get(); }

    void setOverlayLayer(WebCore::GraphicsLayer*);

    const WebPoint& lastMouseDownPoint() const
    {
        return m_lastMouseDownPoint;
    }

    WebCore::Frame* focusedWebCoreFrame() const;

    // Returns the currently focused Element or null if no element has focus.
    WebCore::Element* focusedElement() const;

    static WebViewImpl* fromPage(WebCore::Page*);

    WebViewClient* client()
    {
        return m_client;
    }

    WebAutofillClient* autofillClient()
    {
        return m_autofillClient;
    }

    WebSpellCheckClient* spellCheckClient()
    {
        return m_spellCheckClient;
    }

    WebPasswordGeneratorClient* passwordGeneratorClient() const
    {
        return m_passwordGeneratorClient;
    }

    // Returns the page object associated with this view. This may be null when
    // the page is shutting down, but will be valid at all other times.
    WebCore::Page* page() const
    {
        return m_page.get();
    }

    // Returns the main frame associated with this view. This may be null when
    // the page is shutting down, but will be valid at all other times.
    WebFrameImpl* mainFrameImpl();

    // Event related methods:
    void mouseContextMenu(const WebMouseEvent&);
    void mouseDoubleClick(const WebMouseEvent&);

    bool detectContentOnTouch(const WebPoint&);
    bool startPageScaleAnimation(const WebCore::IntPoint& targetPosition, bool useAnchor, float newScale, double durationInSeconds);

    void numberOfWheelEventHandlersChanged(unsigned);
    void hasTouchEventHandlers(bool);

    // WebGestureCurveTarget implementation for fling.
    virtual void scrollBy(const WebFloatSize&) OVERRIDE;

    // Handles context menu events orignated via the the keyboard. These
    // include the VK_APPS virtual key and the Shift+F10 combine. Code is
    // based on the Webkit function bool WebView::handleContextMenuEvent(WPARAM
    // wParam, LPARAM lParam) in webkit\webkit\win\WebView.cpp. The only
    // significant change in this function is the code to convert from a
    // Keyboard event to the Right Mouse button down event.
    bool sendContextMenuEvent(const WebKeyboardEvent&);

    // Notifies the WebView that a load has been committed. isNewNavigation
    // will be true if a new session history item should be created for that
    // load. isNavigationWithinPage will be true if the navigation does
    // not take the user away from the current page.
    void didCommitLoad(bool isNewNavigation, bool isNavigationWithinPage);

    // Indicates two things:
    //   1) This view may have a new layout now.
    //   2) Calling layout() is a no-op.
    // After calling WebWidget::layout(), expect to get this notification
    // unless the view did not need a layout.
    void layoutUpdated(WebFrameImpl*);

    void willInsertBody(WebFrameImpl*);
    void didChangeContentsSize();
    void deviceOrPageScaleFactorChanged();

    // Returns true if popup menus should be rendered by the browser, false if
    // they should be rendered by WebKit (which is the default).
    static bool useExternalPopupMenus();

    bool contextMenuAllowed() const
    {
        return m_contextMenuAllowed;
    }

    bool shouldAutoResize() const
    {
        return m_shouldAutoResize;
    }

    WebCore::IntSize minAutoSize() const
    {
        return m_minAutoSize;
    }

    WebCore::IntSize maxAutoSize() const
    {
        return m_maxAutoSize;
    }

    void updateMainFrameLayoutSize();
    void updatePageDefinedViewportConstraints(const WebCore::ViewportDescription&);

    // Start a system drag and drop operation.
    void startDragging(
        WebCore::Frame*,
        const WebDragData& dragData,
        WebDragOperationsMask mask,
        const WebImage& dragImage,
        const WebPoint& dragImageOffset);

    // Returns the provider of desktop notifications.
    NotificationPresenterImpl* notificationPresenterImpl();

    // Tries to scroll the currently focused element and bubbles up through the
    // DOM and frame hierarchies. Returns true if something was scrolled.
    bool bubblingScroll(WebCore::ScrollDirection, WebCore::ScrollGranularity);

    // Notification that a popup was opened/closed.
    void popupOpened(PopupContainer*);
    void popupClosed(PopupContainer*);
    // PagePopupDriver functions.
    virtual WebCore::PagePopup* openPagePopup(WebCore::PagePopupClient*, const WebCore::IntRect& originBoundsInRootView) OVERRIDE;
    virtual void closePagePopup(WebCore::PagePopup*) OVERRIDE;

    // Returns the input event we're currently processing. This is used in some
    // cases where the WebCore DOM event doesn't have the information we need.
    static const WebInputEvent* currentInputEvent()
    {
        return m_currentInputEvent;
    }

    WebCore::GraphicsLayer* rootGraphicsLayer();
    bool allowsAcceleratedCompositing();
    void setRootGraphicsLayer(WebCore::GraphicsLayer*);
    void scheduleCompositingLayerSync();
    void scrollRootLayerRect(const WebCore::IntSize& scrollDelta, const WebCore::IntRect& clipRect);
    WebCore::GraphicsLayerFactory* graphicsLayerFactory() const;
    WebCore::RenderLayerCompositor* compositor() const;
    void registerForAnimations(WebLayer*);
    void scheduleAnimation();

    virtual void setVisibilityState(WebPageVisibilityState, bool) OVERRIDE;

    PopupContainer* selectPopup() const { return m_selectPopup.get(); }
    bool hasOpenedPopup() const { return m_selectPopup || m_pagePopup; }

    // Returns true if the event leads to scrolling.
    static bool mapKeyCodeForScroll(int keyCode,
                                   WebCore::ScrollDirection* scrollDirection,
                                   WebCore::ScrollGranularity* scrollGranularity);

    // Called by a full frame plugin inside this view to inform it that its
    // zoom level has been updated.  The plugin should only call this function
    // if the zoom change was triggered by the browser, it's only needed in case
    // a plugin can update its own zoom, say because of its own UI.
    void fullFramePluginZoomLevelChanged(double zoomLevel);

    void computeScaleAndScrollForBlockRect(const WebPoint& hitPoint, const WebRect& blockRect, float padding, float defaultScaleWhenAlreadyLegible, float& scale, WebPoint& scroll);
    WebCore::Node* bestTapNode(const WebCore::PlatformGestureEvent& tapEvent);
    void enableTapHighlightAtPoint(const WebCore::PlatformGestureEvent& tapEvent);
    void enableTapHighlights(Vector<WebCore::Node*>&);
    void computeScaleAndScrollForFocusedNode(WebCore::Node* focusedNode, float& scale, WebCore::IntPoint& scroll, bool& needAnimation);

    void animateDoubleTapZoom(const WebCore::IntPoint&);

    void enableFakePageScaleAnimationForTesting(bool);
    bool fakeDoubleTapAnimationPendingForTesting() const { return m_doubleTapZoomPending; }
    WebCore::IntPoint fakePageScaleAnimationTargetPositionForTesting() const { return m_fakePageScaleAnimationTargetPosition; }
    float fakePageScaleAnimationPageScaleForTesting() const { return m_fakePageScaleAnimationPageScaleFactor; }
    bool fakePageScaleAnimationUseAnchorForTesting() const { return m_fakePageScaleAnimationUseAnchor; }

    void enterFullScreenForElement(WebCore::Element*);
    void exitFullScreenForElement(WebCore::Element*);

    // Exposed for the purpose of overriding device metrics.
    void sendResizeEventAndRepaint();

    // Exposed for testing purposes.
    bool hasHorizontalScrollbar();
    bool hasVerticalScrollbar();

    // Pointer Lock calls allow a page to capture all mouse events and
    // disable the system cursor.
    bool requestPointerLock();
    void requestPointerUnlock();
    bool isPointerLocked();

    // Heuristic-based function for determining if we should disable workarounds
    // for viewing websites that are not optimized for mobile devices.
    bool shouldDisableDesktopWorkarounds();

    // Exposed for tests.
    unsigned numLinkHighlights() { return m_linkHighlights.size(); }
    LinkHighlight* linkHighlight(int i) { return m_linkHighlights[i].get(); }

    WebSettingsImpl* settingsImpl();

    // Returns the bounding box of the block type node touched by the WebRect.
    WebRect computeBlockBounds(const WebRect&, bool ignoreClipping);

    WebCore::IntPoint clampOffsetAtScale(const WebCore::IntPoint& offset, float scale);

    // Exposed for tests.
    WebVector<WebCompositionUnderline> compositionUnderlines() const;

    WebLayerTreeView* layerTreeView() const { return m_layerTreeView; }

private:
    float legibleScale() const;
    void refreshPageScaleFactorAfterLayout();
    void resumeTreeViewCommits();
    void setUserAgentPageScaleConstraints(WebCore::PageScaleConstraints newConstraints);
    float clampPageScaleFactorToLimits(float) const;
    WebCore::IntSize contentsSize() const;

    void resetSavedScrollAndScaleState();

    void updateMainFrameScrollPosition(const WebCore::IntPoint& scrollPosition, bool programmaticScroll);

    friend class WebView;  // So WebView::Create can call our constructor
    friend class WTF::RefCounted<WebViewImpl>;
    friend void setCurrentInputEventForTest(const WebInputEvent*);

    enum DragAction {
      DragEnter,
      DragOver
    };

    explicit WebViewImpl(WebViewClient*);
    virtual ~WebViewImpl();

    WebTextInputType textInputType();

    WebString inputModeOfFocusedElement();

    // Returns true if the event was actually processed.
    bool keyEventDefault(const WebKeyboardEvent&);

    bool confirmComposition(const WebString& text, ConfirmCompositionBehavior);

    // Returns true if the view was scrolled.
    bool scrollViewWithKeyboard(int keyCode, int modifiers);

    void hideSelectPopup();

    // Converts |pos| from window coordinates to contents coordinates and gets
    // the HitTestResult for it.
    WebCore::HitTestResult hitTestResultForWindowPos(const WebCore::IntPoint&);

    // Consolidate some common code between starting a drag over a target and
    // updating a drag over a target. If we're starting a drag, |isEntering|
    // should be true.
    WebDragOperation dragTargetDragEnterOrOver(const WebPoint& clientPoint,
                                               const WebPoint& screenPoint,
                                               DragAction,
                                               int keyModifiers);

    void configureAutoResizeMode();

    void setIsAcceleratedCompositingActive(bool);
    void doComposite();
    void doPixelReadbackToCanvas(WebCanvas*, const WebCore::IntRect&);
    void reallocateRenderer();
    void updateLayerTreeViewport();
    void updateLayerTreeBackgroundColor();
    void updateRootLayerTransform();
    void updateLayerTreeDeviceScaleFactor();

    // Helper function: Widens the width of |source| by the specified margins
    // while keeping it smaller than page width.
    WebRect widenRectWithinPageBounds(const WebRect& source, int targetMargin, int minimumMargin);

    void pointerLockMouseEvent(const WebInputEvent&);

    // PageWidgetEventHandler functions
    virtual void handleMouseLeave(WebCore::Frame&, const WebMouseEvent&) OVERRIDE;
    virtual void handleMouseDown(WebCore::Frame&, const WebMouseEvent&) OVERRIDE;
    virtual void handleMouseUp(WebCore::Frame&, const WebMouseEvent&) OVERRIDE;
    virtual bool handleMouseWheel(WebCore::Frame&, const WebMouseWheelEvent&) OVERRIDE;
    virtual bool handleGestureEvent(const WebGestureEvent&) OVERRIDE;
    virtual bool handleKeyEvent(const WebKeyboardEvent&) OVERRIDE;
    virtual bool handleCharEvent(const WebKeyboardEvent&) OVERRIDE;

    friend class WebHelperPluginImpl;
    // Take ownership of the Helper Plugin and destroy it asynchronously.
    // Called by WebHelperPluginImpl::closeAndDeleteSoon() to ensure the Helper
    // Plugin is closed at the correct time.
    void closeAndDeleteHelperPluginSoon(WebHelperPluginImpl*);
    void closePendingHelperPlugins(WebCore::Timer<WebViewImpl>*);

    WebCore::InputMethodContext* inputMethodContext();
    WebPlugin* focusedPluginIfInputMethodSupported(WebCore::Frame*);

    WebViewClient* m_client; // Can be 0 (e.g. unittests, shared workers, etc.)
    WebAutofillClient* m_autofillClient;
    WebSpellCheckClient* m_spellCheckClient;
    WebPasswordGeneratorClient* m_passwordGeneratorClient;

    ChromeClientImpl m_chromeClientImpl;
    ContextMenuClientImpl m_contextMenuClientImpl;
    DragClientImpl m_dragClientImpl;
    EditorClientImpl m_editorClientImpl;
    InspectorClientImpl m_inspectorClientImpl;
    BackForwardClientImpl m_backForwardClientImpl;
    SpellCheckerClientImpl m_spellCheckerClientImpl;
    StorageClientImpl m_storageClientImpl;

    WebSize m_size;
    bool m_fixedLayoutSizeLock;
    // If true, automatically resize the render view around its content.
    bool m_shouldAutoResize;
    // The lower bound on the size when auto-resizing.
    WebCore::IntSize m_minAutoSize;
    // The upper bound on the size when auto-resizing.
    WebCore::IntSize m_maxAutoSize;

    OwnPtr<WebCore::Page> m_page;

    // An object that can be used to manipulate m_page->settings() without linking
    // against WebCore. This is lazily allocated the first time GetWebSettings()
    // is called.
    OwnPtr<WebSettingsImpl> m_webSettings;

    // A copy of the web drop data object we received from the browser.
    RefPtr<WebCore::DataObject> m_currentDragData;

    // The point relative to the client area where the mouse was last pressed
    // down. This is used by the drag client to determine what was under the
    // mouse when the drag was initiated. We need to track this here in
    // WebViewImpl since DragClient::startDrag does not pass the position the
    // mouse was at when the drag was initiated, only the current point, which
    // can be misleading as it is usually not over the element the user actually
    // dragged by the time a drag is initiated.
    WebPoint m_lastMouseDownPoint;

    // Keeps track of the current zoom level. 0 means no zoom, positive numbers
    // mean zoom in, negative numbers mean zoom out.
    double m_zoomLevel;

    double m_minimumZoomLevel;

    double m_maximumZoomLevel;

    PageScaleConstraintsSet m_pageScaleConstraintsSet;

    // Saved page scale state.
    float m_savedPageScaleFactor; // 0 means that no page scale factor is saved.
    WebCore::IntSize m_savedScrollOffset;

    // The scale moved to by the latest double tap zoom, if any.
    float m_doubleTapZoomPageScaleFactor;
    // Have we sent a double-tap zoom and not yet heard back the scale?
    bool m_doubleTapZoomPending;

    // Used for testing purposes.
    bool m_enableFakePageScaleAnimationForTesting;
    WebCore::IntPoint m_fakePageScaleAnimationTargetPosition;
    float m_fakePageScaleAnimationPageScaleFactor;
    bool m_fakePageScaleAnimationUseAnchor;

    bool m_contextMenuAllowed;

    bool m_doingDragAndDrop;

    bool m_ignoreInputEvents;

    float m_compositorDeviceScaleFactorOverride;
    WebSize m_rootLayerOffset;
    float m_rootLayerScale;

    // Webkit expects keyPress events to be suppressed if the associated keyDown
    // event was handled. Safari implements this behavior by peeking out the
    // associated WM_CHAR event if the keydown was handled. We emulate
    // this behavior by setting this flag if the keyDown was handled.
    bool m_suppressNextKeypressEvent;

    // Represents whether or not this object should process incoming IME events.
    bool m_imeAcceptEvents;

    // The available drag operations (copy, move link...) allowed by the source.
    WebDragOperation m_operationsAllowed;

    // The current drag operation as negotiated by the source and destination.
    // When not equal to DragOperationNone, the drag data can be dropped onto the
    // current drop target in this WebView (the drop target can accept the drop).
    WebDragOperation m_dragOperation;

    // Context-based feature switches.
    OwnPtr<ContextFeaturesClientImpl> m_featureSwitchClient;

    // The popup associated with a select element.
    RefPtr<PopupContainer> m_selectPopup;

    // The popup associated with an input element.
    RefPtr<WebPagePopupImpl> m_pagePopup;

    OwnPtr<WebDevToolsAgentPrivate> m_devToolsAgent;
    OwnPtr<PageOverlayList> m_pageOverlays;
    OwnPtr<RubberbandState> m_rubberbandState;

    // Whether Alt+Mousedrag rubberbanding is enabled or not.
    bool m_isAltDragRubberbandingEnabled;

    // Whether the webview is rendering transparently.
    bool m_isTransparent;

    // Whether the user can press tab to focus links.
    bool m_tabsToLinks;

    // Inspector settings.
    WebString m_inspectorSettings;

    typedef HashMap<WTF::String, WTF::String> SettingsMap;
    OwnPtr<SettingsMap> m_inspectorSettingsMap;

    // The provider of desktop notifications;
    NotificationPresenterImpl m_notificationPresenter;

    // If set, the (plugin) node which has mouse capture.
    RefPtr<WebCore::Node> m_mouseCaptureNode;

    WebCore::IntRect m_rootLayerScrollDamage;
    WebLayerTreeView* m_layerTreeView;
    WebLayer* m_rootLayer;
    WebCore::GraphicsLayer* m_rootGraphicsLayer;
    OwnPtr<WebCore::GraphicsLayerFactory> m_graphicsLayerFactory;
    bool m_isAcceleratedCompositingActive;
    bool m_layerTreeViewCommitsDeferred;
    bool m_compositorCreationFailed;
    // If true, the graphics context is being restored.
    bool m_recreatingGraphicsContext;
    static const WebInputEvent* m_currentInputEvent;
    OwnPtr<PinchViewports> m_pinchViewports;

#if ENABLE(INPUT_SPEECH)
    OwnPtr<SpeechInputClientImpl> m_speechInputClient;
#endif
    OwnPtr<SpeechRecognitionClientProxy> m_speechRecognitionClient;

    OwnPtr<GeolocationClientProxy> m_geolocationClientProxy;

    UserMediaClientImpl m_userMediaClientImpl;
    OwnPtr<MIDIClientProxy> m_midiClientProxy;
    OwnPtr<NavigatorContentUtilsClientImpl> m_navigatorContentUtilsClient;
    OwnPtr<WebActiveGestureAnimation> m_gestureAnimation;
    WebPoint m_positionOnFlingStart;
    WebPoint m_globalPositionOnFlingStart;
    int m_flingModifier;
    bool m_flingSourceDevice;
    Vector<OwnPtr<LinkHighlight> > m_linkHighlights;
    OwnPtr<ValidationMessageClientImpl> m_validationMessage;
    OwnPtr<FullscreenController> m_fullscreenController;

    bool m_showFPSCounter;
    bool m_showPaintRects;
    bool m_showDebugBorders;
    bool m_continuousPaintingEnabled;
    bool m_showScrollBottleneckRects;
    WebColor m_baseBackgroundColor;
    WebColor m_backgroundColorOverride;
    float m_zoomFactorOverride;

    WebCore::Timer<WebViewImpl> m_helperPluginCloseTimer;
    Vector<WebHelperPluginImpl*> m_helperPluginsPendingClose;
};

// We have no ways to check if the specified WebView is an instance of
// WebViewImpl because WebViewImpl is the only implementation of WebView.
DEFINE_TYPE_CASTS(WebViewImpl, WebView, webView, true, true);

} // namespace blink

#endif<|MERGE_RESOLUTION|>--- conflicted
+++ resolved
@@ -115,9 +115,6 @@
 class WorkerGlobalScopeProxyProviderImpl;
 class FullscreenController;
 
-<<<<<<< HEAD
-class WebViewImpl FINAL : public WebView
-=======
 class RubberbandContext;
 class RubberbandStateImpl;
 class RubberbandState {
@@ -133,8 +130,7 @@
     RubberbandStateImpl* m_impl;
 };
 
-class WebViewImpl : public WebView
->>>>>>> c19c33bd
+class WebViewImpl FINAL : public WebView
     , public RefCounted<WebViewImpl>
     , public WebGestureCurveTarget
     , public WebCore::PagePopupDriver
