/*
 * Copyright (C) 2010 Google Inc. All rights reserved.
 *
 * Redistribution and use in source and binary forms, with or without
 * modification, are permitted provided that the following conditions are
 * met:
 *
 *     * Redistributions of source code must retain the above copyright
 * notice, this list of conditions and the following disclaimer.
 *     * Redistributions in binary form must reproduce the above
 * copyright notice, this list of conditions and the following disclaimer
 * in the documentation and/or other materials provided with the
 * distribution.
 *     * Neither the name of Google Inc. nor the names of its
 * contributors may be used to endorse or promote products derived from
 * this software without specific prior written permission.
 *
 * THIS SOFTWARE IS PROVIDED BY THE COPYRIGHT HOLDERS AND CONTRIBUTORS
 * "AS IS" AND ANY EXPRESS OR IMPLIED WARRANTIES, INCLUDING, BUT NOT
 * LIMITED TO, THE IMPLIED WARRANTIES OF MERCHANTABILITY AND FITNESS FOR
 * A PARTICULAR PURPOSE ARE DISCLAIMED. IN NO EVENT SHALL THE COPYRIGHT
 * OWNER OR CONTRIBUTORS BE LIABLE FOR ANY DIRECT, INDIRECT, INCIDENTAL,
 * SPECIAL, EXEMPLARY, OR CONSEQUENTIAL DAMAGES (INCLUDING, BUT NOT
 * LIMITED TO, PROCUREMENT OF SUBSTITUTE GOODS OR SERVICES; LOSS OF USE,
 * DATA, OR PROFITS; OR BUSINESS INTERRUPTION) HOWEVER CAUSED AND ON ANY
 * THEORY OF LIABILITY, WHETHER IN CONTRACT, STRICT LIABILITY, OR TORT
 * (INCLUDING NEGLIGENCE OR OTHERWISE) ARISING IN ANY WAY OUT OF THE USE
 * OF THIS SOFTWARE, EVEN IF ADVISED OF THE POSSIBILITY OF SUCH DAMAGE.
 */

#ifndef WebViewImpl_h
#define WebViewImpl_h

#include "core/page/EventWithHitTestResults.h"
#include "core/page/PagePopupDriver.h"
#include "platform/geometry/IntPoint.h"
#include "platform/geometry/IntRect.h"
#include "platform/graphics/GraphicsLayer.h"
#include "platform/heap/Handle.h"
#include "public/platform/WebGestureCurveTarget.h"
#include "public/platform/WebLayer.h"
#include "public/platform/WebPoint.h"
#include "public/platform/WebRect.h"
#include "public/platform/WebSize.h"
#include "public/platform/WebString.h"
#include "public/platform/WebVector.h"
#include "public/web/WebInputEvent.h"
#include "public/web/WebNavigationPolicy.h"
#include "public/web/WebView.h"
#include "web/ChromeClientImpl.h"
#include "web/ContextMenuClientImpl.h"
#include "web/DragClientImpl.h"
#include "web/EditorClientImpl.h"
#include "web/InspectorClientImpl.h"
#include "web/MediaKeysClientImpl.h"
#include "web/PageOverlayList.h"
#include "web/PageScaleConstraintsSet.h"
#include "web/PageWidgetDelegate.h"
#include "web/SpellCheckerClientImpl.h"
#include "web/StorageClientImpl.h"
#include "wtf/OwnPtr.h"
#include "wtf/RefCounted.h"
#include "wtf/Vector.h"

namespace blink {

class DataObject;
class Frame;
class FullscreenController;
class LinkHighlight;
class PopupContainer;
class RenderLayerCompositor;
class UserGestureToken;
class WebActiveGestureAnimation;
class WebDevToolsAgentPrivate;
class WebLocalFrameImpl;
class WebImage;
class WebPagePopupImpl;
class WebPlugin;
class WebSettingsImpl;

struct WebSelectionBound;

class WebViewImpl final : public WebView
    , public RefCounted<WebViewImpl>
    , public WebGestureCurveTarget
    , public PagePopupDriver
    , public PageWidgetEventHandler {
public:
    static WebViewImpl* create(WebViewClient*);

    // WebWidget methods:
    virtual void close() override;
    virtual WebSize size() override;
    virtual void willStartLiveResize() override;
    virtual void resize(const WebSize&) override;
    virtual void resizePinchViewport(const WebSize&) override;
    virtual void willEndLiveResize() override;
    virtual void didEnterFullScreen() override;
    virtual void didExitFullScreen() override;

    virtual void beginFrame(const WebBeginFrameArgs&) override;
    virtual void didCommitFrameToCompositor() override;

    virtual void layout() override;
    virtual void paint(WebCanvas*, const WebRect&) override;
#if OS(ANDROID)
    virtual void paintCompositedDeprecated(WebCanvas*, const WebRect&) override;
#endif
    virtual void compositeAndReadbackAsync(WebCompositeAndReadbackAsyncCallback*) override;
    virtual bool isTrackingRepaints() const override;
    virtual void themeChanged() override;
    virtual bool handleInputEvent(const WebInputEvent&) override;
    virtual void setCursorVisibilityState(bool isVisible) override;
    virtual bool hasTouchEventHandlersAt(const WebPoint&) override;

    // FIXME(bokan): Old pinch path only - This should be removed once old pinch
    // is removed.
    virtual void applyViewportDeltas(
        const WebSize& scrollDelta,
        float pageScaleDelta,
        float topControlsDelta) override;
    virtual void applyViewportDeltas(
        const WebSize& pinchViewportDelta,
        const WebSize& mainFrameDelta,
        float pageScaleDelta,
        float topControlsDelta) override;
    virtual void mouseCaptureLost() override;
    virtual void setFocus(bool enable) override;
    virtual bool setComposition(
        const WebString& text,
        const WebVector<WebCompositionUnderline>& underlines,
        int selectionStart,
<<<<<<< HEAD
        int selectionEnd) override;
    virtual bool confirmComposition() override;
    virtual bool confirmComposition(ConfirmCompositionBehavior selectionBehavior) override;
    virtual bool confirmComposition(const WebString& text) override;
    virtual bool compositionRange(size_t* location, size_t* length) override;
    virtual WebTextInputInfo textInputInfo() override;
    virtual WebColor backgroundColor() const override;
    virtual WebPagePopup* pagePopup() const override;
    virtual bool selectionBounds(WebRect& anchor, WebRect& focus) const override;
    virtual void didShowCandidateWindow() override;
    virtual void didUpdateCandidateWindow() override;
    virtual void didHideCandidateWindow() override;
    virtual bool selectionTextDirection(WebTextDirection& start, WebTextDirection& end) const override;
    virtual bool isSelectionAnchorFirst() const override;
    virtual bool caretOrSelectionRange(size_t* location, size_t* length) override;
    virtual void setTextDirection(WebTextDirection) override;
    virtual bool isAcceleratedCompositingActive() const override;
    virtual void willCloseLayerTreeView() override;
    virtual void didAcquirePointerLock() override;
    virtual void didNotAcquirePointerLock() override;
    virtual void didLosePointerLock() override;
    virtual void didChangeWindowResizerRect() override;
=======
        int selectionEnd) OVERRIDE;
    virtual bool confirmComposition() OVERRIDE;
    virtual bool confirmComposition(ConfirmCompositionBehavior selectionBehavior) OVERRIDE;
    virtual bool confirmComposition(const WebString& text) OVERRIDE;
    virtual bool compositionRange(size_t* location, size_t* length) OVERRIDE;
    virtual WebTextInputInfo textInputInfo() OVERRIDE;
    virtual WebColor backgroundColor() const OVERRIDE;
    virtual WebPagePopup* pagePopup() const OVERRIDE;
    virtual bool selectionBounds(WebRect& anchor, WebRect& focus) const OVERRIDE;
    virtual void didShowCandidateWindow() OVERRIDE;
    virtual void didUpdateCandidateWindow() OVERRIDE;
    virtual void didHideCandidateWindow() OVERRIDE;
    virtual bool selectionTextDirection(WebTextDirection& start, WebTextDirection& end) const OVERRIDE;
    virtual bool isSelectionAnchorFirst() const OVERRIDE;
    virtual bool caretOrSelectionRange(size_t* location, size_t* length) OVERRIDE;
    virtual void setTextDirection(WebTextDirection) OVERRIDE;
    virtual bool isAcceleratedCompositingActive() const OVERRIDE;
    virtual void willCloseLayerTreeView() OVERRIDE;
    virtual void didAcquirePointerLock() OVERRIDE;
    virtual void didNotAcquirePointerLock() OVERRIDE;
    virtual void didLosePointerLock() OVERRIDE;
    virtual void didChangeWindowRect() OVERRIDE;
    virtual void didChangeWindowResizerRect() OVERRIDE;
>>>>>>> 877badd6

    // WebView methods:
    virtual void setMainFrame(WebFrame*) override;
    virtual void setAutofillClient(WebAutofillClient*) override;
    virtual void setCredentialManagerClient(WebCredentialManagerClient*) override;
    virtual void setDevToolsAgentClient(WebDevToolsAgentClient*) override;
    virtual void setPrerendererClient(WebPrerendererClient*) override;
    virtual void setSpellCheckClient(WebSpellCheckClient*) override;
    virtual WebSettings* settings() override;
    virtual WebString pageEncoding() const override;
    virtual void setPageEncoding(const WebString&) override;
    virtual bool isTransparent() const override;
    virtual void setIsTransparent(bool value) override;
    virtual void setBaseBackgroundColor(WebColor) override;
    virtual bool tabsToLinks() const override;
    virtual void setTabsToLinks(bool value) override;
    virtual bool tabKeyCyclesThroughElements() const override;
    virtual void setTabKeyCyclesThroughElements(bool value) override;
    virtual bool isActive() const override;
    virtual void setIsActive(bool value) override;
    virtual void setDomainRelaxationForbidden(bool, const WebString& scheme) override;
    virtual void setWindowFeatures(const WebWindowFeatures&) override;
    virtual void setOpenedByDOM() override;
    virtual WebFrame* mainFrame() override;
    virtual WebFrame* findFrameByName(
        const WebString& name, WebFrame* relativeToFrame) override;
    virtual WebFrame* focusedFrame() override;
    virtual void setFocusedFrame(WebFrame*) override;
    virtual void setInitialFocus(bool reverse) override;
    virtual void clearFocusedElement() override;
    virtual void scrollFocusedNodeIntoRect(const WebRect&) override;
    virtual void zoomToFindInPageRect(const WebRect&) override;
    virtual void advanceFocus(bool reverse) override;
    virtual double zoomLevel() override;
    virtual double setZoomLevel(double) override;
    virtual void zoomLimitsChanged(double minimumZoomLevel, double maximumZoomLevel) override;
    virtual float textZoomFactor() override;
    virtual float setTextZoomFactor(float) override;
    virtual void setInitialPageScaleOverride(float) override;
    virtual bool zoomToMultipleTargetsRect(const WebRect&) override;
    virtual float pageScaleFactor() const override;
    virtual void setPageScaleFactorLimits(float minPageScale, float maxPageScale) override;
    virtual void setMainFrameScrollOffset(const WebPoint&) override;
    virtual void setPageScaleFactor(float) override;
    virtual void setPinchViewportOffset(const WebFloatPoint&) override;
    virtual WebFloatPoint pinchViewportOffset() const override;
    virtual float minimumPageScaleFactor() const override;
    virtual float maximumPageScaleFactor() const override;
    virtual void resetScrollAndScaleState() override;
    virtual void setIgnoreViewportTagScaleLimits(bool) override;
    virtual WebSize contentsPreferredMinimumSize() override;

    virtual float deviceScaleFactor() const override;
    virtual void setDeviceScaleFactor(float) override;
    virtual void setDeviceColorProfile(const WebVector<char>&) override;
    virtual void resetDeviceColorProfile() override;

    virtual void enableAutoResizeMode(
        const WebSize& minSize,
        const WebSize& maxSize) override;
    virtual void disableAutoResizeMode() override;
    virtual void performMediaPlayerAction(
        const WebMediaPlayerAction& action,
        const WebPoint& location) override;
    virtual void performPluginAction(
        const WebPluginAction&,
        const WebPoint&) override;
    virtual WebHitTestResult hitTestResultAt(const WebPoint&) override;
    virtual void copyImageAt(const WebPoint&) override;
    virtual void saveImageAt(const WebPoint&) override;
    virtual void dragSourceEndedAt(
        const WebPoint& clientPoint,
        const WebPoint& screenPoint,
        WebDragOperation) override;
    virtual void dragSourceSystemDragEnded() override;
    virtual WebDragOperation dragTargetDragEnter(
        const WebDragData&,
        const WebPoint& clientPoint,
        const WebPoint& screenPoint,
        WebDragOperationsMask operationsAllowed,
        int keyModifiers) override;
    virtual WebDragOperation dragTargetDragOver(
        const WebPoint& clientPoint,
        const WebPoint& screenPoint,
        WebDragOperationsMask operationsAllowed,
        int keyModifiers) override;
    virtual void dragTargetDragLeave() override;
    virtual void dragTargetDrop(
        const WebPoint& clientPoint,
        const WebPoint& screenPoint,
        int keyModifiers) override;
    virtual void spellingMarkers(WebVector<uint32_t>* markers) override;
    virtual void removeSpellingMarkersUnderWords(const WebVector<WebString>& words) override;
    virtual unsigned long createUniqueIdentifierForRequest() override;
    virtual void inspectElementAt(const WebPoint&) override;
    virtual void setCompositorDeviceScaleFactorOverride(float) override;
    virtual void setRootLayerTransform(const WebSize& offset, float scale) override;
    virtual WebDevToolsAgent* devToolsAgent() override;
    virtual WebAXObject accessibilityObject() override;
    virtual void setSelectionColors(unsigned activeBackgroundColor,
                                    unsigned activeForegroundColor,
                                    unsigned inactiveBackgroundColor,
                                    unsigned inactiveForegroundColor) override;
    virtual void performCustomContextMenuAction(unsigned action) override;
    virtual void showContextMenu() override;
    virtual void extractSmartClipData(WebRect, WebString&, WebString&, WebRect&) override;
    virtual void hidePopups() override;
    virtual void addPageOverlay(WebPageOverlay*, int /* zOrder */) override;
    virtual void removePageOverlay(WebPageOverlay*) override;
    virtual void transferActiveWheelFlingAnimation(const WebActiveWheelFlingParameters&) override;
    virtual bool endActiveFlingAnimation() override;
    virtual void setShowPaintRects(bool) override;
    void setShowDebugBorders(bool);
    virtual void setShowFPSCounter(bool) override;
    virtual void setContinuousPaintingEnabled(bool) override;
    virtual void setShowScrollBottleneckRects(bool) override;
    virtual void getSelectionRootBounds(WebRect& bounds) const override;
    virtual void acceptLanguagesChanged() override;

    // WebViewImpl

    HitTestResult coreHitTestResultAt(const WebPoint&);
    void suppressInvalidations(bool enable);
    void invalidateRect(const IntRect&);

    void setIgnoreInputEvents(bool newValue);
    void setBackgroundColorOverride(WebColor);
    void setZoomFactorOverride(float);
    WebDevToolsAgentPrivate* devToolsAgentPrivate() { return m_devToolsAgent.get(); }

    Color baseBackgroundColor() const { return m_baseBackgroundColor; }

    PageOverlayList* pageOverlays() const { return m_pageOverlays.get(); }

    void setOverlayLayer(GraphicsLayer*);

    const WebPoint& lastMouseDownPoint() const
    {
        return m_lastMouseDownPoint;
    }

    Frame* focusedCoreFrame() const;

    // Returns the currently focused Element or null if no element has focus.
    Element* focusedElement() const;

    static WebViewImpl* fromPage(Page*);

    WebViewClient* client()
    {
        return m_client;
    }

    WebAutofillClient* autofillClient()
    {
        return m_autofillClient;
    }

    WebSpellCheckClient* spellCheckClient()
    {
        return m_spellCheckClient;
    }

    // Returns the page object associated with this view. This may be null when
    // the page is shutting down, but will be valid at all other times.
    Page* page() const
    {
        return m_page.get();
    }

    // Returns the main frame associated with this view. This may be null when
    // the page is shutting down, but will be valid at all other times.
    WebLocalFrameImpl* mainFrameImpl();

    // FIXME: Temporary method to accommodate out-of-process frame ancestors;
    // will be removed when there can be multiple WebWidgets for a single page.
    WebLocalFrameImpl* localFrameRootTemporary() const;

    // Event related methods:
    void mouseContextMenu(const WebMouseEvent&);
    void mouseDoubleClick(const WebMouseEvent&);

    bool detectContentOnTouch(const GestureEventWithHitTestResults& targetedEvent);
    bool startPageScaleAnimation(const IntPoint& targetPosition, bool useAnchor, float newScale, double durationInSeconds);

    void hasTouchEventHandlers(bool);

    // WebGestureCurveTarget implementation for fling.
    virtual bool scrollBy(const WebFloatSize& delta, const WebFloatSize& velocity) override;

    // Handles context menu events orignated via the the keyboard. These
    // include the VK_APPS virtual key and the Shift+F10 combine. Code is
    // based on the Webkit function bool WebView::handleContextMenuEvent(WPARAM
    // wParam, LPARAM lParam) in webkit\webkit\win\WebView.cpp. The only
    // significant change in this function is the code to convert from a
    // Keyboard event to the Right Mouse button down event.
    bool sendContextMenuEvent(const WebKeyboardEvent&);

    void showContextMenuAtPoint(float x, float y, PassRefPtrWillBeRawPtr<ContextMenuProvider>);

    // Notifies the WebView that a load has been committed. isNewNavigation
    // will be true if a new session history item should be created for that
    // load. isNavigationWithinPage will be true if the navigation does
    // not take the user away from the current page.
    void didCommitLoad(bool isNewNavigation, bool isNavigationWithinPage);

    // Indicates two things:
    //   1) This view may have a new layout now.
    //   2) Calling layout() is a no-op.
    // After calling WebWidget::layout(), expect to get this notification
    // unless the view did not need a layout.
    void layoutUpdated(WebLocalFrameImpl*);

    void willInsertBody(WebLocalFrameImpl*);
    void didRemoveAllPendingStylesheet(WebLocalFrameImpl*);
    void didChangeContentsSize();
    void deviceOrPageScaleFactorChanged();

    // Returns true if popup menus should be rendered by the browser, false if
    // they should be rendered by WebKit (which is the default).
    static bool useExternalPopupMenus();

    bool contextMenuAllowed() const
    {
        return m_contextMenuAllowed;
    }

    bool shouldAutoResize() const
    {
        return m_shouldAutoResize;
    }

    IntSize minAutoSize() const
    {
        return m_minAutoSize;
    }

    IntSize maxAutoSize() const
    {
        return m_maxAutoSize;
    }

    void updateMainFrameLayoutSize();
    void updatePageDefinedViewportConstraints(const ViewportDescription&);

    // Start a system drag and drop operation.
    void startDragging(
        LocalFrame*,
        const WebDragData& dragData,
        WebDragOperationsMask mask,
        const WebImage& dragImage,
        const WebPoint& dragImageOffset);

    // Notification that a popup was opened/closed.
    void popupOpened(PopupContainer*);
    void popupClosed(PopupContainer*);
    // PagePopupDriver functions.
    virtual PagePopup* openPagePopup(PagePopupClient*, const IntRect& originBoundsInRootView) override;
    virtual void closePagePopup(PagePopup*) override;
    virtual LocalDOMWindow* pagePopupWindow() override;

    // Returns the input event we're currently processing. This is used in some
    // cases where the WebCore DOM event doesn't have the information we need.
    static const WebInputEvent* currentInputEvent()
    {
        return m_currentInputEvent;
    }

    GraphicsLayer* rootGraphicsLayer();
    void setRootGraphicsLayer(GraphicsLayer*);
    void scheduleCompositingLayerSync();
    GraphicsLayerFactory* graphicsLayerFactory() const;
    RenderLayerCompositor* compositor() const;
    void registerForAnimations(WebLayer*);
    void scheduleAnimation();

    virtual void setVisibilityState(WebPageVisibilityState, bool) override;

    PopupContainer* selectPopup() const { return m_selectPopup.get(); }
    bool hasOpenedPopup() const { return m_selectPopup || m_pagePopup; }

    // Returns true if the event leads to scrolling.
    static bool mapKeyCodeForScroll(
        int keyCode,
        ScrollDirection*,
        ScrollGranularity*);

    // Called by a full frame plugin inside this view to inform it that its
    // zoom level has been updated.  The plugin should only call this function
    // if the zoom change was triggered by the browser, it's only needed in case
    // a plugin can update its own zoom, say because of its own UI.
    void fullFramePluginZoomLevelChanged(double zoomLevel);

    void computeScaleAndScrollForBlockRect(const WebPoint& hitPoint, const WebRect& blockRect, float padding, float defaultScaleWhenAlreadyLegible, float& scale, WebPoint& scroll);
    Node* bestTapNode(const GestureEventWithHitTestResults& targetedTapEvent);
    void enableTapHighlightAtPoint(const GestureEventWithHitTestResults& targetedTapEvent);
    void enableTapHighlights(WillBeHeapVector<RawPtrWillBeMember<Node> >&);
    void computeScaleAndScrollForFocusedNode(Node* focusedNode, float& scale, IntPoint& scroll, bool& needAnimation);

    void animateDoubleTapZoom(const IntPoint&);

    void enableFakePageScaleAnimationForTesting(bool);
    bool fakeDoubleTapAnimationPendingForTesting() const { return m_doubleTapZoomPending; }
    IntPoint fakePageScaleAnimationTargetPositionForTesting() const { return m_fakePageScaleAnimationTargetPosition; }
    float fakePageScaleAnimationPageScaleForTesting() const { return m_fakePageScaleAnimationPageScaleFactor; }
    bool fakePageScaleAnimationUseAnchorForTesting() const { return m_fakePageScaleAnimationUseAnchor; }

    void enterFullScreenForElement(Element*);
    void exitFullScreenForElement(Element*);

    void clearCompositedSelectionBounds();
    void updateCompositedSelectionBounds(const WebSelectionBound& anchor, const WebSelectionBound& focus);

    // Exposed for the purpose of overriding device metrics.
    void sendResizeEventAndRepaint();

    // Exposed for testing purposes.
    bool hasHorizontalScrollbar();
    bool hasVerticalScrollbar();

    // Pointer Lock calls allow a page to capture all mouse events and
    // disable the system cursor.
    bool requestPointerLock();
    void requestPointerUnlock();
    bool isPointerLocked();

    // Heuristic-based function for determining if we should disable workarounds
    // for viewing websites that are not optimized for mobile devices.
    bool shouldDisableDesktopWorkarounds();

    // Exposed for tests.
    unsigned numLinkHighlights() { return m_linkHighlights.size(); }
    LinkHighlight* linkHighlight(int i) { return m_linkHighlights[i].get(); }

    WebSettingsImpl* settingsImpl();

    // Returns the bounding box of the block type node touched by the WebRect.
    WebRect computeBlockBounds(const WebRect&, bool ignoreClipping);

    // FIXME(bokan): Replace with PinchViewport::clampDocumentOffsetAtScale once
    // old-path is gone.
    IntPoint clampOffsetAtScale(const IntPoint& offset, float scale);

    // Exposed for tests.
    WebVector<WebCompositionUnderline> compositionUnderlines() const;

    WebLayerTreeView* layerTreeView() const { return m_layerTreeView; }

    bool pinchVirtualViewportEnabled() const;

    bool matchesHeuristicsForGpuRasterizationForTesting() const { return m_matchesHeuristicsForGpuRasterization; }

    virtual void setTopControlsLayoutHeight(float) override;

    IntSize mainFrameSize();

private:
    void didUpdateTopControls();
    void setTopControlsContentOffset(float);

    // TODO(bokan): Remains for legacy pinch. Remove once it's gone. Made private to
    // prevent external usage
    virtual void setPageScaleFactor(float scaleFactor, const WebPoint& origin) override;
    void setPageScaleFactorAndLocation(float, const FloatPoint&);

    void scrollAndRescaleViewports(float scaleFactor, const IntPoint& mainFrameOrigin, const FloatPoint& pinchViewportOrigin);

    IntRect visibleRectInDocument() const;

    float legibleScale() const;
    void refreshPageScaleFactorAfterLayout();
    void resumeTreeViewCommits();
    void setUserAgentPageScaleConstraints(PageScaleConstraints newConstraints);
    float clampPageScaleFactorToLimits(float) const;
    IntSize contentsSize() const;

    void updateMainFrameScrollPosition(const IntPoint& scrollPosition, bool programmaticScroll);

    void performResize();

    friend class WebView;  // So WebView::Create can call our constructor
    friend class WTF::RefCounted<WebViewImpl>;
    friend void setCurrentInputEventForTest(const WebInputEvent*);

    enum DragAction {
      DragEnter,
      DragOver
    };

    explicit WebViewImpl(WebViewClient*);
    virtual ~WebViewImpl();

    WebTextInputType textInputType();
    int textInputFlags();

    WebString inputModeOfFocusedElement();

    // Returns true if the event was actually processed.
    bool keyEventDefault(const WebKeyboardEvent&);

    bool confirmComposition(const WebString& text, ConfirmCompositionBehavior);

    // Returns true if the view was scrolled.
    bool scrollViewWithKeyboard(int keyCode, int modifiers);

    void hideSelectPopup();

    // Converts |pos| from window coordinates to contents coordinates and gets
    // the HitTestResult for it.
    HitTestResult hitTestResultForWindowPos(const IntPoint&);

    // Consolidate some common code between starting a drag over a target and
    // updating a drag over a target. If we're starting a drag, |isEntering|
    // should be true.
    WebDragOperation dragTargetDragEnterOrOver(const WebPoint& clientPoint,
                                               const WebPoint& screenPoint,
                                               DragAction,
                                               int keyModifiers);

    void configureAutoResizeMode();

    void initializeLayerTreeView();

    void setIsAcceleratedCompositingActive(bool);
    void doComposite();
    void reallocateRenderer();
    void updateLayerTreeViewport();
    void updateLayerTreeBackgroundColor();
    void updateRootLayerTransform();
    void updateLayerTreeDeviceScaleFactor();

    // Helper function: Widens the width of |source| by the specified margins
    // while keeping it smaller than page width.
    WebRect widenRectWithinPageBounds(const WebRect& source, int targetMargin, int minimumMargin);

    void pointerLockMouseEvent(const WebInputEvent&);

    // PageWidgetEventHandler functions
    virtual void handleMouseLeave(LocalFrame&, const WebMouseEvent&) override;
    virtual void handleMouseDown(LocalFrame&, const WebMouseEvent&) override;
    virtual void handleMouseUp(LocalFrame&, const WebMouseEvent&) override;
    virtual bool handleMouseWheel(LocalFrame&, const WebMouseWheelEvent&) override;
    virtual bool handleGestureEvent(const WebGestureEvent&) override;
    virtual bool handleKeyEvent(const WebKeyboardEvent&) override;
    virtual bool handleCharEvent(const WebKeyboardEvent&) override;

    InputMethodContext* inputMethodContext();
    WebPlugin* focusedPluginIfInputMethodSupported(LocalFrame*);

    WebViewClient* m_client; // Can be 0 (e.g. unittests, shared workers, etc.)
    WebAutofillClient* m_autofillClient;
    WebSpellCheckClient* m_spellCheckClient;

    ChromeClientImpl m_chromeClientImpl;
    ContextMenuClientImpl m_contextMenuClientImpl;
    DragClientImpl m_dragClientImpl;
    EditorClientImpl m_editorClientImpl;
    InspectorClientImpl m_inspectorClientImpl;
    SpellCheckerClientImpl m_spellCheckerClientImpl;
    StorageClientImpl m_storageClientImpl;

    WebSize m_size;
    // If true, automatically resize the render view around its content.
    bool m_shouldAutoResize;
    // The lower bound on the size when auto-resizing.
    IntSize m_minAutoSize;
    // The upper bound on the size when auto-resizing.
    IntSize m_maxAutoSize;

    OwnPtrWillBePersistent<Page> m_page;

    // An object that can be used to manipulate m_page->settings() without linking
    // against WebCore. This is lazily allocated the first time GetWebSettings()
    // is called.
    OwnPtr<WebSettingsImpl> m_webSettings;

    // A copy of the web drop data object we received from the browser.
    RefPtrWillBePersistent<DataObject> m_currentDragData;

    // The point relative to the client area where the mouse was last pressed
    // down. This is used by the drag client to determine what was under the
    // mouse when the drag was initiated. We need to track this here in
    // WebViewImpl since DragClient::startDrag does not pass the position the
    // mouse was at when the drag was initiated, only the current point, which
    // can be misleading as it is usually not over the element the user actually
    // dragged by the time a drag is initiated.
    WebPoint m_lastMouseDownPoint;

    // Keeps track of the current zoom level. 0 means no zoom, positive numbers
    // mean zoom in, negative numbers mean zoom out.
    double m_zoomLevel;

    double m_minimumZoomLevel;

    double m_maximumZoomLevel;

    PageScaleConstraintsSet m_pageScaleConstraintsSet;

    // The scale moved to by the latest double tap zoom, if any.
    float m_doubleTapZoomPageScaleFactor;
    // Have we sent a double-tap zoom and not yet heard back the scale?
    bool m_doubleTapZoomPending;

    // Used for testing purposes.
    bool m_enableFakePageScaleAnimationForTesting;
    IntPoint m_fakePageScaleAnimationTargetPosition;
    float m_fakePageScaleAnimationPageScaleFactor;
    bool m_fakePageScaleAnimationUseAnchor;

    bool m_contextMenuAllowed;

    bool m_doingDragAndDrop;

    bool m_ignoreInputEvents;

    float m_compositorDeviceScaleFactorOverride;
    WebSize m_rootLayerOffset;
    float m_rootLayerScale;

    // Webkit expects keyPress events to be suppressed if the associated keyDown
    // event was handled. Safari implements this behavior by peeking out the
    // associated WM_CHAR event if the keydown was handled. We emulate
    // this behavior by setting this flag if the keyDown was handled.
    bool m_suppressNextKeypressEvent;

    // Represents whether or not this object should process incoming IME events.
    bool m_imeAcceptEvents;

    // The available drag operations (copy, move link...) allowed by the source.
    WebDragOperation m_operationsAllowed;

    // The current drag operation as negotiated by the source and destination.
    // When not equal to DragOperationNone, the drag data can be dropped onto the
    // current drop target in this WebView (the drop target can accept the drop).
    WebDragOperation m_dragOperation;

    // The popup associated with a select element.
    RefPtrWillBePersistent<PopupContainer> m_selectPopup;

    // The popup associated with an input element.
    RefPtr<WebPagePopupImpl> m_pagePopup;

    OwnPtr<WebDevToolsAgentPrivate> m_devToolsAgent;
    OwnPtr<PageOverlayList> m_pageOverlays;

    // Whether the webview is rendering transparently.
    bool m_isTransparent;

    // Whether the user can press tab to focus links.
    bool m_tabsToLinks;

    // If set, the (plugin) node which has mouse capture.
    RefPtrWillBePersistent<Node> m_mouseCaptureNode;
    RefPtr<UserGestureToken> m_mouseCaptureGestureToken;

    RefPtr<UserGestureToken> m_pointerLockGestureToken;

    IntRect m_rootLayerScrollDamage;
    WebLayerTreeView* m_layerTreeView;
    WebLayer* m_rootLayer;
    GraphicsLayer* m_rootGraphicsLayer;
    GraphicsLayer* m_rootTransformLayer;
    OwnPtr<GraphicsLayerFactory> m_graphicsLayerFactory;
    bool m_isAcceleratedCompositingActive;
    bool m_layerTreeViewCommitsDeferred;
    bool m_layerTreeViewClosed;
    bool m_matchesHeuristicsForGpuRasterization;
    // If true, the graphics context is being restored.
    bool m_recreatingGraphicsContext;
    static const WebInputEvent* m_currentInputEvent;

    MediaKeysClientImpl m_mediaKeysClientImpl;
    OwnPtr<WebActiveGestureAnimation> m_gestureAnimation;
    WebPoint m_positionOnFlingStart;
    WebPoint m_globalPositionOnFlingStart;
    int m_flingModifier;
    bool m_flingSourceDevice;
    Vector<OwnPtr<LinkHighlight> > m_linkHighlights;
    OwnPtrWillBePersistent<FullscreenController> m_fullscreenController;

    bool m_showFPSCounter;
    bool m_showPaintRects;
    bool m_showDebugBorders;
    bool m_continuousPaintingEnabled;
    bool m_showScrollBottleneckRects;
    WebColor m_baseBackgroundColor;
    WebColor m_backgroundColorOverride;
    float m_zoomFactorOverride;

    bool m_userGestureObserved;

    // The top controls offset since the last compositor commit.
    float m_topControlsContentOffset;

    // The top controls offset at the time of the last Resize event. This is the
    // amount that the viewport was shrunk by to accomodate the top controls.
    float m_topControlsLayoutHeight;
};

// We have no ways to check if the specified WebView is an instance of
// WebViewImpl because WebViewImpl is the only implementation of WebView.
DEFINE_TYPE_CASTS(WebViewImpl, WebView, webView, true, true);

} // namespace blink

#endif<|MERGE_RESOLUTION|>--- conflicted
+++ resolved
@@ -131,7 +131,6 @@
         const WebString& text,
         const WebVector<WebCompositionUnderline>& underlines,
         int selectionStart,
-<<<<<<< HEAD
         int selectionEnd) override;
     virtual bool confirmComposition() override;
     virtual bool confirmComposition(ConfirmCompositionBehavior selectionBehavior) override;
@@ -153,32 +152,8 @@
     virtual void didAcquirePointerLock() override;
     virtual void didNotAcquirePointerLock() override;
     virtual void didLosePointerLock() override;
+    virtual void didChangeWindowRect() override;
     virtual void didChangeWindowResizerRect() override;
-=======
-        int selectionEnd) OVERRIDE;
-    virtual bool confirmComposition() OVERRIDE;
-    virtual bool confirmComposition(ConfirmCompositionBehavior selectionBehavior) OVERRIDE;
-    virtual bool confirmComposition(const WebString& text) OVERRIDE;
-    virtual bool compositionRange(size_t* location, size_t* length) OVERRIDE;
-    virtual WebTextInputInfo textInputInfo() OVERRIDE;
-    virtual WebColor backgroundColor() const OVERRIDE;
-    virtual WebPagePopup* pagePopup() const OVERRIDE;
-    virtual bool selectionBounds(WebRect& anchor, WebRect& focus) const OVERRIDE;
-    virtual void didShowCandidateWindow() OVERRIDE;
-    virtual void didUpdateCandidateWindow() OVERRIDE;
-    virtual void didHideCandidateWindow() OVERRIDE;
-    virtual bool selectionTextDirection(WebTextDirection& start, WebTextDirection& end) const OVERRIDE;
-    virtual bool isSelectionAnchorFirst() const OVERRIDE;
-    virtual bool caretOrSelectionRange(size_t* location, size_t* length) OVERRIDE;
-    virtual void setTextDirection(WebTextDirection) OVERRIDE;
-    virtual bool isAcceleratedCompositingActive() const OVERRIDE;
-    virtual void willCloseLayerTreeView() OVERRIDE;
-    virtual void didAcquirePointerLock() OVERRIDE;
-    virtual void didNotAcquirePointerLock() OVERRIDE;
-    virtual void didLosePointerLock() OVERRIDE;
-    virtual void didChangeWindowRect() OVERRIDE;
-    virtual void didChangeWindowResizerRect() OVERRIDE;
->>>>>>> 877badd6
 
     // WebView methods:
     virtual void setMainFrame(WebFrame*) override;
