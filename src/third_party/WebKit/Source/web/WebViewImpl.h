--- conflicted
+++ resolved
@@ -135,7 +135,6 @@
         const WebVector<WebCompositionUnderline>& underlines,
         int selectionStart,
         int selectionEnd) override;
-<<<<<<< HEAD
     bool confirmComposition() override;
     bool confirmComposition(ConfirmCompositionBehavior selectionBehavior) override;
     bool confirmComposition(const WebString& text) override;
@@ -153,31 +152,8 @@
     void didAcquirePointerLock() override;
     void didNotAcquirePointerLock() override;
     void didLosePointerLock() override;
+    void didChangeWindowRect() override;
     void didChangeWindowResizerRect() override;
-=======
-    virtual bool confirmComposition() override;
-    virtual bool confirmComposition(ConfirmCompositionBehavior selectionBehavior) override;
-    virtual bool confirmComposition(const WebString& text) override;
-    virtual bool compositionRange(size_t* location, size_t* length) override;
-    virtual WebTextInputInfo textInputInfo() override;
-    virtual WebColor backgroundColor() const override;
-    virtual WebPagePopup* pagePopup() const override;
-    virtual bool selectionBounds(WebRect& anchor, WebRect& focus) const override;
-    virtual void didShowCandidateWindow() override;
-    virtual void didUpdateCandidateWindow() override;
-    virtual void didHideCandidateWindow() override;
-    virtual bool selectionTextDirection(WebTextDirection& start, WebTextDirection& end) const override;
-    virtual bool isSelectionAnchorFirst() const override;
-    virtual bool caretOrSelectionRange(size_t* location, size_t* length) override;
-    virtual void setTextDirection(WebTextDirection) override;
-    virtual bool isAcceleratedCompositingActive() const override;
-    virtual void willCloseLayerTreeView() override;
-    virtual void didAcquirePointerLock() override;
-    virtual void didNotAcquirePointerLock() override;
-    virtual void didLosePointerLock() override;
-    virtual void didChangeWindowRect() override;
-    virtual void didChangeWindowResizerRect() override;
->>>>>>> fc5b5d66
 
     // WebView methods:
     virtual bool isWebView() const { return true; }
