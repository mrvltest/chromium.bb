--- conflicted
+++ resolved
@@ -90,10 +90,6 @@
 class WebSelection;
 class WebSettingsImpl;
 
-<<<<<<< HEAD
-=======
-struct WebSelectionBound;
-
 class RubberbandContext;
 class RubberbandStateImpl;
 class RubberbandState {
@@ -109,7 +105,6 @@
     RubberbandStateImpl* m_impl;
 };
 
->>>>>>> 42362514
 class WebViewImpl final : public WebView
     , public RefCounted<WebViewImpl>
     , public WebGestureCurveTarget
