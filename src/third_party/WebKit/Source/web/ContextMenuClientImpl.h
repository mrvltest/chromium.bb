--- conflicted
+++ resolved
@@ -41,15 +41,9 @@
 class ContextMenuClientImpl final : public ContextMenuClient {
 public:
     explicit ContextMenuClientImpl(WebViewImpl* webView) : m_webView(webView) { }
-<<<<<<< HEAD
     ~ContextMenuClientImpl() override {}
-    void showContextMenu(const ContextMenu*) override;
+    void showContextMenu(const ContextMenu*, bool fromContextMenuKey) override;
     void clearContextMenu() override;
-=======
-    virtual ~ContextMenuClientImpl() {}
-    virtual void showContextMenu(const ContextMenu*, bool fromContextMenuKey) override;
-    virtual void clearContextMenu() override;
->>>>>>> fc5b5d66
 private:
     void populateCustomMenuItems(const ContextMenu*, WebContextMenuData*);
     WebViewImpl* m_webView;
