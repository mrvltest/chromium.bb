--- conflicted
+++ resolved
@@ -353,11 +353,6 @@
     , m_operationsAllowed(WebDragOperationNone)
     , m_dragOperation(WebDragOperationNone)
     , m_featureSwitchClient(adoptPtr(new ContextFeaturesClientImpl()))
-<<<<<<< HEAD
-    , m_autofillPopupShowing(false)
-    , m_autofillPopup(0)
-=======
->>>>>>> 65259cc3
     , m_isAltDragRubberbandingEnabled(false)
     , m_isTransparent(false)
     , m_tabsToLinks(false)
