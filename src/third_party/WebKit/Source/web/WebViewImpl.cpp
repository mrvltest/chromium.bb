--- conflicted
+++ resolved
@@ -44,13 +44,9 @@
 #include "core/editing/FrameSelection.h"
 #include "core/editing/InputMethodController.h"
 #include "core/editing/iterators/TextIterator.h"
-<<<<<<< HEAD
-#include "core/editing/markup.h"
-=======
 #include "core/editing/markers/DocumentMarkerController.h"
 #include "core/editing/serializers/HTMLInterchange.h"
 #include "core/editing/serializers/Serialization.h"
->>>>>>> db960c73
 #include "core/events/CustomEvent.h"
 #include "core/events/KeyboardEvent.h"
 #include "core/events/UIEventWithKeyState.h"
@@ -2593,23 +2589,6 @@
     return toLocalFrame(frame)->selection().selection().isBaseFirst();
 }
 
-<<<<<<< HEAD
-WebVector<WebCompositionUnderline> WebViewImpl::compositionUnderlines() const
-{
-    const LocalFrame* focused = toLocalFrame(focusedCoreFrame());
-    if (!focused)
-        return WebVector<WebCompositionUnderline>();
-    const Vector<CompositionUnderline>& underlines = focused->inputMethodController().customCompositionUnderlines();
-    WebVector<WebCompositionUnderline> results(underlines.size());
-    for (size_t index = 0; index < underlines.size(); ++index) {
-        CompositionUnderline underline = underlines[index];
-        results[index] = WebCompositionUnderline(underline.startOffset, underline.endOffset, underline.thick, static_cast<WebColor>(underline.backgroundColor.rgb()));
-    }
-    return results;
-}
-
-=======
->>>>>>> db960c73
 WebColor WebViewImpl::backgroundColor() const
 {
     if (isTransparent())
