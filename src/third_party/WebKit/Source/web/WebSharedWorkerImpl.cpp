/*
 * Copyright (C) 2009 Google Inc. All rights reserved.
 *
 * Redistribution and use in source and binary forms, with or without
 * modification, are permitted provided that the following conditions are
 * met:
 *
 *     * Redistributions of source code must retain the above copyright
 * notice, this list of conditions and the following disclaimer.
 *     * Redistributions in binary form must reproduce the above
 * copyright notice, this list of conditions and the following disclaimer
 * in the documentation and/or other materials provided with the
 * distribution.
 *     * Neither the name of Google Inc. nor the names of its
 * contributors may be used to endorse or promote products derived from
 * this software without specific prior written permission.
 *
 * THIS SOFTWARE IS PROVIDED BY THE COPYRIGHT HOLDERS AND CONTRIBUTORS
 * "AS IS" AND ANY EXPRESS OR IMPLIED WARRANTIES, INCLUDING, BUT NOT
 * LIMITED TO, THE IMPLIED WARRANTIES OF MERCHANTABILITY AND FITNESS FOR
 * A PARTICULAR PURPOSE ARE DISCLAIMED. IN NO EVENT SHALL THE COPYRIGHT
 * OWNER OR CONTRIBUTORS BE LIABLE FOR ANY DIRECT, INDIRECT, INCIDENTAL,
 * SPECIAL, EXEMPLARY, OR CONSEQUENTIAL DAMAGES (INCLUDING, BUT NOT
 * LIMITED TO, PROCUREMENT OF SUBSTITUTE GOODS OR SERVICES; LOSS OF USE,
 * DATA, OR PROFITS; OR BUSINESS INTERRUPTION) HOWEVER CAUSED AND ON ANY
 * THEORY OF LIABILITY, WHETHER IN CONTRACT, STRICT LIABILITY, OR TORT
 * (INCLUDING NEGLIGENCE OR OTHERWISE) ARISING IN ANY WAY OUT OF THE USE
 * OF THIS SOFTWARE, EVEN IF ADVISED OF THE POSSIBILITY OF SUCH DAMAGE.
 */

#include "config.h"
#include "WebSharedWorkerImpl.h"

#include "DatabaseClientImpl.h"
#include "LocalFileSystemClient.h"
#include "WebDataSourceImpl.h"
#include "WebFrame.h"
#include "WebFrameImpl.h"
#include "WebRuntimeFeatures.h"
#include "WebSettings.h"
#include "WebView.h"
<<<<<<< HEAD
#include "WorkerFileSystemClient.h"
#include "WorkerPermissionClient.h"
#include "core/dom/CrossThreadTask.h"
#include "core/dom/Document.h"
#include "core/dom/ExecutionContext.h"
#include "core/dom/MessagePortChannel.h"
=======
#include "WorkerPermissionClient.h"
#include "core/dom/CrossThreadTask.h"
#include "core/dom/Document.h"
>>>>>>> 8c15b39e
#include "core/events/MessageEvent.h"
#include "core/html/HTMLFormElement.h"
#include "core/inspector/WorkerDebuggerAgent.h"
#include "core/inspector/WorkerInspectorController.h"
#include "core/loader/FrameLoadRequest.h"
#include "core/loader/FrameLoader.h"
#include "core/page/Page.h"
#include "core/page/PageGroup.h"
#include "core/workers/SharedWorkerGlobalScope.h"
#include "core/workers/SharedWorkerThread.h"
#include "core/workers/WorkerClients.h"
#include "core/workers/WorkerGlobalScope.h"
#include "core/workers/WorkerThreadStartupData.h"
#include "modules/webdatabase/DatabaseTask.h"
<<<<<<< HEAD
#include "public/web/WebWorkerPermissionClientProxy.h"
#include "weborigin/KURL.h"
#include "weborigin/SecurityOrigin.h"
#include "wtf/Functional.h"
=======
#include "platform/weborigin/KURL.h"
#include "platform/weborigin/SecurityOrigin.h"
#include "public/platform/WebFileError.h"
#include "public/platform/WebMessagePortChannel.h"
#include "public/platform/WebString.h"
#include "public/platform/WebURL.h"
#include "public/web/WebWorkerPermissionClientProxy.h"
#include "wtf/Functional.h"
#include "wtf/MainThread.h"
>>>>>>> 8c15b39e

using namespace WebCore;

namespace blink {

// This function is called on the main thread to force to initialize some static
// values used in WebKit before any worker thread is started. This is because in
// our worker processs, we do not run any WebKit code in main thread and thus
// when multiple workers try to start at the same time, we might hit crash due
// to contention for initializing static values.
static void initializeWebKitStaticValues()
{
    static bool initialized = false;
    if (!initialized) {
        initialized = true;
        // Note that we have to pass a URL with valid protocol in order to follow
        // the path to do static value initializations.
        RefPtr<SecurityOrigin> origin =
            SecurityOrigin::create(KURL(ParsedURLString, "http://localhost"));
        origin.release();
    }
}

WebSharedWorkerImpl::WebSharedWorkerImpl(WebSharedWorkerClient* client)
    : m_webView(0)
    , m_mainFrame(0)
    , m_askedToTerminate(false)
    , m_client(WeakReference<WebSharedWorkerClient>::create(client))
    , m_clientWeakPtr(WeakPtr<WebSharedWorkerClient>(m_client))
    , m_pauseWorkerContextOnStart(false)
{
    initializeWebKitStaticValues();
}

WebSharedWorkerImpl::~WebSharedWorkerImpl()
{
    ASSERT(m_webView);
    // Detach the client before closing the view to avoid getting called back.
    toWebFrameImpl(m_mainFrame)->setClient(0);

    m_webView->close();
    m_mainFrame->close();
}

void WebSharedWorkerImpl::stopWorkerThread()
{
    if (m_askedToTerminate)
        return;
    m_askedToTerminate = true;
    if (m_workerThread)
        m_workerThread->stop();
}

void WebSharedWorkerImpl::initializeLoader(const WebURL& url)
{
    // Create 'shadow page'. This page is never displayed, it is used to proxy the
    // loading requests from the worker context to the rest of WebKit and Chromium
    // infrastructure.
    ASSERT(!m_webView);
    m_webView = WebView::create(0);
    m_webView->settings()->setOfflineWebApplicationCacheEnabled(WebRuntimeFeatures::isApplicationCacheEnabled());
    // FIXME: Settings information should be passed to the Worker process from Browser process when the worker
    // is created (similar to RenderThread::OnCreateNewView).
    m_mainFrame = WebFrame::create(this);
    m_webView->setMainFrame(m_mainFrame);

    WebFrameImpl* webFrame = toWebFrameImpl(m_webView->mainFrame());

    // Construct substitute data source for the 'shadow page'. We only need it
    // to have same origin as the worker so the loading checks work correctly.
    CString content("");
    int length = static_cast<int>(content.length());
    RefPtr<SharedBuffer> buffer(SharedBuffer::create(content.data(), length));
    webFrame->frame()->loader().load(FrameLoadRequest(0, ResourceRequest(url), SubstituteData(buffer, "text/html", "UTF-8", KURL())));

    // This document will be used as 'loading context' for the worker.
    m_loadingDocument = webFrame->frame()->document();
}

void WebSharedWorkerImpl::didCreateDataSource(WebFrame*, WebDataSource* ds)
{
    // Tell the loader to load the data into the 'shadow page' synchronously,
    // so we can grab the resulting Document right after load.
    static_cast<WebDataSourceImpl*>(ds)->setDeferMainResourceDataLoad(false);
}

WebApplicationCacheHost* WebSharedWorkerImpl::createApplicationCacheHost(WebFrame*, WebApplicationCacheHostClient* appcacheHostClient)
{
    if (client())
        return client()->createApplicationCacheHost(appcacheHostClient);
    return 0;
}

// WorkerReportingProxy --------------------------------------------------------
<<<<<<< HEAD

void WebSharedWorkerImpl::postExceptionToWorkerObject(const String& errorMessage,
                                                      int lineNumber,
                                                      int columnNumber,
                                                      const String& sourceURL)
{
    // Not suppported in SharedWorker.
}
=======
>>>>>>> 8c15b39e

void WebSharedWorkerImpl::reportException(const String& errorMessage, int lineNumber, int columnNumber, const String& sourceURL)
{
<<<<<<< HEAD
=======
    // Not suppported in SharedWorker.
}

void WebSharedWorkerImpl::reportConsoleMessage(MessageSource source, MessageLevel level, const String& message, int lineNumber, const String& sourceURL)
{
>>>>>>> 8c15b39e
    // Not supported in SharedWorker.
}

void WebSharedWorkerImpl::postMessageToPageInspector(const String& message)
{
    callOnMainThread(bind(&WebSharedWorkerClient::dispatchDevToolsMessage, m_clientWeakPtr, message.isolatedCopy()));
}

void WebSharedWorkerImpl::updateInspectorStateCookie(const String& cookie)
{
    callOnMainThread(bind(&WebSharedWorkerClient::saveDevToolsAgentState, m_clientWeakPtr, cookie.isolatedCopy()));
}
<<<<<<< HEAD

void WebSharedWorkerImpl::workerGlobalScopeClosed()
{
    callOnMainThread(bind(&WebSharedWorkerImpl::workerGlobalScopeClosedOnMainThread, this));
}

void WebSharedWorkerImpl::workerGlobalScopeClosedOnMainThread()
{
    if (client())
        client()->workerContextClosed();

    stopWorkerThread();
=======

void WebSharedWorkerImpl::workerGlobalScopeClosed()
{
    callOnMainThread(bind(&WebSharedWorkerImpl::workerGlobalScopeClosedOnMainThread, this));
}

void WebSharedWorkerImpl::workerGlobalScopeClosedOnMainThread()
{
    if (client())
        client()->workerContextClosed();

    stopWorkerThread();
}

void WebSharedWorkerImpl::workerGlobalScopeStarted()
{
>>>>>>> 8c15b39e
}

void WebSharedWorkerImpl::workerGlobalScopeDestroyed()
{
    callOnMainThread(bind(&WebSharedWorkerImpl::workerGlobalScopeDestroyedOnMainThread, this));
}

void WebSharedWorkerImpl::workerGlobalScopeDestroyedOnMainThread()
{
    if (client())
        client()->workerContextDestroyed();
    // The lifetime of this proxy is controlled by the worker context.
    delete this;
}

// WorkerLoaderProxy -----------------------------------------------------------

void WebSharedWorkerImpl::postTaskToLoader(PassOwnPtr<ExecutionContextTask> task)
{
    ASSERT(m_loadingDocument->isDocument());
    m_loadingDocument->postTask(task);
}

bool WebSharedWorkerImpl::postTaskForModeToWorkerGlobalScope(
    PassOwnPtr<ExecutionContextTask> task, const String& mode)
{
    m_workerThread->runLoop().postTaskForMode(task, mode);
    return true;
}

bool WebSharedWorkerImpl::isStarted()
{
    // Should not ever be called from the worker thread (this API is only called on WebSharedWorkerProxy on the renderer thread).
    ASSERT_NOT_REACHED();
    return workerThread();
}

void WebSharedWorkerImpl::connect(WebMessagePortChannel* webChannel, ConnectListener* listener)
{
<<<<<<< HEAD
    OwnPtr<MessagePortChannel> channel = MessagePortChannel::create(webChannel);
=======
>>>>>>> 8c15b39e
    workerThread()->runLoop().postTask(
        createCallbackTask(&connectTask, adoptPtr(webChannel)));
    if (listener)
        listener->connected();
}

<<<<<<< HEAD
void WebSharedWorkerImpl::connectTask(ExecutionContext* context, PassOwnPtr<MessagePortChannel> channel)
=======
void WebSharedWorkerImpl::connectTask(ExecutionContext* context, PassOwnPtr<WebMessagePortChannel> channel)
>>>>>>> 8c15b39e
{
    // Wrap the passed-in channel in a MessagePort, and send it off via a connect event.
    RefPtr<MessagePort> port = MessagePort::create(*context);
    port->entangle(channel);
    WorkerGlobalScope* workerGlobalScope = toWorkerGlobalScope(context);
    ASSERT_WITH_SECURITY_IMPLICATION(workerGlobalScope->isSharedWorkerGlobalScope());
    workerGlobalScope->dispatchEvent(createConnectEvent(port));
}

void WebSharedWorkerImpl::startWorkerContext(const WebURL& url, const WebString& name, const WebString& userAgent, const WebString& sourceCode, const WebString& contentSecurityPolicy, WebContentSecurityPolicyType policyType, long long)
{
    initializeLoader(url);

    WorkerThreadStartMode startMode = m_pauseWorkerContextOnStart ? PauseWorkerGlobalScopeOnStart : DontPauseWorkerGlobalScopeOnStart;
    OwnPtr<WorkerClients> workerClients = WorkerClients::create();
<<<<<<< HEAD
    provideLocalFileSystemToWorker(workerClients.get(), WorkerFileSystemClient::create());
=======
    provideLocalFileSystemToWorker(workerClients.get(), LocalFileSystemClient::create());
    provideDatabaseClientToWorker(workerClients.get(), DatabaseClientImpl::create());
>>>>>>> 8c15b39e
    WebSecurityOrigin webSecurityOrigin(m_loadingDocument->securityOrigin());
    providePermissionClientToWorker(workerClients.get(), adoptPtr(client()->createWorkerPermissionClientProxy(webSecurityOrigin)));
    OwnPtr<WorkerThreadStartupData> startupData = WorkerThreadStartupData::create(url, userAgent, sourceCode, startMode, contentSecurityPolicy, static_cast<WebCore::ContentSecurityPolicy::HeaderType>(policyType), workerClients.release());
    setWorkerThread(SharedWorkerThread::create(name, *this, *this, startupData.release()));

    workerThread()->start();
}

void WebSharedWorkerImpl::terminateWorkerContext()
{
    stopWorkerThread();
}

void WebSharedWorkerImpl::clientDestroyed()
{
    m_client.clear();
}

void WebSharedWorkerImpl::pauseWorkerContextOnStart()
{
    m_pauseWorkerContextOnStart = true;
}

static void resumeWorkerContextTask(ExecutionContext* context, bool)
{
    toWorkerGlobalScope(context)->workerInspectorController()->resume();
}

void WebSharedWorkerImpl::resumeWorkerContext()
{
    m_pauseWorkerContextOnStart = false;
    if (workerThread())
        workerThread()->runLoop().postTaskForMode(createCallbackTask(resumeWorkerContextTask, true), WorkerDebuggerAgent::debuggerTaskMode);
}

static void connectToWorkerContextInspectorTask(ExecutionContext* context, bool)
{
    toWorkerGlobalScope(context)->workerInspectorController()->connectFrontend();
}

void WebSharedWorkerImpl::attachDevTools()
{
    workerThread()->runLoop().postTaskForMode(createCallbackTask(connectToWorkerContextInspectorTask, true), WorkerDebuggerAgent::debuggerTaskMode);
}

static void reconnectToWorkerContextInspectorTask(ExecutionContext* context, const String& savedState)
{
    WorkerInspectorController* ic = toWorkerGlobalScope(context)->workerInspectorController();
    ic->restoreInspectorStateFromCookie(savedState);
    ic->resume();
}

void WebSharedWorkerImpl::reattachDevTools(const WebString& savedState)
{
    workerThread()->runLoop().postTaskForMode(createCallbackTask(reconnectToWorkerContextInspectorTask, String(savedState)), WorkerDebuggerAgent::debuggerTaskMode);
}

static void disconnectFromWorkerContextInspectorTask(ExecutionContext* context, bool)
{
    toWorkerGlobalScope(context)->workerInspectorController()->disconnectFrontend();
}

void WebSharedWorkerImpl::detachDevTools()
{
    workerThread()->runLoop().postTaskForMode(createCallbackTask(disconnectFromWorkerContextInspectorTask, true), WorkerDebuggerAgent::debuggerTaskMode);
}

static void dispatchOnInspectorBackendTask(ExecutionContext* context, const String& message)
{
    toWorkerGlobalScope(context)->workerInspectorController()->dispatchMessageFromFrontend(message);
}

void WebSharedWorkerImpl::dispatchDevToolsMessage(const WebString& message)
{
    workerThread()->runLoop().postTaskForMode(createCallbackTask(dispatchOnInspectorBackendTask, String(message)), WorkerDebuggerAgent::debuggerTaskMode);
    WorkerDebuggerAgent::interruptAndDispatchInspectorCommands(workerThread());
}

WebSharedWorker* WebSharedWorker::create(WebSharedWorkerClient* client)
{
    return new WebSharedWorkerImpl(client);
}

} // namespace blink<|MERGE_RESOLUTION|>--- conflicted
+++ resolved
@@ -39,18 +39,9 @@
 #include "WebRuntimeFeatures.h"
 #include "WebSettings.h"
 #include "WebView.h"
-<<<<<<< HEAD
-#include "WorkerFileSystemClient.h"
 #include "WorkerPermissionClient.h"
 #include "core/dom/CrossThreadTask.h"
 #include "core/dom/Document.h"
-#include "core/dom/ExecutionContext.h"
-#include "core/dom/MessagePortChannel.h"
-=======
-#include "WorkerPermissionClient.h"
-#include "core/dom/CrossThreadTask.h"
-#include "core/dom/Document.h"
->>>>>>> 8c15b39e
 #include "core/events/MessageEvent.h"
 #include "core/html/HTMLFormElement.h"
 #include "core/inspector/WorkerDebuggerAgent.h"
@@ -65,12 +56,6 @@
 #include "core/workers/WorkerGlobalScope.h"
 #include "core/workers/WorkerThreadStartupData.h"
 #include "modules/webdatabase/DatabaseTask.h"
-<<<<<<< HEAD
-#include "public/web/WebWorkerPermissionClientProxy.h"
-#include "weborigin/KURL.h"
-#include "weborigin/SecurityOrigin.h"
-#include "wtf/Functional.h"
-=======
 #include "platform/weborigin/KURL.h"
 #include "platform/weborigin/SecurityOrigin.h"
 #include "public/platform/WebFileError.h"
@@ -80,7 +65,6 @@
 #include "public/web/WebWorkerPermissionClientProxy.h"
 #include "wtf/Functional.h"
 #include "wtf/MainThread.h"
->>>>>>> 8c15b39e
 
 using namespace WebCore;
 
@@ -175,28 +159,14 @@
 }
 
 // WorkerReportingProxy --------------------------------------------------------
-<<<<<<< HEAD
-
-void WebSharedWorkerImpl::postExceptionToWorkerObject(const String& errorMessage,
-                                                      int lineNumber,
-                                                      int columnNumber,
-                                                      const String& sourceURL)
+
+void WebSharedWorkerImpl::reportException(const String& errorMessage, int lineNumber, int columnNumber, const String& sourceURL)
 {
     // Not suppported in SharedWorker.
 }
-=======
->>>>>>> 8c15b39e
-
-void WebSharedWorkerImpl::reportException(const String& errorMessage, int lineNumber, int columnNumber, const String& sourceURL)
-{
-<<<<<<< HEAD
-=======
-    // Not suppported in SharedWorker.
-}
 
 void WebSharedWorkerImpl::reportConsoleMessage(MessageSource source, MessageLevel level, const String& message, int lineNumber, const String& sourceURL)
 {
->>>>>>> 8c15b39e
     // Not supported in SharedWorker.
 }
 
@@ -209,7 +179,6 @@
 {
     callOnMainThread(bind(&WebSharedWorkerClient::saveDevToolsAgentState, m_clientWeakPtr, cookie.isolatedCopy()));
 }
-<<<<<<< HEAD
 
 void WebSharedWorkerImpl::workerGlobalScopeClosed()
 {
@@ -222,24 +191,10 @@
         client()->workerContextClosed();
 
     stopWorkerThread();
-=======
-
-void WebSharedWorkerImpl::workerGlobalScopeClosed()
-{
-    callOnMainThread(bind(&WebSharedWorkerImpl::workerGlobalScopeClosedOnMainThread, this));
-}
-
-void WebSharedWorkerImpl::workerGlobalScopeClosedOnMainThread()
-{
-    if (client())
-        client()->workerContextClosed();
-
-    stopWorkerThread();
 }
 
 void WebSharedWorkerImpl::workerGlobalScopeStarted()
 {
->>>>>>> 8c15b39e
 }
 
 void WebSharedWorkerImpl::workerGlobalScopeDestroyed()
@@ -279,21 +234,13 @@
 
 void WebSharedWorkerImpl::connect(WebMessagePortChannel* webChannel, ConnectListener* listener)
 {
-<<<<<<< HEAD
-    OwnPtr<MessagePortChannel> channel = MessagePortChannel::create(webChannel);
-=======
->>>>>>> 8c15b39e
     workerThread()->runLoop().postTask(
         createCallbackTask(&connectTask, adoptPtr(webChannel)));
     if (listener)
         listener->connected();
 }
 
-<<<<<<< HEAD
-void WebSharedWorkerImpl::connectTask(ExecutionContext* context, PassOwnPtr<MessagePortChannel> channel)
-=======
 void WebSharedWorkerImpl::connectTask(ExecutionContext* context, PassOwnPtr<WebMessagePortChannel> channel)
->>>>>>> 8c15b39e
 {
     // Wrap the passed-in channel in a MessagePort, and send it off via a connect event.
     RefPtr<MessagePort> port = MessagePort::create(*context);
@@ -309,12 +256,8 @@
 
     WorkerThreadStartMode startMode = m_pauseWorkerContextOnStart ? PauseWorkerGlobalScopeOnStart : DontPauseWorkerGlobalScopeOnStart;
     OwnPtr<WorkerClients> workerClients = WorkerClients::create();
-<<<<<<< HEAD
-    provideLocalFileSystemToWorker(workerClients.get(), WorkerFileSystemClient::create());
-=======
     provideLocalFileSystemToWorker(workerClients.get(), LocalFileSystemClient::create());
     provideDatabaseClientToWorker(workerClients.get(), DatabaseClientImpl::create());
->>>>>>> 8c15b39e
     WebSecurityOrigin webSecurityOrigin(m_loadingDocument->securityOrigin());
     providePermissionClientToWorker(workerClients.get(), adoptPtr(client()->createWorkerPermissionClientProxy(webSecurityOrigin)));
     OwnPtr<WorkerThreadStartupData> startupData = WorkerThreadStartupData::create(url, userAgent, sourceCode, startMode, contentSecurityPolicy, static_cast<WebCore::ContentSecurityPolicy::HeaderType>(policyType), workerClients.release());
