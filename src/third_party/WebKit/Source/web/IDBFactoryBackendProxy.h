--- conflicted
+++ resolved
@@ -43,23 +43,10 @@
     static PassRefPtr<WebCore::IDBFactoryBackendInterface> create();
     virtual ~IDBFactoryBackendProxy() { }
 
-<<<<<<< HEAD
-    virtual void getDatabaseNames(PassRefPtr<WebCore::IDBCallbacks>, const String& databaseIdentifier, WebCore::ExecutionContext*) OVERRIDE;
-    virtual void open(const String& name, int64_t version, int64_t transactionId, PassRefPtr<WebCore::IDBCallbacks>, PassRefPtr<WebCore::IDBDatabaseCallbacks>, const String& databaseIdentifier, WebCore::ExecutionContext*) OVERRIDE;
-    virtual void deleteDatabase(const String& name, PassRefPtr<WebCore::IDBCallbacks>, const String& databaseIdentifier, WebCore::ExecutionContext*) OVERRIDE;
-
-private:
-    IDBFactoryBackendProxy();
-    bool allowIndexedDB(WebCore::ExecutionContext*, const String& name, const WebSecurityOrigin&, PassRefPtr<WebCore::IDBCallbacks>);
-
-    // We don't own this pointer (unlike all the other proxy classes which do).
-    WebIDBFactory* m_webIDBFactory;
-=======
     virtual bool allowIndexedDB(WebCore::ExecutionContext*, const String& name);
 
 private:
     IDBFactoryBackendProxy() { }
->>>>>>> 8c15b39e
 };
 
 } // namespace blink
