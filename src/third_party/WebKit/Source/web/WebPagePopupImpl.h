/*
 * Copyright (C) 2012 Google Inc. All rights reserved.
 *
 * Redistribution and use in source and binary forms, with or without
 * modification, are permitted provided that the following conditions are
 * met:
 *
 *     * Redistributions of source code must retain the above copyright
 * notice, this list of conditions and the following disclaimer.
 *     * Redistributions in binary form must reproduce the above
 * copyright notice, this list of conditions and the following disclaimer
 * in the documentation and/or other materials provided with the
 * distribution.
 *     * Neither the name of Google Inc. nor the names of its
 * contributors may be used to endorse or promote products derived from
 * this software without specific prior written permission.
 *
 * THIS SOFTWARE IS PROVIDED BY THE COPYRIGHT HOLDERS AND CONTRIBUTORS
 * "AS IS" AND ANY EXPRESS OR IMPLIED WARRANTIES, INCLUDING, BUT NOT
 * LIMITED TO, THE IMPLIED WARRANTIES OF MERCHANTABILITY AND FITNESS FOR
 * A PARTICULAR PURPOSE ARE DISCLAIMED. IN NO EVENT SHALL THE COPYRIGHT
 * OWNER OR CONTRIBUTORS BE LIABLE FOR ANY DIRECT, INDIRECT, INCIDENTAL,
 * SPECIAL, EXEMPLARY, OR CONSEQUENTIAL DAMAGES (INCLUDING, BUT NOT
 * LIMITED TO, PROCUREMENT OF SUBSTITUTE GOODS OR SERVICES; LOSS OF USE,
 * DATA, OR PROFITS; OR BUSINESS INTERRUPTION) HOWEVER CAUSED AND ON ANY
 * THEORY OF LIABILITY, WHETHER IN CONTRACT, STRICT LIABILITY, OR TORT
 * (INCLUDING NEGLIGENCE OR OTHERWISE) ARISING IN ANY WAY OUT OF THE USE
 * OF THIS SOFTWARE, EVEN IF ADVISED OF THE POSSIBILITY OF SUCH DAMAGE.
 */

#ifndef WebPagePopupImpl_h
#define WebPagePopupImpl_h

#include "PageWidgetDelegate.h"
#include "WebPagePopup.h"
#include "core/page/PagePopup.h"
#include "wtf/OwnPtr.h"
#include "wtf/RefCounted.h"

namespace WebCore {
class Page;
class PagePopupClient;
class PlatformKeyboardEvent;
}

namespace blink {

class PagePopupChromeClient;
class WebViewImpl;

class WebPagePopupImpl : public WebPagePopup,
                         public PageWidgetEventHandler,
                         public WebCore::PagePopup,
                         public RefCounted<WebPagePopupImpl> {
    WTF_MAKE_NONCOPYABLE(WebPagePopupImpl);
    WTF_MAKE_FAST_ALLOCATED;

public:
    virtual ~WebPagePopupImpl();
    bool initialize(WebViewImpl*, WebCore::PagePopupClient*, const WebCore::IntRect& originBoundsInRootView);
    bool handleKeyEvent(const WebCore::PlatformKeyboardEvent&);
    void closePopup();
    WebWidgetClient* widgetClient() const { return m_widgetClient; }
    bool hasSamePopupClient(WebPagePopupImpl* other) { return other && m_popupClient == other->m_popupClient; }

private:
    // WebWidget functions
    virtual WebSize size() OVERRIDE;
    virtual void animate(double) OVERRIDE;
    virtual void layout() OVERRIDE;
    virtual void paint(WebCanvas*, const WebRect&, PaintOptions = ReadbackFromCompositorIfAvailable) OVERRIDE;
    virtual void resize(const WebSize&) OVERRIDE;
    virtual void close() OVERRIDE;
    virtual bool handleInputEvent(const WebInputEvent&) OVERRIDE;
    virtual void setFocus(bool) OVERRIDE;
    virtual bool isPagePopup() const OVERRIDE { return true; }

    // PageWidgetEventHandler functions
    virtual bool handleKeyEvent(const WebKeyboardEvent&) OVERRIDE;
    virtual bool handleCharEvent(const WebKeyboardEvent&) OVERRIDE;
    virtual bool handleGestureEvent(const WebGestureEvent&) OVERRIDE;

    explicit WebPagePopupImpl(WebWidgetClient*);
    bool initializePage();
    void destroyPage();

    WebWidgetClient* m_widgetClient;
    WebRect m_windowRectInScreen;
    WebViewImpl* m_webView;
    OwnPtr<WebCore::Page> m_page;
    OwnPtr<PagePopupChromeClient> m_chromeClient;
    WebCore::PagePopupClient* m_popupClient;
    bool m_closing;

    friend class WebPagePopup;
    friend class PagePopupChromeClient;
};

inline WebPagePopupImpl* toWebPagePopupImpl(WebWidget* widget)
{
    ASSERT_WITH_SECURITY_IMPLICATION(!widget || widget->isPagePopup());
    return static_cast<WebPagePopupImpl*>(widget);
}

inline WebPagePopupImpl* toWebPagePopupImpl(WebCore::PagePopup* popup)
{
    // WebPagePopupImpl is the only implementation of WebCore::PagePopup, so
    // no further checking required.
    return static_cast<WebPagePopupImpl*>(popup);
}

<<<<<<< HEAD
} // namespace WebKit
=======
} // namespace blink
>>>>>>> 8c15b39e
#endif // WebPagePopupImpl_h<|MERGE_RESOLUTION|>--- conflicted
+++ resolved
@@ -109,9 +109,5 @@
     return static_cast<WebPagePopupImpl*>(popup);
 }
 
-<<<<<<< HEAD
-} // namespace WebKit
-=======
 } // namespace blink
->>>>>>> 8c15b39e
 #endif // WebPagePopupImpl_h