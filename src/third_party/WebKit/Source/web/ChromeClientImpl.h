--- conflicted
+++ resolved
@@ -182,13 +182,8 @@
     WindowFeatures m_windowFeatures;
     Node* m_lastMouseOverNode; // weak pointer
     bool m_lastTooltipHadText;
-<<<<<<< HEAD
-
-    PagePopupDriver* m_pagePopupDriver;
-=======
     Vector<PopupOpeningObserver*> m_popupOpeningObservers;
     Cursor m_lastSetMouseCursorForTesting;
->>>>>>> 617677b2
 };
 
 DEFINE_TYPE_CASTS(ChromeClientImpl, ChromeClient, client, client->isChromeClientImpl(), client.isChromeClientImpl());
