/*
 * Copyright (C) 2009 Google Inc. All rights reserved.
 * Copyright (C) 2010 Nokia Corporation and/or its subsidiary(-ies).
 *
 * Redistribution and use in source and binary forms, with or without
 * modification, are permitted provided that the following conditions are
 * met:
 *
 *     * Redistributions of source code must retain the above copyright
 * notice, this list of conditions and the following disclaimer.
 *     * Redistributions in binary form must reproduce the above
 * copyright notice, this list of conditions and the following disclaimer
 * in the documentation and/or other materials provided with the
 * distribution.
 *     * Neither the name of Google Inc. nor the names of its
 * contributors may be used to endorse or promote products derived from
 * this software without specific prior written permission.
 *
 * THIS SOFTWARE IS PROVIDED BY THE COPYRIGHT HOLDERS AND CONTRIBUTORS
 * "AS IS" AND ANY EXPRESS OR IMPLIED WARRANTIES, INCLUDING, BUT NOT
 * LIMITED TO, THE IMPLIED WARRANTIES OF MERCHANTABILITY AND FITNESS FOR
 * A PARTICULAR PURPOSE ARE DISCLAIMED. IN NO EVENT SHALL THE COPYRIGHT
 * OWNER OR CONTRIBUTORS BE LIABLE FOR ANY DIRECT, INDIRECT, INCIDENTAL,
 * SPECIAL, EXEMPLARY, OR CONSEQUENTIAL DAMAGES (INCLUDING, BUT NOT
 * LIMITED TO, PROCUREMENT OF SUBSTITUTE GOODS OR SERVICES; LOSS OF USE,
 * DATA, OR PROFITS; OR BUSINESS INTERRUPTION) HOWEVER CAUSED AND ON ANY
 * THEORY OF LIABILITY, WHETHER IN CONTRACT, STRICT LIABILITY, OR TORT
 * (INCLUDING NEGLIGENCE OR OTHERWISE) ARISING IN ANY WAY OUT OF THE USE
 * OF THIS SOFTWARE, EVEN IF ADVISED OF THE POSSIBILITY OF SUCH DAMAGE.
 */

#ifndef ChromeClientImpl_h
#define ChromeClientImpl_h

#include "core/page/ChromeClient.h"
#include "core/page/WindowFeatures.h"
#include "public/web/WebNavigationPolicy.h"
#include "wtf/PassOwnPtr.h"

namespace blink {

class PagePopup;
class PagePopupClient;
class WebViewImpl;
struct WebCursorInfo;

// Handles window-level notifications from core on behalf of a WebView.
class ChromeClientImpl final : public ChromeClient {
public:
    explicit ChromeClientImpl(WebViewImpl*);
    ~ChromeClientImpl() override;

    void* webView() const override;

    // ChromeClient methods:
    void chromeDestroyed() override;
    void setWindowRect(const IntRect&) override;
    IntRect windowRect() override;
    IntRect pageRect() override;
    void focus() override;
    bool canTakeFocus(WebFocusType) override;
    void takeFocus(WebFocusType) override;
    void focusedNodeChanged(Node* fromNode, Node* toNode) override;
    void focusedFrameChanged(LocalFrame*) override;
    Page* createWindow(
        LocalFrame*, const FrameLoadRequest&, const WindowFeatures&, NavigationPolicy, ShouldSendReferrer) override;
    void show(NavigationPolicy) override;
    void didOverscroll(const FloatSize&, const FloatSize&, const FloatPoint&, const FloatSize&) override;
    void setToolbarsVisible(bool) override;
    bool toolbarsVisible() override;
    void setStatusbarVisible(bool) override;
    bool statusbarVisible() override;
    void setScrollbarsVisible(bool) override;
    bool scrollbarsVisible() override;
    void setMenubarVisible(bool) override;
    bool menubarVisible() override;
    void setResizable(bool) override;
    bool shouldReportDetailedMessageForSource(LocalFrame&, const String&) override;
    void addMessageToConsole(
        LocalFrame*, MessageSource, MessageLevel,
        const String& message, unsigned lineNumber,
        const String& sourceID, const String& stackTrace) override;
    bool canOpenBeforeUnloadConfirmPanel() override;
    bool openBeforeUnloadConfirmPanelDelegate(LocalFrame*, const String&) override;
    void closeWindowSoon() override;
    bool openJavaScriptAlertDelegate(LocalFrame*, const String&) override;
    bool openJavaScriptConfirmDelegate(LocalFrame*, const String&) override;
    bool openJavaScriptPromptDelegate(
        LocalFrame*, const String& message,
        const String& defaultValue, String& result) override;
    void setStatusbarText(const String& message) override;
    bool tabsToLinks() override;
    IntRect windowResizerRect() const override;
    void invalidateRect(const IntRect&) override;
    void scheduleAnimation() override;
    void scheduleAnimationForFrame(LocalFrame* localRoot) override;
    IntRect viewportToScreen(const IntRect&) const override;
    WebScreenInfo screenInfo() const override;
    void contentsSizeChanged(LocalFrame*, const IntSize&) const override;
    void pageScaleFactorChanged() const override;
    float clampPageScaleFactorToLimits(float scale) const override;
    void layoutUpdated(LocalFrame*) const override;
    void showMouseOverURL(const HitTestResult&) override;
    void setToolTip(const String& tooltipText, TextDirection) override;
    void dispatchViewportPropertiesDidChange(const ViewportDescription&) const override;
    void printDelegate(LocalFrame*) override;
    void annotatedRegionsChanged() override;
    PassOwnPtrWillBeRawPtr<ColorChooser> openColorChooser(LocalFrame*, ColorChooserClient*, const Color&) override;
    PassRefPtr<DateTimeChooser> openDateTimeChooser(DateTimeChooserClient*, const DateTimeChooserParameters&) override;
    void openFileChooser(LocalFrame*, PassRefPtr<FileChooser>) override;
    void enumerateChosenDirectory(FileChooser*) override;
    void setCursor(const Cursor&) override;
    Cursor lastSetCursorForTesting() const override;
    void needTouchEvents(bool needTouchEvents) override;
    void setTouchAction(TouchAction) override;

    GraphicsLayerFactory* graphicsLayerFactory() const override;

    // Pass 0 as the GraphicsLayer to detatch the root layer.
    void attachRootGraphicsLayer(GraphicsLayer*, LocalFrame* localRoot) override;

    void attachCompositorAnimationTimeline(WebCompositorAnimationTimeline*, LocalFrame* localRoot) override;
    void detachCompositorAnimationTimeline(WebCompositorAnimationTimeline*, LocalFrame* localRoot) override;

    void enterFullScreenForElement(Element*) override;
    void exitFullScreenForElement(Element*) override;

    void clearCompositedSelection() override;
    void updateCompositedSelection(const CompositedSelection&) override;

    // ChromeClient methods:
    void postAccessibilityNotification(AXObject*, AXObjectCache::AXNotification) override;
    String acceptLanguages() override;

    // ChromeClientImpl:
    void setCursorForPlugin(const WebCursorInfo&);
    void setNewWindowNavigationPolicy(WebNavigationPolicy);

    bool hasOpenedPopup() const override;
    PassRefPtrWillBeRawPtr<PopupMenu> openPopupMenu(LocalFrame&, PopupMenuClient*) override;
    PagePopup* openPagePopup(PagePopupClient*);
    void closePagePopup(PagePopup*);
    DOMWindow* pagePopupWindowForTesting() const override;

    bool shouldOpenModalDialogDuringPageDismissal(const DialogType&, const String& dialogMessage, Document::PageDismissalType) const override;

    bool requestPointerLock() override;
    void requestPointerUnlock() override;

    // AutofillClient pass throughs:
    void didAssociateFormControls(const WillBeHeapVector<RefPtrWillBeMember<Element>>&, LocalFrame*) override;
    void handleKeyboardEventOnTextField(HTMLInputElement&, KeyboardEvent&) override;
    void didChangeValueInTextField(HTMLFormControlElement&) override;
    void didEndEditingOnTextField(HTMLInputElement&) override;
    void openTextDataListChooser(HTMLInputElement&) override;
    void textFieldDataListChanged(HTMLInputElement&) override;
    void xhrSucceeded(LocalFrame*) override;
    void ajaxSucceeded(LocalFrame*) override;

    void didCancelCompositionOnSelectionChange() override;
    void willSetInputMethodState() override;
    void didUpdateTextOfFocusedElementByNonUserInput() override;
    void showImeIfNeeded() override;

    void registerViewportLayers() const override;

    void showUnhandledTapUIIfNeeded(IntPoint, Node*, bool) override;
    void onMouseDown(Node*) override;
    void didUpdateTopControls() const override;

    FloatSize elasticOverscroll() const override;

private:
    bool isChromeClientImpl() const override { return true; }
    void registerPopupOpeningObserver(PopupOpeningObserver*) override;
    void unregisterPopupOpeningObserver(PopupOpeningObserver*) override;

    void notifyPopupOpeningObservers() const;
    void setCursor(const WebCursorInfo&);

    WebViewImpl* m_webView; // Weak pointer.
    WindowFeatures m_windowFeatures;
<<<<<<< HEAD
    Vector<PopupOpeningObserver*> m_popupOpeningObservers;
    Cursor m_lastSetMouseCursorForTesting;
=======
    Node* m_lastMouseOverNode; // weak pointer
    bool m_lastTooltipHadText;

    PagePopupDriver* m_pagePopupDriver;
>>>>>>> 2b697ced
};

DEFINE_TYPE_CASTS(ChromeClientImpl, ChromeClient, client, client->isChromeClientImpl(), client.isChromeClientImpl());

} // namespace blink

#endif<|MERGE_RESOLUTION|>--- conflicted
+++ resolved
@@ -180,15 +180,10 @@
 
     WebViewImpl* m_webView; // Weak pointer.
     WindowFeatures m_windowFeatures;
-<<<<<<< HEAD
+    Node* m_lastMouseOverNode; // weak pointer
+    bool m_lastTooltipHadText;
     Vector<PopupOpeningObserver*> m_popupOpeningObservers;
     Cursor m_lastSetMouseCursorForTesting;
-=======
-    Node* m_lastMouseOverNode; // weak pointer
-    bool m_lastTooltipHadText;
-
-    PagePopupDriver* m_pagePopupDriver;
->>>>>>> 2b697ced
 };
 
 DEFINE_TYPE_CASTS(ChromeClientImpl, ChromeClient, client, client->isChromeClientImpl(), client.isChromeClientImpl());
