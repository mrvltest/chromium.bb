/*
 * Copyright (C) 2009 Google Inc. All rights reserved.
 *
 * Redistribution and use in source and binary forms, with or without
 * modification, are permitted provided that the following conditions are
 * met:
 *
 *     * Redistributions of source code must retain the above copyright
 * notice, this list of conditions and the following disclaimer.
 *     * Redistributions in binary form must reproduce the above
 * copyright notice, this list of conditions and the following disclaimer
 * in the documentation and/or other materials provided with the
 * distribution.
 *     * Neither the name of Google Inc. nor the names of its
 * contributors may be used to endorse or promote products derived from
 * this software without specific prior written permission.
 *
 * THIS SOFTWARE IS PROVIDED BY THE COPYRIGHT HOLDERS AND CONTRIBUTORS
 * "AS IS" AND ANY EXPRESS OR IMPLIED WARRANTIES, INCLUDING, BUT NOT
 * LIMITED TO, THE IMPLIED WARRANTIES OF MERCHANTABILITY AND FITNESS FOR
 * A PARTICULAR PURPOSE ARE DISCLAIMED. IN NO EVENT SHALL THE COPYRIGHT
 * OWNER OR CONTRIBUTORS BE LIABLE FOR ANY DIRECT, INDIRECT, INCIDENTAL,
 * SPECIAL, EXEMPLARY, OR CONSEQUENTIAL DAMAGES (INCLUDING, BUT NOT
 * LIMITED TO, PROCUREMENT OF SUBSTITUTE GOODS OR SERVICES; LOSS OF USE,
 * DATA, OR PROFITS; OR BUSINESS INTERRUPTION) HOWEVER CAUSED AND ON ANY
 * THEORY OF LIABILITY, WHETHER IN CONTRACT, STRICT LIABILITY, OR TORT
 * (INCLUDING NEGLIGENCE OR OTHERWISE) ARISING IN ANY WAY OUT OF THE USE
 * OF THIS SOFTWARE, EVEN IF ADVISED OF THE POSSIBILITY OF SUCH DAMAGE.
 */

// How ownership works
// -------------------
//
// Big oh represents a refcounted relationship: owner O--- ownee
//
// WebView (for the toplevel frame only)
//    O
//    |           WebFrame
//    |              O
//    |              |
//   Page O------- LocalFrame (m_mainFrame) O-------O FrameView
//                   ||
//                   ||
//               FrameLoader
//
// FrameLoader and LocalFrame are formerly one object that was split apart because
// it got too big. They basically have the same lifetime, hence the double line.
//
// From the perspective of the embedder, WebFrame is simply an object that it
// allocates by calling WebFrame::create() and must be freed by calling close().
// Internally, WebFrame is actually refcounted and it holds a reference to its
// corresponding LocalFrame in blink.
//
// Oilpan: the middle objects + Page in the above diagram are Oilpan heap allocated,
// WebView and FrameView are currently not. In terms of ownership and control, the
// relationships stays the same, but the references from the off-heap WebView to the
// on-heap Page is handled by a Persistent<>, not a RefPtr<>. Similarly, the mutual
// strong references between the on-heap LocalFrame and the off-heap FrameView
// is through a RefPtr (from LocalFrame to FrameView), and a Persistent refers
// to the LocalFrame in the other direction.
//
// From the embedder's point of view, the use of Oilpan brings no changes. close()
// must still be used to signal that the embedder is through with the WebFrame.
// Calling it will bring about the release and finalization of the frame object,
// and everything underneath.
//
// How frames are destroyed
// ------------------------
//
// The main frame is never destroyed and is re-used. The FrameLoader is re-used
// and a reference to the main frame is kept by the Page.
//
// When frame content is replaced, all subframes are destroyed. This happens
// in FrameLoader::detachFromParent for each subframe in a pre-order depth-first
// traversal. Note that child node order may not match DOM node order!
// detachFromParent() calls FrameLoaderClient::detachedFromParent(), which calls
// WebFrame::frameDetached(). This triggers WebFrame to clear its reference to
// LocalFrame, and also notifies the embedder via WebFrameClient that the frame is
// detached. Most embedders will invoke close() on the WebFrame at this point,
// triggering its deletion unless something else is still retaining a reference.
//
// The client is expected to be set whenever the WebLocalFrameImpl is attached to
// the DOM.

#include "config.h"
#include "web/WebLocalFrameImpl.h"

#include "bindings/core/v8/BindingSecurity.h"
#include "bindings/core/v8/DOMWrapperWorld.h"
#include "bindings/core/v8/ExceptionState.h"
#include "bindings/core/v8/ExceptionStatePlaceholder.h"
#include "bindings/core/v8/ScriptController.h"
#include "bindings/core/v8/ScriptSourceCode.h"
#include "bindings/core/v8/ScriptValue.h"
#include "bindings/core/v8/V8Binding.h"
#include "bindings/core/v8/V8GCController.h"
#include "bindings/core/v8/V8PerIsolateData.h"
#include "core/HTMLNames.h"
#include "core/dom/Document.h"
#include "core/dom/IconURL.h"
#include "core/dom/MessagePort.h"
#include "core/dom/Node.h"
#include "core/dom/NodeTraversal.h"
#include "core/dom/SuspendableTask.h"
#include "core/dom/shadow/ShadowRoot.h"
#include "core/editing/Editor.h"
#include "core/editing/FrameSelection.h"
#include "core/editing/InputMethodController.h"
#include "core/editing/PlainTextRange.h"
#include "core/editing/SpellChecker.h"
#include "core/editing/TextAffinity.h"
#include "core/editing/htmlediting.h"
#include "core/editing/iterators/TextIterator.h"
#include "core/editing/markup.h"
#include "core/fetch/ResourceFetcher.h"
#include "core/fetch/SubstituteData.h"
#include "core/frame/Console.h"
#include "core/frame/LocalDOMWindow.h"
#include "core/frame/FrameHost.h"
#include "core/frame/FrameView.h"
#include "core/frame/Settings.h"
#include "core/html/HTMLAnchorElement.h"
#include "core/html/HTMLCollection.h"
#include "core/html/HTMLFormElement.h"
#include "core/html/HTMLFrameElementBase.h"
#include "core/html/HTMLFrameOwnerElement.h"
#include "core/html/HTMLHeadElement.h"
#include "core/html/HTMLImageElement.h"
#include "core/html/HTMLInputElement.h"
#include "core/html/HTMLLinkElement.h"
#include "core/html/PluginDocument.h"
#include "core/inspector/ConsoleMessage.h"
#include "core/inspector/ScriptCallStack.h"
#include "core/layout/HitTestResult.h"
#include "core/layout/LayoutBox.h"
#include "core/layout/LayoutObject.h"
#include "core/layout/LayoutPart.h"
#include "core/layout/LayoutTreeAsText.h"
#include "core/layout/LayoutView.h"
#include "core/style/StyleInheritedData.h"
#include "core/loader/DocumentLoader.h"
#include "core/loader/FrameLoadRequest.h"
#include "core/loader/FrameLoader.h"
#include "core/loader/HistoryItem.h"
#include "core/loader/MixedContentChecker.h"
#include "core/page/Chrome.h"
#include "core/page/EventHandler.h"
#include "core/page/FocusController.h"
#include "core/page/FrameTree.h"
#include "core/page/Page.h"
#include "core/page/PrintContext.h"
#include "core/paint/DeprecatedPaintLayer.h"
#include "core/timing/DOMWindowPerformance.h"
#include "core/timing/Performance.h"
#include "modules/app_banner/AppBannerController.h"
#include "modules/geolocation/GeolocationController.h"
#include "modules/notifications/NotificationPermissionClient.h"
#include "modules/permissions/PermissionController.h"
#include "modules/presentation/PresentationController.h"
#include "modules/push_messaging/PushController.h"
#include "modules/screen_orientation/ScreenOrientationController.h"
#include "modules/vr/VRController.h"
#include "platform/ScriptForbiddenScope.h"
#include "platform/TraceEvent.h"
#include "platform/UserGestureIndicator.h"
#include "platform/clipboard/ClipboardUtilities.h"
#include "platform/fonts/FontCache.h"
#include "platform/graphics/GraphicsContext.h"
#include "platform/graphics/GraphicsLayerClient.h"
#include "platform/graphics/paint/DisplayItemListContextRecorder.h"
#include "platform/graphics/skia/SkiaUtils.h"
#include "platform/heap/Handle.h"
#include "platform/network/ResourceRequest.h"
#include "platform/scroll/ScrollTypes.h"
#include "platform/scroll/ScrollbarTheme.h"
#include "platform/weborigin/KURL.h"
#include "platform/weborigin/SchemeRegistry.h"
#include "platform/weborigin/SecurityPolicy.h"
#include "public/platform/Platform.h"
#include "public/platform/WebFloatPoint.h"
#include "public/platform/WebFloatRect.h"
#include "public/platform/WebLayer.h"
#include "public/platform/WebPoint.h"
#include "public/platform/WebRect.h"
#include "public/platform/WebSecurityOrigin.h"
#include "public/platform/WebSize.h"
#include "public/platform/WebSuspendableTask.h"
#include "public/platform/WebURLError.h"
#include "public/platform/WebVector.h"
#include "public/web/WebAutofillClient.h"
#include "public/web/WebConsoleMessage.h"
#include "public/web/WebDOMEvent.h"
#include "public/web/WebDocument.h"
#include "public/web/WebFindOptions.h"
#include "public/web/WebFormElement.h"
#include "public/web/WebFrameClient.h"
#include "public/web/WebHistoryItem.h"
#include "public/web/WebIconURL.h"
#include "public/web/WebInputElement.h"
#include "public/web/WebKit.h"
#include "public/web/WebNode.h"
#include "public/web/WebPerformance.h"
#include "public/web/WebPlugin.h"
#include "public/web/WebPrintParams.h"
#include "public/web/WebPrintPresetOptions.h"
#include "public/web/WebRange.h"
#include "public/web/WebScriptSource.h"
#include "public/web/WebSerializedScriptValue.h"
#include "web/AssociatedURLLoader.h"
#include "web/CompositionUnderlineVectorBuilder.h"
#include "web/FindInPageCoordinates.h"
#include "web/GeolocationClientProxy.h"
#include "web/InspectorOverlayImpl.h"
#include "web/LocalFileSystemClient.h"
#include "web/MIDIClientProxy.h"
#include "web/NotificationPermissionClientImpl.h"
#include "web/PageOverlay.h"
#include "web/RemoteBridgeFrameOwner.h"
#include "web/SharedWorkerRepositoryClientImpl.h"
#include "web/SuspendableScriptExecutor.h"
#include "web/TextFinder.h"
#include "web/WebDataSourceImpl.h"
#include "web/WebDevToolsAgentImpl.h"
#include "web/WebFrameWidgetImpl.h"
#include "web/WebPluginContainerImpl.h"
#include "web/WebRemoteFrameImpl.h"
#include "web/WebViewImpl.h"
#include "wtf/CurrentTime.h"
#include "wtf/HashMap.h"
#include <algorithm>

namespace blink {

static int frameCount = 0;

// Key for a StatsCounter tracking how many WebFrames are active.
static const char webFrameActiveCount[] = "WebFrameActiveCount";

static void frameContentAsPlainText(size_t maxChars, LocalFrame* frame, StringBuilder& output)
{
    Document* document = frame->document();
    if (!document)
        return;

    if (!frame->view())
        return;

    // Select the document body.
    RefPtrWillBeRawPtr<Range> range(document->createRange());
    TrackExceptionState exceptionState;
    range->selectNodeContents(document->body(), exceptionState);

    if (!exceptionState.hadException()) {
        // The text iterator will walk nodes giving us text. This is similar to
        // the plainText() function in core/editing/TextIterator.h, but we implement the maximum
        // size and also copy the results directly into a wstring, avoiding the
        // string conversion.
        for (TextIterator it(range->startPosition(), range->endPosition()); !it.atEnd(); it.advance()) {
            it.text().appendTextToStringBuilder(output, 0, maxChars - output.length());
            if (output.length() >= maxChars)
                return; // Filled up the buffer.
        }
    }

    // The separator between frames when the frames are converted to plain text.
    const LChar frameSeparator[] = { '\n', '\n' };
    const size_t frameSeparatorLength = WTF_ARRAY_LENGTH(frameSeparator);

    // Recursively walk the children.
    const FrameTree& frameTree = frame->tree();
    for (Frame* curChild = frameTree.firstChild(); curChild; curChild = curChild->tree().nextSibling()) {
        if (!curChild->isLocalFrame())
            continue;
        LocalFrame* curLocalChild = toLocalFrame(curChild);
        // Ignore the text of non-visible frames.
        LayoutView* contentLayoutObject = curLocalChild->contentLayoutObject();
        LayoutPart* ownerLayoutObject = curLocalChild->ownerLayoutObject();
        if (!contentLayoutObject || !contentLayoutObject->size().width() || !contentLayoutObject->size().height()
            || (contentLayoutObject->location().x() + contentLayoutObject->size().width() <= 0) || (contentLayoutObject->location().y() + contentLayoutObject->size().height() <= 0)
            || (ownerLayoutObject && ownerLayoutObject->style() && ownerLayoutObject->style()->visibility() != VISIBLE)) {
            continue;
        }

        // Make sure the frame separator won't fill up the buffer, and give up if
        // it will. The danger is if the separator will make the buffer longer than
        // maxChars. This will cause the computation above:
        //   maxChars - output->size()
        // to be a negative number which will crash when the subframe is added.
        if (output.length() >= maxChars - frameSeparatorLength)
            return;

        output.append(frameSeparator, frameSeparatorLength);
        frameContentAsPlainText(maxChars, curLocalChild, output);
        if (output.length() >= maxChars)
            return; // Filled up the buffer.
    }
}

static WillBeHeapVector<ScriptSourceCode> createSourcesVector(const WebScriptSource* sourcesIn, unsigned numSources)
{
    WillBeHeapVector<ScriptSourceCode> sources;
    sources.append(sourcesIn, numSources);
    return sources;
}

WebPluginContainerImpl* WebLocalFrameImpl::pluginContainerFromFrame(LocalFrame* frame)
{
    if (!frame)
        return 0;
    if (!frame->document() || !frame->document()->isPluginDocument())
        return 0;
    PluginDocument* pluginDocument = toPluginDocument(frame->document());
    return toWebPluginContainerImpl(pluginDocument->pluginWidget());
}

WebPluginContainerImpl* WebLocalFrameImpl::pluginContainerFromNode(LocalFrame* frame, const WebNode& node)
{
    WebPluginContainerImpl* pluginContainer = pluginContainerFromFrame(frame);
    if (pluginContainer)
        return pluginContainer;
    return toWebPluginContainerImpl(node.pluginContainer());
}

// Simple class to override some of PrintContext behavior. Some of the methods
// made virtual so that they can be overridden by ChromePluginPrintContext.
class ChromePrintContext : public PrintContext {
    WTF_MAKE_NONCOPYABLE(ChromePrintContext);
public:
    ChromePrintContext(LocalFrame* frame)
        : PrintContext(frame)
        , m_printedPageWidth(0)
    {
    }

    virtual ~ChromePrintContext() { }

    virtual void begin(float width, float height)
    {
        ASSERT(!m_printedPageWidth);
        m_printedPageWidth = width;
        PrintContext::begin(m_printedPageWidth, height);
    }

    virtual float getPageShrink(int pageNumber) const
    {
        IntRect pageRect = m_pageRects[pageNumber];
        return m_printedPageWidth / pageRect.width();
    }

    float spoolSinglePage(GraphicsContext& graphicsContext, int pageNumber)
    {
        dispatchEventsForPrintingOnAllFrames();
        if (!frame()->document() || !frame()->document()->layoutView())
            return 0;

        frame()->view()->updateLayoutAndStyleForPainting();
        if (!frame()->document() || !frame()->document()->layoutView())
            return 0;

        return spoolPage(graphicsContext, pageNumber);
    }

    void spoolAllPagesWithBoundaries(GraphicsContext& graphicsContext, const FloatSize& pageSizeInPixels)
    {
        dispatchEventsForPrintingOnAllFrames();
        if (!frame()->document() || !frame()->document()->layoutView())
            return;

        frame()->view()->updateLayoutAndStyleForPainting();
        if (!frame()->document() || !frame()->document()->layoutView())
            return;

        float pageHeight;
        computePageRects(FloatRect(FloatPoint(0, 0), pageSizeInPixels), 0, 0, 1, pageHeight);

        const float pageWidth = pageSizeInPixels.width();
        size_t numPages = pageRects().size();
        int totalHeight = numPages * (pageSizeInPixels.height() + 1) - 1;

        // Fill the whole background by white.
        graphicsContext.fillRect(FloatRect(0, 0, pageWidth, totalHeight), Color::white);

        int currentHeight = 0;
        for (size_t pageIndex = 0; pageIndex < numPages; pageIndex++) {
            // Draw a line for a page boundary if this isn't the first page.
            if (pageIndex > 0) {
                graphicsContext.save();
                graphicsContext.setStrokeColor(Color(0, 0, 255));
                graphicsContext.setFillColor(Color(0, 0, 255));
                graphicsContext.drawLine(IntPoint(0, currentHeight), IntPoint(pageWidth, currentHeight));
                graphicsContext.restore();
            }

            graphicsContext.save();

            graphicsContext.translate(0, currentHeight);
#if OS(WIN) || OS(MACOSX)
            // Account for the disabling of scaling in spoolPage. In the context
            // of spoolAllPagesWithBoundaries the scale HAS NOT been pre-applied.
            float scale = getPageShrink(pageIndex);
            graphicsContext.scale(scale, scale);
#endif
            spoolPage(graphicsContext, pageIndex);
            graphicsContext.restore();

            currentHeight += pageSizeInPixels.height() + 1;
        }
    }

protected:
    // Spools the printed page, a subrect of frame(). Skip the scale step.
    // NativeTheme doesn't play well with scaling. Scaling is done browser side
    // instead. Returns the scale to be applied.
    // On Linux, we don't have the problem with NativeTheme, hence we let WebKit
    // do the scaling and ignore the return value.
    virtual float spoolPage(GraphicsContext& context, int pageNumber)
    {
        IntRect pageRect = m_pageRects[pageNumber];
        float scale = m_printedPageWidth / pageRect.width();

        context.save();
#if OS(POSIX) && !OS(MACOSX)
        context.scale(scale, scale);
#endif
        context.translate(static_cast<float>(-pageRect.x()), static_cast<float>(-pageRect.y()));
        context.clip(pageRect);

        {
            DisplayItemListContextRecorder contextRecorder(context);
            frame()->view()->paintContents(&contextRecorder.context(), pageRect);
        }

        outputLinkAndLinkedDestinations(context, pageRect);
        context.restore();
        return scale;
    }

private:
    void dispatchEventsForPrintingOnAllFrames()
    {
        WillBeHeapVector<RefPtrWillBeMember<Document>> documents;
        for (Frame* currentFrame = frame(); currentFrame; currentFrame = currentFrame->tree().traverseNext(frame())) {
            if (currentFrame->isLocalFrame())
                documents.append(toLocalFrame(currentFrame)->document());
        }

        for (auto& doc : documents)
            doc->dispatchEventsForPrinting();
    }

    // Set when printing.
    float m_printedPageWidth;
};

// Simple class to override some of PrintContext behavior. This is used when
// the frame hosts a plugin that supports custom printing. In this case, we
// want to delegate all printing related calls to the plugin.
class ChromePluginPrintContext final : public ChromePrintContext {
public:
    ChromePluginPrintContext(LocalFrame* frame, WebPluginContainerImpl* plugin, const WebPrintParams& printParams)
        : ChromePrintContext(frame), m_plugin(plugin), m_printParams(printParams)
    {
    }

    virtual ~ChromePluginPrintContext() { }

    virtual void begin(float width, float height) override
    {
    }

    virtual void end() override
    {
        m_plugin->printEnd();
    }

    virtual float getPageShrink(int pageNumber) const override
    {
        // We don't shrink the page (maybe we should ask the widget ??)
        return 1.0;
    }

    virtual void computePageRects(const FloatRect& printRect, float headerHeight, float footerHeight, float userScaleFactor, float& outPageHeight) override
    {
        m_printParams.printContentArea = IntRect(printRect);
        m_pageRects.fill(IntRect(printRect), m_plugin->printBegin(m_printParams));
    }

    virtual void computePageRectsWithPageSize(const FloatSize& pageSizeInPixels) override
    {
        ASSERT_NOT_REACHED();
    }

protected:
    // Spools the printed page, a subrect of frame(). Skip the scale step.
    // NativeTheme doesn't play well with scaling. Scaling is done browser side
    // instead. Returns the scale to be applied.
    virtual float spoolPage(GraphicsContext& context, int pageNumber) override
    {
        m_plugin->printPage(pageNumber, &context);
        return 1.0;
    }

private:
    // Set when printing.
    WebPluginContainerImpl* m_plugin;
    WebPrintParams m_printParams;
};

static WebDataSource* DataSourceForDocLoader(DocumentLoader* loader)
{
    return loader ? WebDataSourceImpl::fromDocumentLoader(loader) : 0;
}

// WebSuspendableTaskWrapper --------------------------------------------------

class WebSuspendableTaskWrapper: public SuspendableTask {
public:
    static PassOwnPtr<WebSuspendableTaskWrapper> create(PassOwnPtr<WebSuspendableTask> task)
    {
        return adoptPtr(new WebSuspendableTaskWrapper(task));
    }

    void run() override
    {
        m_task->run();
    }

    void contextDestroyed() override
    {
        m_task->contextDestroyed();
    }

private:
    explicit WebSuspendableTaskWrapper(PassOwnPtr<WebSuspendableTask> task)
        : m_task(task)
    {
    }

    OwnPtr<WebSuspendableTask> m_task;
};

// WebFrame -------------------------------------------------------------------

int WebFrame::instanceCount()
{
    return frameCount;
}

WebLocalFrame* WebLocalFrame::frameForCurrentContext()
{
    v8::Local<v8::Context> context = v8::Isolate::GetCurrent()->GetCurrentContext();
    if (context.IsEmpty())
        return 0;
    return frameForContext(context);
}

WebLocalFrame* WebLocalFrame::frameForContext(v8::Local<v8::Context> context)
{
    return WebLocalFrameImpl::fromFrame(toLocalFrame(toFrameIfNotDetached(context)));
}

WebLocalFrame* WebLocalFrame::fromFrameOwnerElement(const WebElement& element)
{
    return WebLocalFrameImpl::fromFrameOwnerElement(PassRefPtrWillBeRawPtr<Element>(element).get());
}

bool WebLocalFrameImpl::isWebLocalFrame() const
{
    return true;
}

WebLocalFrame* WebLocalFrameImpl::toWebLocalFrame()
{
    return this;
}

bool WebLocalFrameImpl::isWebRemoteFrame() const
{
    return false;
}

WebRemoteFrame* WebLocalFrameImpl::toWebRemoteFrame()
{
    ASSERT_NOT_REACHED();
    return 0;
}

void WebLocalFrameImpl::close()
{
    m_client = nullptr;

    if (m_devToolsAgent) {
        m_devToolsAgent->dispose();
        m_devToolsAgent.clear();
    }

#if ENABLE(OILPAN)
    m_selfKeepAlive.clear();
#else
    deref(); // Balances ref() acquired in WebFrame::create
#endif
}

WebString WebLocalFrameImpl::uniqueName() const
{
    return frame()->tree().uniqueName();
}

WebString WebLocalFrameImpl::assignedName() const
{
    return frame()->tree().name();
}

void WebLocalFrameImpl::setName(const WebString& name)
{
    frame()->tree().setName(name);
}

WebVector<WebIconURL> WebLocalFrameImpl::iconURLs(int iconTypesMask) const
{
    // The URL to the icon may be in the header. As such, only
    // ask the loader for the icon if it's finished loading.
    if (frame()->document()->loadEventFinished())
        return frame()->document()->iconURLs(iconTypesMask);
    return WebVector<WebIconURL>();
}

void WebLocalFrameImpl::setRemoteWebLayer(WebLayer* webLayer)
{
    ASSERT_NOT_REACHED();
}

void WebLocalFrameImpl::setContentSettingsClient(WebContentSettingsClient* contentSettingsClient)
{
    m_contentSettingsClient = contentSettingsClient;
}

void WebLocalFrameImpl::setSharedWorkerRepositoryClient(WebSharedWorkerRepositoryClient* client)
{
    m_sharedWorkerRepositoryClient = SharedWorkerRepositoryClientImpl::create(client);
}

WebSize WebLocalFrameImpl::scrollOffset() const
{
    FrameView* view = frameView();
    if (!view)
        return WebSize();
    return view->scrollOffset();
}

WebSize WebLocalFrameImpl::minimumScrollOffset() const
{
    FrameView* view = frameView();
    if (!view)
        return WebSize();
    return toIntSize(view->minimumScrollPosition());
}

WebSize WebLocalFrameImpl::maximumScrollOffset() const
{
    FrameView* view = frameView();
    if (!view)
        return WebSize();
    return toIntSize(view->maximumScrollPosition());
}

void WebLocalFrameImpl::setScrollOffset(const WebSize& offset)
{
    if (FrameView* view = frameView())
        view->setScrollOffset(IntPoint(offset.width, offset.height));
}

WebSize WebLocalFrameImpl::contentsSize() const
{
    if (FrameView* view = frameView())
        return view->contentsSize();
    return WebSize();
}

bool WebLocalFrameImpl::hasVisibleContent() const
{
    if (LayoutPart* layoutObject = frame()->ownerLayoutObject()) {
        if (layoutObject->style()->visibility() != VISIBLE)
            return false;
    }

    if (FrameView* view = frameView())
        return view->visibleWidth() > 0 && view->visibleHeight() > 0;
    return false;
}

WebRect WebLocalFrameImpl::visibleContentRect() const
{
    if (FrameView* view = frameView())
        return view->visibleContentRect();
    return WebRect();
}

bool WebLocalFrameImpl::hasHorizontalScrollbar() const
{
    return frame() && frame()->view() && frame()->view()->horizontalScrollbar();
}

bool WebLocalFrameImpl::hasVerticalScrollbar() const
{
    return frame() && frame()->view() && frame()->view()->verticalScrollbar();
}

WebView* WebLocalFrameImpl::view() const
{
    return viewImpl();
}

void WebLocalFrameImpl::setOpener(WebFrame* opener)
{
    // FIXME: Does this need to move up into WebFrame too?
    if (WebFrame::opener() && !opener && m_client)
        m_client->didDisownOpener(this);

    WebFrame::setOpener(opener);

    ASSERT(m_frame);
    if (m_frame && m_frame->document())
        m_frame->document()->initSecurityContext();
}

WebDocument WebLocalFrameImpl::document() const
{
    if (!frame() || !frame()->document())
        return WebDocument();
    return WebDocument(frame()->document());
}

WebPerformance WebLocalFrameImpl::performance() const
{
    if (!frame())
        return WebPerformance();
    return WebPerformance(DOMWindowPerformance::performance(*(frame()->domWindow())));
}

bool WebLocalFrameImpl::dispatchBeforeUnloadEvent()
{
    if (!frame())
        return true;
    return frame()->loader().shouldClose();
}

void WebLocalFrameImpl::dispatchUnloadEvent()
{
    if (!frame())
        return;
    frame()->loader().dispatchUnloadEvent();
}

NPObject* WebLocalFrameImpl::windowObject() const
{
    if (!frame() || ScriptForbiddenScope::isScriptForbidden())
        return 0;
    return frame()->script().windowScriptNPObject();
}

void WebLocalFrameImpl::bindToWindowObject(const WebString& name, NPObject* object)
{
    bindToWindowObject(name, object, 0);
}

void WebLocalFrameImpl::bindToWindowObject(const WebString& name, NPObject* object, void*)
{
    if (!frame() || !frame()->script().canExecuteScripts(NotAboutToExecuteScript))
        return;
    frame()->script().bindToWindowObject(frame(), String(name), object);
}

void WebLocalFrameImpl::executeScript(const WebScriptSource& source)
{
    ASSERT(frame());
    TextPosition position(OrdinalNumber::fromOneBasedInt(source.startLine), OrdinalNumber::first());
    v8::HandleScope handleScope(toIsolate(frame()));
    frame()->script().executeScriptInMainWorld(ScriptSourceCode(source.code, source.url, position));
}

void WebLocalFrameImpl::executeScriptInIsolatedWorld(int worldID, const WebScriptSource* sourcesIn, unsigned numSources, int extensionGroup)
{
    ASSERT(frame());
    RELEASE_ASSERT(worldID > 0);
    RELEASE_ASSERT(worldID < EmbedderWorldIdLimit);

    WillBeHeapVector<ScriptSourceCode> sources = createSourcesVector(sourcesIn, numSources);
    v8::HandleScope handleScope(toIsolate(frame()));
    frame()->script().executeScriptInIsolatedWorld(worldID, sources, extensionGroup, 0);
}

void WebLocalFrameImpl::setIsolatedWorldSecurityOrigin(int worldID, const WebSecurityOrigin& securityOrigin)
{
    ASSERT(frame());
    DOMWrapperWorld::setIsolatedWorldSecurityOrigin(worldID, securityOrigin.get());
}

void WebLocalFrameImpl::setIsolatedWorldContentSecurityPolicy(int worldID, const WebString& policy)
{
    ASSERT(frame());
    DOMWrapperWorld::setIsolatedWorldContentSecurityPolicy(worldID, policy);
}

void WebLocalFrameImpl::setIsolatedWorldHumanReadableName(int worldID, const WebString& humanReadableName)
{
    ASSERT(frame());
    DOMWrapperWorld::setIsolatedWorldHumanReadableName(worldID, humanReadableName);
}

void WebLocalFrameImpl::addMessageToConsole(const WebConsoleMessage& message)
{
    ASSERT(frame());

    MessageLevel webCoreMessageLevel;
    switch (message.level) {
    case WebConsoleMessage::LevelDebug:
        webCoreMessageLevel = DebugMessageLevel;
        break;
    case WebConsoleMessage::LevelLog:
        webCoreMessageLevel = LogMessageLevel;
        break;
    case WebConsoleMessage::LevelWarning:
        webCoreMessageLevel = WarningMessageLevel;
        break;
    case WebConsoleMessage::LevelError:
        webCoreMessageLevel = ErrorMessageLevel;
        break;
    default:
        ASSERT_NOT_REACHED();
        return;
    }

    frame()->document()->addConsoleMessage(ConsoleMessage::create(OtherMessageSource, webCoreMessageLevel, message.text));
}

void WebLocalFrameImpl::collectGarbage()
{
    if (!frame())
        return;
    if (!frame()->settings()->scriptEnabled())
        return;
    V8GCController::collectGarbage(v8::Isolate::GetCurrent());
}

bool WebLocalFrameImpl::checkIfRunInsecureContent(const WebURL& url) const
{
    ASSERT(frame());

    // This is only called (eventually, through proxies and delegates and IPC) from
    // PluginURLFetcher::OnReceivedRedirect for redirects of NPAPI resources.
    //
    // FIXME: Remove this method entirely once we smother NPAPI.
    return !MixedContentChecker::shouldBlockFetch(frame(), WebURLRequest::RequestContextObject, WebURLRequest::FrameTypeNested, url);
}

v8::Local<v8::Value> WebLocalFrameImpl::executeScriptAndReturnValue(const WebScriptSource& source)
{
    ASSERT(frame());

    TextPosition position(OrdinalNumber::fromOneBasedInt(source.startLine), OrdinalNumber::first());
    return frame()->script().executeScriptInMainWorldAndReturnValue(ScriptSourceCode(source.code, source.url, position));
}

void WebLocalFrameImpl::requestExecuteScriptAndReturnValue(const WebScriptSource& source, bool userGesture, WebScriptExecutionCallback* callback)
{
    ASSERT(frame());

    SuspendableScriptExecutor::createAndRun(frame(), 0, createSourcesVector(&source, 1), 0, userGesture, callback);
}

void WebLocalFrameImpl::executeScriptInIsolatedWorld(int worldID, const WebScriptSource* sourcesIn, unsigned numSources, int extensionGroup, WebVector<v8::Local<v8::Value>>* results)
{
    ASSERT(frame());
    RELEASE_ASSERT(worldID > 0);
    RELEASE_ASSERT(worldID < EmbedderWorldIdLimit);

    WillBeHeapVector<ScriptSourceCode> sources = createSourcesVector(sourcesIn, numSources);

    if (results) {
        Vector<v8::Local<v8::Value>> scriptResults;
        frame()->script().executeScriptInIsolatedWorld(worldID, sources, extensionGroup, &scriptResults);
        WebVector<v8::Local<v8::Value>> v8Results(scriptResults.size());
        for (unsigned i = 0; i < scriptResults.size(); i++)
            v8Results[i] = v8::Local<v8::Value>::New(toIsolate(frame()), scriptResults[i]);
        results->swap(v8Results);
    } else {
        v8::HandleScope handleScope(toIsolate(frame()));
        frame()->script().executeScriptInIsolatedWorld(worldID, sources, extensionGroup, 0);
    }
}

void WebLocalFrameImpl::requestExecuteScriptInIsolatedWorld(int worldID, const WebScriptSource* sourcesIn, unsigned numSources, int extensionGroup, bool userGesture, WebScriptExecutionCallback* callback)
{
    ASSERT(frame());
    RELEASE_ASSERT(worldID > 0);
    RELEASE_ASSERT(worldID < EmbedderWorldIdLimit);

    SuspendableScriptExecutor::createAndRun(frame(), worldID, createSourcesVector(sourcesIn, numSources), extensionGroup, userGesture, callback);
}

// TODO(bashi): Consider returning MaybeLocal.
v8::Local<v8::Value> WebLocalFrameImpl::callFunctionEvenIfScriptDisabled(v8::Local<v8::Function> function, v8::Local<v8::Value> receiver, int argc, v8::Local<v8::Value> argv[])
{
    ASSERT(frame());
    v8::Local<v8::Value> result;
    if (!frame()->script().callFunction(function, receiver, argc, static_cast<v8::Local<v8::Value>*>(argv)).ToLocal(&result))
        return v8::Local<v8::Value>();
    return result;
}

v8::Local<v8::Context> WebLocalFrameImpl::mainWorldScriptContext() const
{
    return toV8Context(frame(), DOMWrapperWorld::mainWorld());
}

<<<<<<< HEAD
bool WebFrame::scriptCanAccess(WebFrame* target)
{
    return BindingSecurity::shouldAllowAccessToFrame(mainThreadIsolate(), toCoreFrame(target), DoNotReportSecurityError);
=======
v8::Isolate* WebLocalFrameImpl::scriptIsolate() const
{
    if (!frame())
        return 0;
    return toIsolate(frame());
>>>>>>> 142320f3
}

void WebLocalFrameImpl::reload(bool ignoreCache)
{
    ASSERT(frame());
    frame()->loader().reload(ignoreCache ? EndToEndReload : NormalReload);
}

void WebLocalFrameImpl::reloadWithOverrideURL(const WebURL& overrideUrl, bool ignoreCache)
{
    ASSERT(frame());
    frame()->loader().reload(ignoreCache ? EndToEndReload : NormalReload, overrideUrl);
}

void WebLocalFrameImpl::reloadImage(const WebNode& webNode)
{
    const Node* node = webNode.constUnwrap<Node>();
    if (isHTMLImageElement(*node)) {
        const HTMLImageElement& imageElement = toHTMLImageElement(*node);
        imageElement.forceReload();
    }
}

void WebLocalFrameImpl::loadRequest(const WebURLRequest& request)
{
    ASSERT(frame());
    ASSERT(!request.isNull());
    const ResourceRequest& resourceRequest = request.toResourceRequest();

    if (resourceRequest.url().protocolIs("javascript")) {
        loadJavaScriptURL(resourceRequest.url());
        return;
    }

    frame()->loader().load(FrameLoadRequest(0, resourceRequest));
}

void WebLocalFrameImpl::loadHistoryItem(const WebHistoryItem& item, WebHistoryLoadType loadType, WebURLRequest::CachePolicy cachePolicy)
{
    ASSERT(frame());
    RefPtrWillBeRawPtr<HistoryItem> historyItem = PassRefPtrWillBeRawPtr<HistoryItem>(item);
    ASSERT(historyItem);
    frame()->loader().loadHistoryItem(historyItem.get(), FrameLoadTypeBackForward,
        static_cast<HistoryLoadType>(loadType), static_cast<ResourceRequestCachePolicy>(cachePolicy));
}

void WebLocalFrameImpl::loadData(const WebData& data, const WebString& mimeType, const WebString& textEncoding, const WebURL& baseURL, const WebURL& unreachableURL, bool replace)
{
    ASSERT(frame());

    // If we are loading substitute data to replace an existing load, then
    // inherit all of the properties of that original request. This way,
    // reload will re-attempt the original request. It is essential that
    // we only do this when there is an unreachableURL since a non-empty
    // unreachableURL informs FrameLoader::reload to load unreachableURL
    // instead of the currently loaded URL.
    ResourceRequest request;
    if (replace && !unreachableURL.isEmpty() && frame()->loader().provisionalDocumentLoader())
        request = frame()->loader().provisionalDocumentLoader()->originalRequest();
    request.setURL(baseURL);
    request.setCheckForBrowserSideNavigation(false);

    FrameLoadRequest frameRequest(0, request, SubstituteData(data, mimeType, textEncoding, unreachableURL));
    ASSERT(frameRequest.substituteData().isValid());
    frameRequest.setLockBackForwardList(replace);
    frame()->loader().load(frameRequest);
}

void WebLocalFrameImpl::loadHTMLString(const WebData& data, const WebURL& baseURL, const WebURL& unreachableURL, bool replace)
{
    ASSERT(frame());
    loadData(data, WebString::fromUTF8("text/html"), WebString::fromUTF8("UTF-8"), baseURL, unreachableURL, replace);
}

void WebLocalFrameImpl::stopLoading()
{
    if (!frame())
        return;
    // FIXME: Figure out what we should really do here. It seems like a bug
    // that FrameLoader::stopLoading doesn't call stopAllLoaders.
    frame()->loader().stopAllLoaders();
}

WebDataSource* WebLocalFrameImpl::provisionalDataSource() const
{
    ASSERT(frame());

    // We regard the policy document loader as still provisional.
    DocumentLoader* documentLoader = frame()->loader().provisionalDocumentLoader();
    if (!documentLoader)
        documentLoader = frame()->loader().policyDocumentLoader();

    return DataSourceForDocLoader(documentLoader);
}

WebDataSource* WebLocalFrameImpl::dataSource() const
{
    ASSERT(frame());
    return DataSourceForDocLoader(frame()->loader().documentLoader());
}

void WebLocalFrameImpl::enableViewSourceMode(bool enable)
{
    if (frame())
        frame()->setInViewSourceMode(enable);
}

bool WebLocalFrameImpl::isViewSourceModeEnabled() const
{
    if (!frame())
        return false;
    return frame()->inViewSourceMode();
}

void WebLocalFrameImpl::setReferrerForRequest(WebURLRequest& request, const WebURL& referrerURL)
{
    String referrer = referrerURL.isEmpty() ? frame()->document()->outgoingReferrer() : String(referrerURL.spec().utf16());
    request.toMutableResourceRequest().setHTTPReferrer(SecurityPolicy::generateReferrer(frame()->document()->referrerPolicy(), request.url(), referrer));
}

void WebLocalFrameImpl::dispatchWillSendRequest(WebURLRequest& request)
{
    ResourceResponse response;
    frame()->loader().client()->dispatchWillSendRequest(0, 0, request.toMutableResourceRequest(), response);
}

WebURLLoader* WebLocalFrameImpl::createAssociatedURLLoader(const WebURLLoaderOptions& options)
{
    return new AssociatedURLLoader(this, options);
}

unsigned WebLocalFrameImpl::unloadListenerCount() const
{
    return frame()->localDOMWindow()->pendingUnloadEventListeners();
}

void WebLocalFrameImpl::replaceSelection(const WebString& text)
{
    bool selectReplacement = false;
    bool smartReplace = true;
    frame()->editor().replaceSelectionWithText(text, selectReplacement, smartReplace);
}

void WebLocalFrameImpl::insertText(const WebString& text)
{
    if (frame()->inputMethodController().hasComposition())
        frame()->inputMethodController().confirmComposition(text);
    else
        frame()->editor().insertText(text, 0);
}

void WebLocalFrameImpl::setMarkedText(const WebString& text, unsigned location, unsigned length)
{
    Vector<CompositionUnderline> decorations;
    frame()->inputMethodController().setComposition(text, decorations, location, length);
}

void WebLocalFrameImpl::unmarkText()
{
    frame()->inputMethodController().cancelComposition();
}

bool WebLocalFrameImpl::hasMarkedText() const
{
    return frame()->inputMethodController().hasComposition();
}

WebRange WebLocalFrameImpl::markedRange() const
{
    return frame()->inputMethodController().compositionRange();
}

bool WebLocalFrameImpl::firstRectForCharacterRange(unsigned location, unsigned length, WebRect& rectInViewport) const
{
    if ((location + length < location) && (location + length))
        length = 0;

    Element* editable = frame()->selection().rootEditableElementOrDocumentElement();
    if (!editable)
        return false;
    RefPtrWillBeRawPtr<Range> range = PlainTextRange(location, location + length).createRange(*editable);
    if (!range)
        return false;
    IntRect intRect = frame()->editor().firstRectForRange(range.get());
    rectInViewport = WebRect(intRect);
    rectInViewport = frame()->view()->contentsToViewport(rectInViewport);
    return true;
}

size_t WebLocalFrameImpl::characterIndexForPoint(const WebPoint& pointInViewport) const
{
    if (!frame())
        return kNotFound;

    IntPoint point = frame()->view()->viewportToContents(pointInViewport);
    HitTestResult result = frame()->eventHandler().hitTestResultAtPoint(point, HitTestRequest::ReadOnly | HitTestRequest::Active);
    RefPtrWillBeRawPtr<Range> range = frame()->rangeForPoint(result.roundedPointInInnerNodeFrame());
    if (!range)
        return kNotFound;
    Element* editable = frame()->selection().rootEditableElementOrDocumentElement();
    ASSERT(editable);
    return PlainTextRange::create(*editable, *range.get()).start();
}

bool WebLocalFrameImpl::executeCommand(const WebString& name, const WebNode& node)
{
    ASSERT(frame());

    if (name.length() <= 2)
        return false;

    // Since we don't have NSControl, we will convert the format of command
    // string and call the function on Editor directly.
    String command = name;

    // Make sure the first letter is upper case.
    command.replace(0, 1, command.substring(0, 1).upper());

    // Remove the trailing ':' if existing.
    if (command[command.length() - 1] == UChar(':'))
        command = command.substring(0, command.length() - 1);

    WebPluginContainerImpl* pluginContainer = pluginContainerFromNode(frame(), node);
    if (pluginContainer && pluginContainer->executeEditCommand(name))
        return true;

    return frame()->editor().executeCommand(command);
}

bool WebLocalFrameImpl::executeCommand(const WebString& name, const WebString& value, const WebNode& node)
{
    ASSERT(frame());

    WebPluginContainerImpl* pluginContainer = pluginContainerFromNode(frame(), node);
    if (pluginContainer && pluginContainer->executeEditCommand(name, value))
        return true;

    return frame()->editor().executeCommand(name, value);
}

bool WebLocalFrameImpl::isCommandEnabled(const WebString& name) const
{
    ASSERT(frame());
    return frame()->editor().command(name).isEnabled();
}

void WebLocalFrameImpl::enableContinuousSpellChecking(bool enable)
{
    if (enable == isContinuousSpellCheckingEnabled())
        return;
    frame()->spellChecker().toggleContinuousSpellChecking();
}

bool WebLocalFrameImpl::isContinuousSpellCheckingEnabled() const
{
    return frame()->spellChecker().isContinuousSpellCheckingEnabled();
}

void WebLocalFrameImpl::requestTextChecking(const WebElement& webElement)
{
    if (webElement.isNull())
        return;
    frame()->spellChecker().requestTextChecking(*webElement.constUnwrap<Element>());
}

void WebLocalFrameImpl::replaceMisspelledRange(const WebString& text)
{
    // If this caret selection has two or more markers, this function replace the range covered by the first marker with the specified word as Microsoft Word does.
    if (pluginContainerFromFrame(frame()))
        return;
    frame()->spellChecker().replaceMisspelledRange(text);
}

void WebLocalFrameImpl::removeSpellingMarkers()
{
    frame()->spellChecker().removeSpellingMarkers();
}

bool WebLocalFrameImpl::hasSelection() const
{
    WebPluginContainerImpl* pluginContainer = pluginContainerFromFrame(frame());
    if (pluginContainer)
        return pluginContainer->plugin()->hasSelection();

    // frame()->selection()->isNone() never returns true.
    return frame()->selection().start() != frame()->selection().end();
}

WebRange WebLocalFrameImpl::selectionRange() const
{
    return frame()->selection().toNormalizedRange();
}

WebString WebLocalFrameImpl::selectionAsText() const
{
    WebPluginContainerImpl* pluginContainer = pluginContainerFromFrame(frame());
    if (pluginContainer)
        return pluginContainer->plugin()->selectionAsText();

    RefPtrWillBeRawPtr<Range> range = frame()->selection().toNormalizedRange();
    if (!range)
        return WebString();

    String text = range->text();
#if OS(WIN)
    replaceNewlinesWithWindowsStyleNewlines(text);
#endif
    replaceNBSPWithSpace(text);
    return text;
}

WebString WebLocalFrameImpl::selectionAsMarkup() const
{
    WebPluginContainerImpl* pluginContainer = pluginContainerFromFrame(frame());
    if (pluginContainer)
        return pluginContainer->plugin()->selectionAsMarkup();

    RefPtrWillBeRawPtr<Range> range = frame()->selection().toNormalizedRange();
    if (!range)
        return WebString();

    return createMarkup(range.get(), AnnotateForInterchange, false, ResolveNonLocalURLs);
}

void WebLocalFrameImpl::selectWordAroundPosition(LocalFrame* frame, VisiblePosition position)
{
    frame->selection().selectWordAroundPosition(position);
}

bool WebLocalFrameImpl::selectWordAroundCaret()
{
    FrameSelection& selection = frame()->selection();
    if (selection.isNone() || selection.isRange())
        return false;
    return frame()->selection().selectWordAroundPosition(selection.selection().visibleStart());
}

void WebLocalFrameImpl::selectRange(const WebPoint& baseInViewport, const WebPoint& extentInViewport)
{
    moveRangeSelection(baseInViewport, extentInViewport);
}

void WebLocalFrameImpl::selectRange(const WebRange& webRange)
{
    if (RefPtrWillBeRawPtr<Range> range = static_cast<PassRefPtrWillBeRawPtr<Range>>(webRange))
        frame()->selection().setSelectedRange(range.get(), VP_DEFAULT_AFFINITY, FrameSelection::NonDirectional, NotUserTriggered);
}

void WebLocalFrameImpl::moveRangeSelectionExtent(const WebPoint& point)
{
    frame()->selection().moveRangeSelectionExtent(frame()->view()->viewportToContents(point));
}

void WebLocalFrameImpl::moveRangeSelection(const WebPoint& baseInViewport, const WebPoint& extentInViewport, WebFrame::TextGranularity granularity)
{
    blink::TextGranularity blinkGranularity = blink::CharacterGranularity;
    if (granularity == WebFrame::WordGranularity)
        blinkGranularity = blink::WordGranularity;
    frame()->selection().moveRangeSelection(
        visiblePositionForViewportPoint(baseInViewport),
        visiblePositionForViewportPoint(extentInViewport),
        blinkGranularity);
}

void WebLocalFrameImpl::moveCaretSelection(const WebPoint& pointInViewport)
{
    Element* editable = frame()->selection().rootEditableElement();
    if (!editable)
        return;

    VisiblePosition position = visiblePositionForViewportPoint(pointInViewport);
    frame()->selection().moveTo(position, UserTriggered);
}

bool WebLocalFrameImpl::setEditableSelectionOffsets(int start, int end)
{
    return frame()->inputMethodController().setEditableSelectionOffsets(PlainTextRange(start, end));
}

bool WebLocalFrameImpl::setCompositionFromExistingText(int compositionStart, int compositionEnd, const WebVector<WebCompositionUnderline>& underlines)
{
    if (!frame()->editor().canEdit())
        return false;

    InputMethodController& inputMethodController = frame()->inputMethodController();
    inputMethodController.cancelComposition();

    if (compositionStart == compositionEnd)
        return true;

    inputMethodController.setCompositionFromExistingText(CompositionUnderlineVectorBuilder(underlines), compositionStart, compositionEnd);

    return true;
}

void WebLocalFrameImpl::extendSelectionAndDelete(int before, int after)
{
    if (WebPlugin* plugin = focusedPluginIfInputMethodSupported()) {
        plugin->extendSelectionAndDelete(before, after);
        return;
    }
    frame()->inputMethodController().extendSelectionAndDelete(before, after);
}

void WebLocalFrameImpl::setCaretVisible(bool visible)
{
    frame()->selection().setCaretVisible(visible);
}

VisiblePosition WebLocalFrameImpl::visiblePositionForViewportPoint(const WebPoint& pointInViewport)
{
    return visiblePositionForContentsPoint(frame()->view()->viewportToContents(pointInViewport), frame());
}

WebPlugin* WebLocalFrameImpl::focusedPluginIfInputMethodSupported()
{
    WebPluginContainerImpl* container = WebLocalFrameImpl::pluginContainerFromNode(frame(), WebNode(frame()->document()->focusedElement()));
    if (container && container->supportsInputMethod())
        return container->plugin();
    return 0;
}

int WebLocalFrameImpl::printBegin(const WebPrintParams& printParams, const WebNode& constrainToNode)
{
    ASSERT(!frame()->document()->isFrameSet());
    WebPluginContainerImpl* pluginContainer = nullptr;
    if (constrainToNode.isNull()) {
        // If this is a plugin document, check if the plugin supports its own
        // printing. If it does, we will delegate all printing to that.
        pluginContainer = pluginContainerFromFrame(frame());
    } else {
        // We only support printing plugin nodes for now.
        pluginContainer = toWebPluginContainerImpl(constrainToNode.pluginContainer());
    }

    if (pluginContainer && pluginContainer->supportsPaginatedPrint())
        m_printContext = adoptPtrWillBeNoop(new ChromePluginPrintContext(frame(), pluginContainer, printParams));
    else
        m_printContext = adoptPtrWillBeNoop(new ChromePrintContext(frame()));

    FloatRect rect(0, 0, static_cast<float>(printParams.printContentArea.width), static_cast<float>(printParams.printContentArea.height));
    m_printContext->begin(rect.width(), rect.height());
    float pageHeight;
    // We ignore the overlays calculation for now since they are generated in the
    // browser. pageHeight is actually an output parameter.
    m_printContext->computePageRects(rect, 0, 0, 1.0, pageHeight);

    return static_cast<int>(m_printContext->pageCount());
}

float WebLocalFrameImpl::getPrintPageShrink(int page)
{
    ASSERT(m_printContext && page >= 0);
    return m_printContext->getPageShrink(page);
}

float WebLocalFrameImpl::printPage(int page, WebCanvas* canvas)
{
#if ENABLE(PRINTING)
    ASSERT(m_printContext && page >= 0 && frame() && frame()->document());

    OwnPtr<GraphicsContext> graphicsContext = GraphicsContext::deprecatedCreateWithCanvas(canvas);
    graphicsContext->setPrinting(true);
    return m_printContext->spoolSinglePage(*graphicsContext, page);
#else
    return 0;
#endif
}

void WebLocalFrameImpl::printEnd()
{
    ASSERT(m_printContext);
    m_printContext->end();
    m_printContext.clear();
}

bool WebLocalFrameImpl::isPrintScalingDisabledForPlugin(const WebNode& node)
{
    WebPluginContainerImpl* pluginContainer =  node.isNull() ? pluginContainerFromFrame(frame()) : toWebPluginContainerImpl(node.pluginContainer());

    if (!pluginContainer || !pluginContainer->supportsPaginatedPrint())
        return false;

    return pluginContainer->isPrintScalingDisabled();
}

bool WebLocalFrameImpl::getPrintPresetOptionsForPlugin(const WebNode& node, WebPrintPresetOptions* presetOptions)
{
    WebPluginContainerImpl* pluginContainer = node.isNull() ? pluginContainerFromFrame(frame()) : toWebPluginContainerImpl(node.pluginContainer());

    if (!pluginContainer || !pluginContainer->supportsPaginatedPrint())
        return false;

    return pluginContainer->getPrintPresetOptionsFromDocument(presetOptions);
}

bool WebLocalFrameImpl::hasCustomPageSizeStyle(int pageIndex)
{
    return frame()->document()->styleForPage(pageIndex)->pageSizeType() != PAGE_SIZE_AUTO;
}

bool WebLocalFrameImpl::isPageBoxVisible(int pageIndex)
{
    return frame()->document()->isPageBoxVisible(pageIndex);
}

void WebLocalFrameImpl::pageSizeAndMarginsInPixels(int pageIndex, WebSize& pageSize, int& marginTop, int& marginRight, int& marginBottom, int& marginLeft)
{
    IntSize size = pageSize;
    frame()->document()->pageSizeAndMarginsInPixels(pageIndex, size, marginTop, marginRight, marginBottom, marginLeft);
    pageSize = size;
}

WebString WebLocalFrameImpl::pageProperty(const WebString& propertyName, int pageIndex)
{
    ASSERT(m_printContext);
    return m_printContext->pageProperty(frame(), propertyName.utf8().data(), pageIndex);
}

bool WebLocalFrameImpl::find(int identifier, const WebString& searchText, const WebFindOptions& options, bool wrapWithinFrame, WebRect* selectionRect)
{
    return ensureTextFinder().find(identifier, searchText, options, wrapWithinFrame, selectionRect);
}

void WebLocalFrameImpl::stopFinding(bool clearSelection)
{
    if (m_textFinder) {
        if (!clearSelection)
            setFindEndstateFocusAndSelection();
        m_textFinder->stopFindingAndClearSelection();
    }
}

void WebLocalFrameImpl::scopeStringMatches(int identifier, const WebString& searchText, const WebFindOptions& options, bool reset)
{
    ensureTextFinder().scopeStringMatches(identifier, searchText, options, reset);
}

void WebLocalFrameImpl::cancelPendingScopingEffort()
{
    if (m_textFinder)
        m_textFinder->cancelPendingScopingEffort();
}

void WebLocalFrameImpl::increaseMatchCount(int count, int identifier)
{
    // This function should only be called on the mainframe.
    ASSERT(!parent());
    ensureTextFinder().increaseMatchCount(identifier, count);
}

void WebLocalFrameImpl::resetMatchCount()
{
    ensureTextFinder().resetMatchCount();
}

void WebLocalFrameImpl::dispatchMessageEventWithOriginCheck(const WebSecurityOrigin& intendedTargetOrigin, const WebDOMEvent& event)
{
    ASSERT(!event.isNull());
    frame()->localDOMWindow()->dispatchMessageEventWithOriginCheck(intendedTargetOrigin.get(), event, nullptr);
}

int WebLocalFrameImpl::findMatchMarkersVersion() const
{
    ASSERT(!parent());

    if (m_textFinder)
        return m_textFinder->findMatchMarkersVersion();
    return 0;
}

int WebLocalFrameImpl::selectNearestFindMatch(const WebFloatPoint& point, WebRect* selectionRect)
{
    ASSERT(!parent());
    return ensureTextFinder().selectNearestFindMatch(point, selectionRect);
}

WebFloatRect WebLocalFrameImpl::activeFindMatchRect()
{
    ASSERT(!parent());

    if (m_textFinder)
        return m_textFinder->activeFindMatchRect();
    return WebFloatRect();
}

void WebLocalFrameImpl::findMatchRects(WebVector<WebFloatRect>& outputRects)
{
    ASSERT(!parent());
    ensureTextFinder().findMatchRects(outputRects);
}

void WebLocalFrameImpl::setTickmarks(const WebVector<WebRect>& tickmarks)
{
    if (frameView()) {
        Vector<IntRect> tickmarksConverted(tickmarks.size());
        for (size_t i = 0; i < tickmarks.size(); ++i)
            tickmarksConverted[i] = tickmarks[i];
        frameView()->setTickmarks(tickmarksConverted);
    }
}

WebString WebLocalFrameImpl::contentAsText(size_t maxChars) const
{
    if (!frame())
        return WebString();
    StringBuilder text;
    frameContentAsPlainText(maxChars, frame(), text);
    return text.toString();
}

WebString WebLocalFrameImpl::contentAsMarkup() const
{
    if (!frame())
        return WebString();
    return createMarkup(frame()->document());
}

WebString WebLocalFrameImpl::layoutTreeAsText(LayoutAsTextControls toShow) const
{
    LayoutAsTextBehavior behavior = LayoutAsTextShowAllLayers;

    if (toShow & LayoutAsTextDebug)
        behavior |= LayoutAsTextShowCompositedLayers | LayoutAsTextShowAddresses | LayoutAsTextShowIDAndClass | LayoutAsTextShowLayerNesting;

    if (toShow & LayoutAsTextPrinting)
        behavior |= LayoutAsTextPrintingMode;

    return externalRepresentation(frame(), behavior);
}

WebString WebLocalFrameImpl::markerTextForListItem(const WebElement& webElement) const
{
    return blink::markerTextForListItem(const_cast<Element*>(webElement.constUnwrap<Element>()));
}

void WebLocalFrameImpl::printPagesWithBoundaries(WebCanvas* canvas, const WebSize& pageSizeInPixels)
{
    ASSERT(m_printContext);

    OwnPtr<GraphicsContext> graphicsContext = GraphicsContext::deprecatedCreateWithCanvas(canvas);
    graphicsContext->setPrinting(true);

    m_printContext->spoolAllPagesWithBoundaries(*graphicsContext, FloatSize(pageSizeInPixels.width, pageSizeInPixels.height));
}

WebRect WebLocalFrameImpl::selectionBoundsRect() const
{
    return hasSelection() ? WebRect(IntRect(frame()->selection().bounds())) : WebRect();
}

bool WebLocalFrameImpl::selectionStartHasSpellingMarkerFor(int from, int length) const
{
    if (!frame())
        return false;
    return frame()->spellChecker().selectionStartHasSpellingMarkerFor(from, length);
}

WebString WebLocalFrameImpl::layerTreeAsText(bool showDebugInfo) const
{
    if (!frame())
        return WebString();

    return WebString(frame()->layerTreeAsText(showDebugInfo ? LayerTreeIncludesDebugInfo : LayerTreeNormal));
}


void WebLocalFrameImpl::drawInCanvas(const WebRect& rect, const WebString& styleClass, WebCanvas* canvas) const
{
    IntRect intRect(rect);
    OwnPtr<GraphicsContext> graphicsContextPtr = GraphicsContext::deprecatedCreateWithCanvas(canvas);
    GraphicsContext& graphicsContext = *graphicsContextPtr;

    graphicsContext.translate(static_cast<float>(-intRect.x()), static_cast<float>(-intRect.y()));
    graphicsContext.clip(rect);

    FrameView *view = frameView();
    PaintBehavior paintBehavior = view->paintBehavior();

    const blink::WebString classAttribute("class");
    WTF::String originalStyleClass;

    if (!styleClass.isEmpty()) {
        if (document().body().hasAttribute(classAttribute)) {
            originalStyleClass = document().body().getAttribute(classAttribute);
            document().body().setAttribute(classAttribute, WTF::String(originalStyleClass + " " + WTF::String(styleClass)));
        }
        else {
            document().body().setAttribute(classAttribute, styleClass);
        }
        view->updateLayoutAndStyleForPainting();
    }

    view->setPaintBehavior(paintBehavior | PaintBehaviorFlattenCompositingLayers);
    view->paintContents(&graphicsContext, intRect);
    view->setPaintBehavior(paintBehavior);

    if (!styleClass.isEmpty()) {
        if (!originalStyleClass.isEmpty()) {
            document().body().setAttribute(classAttribute, originalStyleClass);
        }
        else {
            document().body().removeAttribute(classAttribute);
        }
    }
}

// WebLocalFrameImpl public ---------------------------------------------------------

WebLocalFrame* WebLocalFrame::create(WebFrameClient* client)
{
    return WebLocalFrameImpl::create(client);
}

WebLocalFrameImpl* WebLocalFrameImpl::create(WebFrameClient* client)
{
    WebLocalFrameImpl* frame = new WebLocalFrameImpl(client);
#if ENABLE(OILPAN)
    return frame;
#else
    return adoptRef(frame).leakRef();
#endif
}

WebLocalFrameImpl::WebLocalFrameImpl(WebFrameClient* client)
    : m_frameLoaderClientImpl(this)
    , m_frameWidget(0)
    , m_client(client)
    , m_autofillClient(0)
    , m_contentSettingsClient(0)
    , m_inputEventsScaleFactorForEmulation(1)
    , m_userMediaClientImpl(this)
    , m_geolocationClientProxy(GeolocationClientProxy::create(client ? client->geolocationClient() : 0))
    , m_webDevToolsFrontend(0)
#if ENABLE(OILPAN)
    , m_selfKeepAlive(this)
#endif
{
    Platform::current()->incrementStatsCounter(webFrameActiveCount);
    frameCount++;
}

WebLocalFrameImpl::~WebLocalFrameImpl()
{
    Platform::current()->decrementStatsCounter(webFrameActiveCount);
    frameCount--;

#if !ENABLE(OILPAN)
    cancelPendingScopingEffort();
#endif
}

#if ENABLE(OILPAN)
DEFINE_TRACE(WebLocalFrameImpl)
{
    visitor->trace(m_frame);
    visitor->trace(m_devToolsAgent);
    visitor->trace(m_inspectorOverlay);
    visitor->trace(m_textFinder);
    visitor->trace(m_printContext);
    visitor->trace(m_geolocationClientProxy);
    visitor->template registerWeakMembers<WebFrame, &WebFrame::clearWeakFrames>(this);
    WebFrame::traceFrames(visitor, this);
}
#endif

void WebLocalFrameImpl::setCoreFrame(PassRefPtrWillBeRawPtr<LocalFrame> frame)
{
    m_frame = frame;

    // FIXME: we shouldn't add overhead to every frame by registering these objects when they're not used.
    if (m_frame) {
        if (m_client)
            providePushControllerTo(*m_frame, m_client->pushClient());

        provideNotificationPermissionClientTo(*m_frame, NotificationPermissionClientImpl::create());
        provideUserMediaTo(*m_frame, &m_userMediaClientImpl);
        provideGeolocationTo(*m_frame, m_geolocationClientProxy.get());
        m_geolocationClientProxy->setController(GeolocationController::from(m_frame.get()));
        provideMIDITo(*m_frame, MIDIClientProxy::create(m_client ? m_client->webMIDIClient() : nullptr));
        provideLocalFileSystemTo(*m_frame, LocalFileSystemClient::create());

        if (RuntimeEnabledFeatures::screenOrientationEnabled())
            ScreenOrientationController::provideTo(*m_frame, m_client ? m_client->webScreenOrientationClient() : nullptr);
        if (RuntimeEnabledFeatures::presentationEnabled())
            PresentationController::provideTo(*m_frame, m_client ? m_client->presentationClient() : nullptr);
        if (RuntimeEnabledFeatures::permissionsEnabled())
            PermissionController::provideTo(*m_frame, m_client ? m_client->permissionClient() : nullptr);
        if (RuntimeEnabledFeatures::webVREnabled())
            VRController::provideTo(*m_frame, m_client ? m_client->webVRClient() : nullptr);
    }
}

PassRefPtrWillBeRawPtr<LocalFrame> WebLocalFrameImpl::initializeCoreFrame(FrameHost* host, FrameOwner* owner, const AtomicString& name, const AtomicString& fallbackName)
{
    RefPtrWillBeRawPtr<LocalFrame> frame = LocalFrame::create(&m_frameLoaderClientImpl, host, owner);
    setCoreFrame(frame);
    frame->tree().setName(name, fallbackName);
    // We must call init() after m_frame is assigned because it is referenced
    // during init(). Note that this may dispatch JS events; the frame may be
    // detached after init() returns.
    frame->init();
    return frame;
}

PassRefPtrWillBeRawPtr<LocalFrame> WebLocalFrameImpl::createChildFrame(const FrameLoadRequest& request,
    const AtomicString& name, HTMLFrameOwnerElement* ownerElement)
{
    ASSERT(m_client);
    WebLocalFrameImpl* webframeChild = toWebLocalFrameImpl(m_client->createChildFrame(this, name, static_cast<WebSandboxFlags>(ownerElement->sandboxFlags())));
    if (!webframeChild)
        return nullptr;

    // FIXME: Using subResourceAttributeName as fallback is not a perfect
    // solution. subResourceAttributeName returns just one attribute name. The
    // element might not have the attribute, and there might be other attributes
    // which can identify the element.
    RefPtrWillBeRawPtr<LocalFrame> child = webframeChild->initializeCoreFrame(frame()->host(), ownerElement, name, ownerElement->getAttribute(ownerElement->subResourceAttributeName()));
    // Initializing the core frame may cause the new child to be detached, since
    // it may dispatch a load event in the parent.
    if (!child->tree().parent())
        return nullptr;

    // If we're moving in the back/forward list, we might want to replace the content
    // of this child frame with whatever was there at that point.
    RefPtrWillBeRawPtr<HistoryItem> childItem = nullptr;
    if (isBackForwardLoadType(frame()->loader().loadType()) && !frame()->document()->loadEventFinished())
        childItem = PassRefPtrWillBeRawPtr<HistoryItem>(webframeChild->client()->historyItemForNewChildFrame(webframeChild));

    if (childItem)
        child->loader().loadHistoryItem(childItem.get(), FrameLoadTypeInitialHistoryLoad);
    else
        child->loader().load(request);

    // Note a synchronous navigation (about:blank) would have already processed
    // onload, so it is possible for the child frame to have already been
    // detached by script in the page.
    if (!child->tree().parent())
        return nullptr;
    return child;
}

void WebLocalFrameImpl::didChangeContentsSize(const IntSize& size)
{
    // This is only possible on the main frame.
    if (m_textFinder && m_textFinder->totalMatchCount() > 0) {
        ASSERT(!parent());
        m_textFinder->increaseMarkerVersion();
    }
}

void WebLocalFrameImpl::createFrameView()
{
    TRACE_EVENT0("blink", "WebLocalFrameImpl::createFrameView");

    ASSERT(frame()); // If frame() doesn't exist, we probably didn't init properly.

    WebViewImpl* webView = viewImpl();
    bool isLocalRoot = frame()->isLocalRoot();
    if (isLocalRoot)
        webView->suppressInvalidations(true);

    IntSize initialSize = frameWidget() ? (IntSize)frameWidget()->size() : webView->mainFrameSize();

    frame()->createView(initialSize, webView->baseBackgroundColor(), webView->isTransparent());
    if (webView->shouldAutoResize() && isLocalRoot)
        frame()->view()->enableAutoSizeMode(webView->minAutoSize(), webView->maxAutoSize());

    frame()->view()->setInputEventsTransformForEmulation(m_inputEventsOffsetForEmulation, m_inputEventsScaleFactorForEmulation);
    frame()->view()->setDisplayMode(webView->displayMode());

    if (isLocalRoot)
        webView->suppressInvalidations(false);
}

WebLocalFrameImpl* WebLocalFrameImpl::fromFrame(LocalFrame* frame)
{
    if (!frame)
        return 0;
    return fromFrame(*frame);
}

WebLocalFrameImpl* WebLocalFrameImpl::fromFrame(LocalFrame& frame)
{
    FrameLoaderClient* client = frame.loader().client();
    if (!client || !client->isFrameLoaderClientImpl())
        return 0;
    return toFrameLoaderClientImpl(client)->webFrame();
}

WebLocalFrameImpl* WebLocalFrameImpl::fromFrameOwnerElement(Element* element)
{
    // FIXME: Why do we check specifically for <iframe> and <frame> here? Why can't we get the WebLocalFrameImpl from an <object> element, for example.
    if (!isHTMLFrameElementBase(element))
        return 0;
    return fromFrame(toLocalFrame(toHTMLFrameElementBase(element)->contentFrame()));
}

WebViewImpl* WebLocalFrameImpl::viewImpl() const
{
    if (!frame())
        return 0;
    return WebViewImpl::fromPage(frame()->page());
}

WebDataSourceImpl* WebLocalFrameImpl::dataSourceImpl() const
{
    return static_cast<WebDataSourceImpl*>(dataSource());
}

WebDataSourceImpl* WebLocalFrameImpl::provisionalDataSourceImpl() const
{
    return static_cast<WebDataSourceImpl*>(provisionalDataSource());
}

void WebLocalFrameImpl::setFindEndstateFocusAndSelection()
{
    WebLocalFrameImpl* mainFrameImpl = viewImpl()->mainFrameImpl();

    if (this != mainFrameImpl->activeMatchFrame())
        return;

    if (Range* activeMatch = m_textFinder->activeMatch()) {
        // If the user has set the selection since the match was found, we
        // don't focus anything.
        VisibleSelection selection(frame()->selection().selection());
        if (!selection.isNone())
            return;

        // Need to clean out style and layout state before querying Element::isFocusable().
        frame()->document()->updateLayoutIgnorePendingStylesheets();

        // Try to find the first focusable node up the chain, which will, for
        // example, focus links if we have found text within the link.
        Node* node = activeMatch->firstNode();
        if (node && node->isInShadowTree()) {
            if (Node* host = node->shadowHost()) {
                if (isHTMLInputElement(*host) || isHTMLTextAreaElement(*host))
                    node = host;
            }
        }
        for (; node; node = node->parentNode()) {
            if (!node->isElementNode())
                continue;
            Element* element = toElement(node);
            if (element->isFocusable()) {
                // Found a focusable parent node. Set the active match as the
                // selection and focus to the focusable node.
                frame()->selection().setSelection(VisibleSelection(activeMatch));
                frame()->document()->setFocusedElement(element);
                return;
            }
        }

        // Iterate over all the nodes in the range until we find a focusable node.
        // This, for example, sets focus to the first link if you search for
        // text and text that is within one or more links.
        node = activeMatch->firstNode();
        for (; node && node != activeMatch->pastLastNode(); node = NodeTraversal::next(*node)) {
            if (!node->isElementNode())
                continue;
            Element* element = toElement(node);
            if (element->isFocusable()) {
                frame()->document()->setFocusedElement(element);
                return;
            }
        }

        // No node related to the active match was focusable, so set the
        // active match as the selection (so that when you end the Find session,
        // you'll have the last thing you found highlighted) and make sure that
        // we have nothing focused (otherwise you might have text selected but
        // a link focused, which is weird).
        frame()->selection().setSelection(VisibleSelection(activeMatch));
        frame()->document()->setFocusedElement(nullptr);

        // Finally clear the active match, for two reasons:
        // We just finished the find 'session' and we don't want future (potentially
        // unrelated) find 'sessions' operations to start at the same place.
        // The WebLocalFrameImpl could get reused and the activeMatch could end up pointing
        // to a document that is no longer valid. Keeping an invalid reference around
        // is just asking for trouble.
        m_textFinder->resetActiveMatch();
    }
}

void WebLocalFrameImpl::didFail(const ResourceError& error, bool wasProvisional, HistoryCommitType commitType)
{
    if (!client())
        return;
    WebURLError webError = error;
    WebHistoryCommitType webCommitType = static_cast<WebHistoryCommitType>(commitType);
    if (wasProvisional)
        client()->didFailProvisionalLoad(this, webError, webCommitType);
    else
        client()->didFailLoad(this, webError, webCommitType);
}

void WebLocalFrameImpl::setCanHaveScrollbars(bool canHaveScrollbars)
{
    frame()->view()->setCanHaveScrollbars(canHaveScrollbars);
}

void WebLocalFrameImpl::setInputEventsTransformForEmulation(const IntSize& offset, float contentScaleFactor)
{
    m_inputEventsOffsetForEmulation = offset;
    m_inputEventsScaleFactorForEmulation = contentScaleFactor;
    if (frame()->view())
        frame()->view()->setInputEventsTransformForEmulation(m_inputEventsOffsetForEmulation, m_inputEventsScaleFactorForEmulation);
}

void WebLocalFrameImpl::loadJavaScriptURL(const KURL& url)
{
    // This is copied from ScriptController::executeScriptIfJavaScriptURL.
    // Unfortunately, we cannot just use that method since it is private, and
    // it also doesn't quite behave as we require it to for bookmarklets. The
    // key difference is that we need to suppress loading the string result
    // from evaluating the JS URL if executing the JS URL resulted in a
    // location change. We also allow a JS URL to be loaded even if scripts on
    // the page are otherwise disabled.

    if (!frame()->document() || !frame()->page())
        return;

    RefPtrWillBeRawPtr<Document> ownerDocument(frame()->document());

    // Protect privileged pages against bookmarklets and other javascript manipulations.
    if (SchemeRegistry::shouldTreatURLSchemeAsNotAllowingJavascriptURLs(frame()->document()->url().protocol()))
        return;

    String script = decodeURLEscapeSequences(url.string().substring(strlen("javascript:")));
    UserGestureIndicator gestureIndicator(DefinitelyProcessingNewUserGesture);
    v8::HandleScope handleScope(toIsolate(frame()));
    v8::Local<v8::Value> result = frame()->script().executeScriptInMainWorldAndReturnValue(ScriptSourceCode(script));
    if (result.IsEmpty() || !result->IsString())
        return;
    String scriptResult = toCoreString(v8::Local<v8::String>::Cast(result));
    if (!frame()->navigationScheduler().locationChangePending())
        frame()->loader().replaceDocumentWhileExecutingJavaScriptURL(scriptResult, ownerDocument.get());
}

static void ensureFrameLoaderHasCommitted(FrameLoader& frameLoader)
{
    if (frameLoader.stateMachine()->committedFirstRealDocumentLoad())
        return;
    frameLoader.stateMachine()->advanceTo(frameLoader.client()->backForwardLength() > 1 ?
        FrameLoaderStateMachine::CommittedMultipleRealLoads : FrameLoaderStateMachine::CommittedFirstRealLoad);
}

void WebLocalFrameImpl::initializeToReplaceRemoteFrame(WebRemoteFrame* oldWebFrame, const WebString& name, WebSandboxFlags flags)
{
    Frame* oldFrame = toCoreFrame(oldWebFrame);
    // Note: this *always* temporarily sets a frame owner, even for main frames!
    // When a core Frame is created with no owner, it attempts to set itself as
    // the main frame of the Page. However, this is a provisional frame, and may
    // disappear, so Page::m_mainFrame can't be updated just yet.
    OwnPtrWillBeRawPtr<FrameOwner> tempOwner = RemoteBridgeFrameOwner::create(nullptr, SandboxNone);
    m_frame = LocalFrame::create(&m_frameLoaderClientImpl, oldFrame->host(), tempOwner.get());
    m_frame->setOwner(oldFrame->owner());
    if (m_frame->owner() && !m_frame->owner()->isLocal())
        toRemoteBridgeFrameOwner(m_frame->owner())->setSandboxFlags(static_cast<SandboxFlags>(flags));
    m_frame->tree().setName(name);
    setParent(oldWebFrame->parent());
    // We must call init() after m_frame is assigned because it is referenced
    // during init(). Note that this may dispatch JS events; the frame may be
    // detached after init() returns.
    m_frame->init();
    ensureFrameLoaderHasCommitted(m_frame->loader());
}

void WebLocalFrameImpl::setAutofillClient(WebAutofillClient* autofillClient)
{
    m_autofillClient = autofillClient;
}

WebAutofillClient* WebLocalFrameImpl::autofillClient()
{
    return m_autofillClient;
}

void WebLocalFrameImpl::setDevToolsAgentClient(WebDevToolsAgentClient* devToolsClient)
{
    if (devToolsClient) {
        m_devToolsAgent = WebDevToolsAgentImpl::create(this, devToolsClient);
    } else {
        m_devToolsAgent->willBeDestroyed();
        m_devToolsAgent->dispose();
        m_devToolsAgent.clear();
    }
}

InspectorOverlay* WebLocalFrameImpl::inspectorOverlay()
{
    if (!m_inspectorOverlay)
        m_inspectorOverlay = InspectorOverlayImpl::createEmpty();
    return m_inspectorOverlay.get();
}

WebDevToolsAgent* WebLocalFrameImpl::devToolsAgent()
{
    return m_devToolsAgent.get();
}

void WebLocalFrameImpl::sendPings(const WebNode& linkNode, const WebURL& destinationURL)
{
    ASSERT(frame());
    const Node* node = linkNode.constUnwrap<Node>();
    if (isHTMLAnchorElement(node))
        toHTMLAnchorElement(node)->sendPings(destinationURL);
}

bool WebLocalFrameImpl::isLoading() const
{
    if (!frame() || !frame()->document())
        return false;
    return frame()->loader().stateMachine()->isDisplayingInitialEmptyDocument() || frame()->loader().provisionalDocumentLoader() || !frame()->document()->loadEventFinished();
}

bool WebLocalFrameImpl::isResourceLoadInProgress() const
{
    if (!frame() || !frame()->document())
        return false;
    return frame()->document()->fetcher()->requestCount();
}

void WebLocalFrameImpl::setCommittedFirstRealLoad()
{
    ASSERT(frame());
    ensureFrameLoaderHasCommitted(frame()->loader());
}

void WebLocalFrameImpl::addStyleSheetByURL(const WebString& url)
{
    RefPtrWillBeRawPtr<Element> styleElement = frame()->document()->createElement(HTMLNames::linkTag, false);

    styleElement->setAttribute(HTMLNames::typeAttr, "text/css");
    styleElement->setAttribute(HTMLNames::relAttr, "stylesheet");
    styleElement->setAttribute(HTMLNames::hrefAttr, url);

    frame()->document()->head()->appendChild(styleElement.release(), IGNORE_EXCEPTION);
}

void WebLocalFrameImpl::navigateToSandboxedMarkup(const WebData& markup)
{
    ASSERT(document().securityOrigin().isUnique());
    frame()->loader().forceSandboxFlags(SandboxAll);
    loadHTMLString(markup, document().url(), WebURL(), true);
}

void WebLocalFrameImpl::sendOrientationChangeEvent()
{
    if (!frame())
        return;

    // Screen Orientation API
    if (ScreenOrientationController::from(*frame()))
        ScreenOrientationController::from(*frame())->notifyOrientationChanged();

    // Legacy window.orientation API
    if (RuntimeEnabledFeatures::orientationEventEnabled() && frame()->domWindow())
        frame()->localDOMWindow()->sendOrientationChangeEvent();
}

void WebLocalFrameImpl::willShowInstallBannerPrompt(int requestId, const WebVector<WebString>& platforms, WebAppBannerPromptReply* reply)
{
    if (!RuntimeEnabledFeatures::appBannerEnabled() || !frame())
        return;

    AppBannerController::willShowInstallBannerPrompt(requestId, client()->appBannerClient(), frame(), platforms, reply);
}

void WebLocalFrameImpl::willShowInstallBannerPrompt(const WebVector<WebString>& platforms, WebAppBannerPromptReply* reply)
{
    willShowInstallBannerPrompt(-1, platforms, reply);
}

void WebLocalFrameImpl::requestRunTask(WebSuspendableTask* task) const
{
    ASSERT(frame());
    ASSERT(frame()->document());
    frame()->document()->postSuspendableTask(WebSuspendableTaskWrapper::create(adoptPtr(task)));
}

void WebLocalFrameImpl::willBeDetached()
{
    if (m_devToolsAgent)
        m_devToolsAgent->willBeDestroyed();
}

void WebLocalFrameImpl::willDetachParent()
{
    // Do not expect string scoping results from any frames that got detached
    // in the middle of the operation.
    if (m_textFinder && m_textFinder->scopingInProgress()) {

        // There is a possibility that the frame being detached was the only
        // pending one. We need to make sure final replies can be sent.
        m_textFinder->flushCurrentScoping();

        m_textFinder->cancelPendingScopingEffort();
    }
}

WebLocalFrameImpl* WebLocalFrameImpl::activeMatchFrame() const
{
    ASSERT(!parent());

    if (m_textFinder)
        return m_textFinder->activeMatchFrame();
    return 0;
}

Range* WebLocalFrameImpl::activeMatch() const
{
    if (m_textFinder)
        return m_textFinder->activeMatch();
    return 0;
}

TextFinder& WebLocalFrameImpl::ensureTextFinder()
{
    if (!m_textFinder)
        m_textFinder = TextFinder::create(*this);

    return *m_textFinder;
}

void WebLocalFrameImpl::setFrameWidget(WebFrameWidgetImpl* frameWidget)
{
    m_frameWidget = frameWidget;
}

WebFrameWidgetImpl* WebLocalFrameImpl::frameWidget() const
{
    return m_frameWidget;
}

} // namespace blink<|MERGE_RESOLUTION|>--- conflicted
+++ resolved
@@ -914,17 +914,16 @@
     return toV8Context(frame(), DOMWrapperWorld::mainWorld());
 }
 
-<<<<<<< HEAD
-bool WebFrame::scriptCanAccess(WebFrame* target)
-{
-    return BindingSecurity::shouldAllowAccessToFrame(mainThreadIsolate(), toCoreFrame(target), DoNotReportSecurityError);
-=======
 v8::Isolate* WebLocalFrameImpl::scriptIsolate() const
 {
     if (!frame())
         return 0;
     return toIsolate(frame());
->>>>>>> 142320f3
+}
+
+bool WebFrame::scriptCanAccess(WebFrame* target)
+{
+    return BindingSecurity::shouldAllowAccessToFrame(mainThreadIsolate(), toCoreFrame(target), DoNotReportSecurityError);
 }
 
 void WebLocalFrameImpl::reload(bool ignoreCache)
