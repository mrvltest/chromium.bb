--- conflicted
+++ resolved
@@ -370,13 +370,8 @@
         frame()->view()->updateAllLifecyclePhases();
         if (!frame()->document() || !frame()->document()->layoutView())
             return 0;
-<<<<<<< HEAD
-        SkPictureBuilder pictureBuilder(pageRect, &skia::getMetaData(*canvas));
-=======
-
-        IntRect pageRect = m_pageRects[pageNumber];
+
         SkPictureBuilder pictureBuilder(pageRect, &skia::GetMetaData(*canvas));
->>>>>>> b6cd7b0e
         pictureBuilder.context().setPrinting(true);
 
         float scale = spoolPage(pictureBuilder.context(), pageNumber);
