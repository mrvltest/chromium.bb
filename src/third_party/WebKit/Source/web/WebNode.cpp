/*
 * Copyright (C) 2009 Google Inc. All rights reserved.
 *
 * Redistribution and use in source and binary forms, with or without
 * modification, are permitted provided that the following conditions are
 * met:
 *
 *     * Redistributions of source code must retain the above copyright
 * notice, this list of conditions and the following disclaimer.
 *     * Redistributions in binary form must reproduce the above
 * copyright notice, this list of conditions and the following disclaimer
 * in the documentation and/or other materials provided with the
 * distribution.
 *     * Neither the name of Google Inc. nor the names of its
 * contributors may be used to endorse or promote products derived from
 * this software without specific prior written permission.
 *
 * THIS SOFTWARE IS PROVIDED BY THE COPYRIGHT HOLDERS AND CONTRIBUTORS
 * "AS IS" AND ANY EXPRESS OR IMPLIED WARRANTIES, INCLUDING, BUT NOT
 * LIMITED TO, THE IMPLIED WARRANTIES OF MERCHANTABILITY AND FITNESS FOR
 * A PARTICULAR PURPOSE ARE DISCLAIMED. IN NO EVENT SHALL THE COPYRIGHT
 * OWNER OR CONTRIBUTORS BE LIABLE FOR ANY DIRECT, INDIRECT, INCIDENTAL,
 * SPECIAL, EXEMPLARY, OR CONSEQUENTIAL DAMAGES (INCLUDING, BUT NOT
 * LIMITED TO, PROCUREMENT OF SUBSTITUTE GOODS OR SERVICES; LOSS OF USE,
 * DATA, OR PROFITS; OR BUSINESS INTERRUPTION) HOWEVER CAUSED AND ON ANY
 * THEORY OF LIABILITY, WHETHER IN CONTRACT, STRICT LIABILITY, OR TORT
 * (INCLUDING NEGLIGENCE OR OTHERWISE) ARISING IN ANY WAY OUT OF THE USE
 * OF THIS SOFTWARE, EVEN IF ADVISED OF THE POSSIBILITY OF SUCH DAMAGE.
 */

#include "config.h"
#include "WebNode.h"

#include "EventListenerWrapper.h"
#include "FrameLoaderClientImpl.h"
#include "WebDOMEvent.h"
#include "WebDOMEventListener.h"
#include "WebDocument.h"
#include "WebElement.h"
#include "WebFrameImpl.h"
#include "WebNodeList.h"
#include "WebPluginContainer.h"
#include "WebPluginContainerImpl.h"
#include "bindings/v8/ExceptionState.h"
#include "bindings/v8/ScriptController.h"
#include "core/dom/Document.h"
#include "core/dom/Element.h"
#include "core/dom/Event.h"
#include "core/dom/Node.h"
#include "core/dom/NodeList.h"
#include "core/editing/markup.h"
#include "core/platform/Widget.h"
#include "core/rendering/RenderObject.h"
#include "core/rendering/RenderWidget.h"
#include "public/platform/WebString.h"
#include "public/platform/WebVector.h"
#include <bindings/V8Node.h>

using namespace WebCore;

namespace {

class OptionalContextScope {
public:
    explicit inline OptionalContextScope(v8::Handle<v8::Context>* context) : context_(context) {
        if (context_) (*context_)->Enter();
    }
    inline ~OptionalContextScope() { if (context_) (*context_)->Exit(); }
private:
    v8::Handle<v8::Context>* context_;
};

};

namespace WebKit {

void WebNode::reset()
{
    m_private.reset();
}

void WebNode::assign(const WebNode& other)
{
    m_private = other.m_private;
}

bool WebNode::equals(const WebNode& n) const
{
    return m_private.get() == n.m_private.get();
}

bool WebNode::lessThan(const WebNode& n) const
{
    return m_private.get() < n.m_private.get();
}

WebNode::NodeType WebNode::nodeType() const
{
    return static_cast<NodeType>(m_private->nodeType());
}

WebNode WebNode::parentNode() const
{
    return WebNode(const_cast<ContainerNode*>(m_private->parentNode()));
}

WebString WebNode::nodeName() const
{
    return m_private->nodeName();
}

WebString WebNode::nodeValue() const
{
    return m_private->nodeValue();
}

bool WebNode::setNodeValue(const WebString& value)
{
    m_private->setNodeValue(value);
    return true;
}

WebDocument WebNode::document() const
{
    return WebDocument(&m_private->document());
}

WebNode WebNode::firstChild() const
{
    return WebNode(m_private->firstChild());
}

WebNode WebNode::lastChild() const
{
    return WebNode(m_private->lastChild());
}

WebNode WebNode::previousSibling() const
{
    return WebNode(m_private->previousSibling());
}

WebNode WebNode::nextSibling() const
{
    return WebNode(m_private->nextSibling());
}

bool WebNode::hasChildNodes() const
{
    return m_private->hasChildNodes();
}

WebNodeList WebNode::childNodes()
{
    return WebNodeList(m_private->childNodes());
}

<<<<<<< HEAD
bool WebNode::insertBefore(const WebNode& newChild, const WebNode& refChild, bool shouldLazyAttach)
{
    TrackExceptionState es;
    WebCore::AttachBehavior attachBehavior =
        shouldLazyAttach ? WebCore::AttachLazily : WebCore::AttachNow;
    m_private->insertBefore(newChild, refChild.m_private.get(), es, attachBehavior);
    return !es.hadException();
}

bool WebNode::replaceChild(const WebNode& newChild, const WebNode& oldChild, bool shouldLazyAttach)
{
    TrackExceptionState es;
    WebCore::AttachBehavior attachBehavior =
        shouldLazyAttach ? WebCore::AttachLazily : WebCore::AttachNow;
    m_private->replaceChild(newChild, oldChild.m_private.get(), es, attachBehavior);
    return !es.hadException();
}

bool WebNode::appendChild(const WebNode& child, bool shouldLazyAttach)
{
    TrackExceptionState es;
    WebCore::AttachBehavior attachBehavior =
        shouldLazyAttach ? WebCore::AttachLazily : WebCore::AttachNow;
    m_private->appendChild(child, es, attachBehavior);
=======
bool WebNode::insertBefore(const WebNode& newChild, const WebNode& refChild)
{
    TrackExceptionState es;
    m_private->insertBefore(newChild, refChild.m_private.get(), es);
    return !es.hadException();
}

bool WebNode::replaceChild(const WebNode& newChild, const WebNode& oldChild)
{
    TrackExceptionState es;
    m_private->replaceChild(newChild, oldChild.m_private.get(), es);
    return !es.hadException();
}

bool WebNode::appendChild(const WebNode& child)
{
    TrackExceptionState es;
    m_private->appendChild(child, es);
>>>>>>> 0704b1ab
    return !es.hadException();
}

WebString WebNode::createMarkup() const
{
    return WebCore::createMarkup(m_private.get());
}

bool WebNode::isLink() const
{
    return m_private->isLink();
}

bool WebNode::isTextNode() const
{
    return m_private->isTextNode();
}

bool WebNode::isFocusable() const
{
    if (!m_private->isElementNode())
        return false;
    m_private->document().updateLayoutIgnorePendingStylesheets();
    return toElement(m_private.get())->isFocusable();
}

bool WebNode::isContentEditable() const
{
    return m_private->isContentEditable();
}

bool WebNode::isElementNode() const
{
    return m_private->isElementNode();
}

void WebNode::addEventListener(const WebString& eventType, WebDOMEventListener* listener, bool useCapture)
{
    // Please do not add more eventTypes to this list without an API review.
    RELEASE_ASSERT(eventType == "mousedown");

    EventListenerWrapper* listenerWrapper = listener->createEventListenerWrapper(eventType, useCapture, m_private.get());
    // The listenerWrapper is only referenced by the actual Node.  Once it goes
    // away, the wrapper notifies the WebEventListener so it can clear its
    // pointer to it.
    m_private->addEventListener(eventType, adoptRef(listenerWrapper), useCapture);
}

bool WebNode::dispatchEvent(const WebDOMEvent& event)
{
    if (!event.isNull())
        return m_private->dispatchEvent(event);
    return false;
}

void WebNode::simulateClick()
{
    m_private->dispatchSimulatedClick(0);
}

WebNodeList WebNode::getElementsByTagName(const WebString& tag) const
{
    return WebNodeList(m_private->getElementsByTagName(tag));
}

WebElement WebNode::querySelector(const WebString& tag, WebExceptionCode& ec) const
{
    TrackExceptionState es;
    WebElement element(m_private->querySelector(tag, es));
    ec = es.code();
    return element;
}

WebElement WebNode::rootEditableElement() const
{
    return WebElement(m_private->rootEditableElement());
}

bool WebNode::focused() const
{
    return m_private->focused();
}

bool WebNode::remove()
{
    TrackExceptionState es;
    m_private->remove(es);
    return !es.hadException();
}

bool WebNode::setTextContent(const WebString& text)
{
    TrackExceptionState es;
    m_private->setTextContent(text, es);
    return !es.hadException();
}

bool WebNode::removeChild(const WebNode& oldChild)
{
    TrackExceptionState es;
    m_private->removeChild(oldChild.m_private.get(), es);
    return !es.hadException();
}

WebString WebNode::textContent() const
{
    return m_private->textContent();
}

bool WebNode::hasNonEmptyBoundingBox() const
{
    m_private->document().updateLayoutIgnorePendingStylesheets();
    return m_private->hasNonEmptyBoundingBox();
}

WebPluginContainer* WebNode::pluginContainer() const
{
    if (isNull())
        return 0;
    const Node* coreNode = constUnwrap<Node>();
    if (coreNode->hasTagName(HTMLNames::objectTag) || coreNode->hasTagName(HTMLNames::embedTag)) {
        RenderObject* object = coreNode->renderer();
        if (object && object->isWidget()) {
            Widget* widget = WebCore::toRenderWidget(object)->widget();
            if (widget && widget->isPluginContainer())
                return toPluginContainerImpl(widget);
        }
    }
    return 0;
}

WebElement WebNode::shadowHost() const
{
    if (isNull())
        return WebElement();
    const Node* coreNode = constUnwrap<Node>();
    return WebElement(coreNode->shadowHost());
}

v8::Handle<v8::Value> WebNode::toV8Handle() const
{
<<<<<<< HEAD
    v8::Handle<v8::Context> context = WebCore::ScriptController::mainWorldContext(m_private->document()->frame());
=======
    v8::Handle<v8::Context> context = WebCore::ScriptController::mainWorldContext(m_private->document().frame());
>>>>>>> 0704b1ab
    v8::Handle<v8::Context>* v8ContextToOpen = 0;
    if (!v8::Context::InContext()) {
        // If there is no current context, toV8 will crash, so force
        // our context to open if we aren't in a context.
        v8ContextToOpen = &context;
    }

    OptionalContextScope contextScope(v8ContextToOpen);
    return  WebCore::toV8(m_private.get(), context->Global(), context->GetIsolate());
}

bool WebNode::isWebNode(v8::Handle<v8::Value> handle)
{
    if (!handle->IsObject()) {
        return false;
    }
    v8::TryCatch tryCatch;
    v8::Handle<v8::Object> obj = handle->ToObject();
    if (!WebCore::V8Node::HasInstance(obj, obj->CreationContext()->GetIsolate(), WebCore::MainWorld)) {
        return false;
    }
    WebCore::V8Node::toNative(obj);
    return !tryCatch.HasCaught();
}

WebNode WebNode::fromV8Handle(v8::Handle<v8::Value> handle)
{
    return WebCore::V8Node::toNative(handle->ToObject());
}

WebNode::WebNode(const PassRefPtr<Node>& node)
    : m_private(node)
{
}

WebNode& WebNode::operator=(const PassRefPtr<Node>& node)
{
    m_private = node;
    return *this;
}

WebNode::operator PassRefPtr<Node>() const
{
    return m_private.get();
}

} // namespace WebKit<|MERGE_RESOLUTION|>--- conflicted
+++ resolved
@@ -155,32 +155,6 @@
     return WebNodeList(m_private->childNodes());
 }
 
-<<<<<<< HEAD
-bool WebNode::insertBefore(const WebNode& newChild, const WebNode& refChild, bool shouldLazyAttach)
-{
-    TrackExceptionState es;
-    WebCore::AttachBehavior attachBehavior =
-        shouldLazyAttach ? WebCore::AttachLazily : WebCore::AttachNow;
-    m_private->insertBefore(newChild, refChild.m_private.get(), es, attachBehavior);
-    return !es.hadException();
-}
-
-bool WebNode::replaceChild(const WebNode& newChild, const WebNode& oldChild, bool shouldLazyAttach)
-{
-    TrackExceptionState es;
-    WebCore::AttachBehavior attachBehavior =
-        shouldLazyAttach ? WebCore::AttachLazily : WebCore::AttachNow;
-    m_private->replaceChild(newChild, oldChild.m_private.get(), es, attachBehavior);
-    return !es.hadException();
-}
-
-bool WebNode::appendChild(const WebNode& child, bool shouldLazyAttach)
-{
-    TrackExceptionState es;
-    WebCore::AttachBehavior attachBehavior =
-        shouldLazyAttach ? WebCore::AttachLazily : WebCore::AttachNow;
-    m_private->appendChild(child, es, attachBehavior);
-=======
 bool WebNode::insertBefore(const WebNode& newChild, const WebNode& refChild)
 {
     TrackExceptionState es;
@@ -199,7 +173,6 @@
 {
     TrackExceptionState es;
     m_private->appendChild(child, es);
->>>>>>> 0704b1ab
     return !es.hadException();
 }
 
@@ -341,11 +314,7 @@
 
 v8::Handle<v8::Value> WebNode::toV8Handle() const
 {
-<<<<<<< HEAD
-    v8::Handle<v8::Context> context = WebCore::ScriptController::mainWorldContext(m_private->document()->frame());
-=======
     v8::Handle<v8::Context> context = WebCore::ScriptController::mainWorldContext(m_private->document().frame());
->>>>>>> 0704b1ab
     v8::Handle<v8::Context>* v8ContextToOpen = 0;
     if (!v8::Context::InContext()) {
         // If there is no current context, toV8 will crash, so force
