// Copyright 2014 The Chromium Authors. All rights reserved.
// Use of this source code is governed by a BSD-style license that can be
// found in the LICENSE file.

#include "config.h"
#include "web/WebRemoteFrameImpl.h"

#include "core/frame/FrameView.h"
#include "core/frame/RemoteFrame.h"
#include "core/frame/Settings.h"
#include "core/page/Page.h"
#include "platform/heap/Handle.h"
#include "public/platform/WebFloatRect.h"
#include "public/platform/WebRect.h"
#include "public/web/WebDocument.h"
#include "public/web/WebPerformance.h"
#include "public/web/WebRange.h"
#include "public/web/WebTreeScopeType.h"
#include "web/RemoteBridgeFrameOwner.h"
#include "web/WebViewImpl.h"
#include <v8/include/v8.h>

namespace blink {

WebRemoteFrame* WebRemoteFrame::create(WebTreeScopeType scope, WebRemoteFrameClient* client)
{
    return WebRemoteFrameImpl::create(scope, client);
}

WebRemoteFrame* WebRemoteFrameImpl::create(WebTreeScopeType scope, WebRemoteFrameClient* client)
{
    WebRemoteFrameImpl* frame = new WebRemoteFrameImpl(scope, client);
#if ENABLE(OILPAN)
    return frame;
#else
    return adoptRef(frame).leakRef();
#endif
}

WebRemoteFrameImpl::~WebRemoteFrameImpl()
{
}

#if ENABLE(OILPAN)
DEFINE_TRACE(WebRemoteFrameImpl)
{
    visitor->trace(m_frameClient);
    visitor->trace(m_frame);
    visitor->trace(m_ownersForChildren);
    visitor->template registerWeakMembers<WebFrame, &WebFrame::clearWeakFrames>(this);
    WebFrame::traceFrames(visitor, this);
}
#endif

bool WebRemoteFrameImpl::isWebLocalFrame() const
{
    return false;
}

WebLocalFrame* WebRemoteFrameImpl::toWebLocalFrame()
{
    ASSERT_NOT_REACHED();
    return nullptr;
}

bool WebRemoteFrameImpl::isWebRemoteFrame() const
{
    return true;
}

WebRemoteFrame* WebRemoteFrameImpl::toWebRemoteFrame()
{
    return this;
}

void WebRemoteFrameImpl::close()
{
#if ENABLE(OILPAN)
    m_selfKeepAlive.clear();
#else
    deref();
#endif
}

WebString WebRemoteFrameImpl::uniqueName() const
{
    ASSERT_NOT_REACHED();
    return WebString();
}

WebString WebRemoteFrameImpl::assignedName() const
{
    ASSERT_NOT_REACHED();
    return WebString();
}

void WebRemoteFrameImpl::setName(const WebString&)
{
    ASSERT_NOT_REACHED();
}

WebVector<WebIconURL> WebRemoteFrameImpl::iconURLs(int iconTypesMask) const
{
    ASSERT_NOT_REACHED();
    return WebVector<WebIconURL>();
}

void WebRemoteFrameImpl::setRemoteWebLayer(WebLayer* webLayer)
{
    if (!frame())
        return;

    frame()->setRemotePlatformLayer(webLayer);
}

void WebRemoteFrameImpl::setSharedWorkerRepositoryClient(WebSharedWorkerRepositoryClient*)
{
    ASSERT_NOT_REACHED();
}

void WebRemoteFrameImpl::setCanHaveScrollbars(bool)
{
    ASSERT_NOT_REACHED();
}

WebSize WebRemoteFrameImpl::scrollOffset() const
{
    ASSERT_NOT_REACHED();
    return WebSize();
}

void WebRemoteFrameImpl::setScrollOffset(const WebSize&)
{
    ASSERT_NOT_REACHED();
}

WebSize WebRemoteFrameImpl::contentsSize() const
{
    ASSERT_NOT_REACHED();
    return WebSize();
}

bool WebRemoteFrameImpl::hasVisibleContent() const
{
    ASSERT_NOT_REACHED();
    return false;
}

WebRect WebRemoteFrameImpl::visibleContentRect() const
{
    ASSERT_NOT_REACHED();
    return WebRect();
}

bool WebRemoteFrameImpl::hasHorizontalScrollbar() const
{
    ASSERT_NOT_REACHED();
    return false;
}

bool WebRemoteFrameImpl::hasVerticalScrollbar() const
{
    ASSERT_NOT_REACHED();
    return false;
}

WebView* WebRemoteFrameImpl::view() const
{
    if (!frame())
        return nullptr;
    return WebViewImpl::fromPage(frame()->page());
}

void WebRemoteFrameImpl::removeChild(WebFrame* frame)
{
    WebFrame::removeChild(frame);
    m_ownersForChildren.remove(frame);
}

WebDocument WebRemoteFrameImpl::document() const
{
    // TODO(dcheng): this should also ASSERT_NOT_REACHED, but a lot of
    // code tries to access the document of a remote frame at the moment.
    return WebDocument();
}

WebPerformance WebRemoteFrameImpl::performance() const
{
    ASSERT_NOT_REACHED();
    return WebPerformance();
}

bool WebRemoteFrameImpl::dispatchBeforeUnloadEvent()
{
    ASSERT_NOT_REACHED();
    return false;
}

void WebRemoteFrameImpl::dispatchUnloadEvent()
{
    ASSERT_NOT_REACHED();
}

NPObject* WebRemoteFrameImpl::windowObject() const
{
    ASSERT_NOT_REACHED();
    return nullptr;
}

void WebRemoteFrameImpl::bindToWindowObject(const WebString& name, NPObject*)
{
    ASSERT_NOT_REACHED();
}

void WebRemoteFrameImpl::bindToWindowObject(const WebString& name, NPObject*, void*)
{
    ASSERT_NOT_REACHED();
}

void WebRemoteFrameImpl::executeScript(const WebScriptSource&)
{
    ASSERT_NOT_REACHED();
}

void WebRemoteFrameImpl::executeScriptInIsolatedWorld(
    int worldID, const WebScriptSource* sources, unsigned numSources,
    int extensionGroup)
{
    ASSERT_NOT_REACHED();
}

void WebRemoteFrameImpl::setIsolatedWorldSecurityOrigin(int worldID, const WebSecurityOrigin&)
{
    ASSERT_NOT_REACHED();
}

void WebRemoteFrameImpl::setIsolatedWorldContentSecurityPolicy(int worldID, const WebString&)
{
    ASSERT_NOT_REACHED();
}

void WebRemoteFrameImpl::addMessageToConsole(const WebConsoleMessage&)
{
    ASSERT_NOT_REACHED();
}

void WebRemoteFrameImpl::collectGarbage()
{
    ASSERT_NOT_REACHED();
}

bool WebRemoteFrameImpl::checkIfRunInsecureContent(const WebURL&) const
{
    ASSERT_NOT_REACHED();
    return false;
}

v8::Local<v8::Value> WebRemoteFrameImpl::executeScriptAndReturnValue(
    const WebScriptSource&)
{
    ASSERT_NOT_REACHED();
    return v8::Local<v8::Value>();
}

void WebRemoteFrameImpl::executeScriptInIsolatedWorld(
    int worldID, const WebScriptSource* sourcesIn, unsigned numSources,
    int extensionGroup, WebVector<v8::Local<v8::Value>>* results)
{
    ASSERT_NOT_REACHED();
}

v8::Local<v8::Value> WebRemoteFrameImpl::callFunctionEvenIfScriptDisabled(
    v8::Local<v8::Function>,
    v8::Local<v8::Value>,
    int argc,
    v8::Local<v8::Value> argv[])
{
    ASSERT_NOT_REACHED();
    return v8::Local<v8::Value>();
}

v8::Local<v8::Context> WebRemoteFrameImpl::mainWorldScriptContext() const
{
    ASSERT_NOT_REACHED();
    return v8::Local<v8::Context>();
}

<<<<<<< HEAD
v8::Local<v8::Context> WebRemoteFrameImpl::deprecatedMainWorldScriptContext() const
{
    return toV8Context(frame(), DOMWrapperWorld::mainWorld());
=======
v8::Isolate* WebRemoteFrameImpl::scriptIsolate() const
{
    ASSERT_NOT_REACHED();
    return nullptr;
>>>>>>> 1ef418e1
}

void WebRemoteFrameImpl::reload(bool ignoreCache)
{
    ASSERT_NOT_REACHED();
}

void WebRemoteFrameImpl::reloadWithOverrideURL(const WebURL& overrideUrl, bool ignoreCache)
{
    ASSERT_NOT_REACHED();
}

void WebRemoteFrameImpl::loadRequest(const WebURLRequest&)
{
    ASSERT_NOT_REACHED();
}

void WebRemoteFrameImpl::loadHistoryItem(const WebHistoryItem&, WebHistoryLoadType, WebURLRequest::CachePolicy)
{
    ASSERT_NOT_REACHED();
}

void WebRemoteFrameImpl::loadData(
    const WebData&, const WebString& mimeType, const WebString& textEncoding,
    const WebURL& baseURL, const WebURL& unreachableURL, bool replace)
{
    ASSERT_NOT_REACHED();
}

void WebRemoteFrameImpl::loadHTMLString(
    const WebData& html, const WebURL& baseURL, const WebURL& unreachableURL,
    bool replace)
{
    ASSERT_NOT_REACHED();
}

void WebRemoteFrameImpl::stopLoading()
{
    // TODO(dcheng,japhet): Calling this method should stop loads
    // in all subframes, both remote and local.
}

WebDataSource* WebRemoteFrameImpl::provisionalDataSource() const
{
    ASSERT_NOT_REACHED();
    return nullptr;
}

WebDataSource* WebRemoteFrameImpl::dataSource() const
{
    ASSERT_NOT_REACHED();
    return nullptr;
}

void WebRemoteFrameImpl::enableViewSourceMode(bool enable)
{
    ASSERT_NOT_REACHED();
}

bool WebRemoteFrameImpl::isViewSourceModeEnabled() const
{
    ASSERT_NOT_REACHED();
    return false;
}

void WebRemoteFrameImpl::setReferrerForRequest(WebURLRequest&, const WebURL& referrer)
{
    ASSERT_NOT_REACHED();
}

void WebRemoteFrameImpl::dispatchWillSendRequest(WebURLRequest&)
{
    ASSERT_NOT_REACHED();
}

WebURLLoader* WebRemoteFrameImpl::createAssociatedURLLoader(const WebURLLoaderOptions&)
{
    ASSERT_NOT_REACHED();
    return nullptr;
}

unsigned WebRemoteFrameImpl::unloadListenerCount() const
{
    ASSERT_NOT_REACHED();
    return 0;
}

void WebRemoteFrameImpl::replaceSelection(const WebString&)
{
    ASSERT_NOT_REACHED();
}

void WebRemoteFrameImpl::insertText(const WebString&)
{
    ASSERT_NOT_REACHED();
}

void WebRemoteFrameImpl::setMarkedText(const WebString&, unsigned location, unsigned length)
{
    ASSERT_NOT_REACHED();
}

void WebRemoteFrameImpl::unmarkText()
{
    ASSERT_NOT_REACHED();
}

bool WebRemoteFrameImpl::hasMarkedText() const
{
    ASSERT_NOT_REACHED();
    return false;
}

WebRange WebRemoteFrameImpl::markedRange() const
{
    ASSERT_NOT_REACHED();
    return WebRange();
}

bool WebRemoteFrameImpl::firstRectForCharacterRange(unsigned location, unsigned length, WebRect&) const
{
    ASSERT_NOT_REACHED();
    return false;
}

size_t WebRemoteFrameImpl::characterIndexForPoint(const WebPoint&) const
{
    ASSERT_NOT_REACHED();
    return 0;
}

bool WebRemoteFrameImpl::executeCommand(const WebString&, const WebNode&)
{
    ASSERT_NOT_REACHED();
    return false;
}

bool WebRemoteFrameImpl::executeCommand(const WebString&, const WebString& value, const WebNode&)
{
    ASSERT_NOT_REACHED();
    return false;
}

bool WebRemoteFrameImpl::isCommandEnabled(const WebString&) const
{
    ASSERT_NOT_REACHED();
    return false;
}

void WebRemoteFrameImpl::enableContinuousSpellChecking(bool)
{
}

bool WebRemoteFrameImpl::isContinuousSpellCheckingEnabled() const
{
    return false;
}

void WebRemoteFrameImpl::requestTextChecking(const WebElement&)
{
    ASSERT_NOT_REACHED();
}

void WebRemoteFrameImpl::replaceMisspelledRange(const WebString&)
{
    ASSERT_NOT_REACHED();
}

void WebRemoteFrameImpl::removeSpellingMarkers()
{
    ASSERT_NOT_REACHED();
}

bool WebRemoteFrameImpl::hasSelection() const
{
    ASSERT_NOT_REACHED();
    return false;
}

WebRange WebRemoteFrameImpl::selectionRange() const
{
    ASSERT_NOT_REACHED();
    return WebRange();
}

WebString WebRemoteFrameImpl::selectionAsText() const
{
    ASSERT_NOT_REACHED();
    return WebString();
}

WebString WebRemoteFrameImpl::selectionAsMarkup() const
{
    ASSERT_NOT_REACHED();
    return WebString();
}

bool WebRemoteFrameImpl::selectWordAroundCaret()
{
    ASSERT_NOT_REACHED();
    return false;
}

void WebRemoteFrameImpl::selectRange(const WebPoint& base, const WebPoint& extent)
{
    ASSERT_NOT_REACHED();
}

void WebRemoteFrameImpl::selectRange(const WebRange&)
{
    ASSERT_NOT_REACHED();
}

void WebRemoteFrameImpl::moveRangeSelection(const WebPoint& base, const WebPoint& extent, WebFrame::TextGranularity granularity)
{
    ASSERT_NOT_REACHED();
}

void WebRemoteFrameImpl::moveCaretSelection(const WebPoint&)
{
    ASSERT_NOT_REACHED();
}

bool WebRemoteFrameImpl::setEditableSelectionOffsets(int start, int end)
{
    ASSERT_NOT_REACHED();
    return false;
}

bool WebRemoteFrameImpl::setCompositionFromExistingText(int compositionStart, int compositionEnd, const WebVector<WebCompositionUnderline>& underlines)
{
    ASSERT_NOT_REACHED();
    return false;
}

void WebRemoteFrameImpl::extendSelectionAndDelete(int before, int after)
{
    ASSERT_NOT_REACHED();
}

void WebRemoteFrameImpl::setCaretVisible(bool)
{
    ASSERT_NOT_REACHED();
}

int WebRemoteFrameImpl::printBegin(const WebPrintParams&, const WebNode& constrainToNode)
{
    ASSERT_NOT_REACHED();
    return 0;
}

float WebRemoteFrameImpl::printPage(int pageToPrint, WebCanvas*)
{
    ASSERT_NOT_REACHED();
    return 0.0;
}

float WebRemoteFrameImpl::getPrintPageShrink(int page)
{
    ASSERT_NOT_REACHED();
    return 0.0;
}

void WebRemoteFrameImpl::printEnd()
{
    ASSERT_NOT_REACHED();
}

bool WebRemoteFrameImpl::isPrintScalingDisabledForPlugin(const WebNode&)
{
    ASSERT_NOT_REACHED();
    return false;
}

bool WebRemoteFrameImpl::hasCustomPageSizeStyle(int pageIndex)
{
    ASSERT_NOT_REACHED();
    return false;
}

bool WebRemoteFrameImpl::isPageBoxVisible(int pageIndex)
{
    ASSERT_NOT_REACHED();
    return false;
}

void WebRemoteFrameImpl::pageSizeAndMarginsInPixels(
    int pageIndex,
    WebSize& pageSize,
    int& marginTop,
    int& marginRight,
    int& marginBottom,
    int& marginLeft)
{
    ASSERT_NOT_REACHED();
}

WebString WebRemoteFrameImpl::pageProperty(const WebString& propertyName, int pageIndex)
{
    ASSERT_NOT_REACHED();
    return WebString();
}

void WebRemoteFrameImpl::printPagesWithBoundaries(WebCanvas*, const WebSize&)
{
    ASSERT_NOT_REACHED();
}

bool WebRemoteFrameImpl::find(
    int identifier, const WebString& searchText, const WebFindOptions&,
    bool wrapWithinFrame, WebRect* selectionRect)
{
    ASSERT_NOT_REACHED();
    return false;
}

void WebRemoteFrameImpl::stopFinding(bool clearSelection)
{
    ASSERT_NOT_REACHED();
}

void WebRemoteFrameImpl::scopeStringMatches(
    int identifier, const WebString& searchText, const WebFindOptions&,
    bool reset)
{
    ASSERT_NOT_REACHED();
}

void WebRemoteFrameImpl::cancelPendingScopingEffort()
{
    ASSERT_NOT_REACHED();
}

void WebRemoteFrameImpl::increaseMatchCount(int count, int identifier)
{
    ASSERT_NOT_REACHED();
}

void WebRemoteFrameImpl::resetMatchCount()
{
    ASSERT_NOT_REACHED();
}

int WebRemoteFrameImpl::findMatchMarkersVersion() const
{
    ASSERT_NOT_REACHED();
    return 0;
}

WebFloatRect WebRemoteFrameImpl::activeFindMatchRect()
{
    ASSERT_NOT_REACHED();
    return WebFloatRect();
}

void WebRemoteFrameImpl::findMatchRects(WebVector<WebFloatRect>&)
{
    ASSERT_NOT_REACHED();
}

int WebRemoteFrameImpl::selectNearestFindMatch(const WebFloatPoint&, WebRect* selectionRect)
{
    ASSERT_NOT_REACHED();
    return 0;
}

void WebRemoteFrameImpl::setTickmarks(const WebVector<WebRect>&)
{
    ASSERT_NOT_REACHED();
}

void WebRemoteFrameImpl::dispatchMessageEventWithOriginCheck(
    const WebSecurityOrigin& intendedTargetOrigin,
    const WebDOMEvent&)
{
    ASSERT_NOT_REACHED();
}

WebString WebRemoteFrameImpl::contentAsText(size_t maxChars) const
{
    ASSERT_NOT_REACHED();
    return WebString();
}

WebString WebRemoteFrameImpl::contentAsMarkup() const
{
    ASSERT_NOT_REACHED();
    return WebString();
}

WebString WebRemoteFrameImpl::layoutTreeAsText(LayoutAsTextControls toShow) const
{
    ASSERT_NOT_REACHED();
    return WebString();
}

WebString WebRemoteFrameImpl::markerTextForListItem(const WebElement&) const
{
    ASSERT_NOT_REACHED();
    return WebString();
}

WebRect WebRemoteFrameImpl::selectionBoundsRect() const
{
    ASSERT_NOT_REACHED();
    return WebRect();
}

bool WebRemoteFrameImpl::selectionStartHasSpellingMarkerFor(int from, int length) const
{
    ASSERT_NOT_REACHED();
    return false;
}

WebString WebRemoteFrameImpl::layerTreeAsText(bool showDebugInfo) const
{
    ASSERT_NOT_REACHED();
    return WebString();
}

void WebRemoteFrameImpl::drawInCanvas(const WebRect& rect, const WebString& styleClass, WebCanvas* canvas) const
{
    ASSERT_NOT_REACHED();
}

WebLocalFrame* WebRemoteFrameImpl::createLocalChild(WebTreeScopeType scope, const WebString& name, WebSandboxFlags sandboxFlags, WebFrameClient* client, WebFrame* previousSibling)
{
    WebLocalFrameImpl* child = toWebLocalFrameImpl(WebLocalFrame::create(scope, client));
    WillBeHeapHashMap<WebFrame*, OwnPtrWillBeMember<FrameOwner>>::AddResult result =
        m_ownersForChildren.add(child, RemoteBridgeFrameOwner::create(child, static_cast<SandboxFlags>(sandboxFlags)));
    insertAfter(child, previousSibling);
    // FIXME: currently this calls LocalFrame::init() on the created LocalFrame, which may
    // result in the browser observing two navigations to about:blank (one from the initial
    // frame creation, and one from swapping it into the remote process). FrameLoader might
    // need a special initialization function for this case to avoid that duplicate navigation.
    child->initializeCoreFrame(frame()->host(), result.storedValue->value.get(), name, nullAtom);
    // Partially related with the above FIXME--the init() call may trigger JS dispatch. However,
    // if the parent is remote, it should never be detached synchronously...
    ASSERT(child->frame());
    return child;
}


void WebRemoteFrameImpl::initializeCoreFrame(FrameHost* host, FrameOwner* owner, const AtomicString& name)
{
    setCoreFrame(RemoteFrame::create(m_frameClient.get(), host, owner));
    frame()->createView();
    m_frame->tree().setName(name, nullAtom);
}

WebRemoteFrame* WebRemoteFrameImpl::createRemoteChild(WebTreeScopeType scope, const WebString& name, WebSandboxFlags sandboxFlags, WebRemoteFrameClient* client)
{
    WebRemoteFrameImpl* child = toWebRemoteFrameImpl(WebRemoteFrame::create(scope, client));
    WillBeHeapHashMap<WebFrame*, OwnPtrWillBeMember<FrameOwner>>::AddResult result =
        m_ownersForChildren.add(child, RemoteBridgeFrameOwner::create(nullptr, static_cast<SandboxFlags>(sandboxFlags)));
    appendChild(child);
    child->initializeCoreFrame(frame()->host(), result.storedValue->value.get(), name);
    return child;
}

void WebRemoteFrameImpl::setCoreFrame(PassRefPtrWillBeRawPtr<RemoteFrame> frame)
{
    m_frame = frame;
}

WebRemoteFrameImpl* WebRemoteFrameImpl::fromFrame(RemoteFrame& frame)
{
    if (!frame.client())
        return nullptr;
    return static_cast<RemoteFrameClientImpl*>(frame.client())->webFrame();
}

void WebRemoteFrameImpl::initializeFromFrame(WebLocalFrame* source) const
{
    ASSERT(source);
    WebLocalFrameImpl* localFrameImpl = toWebLocalFrameImpl(source);

    client()->initializeChildFrame(
        localFrameImpl->frame()->view()->frameRect(),
        localFrameImpl->frame()->page()->deviceScaleFactor());
}

void WebRemoteFrameImpl::setReplicatedOrigin(const WebSecurityOrigin& origin) const
{
    ASSERT(frame());
    frame()->securityContext()->setReplicatedOrigin(origin);
}

void WebRemoteFrameImpl::setReplicatedSandboxFlags(WebSandboxFlags flags) const
{
    ASSERT(frame());
    frame()->securityContext()->enforceSandboxFlags(static_cast<SandboxFlags>(flags));
}

void WebRemoteFrameImpl::setReplicatedName(const WebString& name) const
{
    ASSERT(frame());
    frame()->tree().setName(name, nullAtom);
}

void WebRemoteFrameImpl::DispatchLoadEventForFrameOwner() const
{
    ASSERT(frame()->owner()->isLocal());
    frame()->owner()->dispatchLoad();
}

void WebRemoteFrameImpl::didStartLoading()
{
    frame()->setIsLoading(true);
}

void WebRemoteFrameImpl::didStopLoading()
{
    frame()->setIsLoading(false);
    if (parent() && parent()->isWebLocalFrame()) {
        WebLocalFrameImpl* parentFrame =
            toWebLocalFrameImpl(parent()->toWebLocalFrame());
        parentFrame->frame()->loader().checkCompleted();
    }
}

WebRemoteFrameImpl::WebRemoteFrameImpl(WebTreeScopeType scope, WebRemoteFrameClient* client)
    : WebRemoteFrame(scope)
    , m_frameClient(RemoteFrameClientImpl::create(this))
    , m_client(client)
#if ENABLE(OILPAN)
    , m_selfKeepAlive(this)
#endif
{
}

} // namespace blink<|MERGE_RESOLUTION|>--- conflicted
+++ resolved
@@ -285,16 +285,15 @@
     return v8::Local<v8::Context>();
 }
 
-<<<<<<< HEAD
 v8::Local<v8::Context> WebRemoteFrameImpl::deprecatedMainWorldScriptContext() const
 {
     return toV8Context(frame(), DOMWrapperWorld::mainWorld());
-=======
+}
+
 v8::Isolate* WebRemoteFrameImpl::scriptIsolate() const
 {
     ASSERT_NOT_REACHED();
     return nullptr;
->>>>>>> 1ef418e1
 }
 
 void WebRemoteFrameImpl::reload(bool ignoreCache)
