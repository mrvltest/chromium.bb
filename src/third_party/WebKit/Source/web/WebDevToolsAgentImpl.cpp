/*
 * Copyright (C) 2010-2011 Google Inc. All rights reserved.
 *
 * Redistribution and use in source and binary forms, with or without
 * modification, are permitted provided that the following conditions are
 * met:
 *
 *     * Redistributions of source code must retain the above copyright
 * notice, this list of conditions and the following disclaimer.
 *     * Redistributions in binary form must reproduce the above
 * copyright notice, this list of conditions and the following disclaimer
 * in the documentation and/or other materials provided with the
 * distribution.
 *     * Neither the name of Google Inc. nor the names of its
 * contributors may be used to endorse or promote products derived from
 * this software without specific prior written permission.
 *
 * THIS SOFTWARE IS PROVIDED BY THE COPYRIGHT HOLDERS AND CONTRIBUTORS
 * "AS IS" AND ANY EXPRESS OR IMPLIED WARRANTIES, INCLUDING, BUT NOT
 * LIMITED TO, THE IMPLIED WARRANTIES OF MERCHANTABILITY AND FITNESS FOR
 * A PARTICULAR PURPOSE ARE DISCLAIMED. IN NO EVENT SHALL THE COPYRIGHT
 * OWNER OR CONTRIBUTORS BE LIABLE FOR ANY DIRECT, INDIRECT, INCIDENTAL,
 * SPECIAL, EXEMPLARY, OR CONSEQUENTIAL DAMAGES (INCLUDING, BUT NOT
 * LIMITED TO, PROCUREMENT OF SUBSTITUTE GOODS OR SERVICES; LOSS OF USE,
 * DATA, OR PROFITS; OR BUSINESS INTERRUPTION) HOWEVER CAUSED AND ON ANY
 * THEORY OF LIABILITY, WHETHER IN CONTRACT, STRICT LIABILITY, OR TORT
 * (INCLUDING NEGLIGENCE OR OTHERWISE) ARISING IN ANY WAY OUT OF THE USE
 * OF THIS SOFTWARE, EVEN IF ADVISED OF THE POSSIBILITY OF SUCH DAMAGE.
 */

#include "config.h"
#include "WebDevToolsAgentImpl.h"

#include "InspectorBackendDispatcher.h"
#include "InspectorFrontend.h"
#include "InspectorProtocolVersion.h"
#include "RuntimeEnabledFeatures.h"
#include "WebDataSource.h"
#include "WebDevToolsAgentClient.h"
#include "WebFrameImpl.h"
#include "WebInputEventConversion.h"
#include "WebMemoryUsageInfo.h"
#include "WebSettings.h"
#include "WebViewClient.h"
#include "WebViewImpl.h"
#include "bindings/v8/PageScriptDebugServer.h"
#include "bindings/v8/ScriptController.h"
#include "bindings/v8/V8Binding.h"
#include "bindings/v8/V8Utilities.h"
#include "core/dom/ExceptionCode.h"
#include "core/fetch/MemoryCache.h"
#include "core/frame/Frame.h"
#include "core/frame/FrameView.h"
#include "core/inspector/InjectedScriptHost.h"
#include "core/inspector/InspectorController.h"
#include "core/page/Page.h"
#include "core/page/PageGroup.h"
<<<<<<< HEAD
#include "core/platform/graphics/GraphicsContext.h"
#include "core/rendering/RenderView.h"
#include "platform/JSONValues.h"
=======
#include "core/rendering/RenderView.h"
#include "platform/JSONValues.h"
#include "platform/graphics/GraphicsContext.h"
>>>>>>> 8c15b39e
#include "platform/network/ResourceError.h"
#include "platform/network/ResourceRequest.h"
#include "platform/network/ResourceResponse.h"
#include "public/platform/Platform.h"
#include "public/platform/WebRect.h"
#include "public/platform/WebString.h"
#include "public/platform/WebURL.h"
#include "public/platform/WebURLError.h"
#include "public/platform/WebURLRequest.h"
#include "public/platform/WebURLResponse.h"
#include "wtf/CurrentTime.h"
#include "wtf/MathExtras.h"
#include "wtf/Noncopyable.h"
#include "wtf/text/WTFString.h"

using namespace WebCore;
using namespace std;

namespace OverlayZOrders {
// Use 99 as a big z-order number so that highlight is above other overlays.
static const int highlight = 99;
}

namespace blink {

class ClientMessageLoopAdapter : public PageScriptDebugServer::ClientMessageLoop {
public:
    static void ensureClientMessageLoopCreated(WebDevToolsAgentClient* client)
    {
        if (s_instance)
            return;
        OwnPtr<ClientMessageLoopAdapter> instance = adoptPtr(new ClientMessageLoopAdapter(adoptPtr(client->createClientMessageLoop())));
        s_instance = instance.get();
        PageScriptDebugServer::shared().setClientMessageLoop(instance.release());
    }

    static void inspectedViewClosed(WebViewImpl* view)
    {
        if (s_instance)
            s_instance->m_frozenViews.remove(view);
    }

    static void didNavigate()
    {
        // Release render thread if necessary.
        if (s_instance && s_instance->m_running)
            PageScriptDebugServer::shared().continueProgram();
    }

private:
    ClientMessageLoopAdapter(PassOwnPtr<blink::WebDevToolsAgentClient::WebKitClientMessageLoop> messageLoop)
        : m_running(false)
        , m_messageLoop(messageLoop) { }


    virtual void run(Page* page)
    {
        if (m_running)
            return;
        m_running = true;

        Vector<WebViewImpl*> views;

        // 1. Disable input events.
        HashSet<Page*>::const_iterator end =  page->group().pages().end();
        for (HashSet<Page*>::const_iterator it =  page->group().pages().begin(); it != end; ++it) {
            WebViewImpl* view = WebViewImpl::fromPage(*it);
            if (!view)
                continue;
            m_frozenViews.add(view);
            views.append(view);
            view->setIgnoreInputEvents(true);
        }

        // 2. Disable active objects
        WebView::willEnterModalLoop();

        // 3. Process messages until quitNow is called.
        m_messageLoop->run();

        // 4. Resume active objects
        WebView::didExitModalLoop();

        // 5. Resume input events.
        for (Vector<WebViewImpl*>::iterator it = views.begin(); it != views.end(); ++it) {
            if (m_frozenViews.contains(*it)) {
                // The view was not closed during the dispatch.
                (*it)->setIgnoreInputEvents(false);
            }
        }

        // 6. All views have been resumed, clear the set.
        m_frozenViews.clear();

        m_running = false;
    }

    virtual void quitNow()
    {
        m_messageLoop->quitNow();
    }

    bool m_running;
    OwnPtr<blink::WebDevToolsAgentClient::WebKitClientMessageLoop> m_messageLoop;
    typedef HashSet<WebViewImpl*> FrozenViewsSet;
    FrozenViewsSet m_frozenViews;
    // FIXME: The ownership model for s_instance is somewhat complicated. Can we make this simpler?
    static ClientMessageLoopAdapter* s_instance;
};

ClientMessageLoopAdapter* ClientMessageLoopAdapter::s_instance = 0;

class DebuggerTask : public PageScriptDebugServer::Task {
public:
    DebuggerTask(PassOwnPtr<WebDevToolsAgent::MessageDescriptor> descriptor)
        : m_descriptor(descriptor)
    {
    }

    virtual ~DebuggerTask() { }
    virtual void run()
    {
        if (WebDevToolsAgent* webagent = m_descriptor->agent())
            webagent->dispatchOnInspectorBackend(m_descriptor->message());
    }

private:
    OwnPtr<WebDevToolsAgent::MessageDescriptor> m_descriptor;
};

WebDevToolsAgentImpl::WebDevToolsAgentImpl(
    WebViewImpl* webViewImpl,
    WebDevToolsAgentClient* client)
    : m_hostId(client->hostIdentifier())
    , m_client(client)
    , m_webViewImpl(webViewImpl)
    , m_attached(false)
    , m_generatingEvent(false)
    , m_deviceMetricsEnabled(false)
    , m_emulateViewportEnabled(false)
    , m_originalViewportEnabled(false)
    , m_isOverlayScrollbarsEnabled(false)
{
    ASSERT(m_hostId > 0);
    ClientMessageLoopAdapter::ensureClientMessageLoopCreated(m_client);
}

WebDevToolsAgentImpl::~WebDevToolsAgentImpl()
{
    ClientMessageLoopAdapter::inspectedViewClosed(m_webViewImpl);
    if (m_attached)
        blink::Platform::current()->currentThread()->removeTaskObserver(this);
}

void WebDevToolsAgentImpl::attach()
{
    if (m_attached)
        return;

    inspectorController()->connectFrontend(this);
    inspectorController()->webViewResized(m_webViewImpl->size());
    blink::Platform::current()->currentThread()->addTaskObserver(this);
    m_attached = true;
}

void WebDevToolsAgentImpl::reattach(const WebString& savedState)
{
    if (m_attached)
        return;

    inspectorController()->reuseFrontend(this, savedState);
    blink::Platform::current()->currentThread()->addTaskObserver(this);
    m_attached = true;
}

void WebDevToolsAgentImpl::detach()
{
    blink::Platform::current()->currentThread()->removeTaskObserver(this);

    // Prevent controller from sending messages to the frontend.
    InspectorController* ic = inspectorController();
    ic->disconnectFrontend();
    ic->hideHighlight();
    m_attached = false;
}

void WebDevToolsAgentImpl::didNavigate()
{
    ClientMessageLoopAdapter::didNavigate();
}

void WebDevToolsAgentImpl::didBeginFrame(int frameId)
{
    if (InspectorController* ic = inspectorController())
        ic->didBeginFrame(frameId);
}

void WebDevToolsAgentImpl::didCancelFrame()
{
    if (InspectorController* ic = inspectorController())
        ic->didCancelFrame();
}

void WebDevToolsAgentImpl::willComposite()
{
    if (InspectorController* ic = inspectorController())
        ic->willComposite();
}

void WebDevToolsAgentImpl::didComposite()
{
    if (InspectorController* ic = inspectorController())
        ic->didComposite();
}

void WebDevToolsAgentImpl::didCreateScriptContext(WebFrameImpl* webframe, int worldId)
{
    // Skip non main world contexts.
    if (worldId)
        return;
    if (WebCore::Frame* frame = webframe->frame())
        frame->script().setContextDebugId(m_hostId);
}

void WebDevToolsAgentImpl::webViewResized(const WebSize& size)
{
    if (InspectorController* ic = inspectorController())
        ic->webViewResized(IntSize());
}

bool WebDevToolsAgentImpl::handleInputEvent(WebCore::Page* page, const WebInputEvent& inputEvent)
{
    if (!m_attached && !m_generatingEvent)
        return false;

    InspectorController* ic = inspectorController();
    if (!ic)
        return false;

    if (WebInputEvent::isGestureEventType(inputEvent.type) && inputEvent.type == WebInputEvent::GestureTap) {
        // Only let GestureTab in (we only need it and we know PlatformGestureEventBuilder supports it).
        PlatformGestureEvent gestureEvent = PlatformGestureEventBuilder(page->mainFrame()->view(), *static_cast<const WebGestureEvent*>(&inputEvent));
        return ic->handleGestureEvent(page->mainFrame(), gestureEvent);
    }
    if (WebInputEvent::isMouseEventType(inputEvent.type) && inputEvent.type != WebInputEvent::MouseEnter) {
        // PlatformMouseEventBuilder does not work with MouseEnter type, so we filter it out manually.
        PlatformMouseEvent mouseEvent = PlatformMouseEventBuilder(page->mainFrame()->view(), *static_cast<const WebMouseEvent*>(&inputEvent));
        return ic->handleMouseEvent(page->mainFrame(), mouseEvent);
    }
    if (WebInputEvent::isTouchEventType(inputEvent.type)) {
        PlatformTouchEvent touchEvent = PlatformTouchEventBuilder(page->mainFrame()->view(), *static_cast<const WebTouchEvent*>(&inputEvent));
        return ic->handleTouchEvent(page->mainFrame(), touchEvent);
    }
    if (WebInputEvent::isKeyboardEventType(inputEvent.type)) {
        PlatformKeyboardEvent keyboardEvent = PlatformKeyboardEventBuilder(*static_cast<const WebKeyboardEvent*>(&inputEvent));
        return ic->handleKeyboardEvent(page->mainFrame(), keyboardEvent);
    }
    return false;
}

void WebDevToolsAgentImpl::overrideDeviceMetrics(int width, int height, float deviceScaleFactor, bool emulateViewport, bool fitWindow)
{
    if (!width && !height) {
        if (m_deviceMetricsEnabled) {
            m_deviceMetricsEnabled = false;
            m_webViewImpl->setBackgroundColorOverride(Color::transparent);
            RuntimeEnabledFeatures::setOverlayScrollbarsEnabled(m_isOverlayScrollbarsEnabled);
            disableViewportEmulation();
            m_client->disableDeviceEmulation();
        }
    } else {
        if (!m_deviceMetricsEnabled) {
            m_deviceMetricsEnabled = true;
            m_webViewImpl->setBackgroundColorOverride(Color::darkGray);
            m_isOverlayScrollbarsEnabled = RuntimeEnabledFeatures::overlayScrollbarsEnabled();
            RuntimeEnabledFeatures::setOverlayScrollbarsEnabled(true);
        }
        if (emulateViewport)
            enableViewportEmulation();
        else
            disableViewportEmulation();
<<<<<<< HEAD
        m_client->enableDeviceEmulation(IntSize(width, height), IntRect(0, 0, width, height), deviceScaleFactor, fitWindow);
=======
        m_client->enableDeviceEmulation(IntRect(10, 10, width, height), IntRect(0, 0, width, height), deviceScaleFactor, fitWindow);
>>>>>>> 8c15b39e
    }
}

void WebDevToolsAgentImpl::enableViewportEmulation()
{
    if (m_emulateViewportEnabled)
        return;
    m_emulateViewportEnabled = true;
    m_originalViewportEnabled = RuntimeEnabledFeatures::cssViewportEnabled();
    RuntimeEnabledFeatures::setCSSViewportEnabled(true);
    m_webViewImpl->settings()->setViewportEnabled(true);
<<<<<<< HEAD
    m_webViewImpl->setIgnoreViewportTagScaleLimits(true);
    m_webViewImpl->setPageScaleFactorLimits(-1, -1);
=======
    m_webViewImpl->settings()->setViewportMetaEnabled(true);
    m_webViewImpl->setIgnoreViewportTagScaleLimits(true);
    m_webViewImpl->setPageScaleFactorLimits(-1, -1);
    m_webViewImpl->setZoomFactorOverride(1);
>>>>>>> 8c15b39e
}

void WebDevToolsAgentImpl::disableViewportEmulation()
{
    if (!m_emulateViewportEnabled)
        return;
    RuntimeEnabledFeatures::setCSSViewportEnabled(m_originalViewportEnabled);
    m_webViewImpl->settings()->setViewportEnabled(false);
<<<<<<< HEAD
    m_webViewImpl->setIgnoreViewportTagScaleLimits(false);
    m_webViewImpl->setPageScaleFactorLimits(1, 1);
=======
    m_webViewImpl->settings()->setViewportMetaEnabled(false);
    m_webViewImpl->setIgnoreViewportTagScaleLimits(false);
    m_webViewImpl->setPageScaleFactorLimits(1, 1);
    m_webViewImpl->setZoomFactorOverride(0);
>>>>>>> 8c15b39e
    m_emulateViewportEnabled = false;
}

void WebDevToolsAgentImpl::getAllocatedObjects(HashSet<const void*>& set)
{
    class CountingVisitor : public WebDevToolsAgentClient::AllocatedObjectVisitor {
    public:
        CountingVisitor() : m_totalObjectsCount(0)
        {
        }

        virtual bool visitObject(const void* ptr)
        {
            ++m_totalObjectsCount;
            return true;
        }
        size_t totalObjectsCount() const
        {
            return m_totalObjectsCount;
        }

    private:
        size_t m_totalObjectsCount;
    };

    CountingVisitor counter;
    m_client->visitAllocatedObjects(&counter);

    class PointerCollector : public WebDevToolsAgentClient::AllocatedObjectVisitor {
    public:
        explicit PointerCollector(size_t maxObjectsCount)
            : m_maxObjectsCount(maxObjectsCount)
            , m_index(0)
            , m_success(true)
            , m_pointers(new const void*[maxObjectsCount])
        {
        }
        virtual ~PointerCollector()
        {
            delete[] m_pointers;
        }
        virtual bool visitObject(const void* ptr)
        {
            if (m_index == m_maxObjectsCount) {
                m_success = false;
                return false;
            }
            m_pointers[m_index++] = ptr;
            return true;
        }

        bool success() const { return m_success; }

        void copyTo(HashSet<const void*>& set)
        {
            for (size_t i = 0; i < m_index; i++)
                set.add(m_pointers[i]);
        }

    private:
        const size_t m_maxObjectsCount;
        size_t m_index;
        bool m_success;
        const void** m_pointers;
    };

    // Double size to allow room for all objects that may have been allocated
    // since we counted them.
    size_t estimatedMaxObjectsCount = counter.totalObjectsCount() * 2;
    while (true) {
        PointerCollector collector(estimatedMaxObjectsCount);
        m_client->visitAllocatedObjects(&collector);
        if (collector.success()) {
            collector.copyTo(set);
            break;
        }
        estimatedMaxObjectsCount *= 2;
    }
}

void WebDevToolsAgentImpl::dumpUncountedAllocatedObjects(const HashMap<const void*, size_t>& map)
{
    class InstrumentedObjectSizeProvider : public WebDevToolsAgentClient::InstrumentedObjectSizeProvider {
    public:
        InstrumentedObjectSizeProvider(const HashMap<const void*, size_t>& map) : m_map(map) { }
        virtual size_t objectSize(const void* ptr) const
        {
            HashMap<const void*, size_t>::const_iterator i = m_map.find(ptr);
            return i == m_map.end() ? 0 : i->value;
        }

    private:
        const HashMap<const void*, size_t>& m_map;
    };

    InstrumentedObjectSizeProvider provider(map);
    m_client->dumpUncountedAllocatedObjects(&provider);
}

void WebDevToolsAgentImpl::setTraceEventCallback(TraceEventCallback callback)
{
    m_client->setTraceEventCallback(callback);
}

void WebDevToolsAgentImpl::startGPUEventsRecording()
{
    m_client->startGPUEventsRecording();
}

void WebDevToolsAgentImpl::stopGPUEventsRecording()
{
    m_client->stopGPUEventsRecording();
}

void WebDevToolsAgentImpl::processGPUEvent(double timestamp, int phase, bool foreign)
{
    if (InspectorController* ic = inspectorController())
        ic->processGPUEvent(timestamp, phase, foreign, 0);
}

void WebDevToolsAgentImpl::processGPUEvent(const GPUEvent& event)
{
    if (InspectorController* ic = inspectorController())
        ic->processGPUEvent(event.timestamp, event.phase, event.foreign, event.usedGPUMemoryBytes);
}

void WebDevToolsAgentImpl::dispatchKeyEvent(const PlatformKeyboardEvent& event)
{
    m_generatingEvent = true;
    WebKeyboardEvent webEvent = WebKeyboardEventBuilder(event);
    if (!webEvent.keyIdentifier[0] && webEvent.type != WebInputEvent::Char)
        webEvent.setKeyIdentifierFromWindowsKeyCode();
    m_webViewImpl->handleInputEvent(webEvent);
    m_generatingEvent = false;
}

void WebDevToolsAgentImpl::dispatchMouseEvent(const PlatformMouseEvent& event)
{
    m_generatingEvent = true;
    WebMouseEvent webEvent = WebMouseEventBuilder(m_webViewImpl->mainFrameImpl()->frameView(), event);
    m_webViewImpl->handleInputEvent(webEvent);
    m_generatingEvent = false;
}

void WebDevToolsAgentImpl::dispatchOnInspectorBackend(const WebString& message)
{
    inspectorController()->dispatchMessageFromFrontend(message);
}

void WebDevToolsAgentImpl::inspectElementAt(const WebPoint& point)
{
    m_webViewImpl->inspectElementAt(point);
}

InspectorController* WebDevToolsAgentImpl::inspectorController()
{
    if (Page* page = m_webViewImpl->page())
        return &page->inspectorController();
    return 0;
}

Frame* WebDevToolsAgentImpl::mainFrame()
{
    if (Page* page = m_webViewImpl->page())
        return page->mainFrame();
    return 0;
}

// WebPageOverlay
void WebDevToolsAgentImpl::paintPageOverlay(WebCanvas* canvas)
{
    InspectorController* ic = inspectorController();
    if (ic) {
        GraphicsContext context(canvas);
        context.setCertainlyOpaque(false);
        ic->drawHighlight(context);
    }
}

void WebDevToolsAgentImpl::highlight()
{
    m_webViewImpl->addPageOverlay(this, OverlayZOrders::highlight);
}

void WebDevToolsAgentImpl::hideHighlight()
{
    m_webViewImpl->removePageOverlay(this);
}

bool WebDevToolsAgentImpl::sendMessageToFrontend(const String& message)
{
    WebDevToolsAgentImpl* devToolsAgent = static_cast<WebDevToolsAgentImpl*>(m_webViewImpl->devToolsAgent());
    if (!devToolsAgent)
        return false;
    m_client->sendMessageToInspectorFrontend(message);
    return true;
}

void WebDevToolsAgentImpl::updateInspectorStateCookie(const String& state)
{
    m_client->saveAgentRuntimeState(state);
}

void WebDevToolsAgentImpl::clearBrowserCache()
{
    m_client->clearBrowserCache();
}

void WebDevToolsAgentImpl::clearBrowserCookies()
{
    m_client->clearBrowserCookies();
}

void WebDevToolsAgentImpl::setProcessId(long processId)
{
    inspectorController()->setProcessId(processId);
}

void WebDevToolsAgentImpl::setLayerTreeId(int layerTreeId)
{
    inspectorController()->setLayerTreeId(layerTreeId);
}

void WebDevToolsAgentImpl::evaluateInWebInspector(long callId, const WebString& script)
{
    InspectorController* ic = inspectorController();
    ic->evaluateForTestInFrontend(callId, script);
}

void WebDevToolsAgentImpl::willProcessTask()
{
    if (InspectorController* ic = inspectorController())
        ic->willProcessTask();
}

void WebDevToolsAgentImpl::didProcessTask()
{
    if (InspectorController* ic = inspectorController())
        ic->didProcessTask();
}

WebSize WebDevToolsAgentImpl::deviceMetricsOffset()
{
    return m_deviceMetricsEnabled ? WebSize(10, 10) : WebSize();
}

WebString WebDevToolsAgent::inspectorProtocolVersion()
{
    return WebCore::inspectorProtocolVersion();
}

bool WebDevToolsAgent::supportsInspectorProtocolVersion(const WebString& version)
{
    return WebCore::supportsInspectorProtocolVersion(version);
}

void WebDevToolsAgent::interruptAndDispatch(MessageDescriptor* rawDescriptor)
{
    // rawDescriptor can't be a PassOwnPtr because interruptAndDispatch is a WebKit API function.
    OwnPtr<MessageDescriptor> descriptor = adoptPtr(rawDescriptor);
    OwnPtr<DebuggerTask> task = adoptPtr(new DebuggerTask(descriptor.release()));
    PageScriptDebugServer::interruptAndRun(task.release(), v8::Isolate::GetCurrent());
}

bool WebDevToolsAgent::shouldInterruptForMessage(const WebString& message)
{
    String commandName;
    if (!InspectorBackendDispatcher::getCommandName(message, &commandName))
        return false;
    return commandName == InspectorBackendDispatcher::commandName(InspectorBackendDispatcher::kDebugger_pauseCmd)
        || commandName == InspectorBackendDispatcher::commandName(InspectorBackendDispatcher::kDebugger_setBreakpointCmd)
        || commandName == InspectorBackendDispatcher::commandName(InspectorBackendDispatcher::kDebugger_setBreakpointByUrlCmd)
        || commandName == InspectorBackendDispatcher::commandName(InspectorBackendDispatcher::kDebugger_removeBreakpointCmd)
        || commandName == InspectorBackendDispatcher::commandName(InspectorBackendDispatcher::kDebugger_setBreakpointsActiveCmd)
        || commandName == InspectorBackendDispatcher::commandName(InspectorBackendDispatcher::kProfiler_startCmd)
        || commandName == InspectorBackendDispatcher::commandName(InspectorBackendDispatcher::kProfiler_stopCmd)
<<<<<<< HEAD
        || commandName == InspectorBackendDispatcher::commandName(InspectorBackendDispatcher::kProfiler_getCPUProfileCmd)
=======
>>>>>>> 8c15b39e
        || commandName == InspectorBackendDispatcher::commandName(InspectorBackendDispatcher::kHeapProfiler_getHeapSnapshotCmd);
}

void WebDevToolsAgent::processPendingMessages()
{
    PageScriptDebugServer::shared().runPendingTasks();
}

} // namespace blink<|MERGE_RESOLUTION|>--- conflicted
+++ resolved
@@ -55,15 +55,9 @@
 #include "core/inspector/InspectorController.h"
 #include "core/page/Page.h"
 #include "core/page/PageGroup.h"
-<<<<<<< HEAD
-#include "core/platform/graphics/GraphicsContext.h"
-#include "core/rendering/RenderView.h"
-#include "platform/JSONValues.h"
-=======
 #include "core/rendering/RenderView.h"
 #include "platform/JSONValues.h"
 #include "platform/graphics/GraphicsContext.h"
->>>>>>> 8c15b39e
 #include "platform/network/ResourceError.h"
 #include "platform/network/ResourceRequest.h"
 #include "platform/network/ResourceResponse.h"
@@ -345,11 +339,7 @@
             enableViewportEmulation();
         else
             disableViewportEmulation();
-<<<<<<< HEAD
-        m_client->enableDeviceEmulation(IntSize(width, height), IntRect(0, 0, width, height), deviceScaleFactor, fitWindow);
-=======
         m_client->enableDeviceEmulation(IntRect(10, 10, width, height), IntRect(0, 0, width, height), deviceScaleFactor, fitWindow);
->>>>>>> 8c15b39e
     }
 }
 
@@ -361,15 +351,10 @@
     m_originalViewportEnabled = RuntimeEnabledFeatures::cssViewportEnabled();
     RuntimeEnabledFeatures::setCSSViewportEnabled(true);
     m_webViewImpl->settings()->setViewportEnabled(true);
-<<<<<<< HEAD
-    m_webViewImpl->setIgnoreViewportTagScaleLimits(true);
-    m_webViewImpl->setPageScaleFactorLimits(-1, -1);
-=======
     m_webViewImpl->settings()->setViewportMetaEnabled(true);
     m_webViewImpl->setIgnoreViewportTagScaleLimits(true);
     m_webViewImpl->setPageScaleFactorLimits(-1, -1);
     m_webViewImpl->setZoomFactorOverride(1);
->>>>>>> 8c15b39e
 }
 
 void WebDevToolsAgentImpl::disableViewportEmulation()
@@ -378,15 +363,10 @@
         return;
     RuntimeEnabledFeatures::setCSSViewportEnabled(m_originalViewportEnabled);
     m_webViewImpl->settings()->setViewportEnabled(false);
-<<<<<<< HEAD
-    m_webViewImpl->setIgnoreViewportTagScaleLimits(false);
-    m_webViewImpl->setPageScaleFactorLimits(1, 1);
-=======
     m_webViewImpl->settings()->setViewportMetaEnabled(false);
     m_webViewImpl->setIgnoreViewportTagScaleLimits(false);
     m_webViewImpl->setPageScaleFactorLimits(1, 1);
     m_webViewImpl->setZoomFactorOverride(0);
->>>>>>> 8c15b39e
     m_emulateViewportEnabled = false;
 }
 
@@ -626,11 +606,6 @@
 {
     if (InspectorController* ic = inspectorController())
         ic->didProcessTask();
-}
-
-WebSize WebDevToolsAgentImpl::deviceMetricsOffset()
-{
-    return m_deviceMetricsEnabled ? WebSize(10, 10) : WebSize();
 }
 
 WebString WebDevToolsAgent::inspectorProtocolVersion()
@@ -663,10 +638,6 @@
         || commandName == InspectorBackendDispatcher::commandName(InspectorBackendDispatcher::kDebugger_setBreakpointsActiveCmd)
         || commandName == InspectorBackendDispatcher::commandName(InspectorBackendDispatcher::kProfiler_startCmd)
         || commandName == InspectorBackendDispatcher::commandName(InspectorBackendDispatcher::kProfiler_stopCmd)
-<<<<<<< HEAD
-        || commandName == InspectorBackendDispatcher::commandName(InspectorBackendDispatcher::kProfiler_getCPUProfileCmd)
-=======
->>>>>>> 8c15b39e
         || commandName == InspectorBackendDispatcher::commandName(InspectorBackendDispatcher::kHeapProfiler_getHeapSnapshotCmd);
 }
 
