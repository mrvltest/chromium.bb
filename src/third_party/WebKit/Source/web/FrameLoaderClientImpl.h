/*
 * Copyright (C) 2009, 2012 Google Inc. All rights reserved.
 * Copyright (C) 2011 Apple Inc. All rights reserved.
 *
 * Redistribution and use in source and binary forms, with or without
 * modification, are permitted provided that the following conditions are
 * met:
 *
 *     * Redistributions of source code must retain the above copyright
 * notice, this list of conditions and the following disclaimer.
 *     * Redistributions in binary form must reproduce the above
 * copyright notice, this list of conditions and the following disclaimer
 * in the documentation and/or other materials provided with the
 * distribution.
 *     * Neither the name of Google Inc. nor the names of its
 * contributors may be used to endorse or promote products derived from
 * this software without specific prior written permission.
 *
 * THIS SOFTWARE IS PROVIDED BY THE COPYRIGHT HOLDERS AND CONTRIBUTORS
 * "AS IS" AND ANY EXPRESS OR IMPLIED WARRANTIES, INCLUDING, BUT NOT
 * LIMITED TO, THE IMPLIED WARRANTIES OF MERCHANTABILITY AND FITNESS FOR
 * A PARTICULAR PURPOSE ARE DISCLAIMED. IN NO EVENT SHALL THE COPYRIGHT
 * OWNER OR CONTRIBUTORS BE LIABLE FOR ANY DIRECT, INDIRECT, INCIDENTAL,
 * SPECIAL, EXEMPLARY, OR CONSEQUENTIAL DAMAGES (INCLUDING, BUT NOT
 * LIMITED TO, PROCUREMENT OF SUBSTITUTE GOODS OR SERVICES; LOSS OF USE,
 * DATA, OR PROFITS; OR BUSINESS INTERRUPTION) HOWEVER CAUSED AND ON ANY
 * THEORY OF LIABILITY, WHETHER IN CONTRACT, STRICT LIABILITY, OR TORT
 * (INCLUDING NEGLIGENCE OR OTHERWISE) ARISING IN ANY WAY OUT OF THE USE
 * OF THIS SOFTWARE, EVEN IF ADVISED OF THE POSSIBILITY OF SUCH DAMAGE.
 */

#ifndef FrameLoaderClientImpl_h
#define FrameLoaderClientImpl_h

#include "core/loader/FrameLoaderClient.h"
#include "platform/weborigin/KURL.h"
#include "wtf/PassOwnPtr.h"
#include "wtf/RefPtr.h"

namespace blink {

class WebFrameImpl;
class WebPluginContainerImpl;
class WebPluginLoadObserver;

class FrameLoaderClientImpl : public WebCore::FrameLoaderClient {
public:
    FrameLoaderClientImpl(WebFrameImpl* webFrame);
    ~FrameLoaderClientImpl();

    WebFrameImpl* webFrame() const { return m_webFrame; }

    // WebCore::FrameLoaderClient ----------------------------------------------

    virtual void frameLoaderDestroyed();

    // Notifies the WebView delegate that the JS window object has been cleared,
    // giving it a chance to bind native objects to the window before script
    // parsing begins.
    virtual void dispatchDidClearWindowObjectInWorld(WebCore::DOMWrapperWorld*);
    virtual void documentElementAvailable();

    // Script in the page tried to allocate too much memory.
    virtual void didExhaustMemoryAvailableForScript();

    virtual void didCreateScriptContext(v8::Handle<v8::Context>, int extensionGroup, int worldId);
    virtual void willReleaseScriptContext(v8::Handle<v8::Context>, int worldId);

    // Returns true if we should allow the given V8 extension to be added to
    // the script context at the currently loading page and given extension group.
    virtual bool allowScriptExtension(const String& extensionName, int extensionGroup, int worldId);

    virtual bool hasWebView() const;
    virtual bool hasFrameView() const;
    virtual void detachedFromParent();
    virtual void dispatchWillRequestAfterPreconnect(WebCore::ResourceRequest&);
    virtual void dispatchWillSendRequest(WebCore::DocumentLoader*, unsigned long identifier, WebCore::ResourceRequest&, const WebCore::ResourceResponse& redirectResponse);
    virtual void dispatchDidReceiveResponse(WebCore::DocumentLoader*, unsigned long identifier, const WebCore::ResourceResponse&);
    virtual void dispatchDidChangeResourcePriority(unsigned long identifier, WebCore::ResourceLoadPriority);
    virtual void dispatchDidFinishLoading(WebCore::DocumentLoader*, unsigned long identifier);
    virtual void dispatchDidLoadResourceFromMemoryCache(const WebCore::ResourceRequest&, const WebCore::ResourceResponse&);
    virtual void dispatchDidHandleOnloadEvents();
    virtual void dispatchDidReceiveServerRedirectForProvisionalLoad();
<<<<<<< HEAD
    virtual void dispatchDidNavigateWithinPage(WebCore::NavigationHistoryPolicy);
=======
    virtual void dispatchDidNavigateWithinPage(WebCore::NavigationHistoryPolicy, WebCore::HistoryItem*);
>>>>>>> 8c15b39e
    virtual void dispatchWillClose();
    virtual void dispatchDidStartProvisionalLoad();
    virtual void dispatchDidReceiveTitle(const String&);
    virtual void dispatchDidChangeIcons(WebCore::IconType);
<<<<<<< HEAD
    virtual void dispatchDidCommitLoad(WebCore::NavigationHistoryPolicy);
=======
    virtual void dispatchDidCommitLoad(WebCore::Frame*, WebCore::HistoryItem*, WebCore::NavigationHistoryPolicy);
>>>>>>> 8c15b39e
    virtual void dispatchDidFailProvisionalLoad(const WebCore::ResourceError&);
    virtual void dispatchDidFailLoad(const WebCore::ResourceError&);
    virtual void dispatchDidFinishDocumentLoad();
    virtual void dispatchDidFinishLoad();
    virtual void dispatchDidFirstVisuallyNonEmptyLayout() OVERRIDE;
    virtual WebCore::NavigationPolicy decidePolicyForNavigation(const WebCore::ResourceRequest&, WebCore::DocumentLoader*, WebCore::NavigationPolicy);
    virtual void dispatchWillRequestResource(WebCore::FetchRequest*);
    virtual void dispatchWillSendSubmitEvent(PassRefPtr<WebCore::FormState>);
    virtual void dispatchWillSubmitForm(PassRefPtr<WebCore::FormState>);
    virtual void postProgressStartedNotification();
    virtual void postProgressEstimateChangedNotification();
    virtual void postProgressFinishedNotification();
    virtual void loadURLExternally(const WebCore::ResourceRequest&, WebCore::NavigationPolicy, const String& suggestedName = String());
    virtual bool navigateBackForward(int offset) const;
    virtual void didAccessInitialDocument();
    virtual void didDisownOpener();
    virtual void didDisplayInsecureContent();
    virtual void didRunInsecureContent(WebCore::SecurityOrigin*, const WebCore::KURL& insecureURL);
    virtual void didDetectXSS(const WebCore::KURL&, bool didBlockEntirePage);
    virtual void didDispatchPingLoader(const WebCore::KURL&);
    virtual void selectorMatchChanged(const Vector<String>& addedSelectors, const Vector<String>& removedSelectors);
    virtual PassRefPtr<WebCore::DocumentLoader> createDocumentLoader(
        const WebCore::ResourceRequest&, const WebCore::SubstituteData&);
    virtual WTF::String userAgent(const WebCore::KURL&);
    virtual WTF::String doNotTrackValue();
    virtual void transitionToCommittedForNewPage();
    virtual PassRefPtr<WebCore::Frame> createFrame(const WebCore::KURL&, const WTF::String& name, const WTF::String& referrer, WebCore::HTMLFrameOwnerElement*);
    virtual PassRefPtr<WebCore::Widget> createPlugin(
        const WebCore::IntSize&, WebCore::HTMLPlugInElement*, const WebCore::KURL&,
        const Vector<WTF::String>&, const Vector<WTF::String>&,
        const WTF::String&, bool loadManually);
    virtual PassRefPtr<WebCore::Widget> createJavaAppletWidget(
        const WebCore::IntSize&,
        WebCore::HTMLAppletElement*,
        const WebCore::KURL& /* base_url */,
        const Vector<WTF::String>& paramNames,
        const Vector<WTF::String>& paramValues);
    virtual WebCore::ObjectContentType objectContentType(
        const WebCore::KURL&, const WTF::String& mimeType, bool shouldPreferPlugInsForImages);
    virtual void didChangeScrollOffset();
    virtual bool allowScript(bool enabledPerSettings);
    virtual bool allowScriptFromSource(bool enabledPerSettings, const WebCore::KURL& scriptURL);
    virtual bool allowPlugins(bool enabledPerSettings);
    virtual bool allowImage(bool enabledPerSettings, const WebCore::KURL& imageURL);
    virtual bool allowDisplayingInsecureContent(bool enabledPerSettings, WebCore::SecurityOrigin*, const WebCore::KURL&);
    virtual bool allowRunningInsecureContent(bool enabledPerSettings, WebCore::SecurityOrigin*, const WebCore::KURL&);
    virtual void didNotAllowScript();
    virtual void didNotAllowPlugins();

    virtual WebCookieJar* cookieJar() const;
    virtual bool willCheckAndDispatchMessageEvent(WebCore::SecurityOrigin* target, WebCore::MessageEvent*) const;
    virtual void didChangeName(const String&);

    virtual void dispatchWillOpenSocketStream(WebCore::SocketStreamHandle*) OVERRIDE;

    virtual void dispatchWillStartUsingPeerConnectionHandler(WebCore::RTCPeerConnectionHandler*) OVERRIDE;

    virtual void didRequestAutocomplete(PassRefPtr<WebCore::FormState>) OVERRIDE;

    virtual bool allowWebGL(bool enabledPerSettings) OVERRIDE;
    virtual void didLoseWebGLContext(int arbRobustnessContextLostReason) OVERRIDE;
    virtual bool allowWebGLDebugRendererInfo() OVERRIDE;

    virtual void dispatchWillInsertBody() OVERRIDE;

    virtual PassOwnPtr<WebServiceWorkerProvider> createServiceWorkerProvider(PassOwnPtr<WebServiceWorkerProviderClient>) OVERRIDE;

    virtual void didStopAllLoaders() OVERRIDE;

private:
    virtual bool isFrameLoaderClientImpl() const OVERRIDE { return true; }

    PassOwnPtr<WebPluginLoadObserver> pluginLoadObserver();

    // The WebFrame that owns this object and manages its lifetime. Therefore,
    // the web frame object is guaranteed to exist.
    WebFrameImpl* m_webFrame;
};

inline FrameLoaderClientImpl* toFrameLoaderClientImpl(WebCore::FrameLoaderClient* client)
{
    ASSERT_WITH_SECURITY_IMPLICATION(!client || client->isFrameLoaderClientImpl());
    return static_cast<FrameLoaderClientImpl*>(client);
}

<<<<<<< HEAD
} // namespace WebKit
=======
} // namespace blink
>>>>>>> 8c15b39e

#endif<|MERGE_RESOLUTION|>--- conflicted
+++ resolved
@@ -81,20 +81,12 @@
     virtual void dispatchDidLoadResourceFromMemoryCache(const WebCore::ResourceRequest&, const WebCore::ResourceResponse&);
     virtual void dispatchDidHandleOnloadEvents();
     virtual void dispatchDidReceiveServerRedirectForProvisionalLoad();
-<<<<<<< HEAD
-    virtual void dispatchDidNavigateWithinPage(WebCore::NavigationHistoryPolicy);
-=======
     virtual void dispatchDidNavigateWithinPage(WebCore::NavigationHistoryPolicy, WebCore::HistoryItem*);
->>>>>>> 8c15b39e
     virtual void dispatchWillClose();
     virtual void dispatchDidStartProvisionalLoad();
     virtual void dispatchDidReceiveTitle(const String&);
     virtual void dispatchDidChangeIcons(WebCore::IconType);
-<<<<<<< HEAD
-    virtual void dispatchDidCommitLoad(WebCore::NavigationHistoryPolicy);
-=======
     virtual void dispatchDidCommitLoad(WebCore::Frame*, WebCore::HistoryItem*, WebCore::NavigationHistoryPolicy);
->>>>>>> 8c15b39e
     virtual void dispatchDidFailProvisionalLoad(const WebCore::ResourceError&);
     virtual void dispatchDidFailLoad(const WebCore::ResourceError&);
     virtual void dispatchDidFinishDocumentLoad();
@@ -180,10 +172,6 @@
     return static_cast<FrameLoaderClientImpl*>(client);
 }
 
-<<<<<<< HEAD
-} // namespace WebKit
-=======
 } // namespace blink
->>>>>>> 8c15b39e
 
 #endif