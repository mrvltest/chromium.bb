--- conflicted
+++ resolved
@@ -36,10 +36,7 @@
 #include "core/history/HistoryItem.h"
 #include "core/html/forms/FormController.h"
 #include "platform/network/FormData.h"
-<<<<<<< HEAD
-=======
 #include "platform/weborigin/KURL.h"
->>>>>>> 8c15b39e
 #include "public/platform/WebHTTPBody.h"
 #include "public/platform/WebPoint.h"
 #include "public/platform/WebString.h"
@@ -240,6 +237,14 @@
     return m_private->children();
 }
 
+void WebHistoryItem::setChildren(const WebVector<WebHistoryItem>& items)
+{
+    ensureMutable();
+    m_private->clearChildren();
+    for (size_t i = 0; i < items.size(); ++i)
+        m_private->addChildItem(items[i]);
+}
+
 void WebHistoryItem::appendToChildren(const WebHistoryItem& item)
 {
     ensureMutable();
