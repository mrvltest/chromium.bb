--- conflicted
+++ resolved
@@ -179,11 +179,7 @@
 }
 
 // Forward declare this, it is implemented at the end of this file.
-<<<<<<< HEAD
-static bool fireBbContextMenuEvent(Frame*, WebContextMenuData&);
-=======
 static bool fireBbContextMenuEvent(LocalFrame*, WebContextMenuData&);
->>>>>>> 7c415e25
 
 void ContextMenuClientImpl::showContextMenu(const WebCore::ContextMenu* defaultMenu)
 {
@@ -374,13 +370,8 @@
     data.node = r.innerNonSharedNode();
 
     if (!fireBbContextMenuEvent(selectedFrame, data) && m_webView->client()) {
-<<<<<<< HEAD
-        WebFrame* selected_web_frame = WebFrameImpl::fromFrame(selectedFrame);
-        m_webView->client()->showContextMenu(selected_web_frame, data);
-=======
         WebFrameImpl* selectedWebFrame = WebFrameImpl::fromFrame(selectedFrame);
         selectedWebFrame->client()->showContextMenu(data);
->>>>>>> 7c415e25
     }
 }
 
@@ -463,11 +454,7 @@
     obj->Set(v8::String::NewFromUtf8(isolate, name), array);
 }
 
-<<<<<<< HEAD
-static bool fireBbContextMenuEvent(Frame* frame, WebContextMenuData& data)
-=======
 static bool fireBbContextMenuEvent(LocalFrame* frame, WebContextMenuData& data)
->>>>>>> 7c415e25
 {
     v8::Isolate* isolate = toIsolate(frame);
     v8::HandleScope handleScope(isolate);
