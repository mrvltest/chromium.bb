--- conflicted
+++ resolved
@@ -31,13 +31,9 @@
 #include "config.h"
 #include "web/ContextMenuClientImpl.h"
 
-<<<<<<< HEAD
 #include "bindings/core/v8/ExceptionStatePlaceholder.h"
-=======
-#include "bindings/v8/ExceptionStatePlaceholder.h"
-#include "bindings/v8/ScriptController.h"
-#include "bindings/v8/V8Binding.h"
->>>>>>> f638122e
+#include "bindings/core/v8/ScriptController.h"
+#include "bindings/core/v8/V8Binding.h"
 #include "core/CSSPropertyNames.h"
 #include "core/HTMLNames.h"
 #include "core/css/CSSStyleDeclaration.h"
@@ -184,14 +180,10 @@
     return markerRange->text();
 }
 
-<<<<<<< HEAD
-void ContextMenuClientImpl::showContextMenu(const ContextMenu* defaultMenu)
-=======
 // Forward declare this, it is implemented at the end of this file.
 static bool fireBbContextMenuEvent(LocalFrame*, WebContextMenuData&);
 
-void ContextMenuClientImpl::showContextMenu(const WebCore::ContextMenu* defaultMenu)
->>>>>>> f638122e
+void ContextMenuClientImpl::showContextMenu(const ContextMenu* defaultMenu)
 {
     // Displaying the context menu in this function is a big hack as we don't
     // have context, i.e. whether this is being invoked via a script or in
