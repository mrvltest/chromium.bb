--- conflicted
+++ resolved
@@ -41,14 +41,11 @@
 #include "core/dom/DocumentMarkerController.h"
 #include "core/editing/Editor.h"
 #include "core/editing/SpellChecker.h"
-<<<<<<< HEAD
+#include "core/events/CustomEvent.h"
 #include "core/frame/FrameHost.h"
 #include "core/frame/FrameView.h"
 #include "core/frame/PinchViewport.h"
 #include "core/frame/Settings.h"
-=======
-#include "core/events/CustomEvent.h"
->>>>>>> b74c6f56
 #include "core/html/HTMLFormElement.h"
 #include "core/html/HTMLInputElement.h"
 #include "core/html/HTMLMediaElement.h"
@@ -382,13 +379,8 @@
 
     data.node = r.innerNonSharedNode();
 
-<<<<<<< HEAD
-    WebLocalFrameImpl* selectedWebFrame = WebLocalFrameImpl::fromFrame(selectedFrame);
-    if (selectedWebFrame->client())
-=======
     if (!fireBbContextMenuEvent(selectedFrame, data) && m_webView->client()) {
-        WebFrameImpl* selectedWebFrame = WebFrameImpl::fromFrame(selectedFrame);
->>>>>>> b74c6f56
+        WebLocalFrameImpl* selectedWebFrame = WebLocalFrameImpl::fromFrame(selectedFrame);
         selectedWebFrame->client()->showContextMenu(data);
     }
 }
