/*
 * Copyright (C) 2010 Google Inc. All rights reserved.
 *
 * Redistribution and use in source and binary forms, with or without
 * modification, are permitted provided that the following conditions are
 * met:
 *
 *     * Redistributions of source code must retain the above copyright
 * notice, this list of conditions and the following disclaimer.
 *     * Redistributions in binary form must reproduce the above
 * copyright notice, this list of conditions and the following disclaimer
 * in the documentation and/or other materials provided with the
 * distribution.
 *     * Neither the name of Google Inc. nor the names of its
 * contributors may be used to endorse or promote products derived from
 * this software without specific prior written permission.
 *
 * THIS SOFTWARE IS PROVIDED BY THE COPYRIGHT HOLDERS AND CONTRIBUTORS
 * "AS IS" AND ANY EXPRESS OR IMPLIED WARRANTIES, INCLUDING, BUT NOT
 * LIMITED TO, THE IMPLIED WARRANTIES OF MERCHANTABILITY AND FITNESS FOR
 * A PARTICULAR PURPOSE ARE DISCLAIMED. IN NO EVENT SHALL THE COPYRIGHT
 * OWNER OR CONTRIBUTORS BE LIABLE FOR ANY DIRECT, INDIRECT, INCIDENTAL,
 * SPECIAL, EXEMPLARY, OR CONSEQUENTIAL DAMAGES (INCLUDING, BUT NOT
 * LIMITED TO, PROCUREMENT OF SUBSTITUTE GOODS OR SERVICES; LOSS OF USE,
 * DATA, OR PROFITS; OR BUSINESS INTERRUPTION) HOWEVER CAUSED AND ON ANY
 * THEORY OF LIABILITY, WHETHER IN CONTRACT, STRICT LIABILITY, OR TORT
 * (INCLUDING NEGLIGENCE OR OTHERWISE) ARISING IN ANY WAY OUT OF THE USE
 * OF THIS SOFTWARE, EVEN IF ADVISED OF THE POSSIBILITY OF SUCH DAMAGE.
 */

#ifndef CompositionUnderlineBuilder_h
#define CompositionUnderlineBuilder_h

#include "core/editing/CompositionUnderline.h"
#include "public/platform/WebVector.h"
#include "public/web/WebCompositionUnderline.h"

namespace blink {

// This class is used for converting from WebCompositionUnderline to
// CompositionUnderline.

class CompositionUnderlineBuilder : public CompositionUnderline {
public:
    CompositionUnderlineBuilder(const WebCompositionUnderline& u)
<<<<<<< HEAD
        : CompositionUnderline(u.startOffset, u.endOffset,
            Color(u.color), u.thick,
            Color(u.backgroundColor)) { }
=======
        : blink::CompositionUnderline(u.startOffset, u.endOffset,
            u.thick,
            blink::Color(u.backgroundColor)) { }
>>>>>>> 02da23dc
};

} // namespace blink

#endif<|MERGE_RESOLUTION|>--- conflicted
+++ resolved
@@ -43,15 +43,9 @@
 class CompositionUnderlineBuilder : public CompositionUnderline {
 public:
     CompositionUnderlineBuilder(const WebCompositionUnderline& u)
-<<<<<<< HEAD
         : CompositionUnderline(u.startOffset, u.endOffset,
-            Color(u.color), u.thick,
+            u.thick,
             Color(u.backgroundColor)) { }
-=======
-        : blink::CompositionUnderline(u.startOffset, u.endOffset,
-            u.thick,
-            blink::Color(u.backgroundColor)) { }
->>>>>>> 02da23dc
 };
 
 } // namespace blink
