--- conflicted
+++ resolved
@@ -183,12 +183,8 @@
 
     static StringImpl* createStatic(const char* string, unsigned length, unsigned hash);
     static void freezeStaticStrings();
-<<<<<<< HEAD
-    static const Vector<StringImpl*>& allStaticStrings();
-=======
     static const StaticStringsTable& allStaticStrings();
     static unsigned highestStaticStringLength() { return m_highestStaticStringLength; }
->>>>>>> 8c15b39e
 
     static PassRefPtr<StringImpl> create(const UChar*, unsigned length);
     static PassRefPtr<StringImpl> create(const LChar*, unsigned length);
