/*
   Copyright (C) 2000-2001 Dawit Alemayehu <adawit@kde.org>
   Copyright (C) 2006 Alexey Proskuryakov <ap@webkit.org>
   Copyright (C) 2007, 2008 Apple Inc. All rights reserved.
   Copyright (C) 2010 Patrick Gansterer <paroga@paroga.com>

   This program is free software; you can redistribute it and/or modify
   it under the terms of the GNU Lesser General Public License (LGPL)
   version 2 as published by the Free Software Foundation.

   This program is distributed in the hope that it will be useful,
   but WITHOUT ANY WARRANTY; without even the implied warranty of
   MERCHANTABILITY or FITNESS FOR A PARTICULAR PURPOSE.  See the
   GNU General Public License for more details.

   You should have received a copy of the GNU Library General Public
   License along with this program; if not, write to the Free Software
   Foundation, Inc., 51 Franklin Street, Fifth Floor, Boston, MA  02110-1301, USA.

   This code is based on the java implementation in HTTPClient
   package by Ronald Tschalär Copyright (C) 1996-1999.
*/

#include "config.h"
#include "Base64.h"

#include <limits.h>
#include "wtf/StringExtras.h"

namespace WTF {

static const char base64EncMap[64] = {
    0x41, 0x42, 0x43, 0x44, 0x45, 0x46, 0x47, 0x48,
    0x49, 0x4A, 0x4B, 0x4C, 0x4D, 0x4E, 0x4F, 0x50,
    0x51, 0x52, 0x53, 0x54, 0x55, 0x56, 0x57, 0x58,
    0x59, 0x5A, 0x61, 0x62, 0x63, 0x64, 0x65, 0x66,
    0x67, 0x68, 0x69, 0x6A, 0x6B, 0x6C, 0x6D, 0x6E,
    0x6F, 0x70, 0x71, 0x72, 0x73, 0x74, 0x75, 0x76,
    0x77, 0x78, 0x79, 0x7A, 0x30, 0x31, 0x32, 0x33,
    0x34, 0x35, 0x36, 0x37, 0x38, 0x39, 0x2B, 0x2F
};

static const char base64DecMap[128] = {
    0x00, 0x00, 0x00, 0x00, 0x00, 0x00, 0x00, 0x00,
    0x00, 0x00, 0x00, 0x00, 0x00, 0x00, 0x00, 0x00,
    0x00, 0x00, 0x00, 0x00, 0x00, 0x00, 0x00, 0x00,
    0x00, 0x00, 0x00, 0x00, 0x00, 0x00, 0x00, 0x00,
    0x00, 0x00, 0x00, 0x00, 0x00, 0x00, 0x00, 0x00,
    0x00, 0x00, 0x00, 0x3E, 0x00, 0x00, 0x00, 0x3F,
    0x34, 0x35, 0x36, 0x37, 0x38, 0x39, 0x3A, 0x3B,
    0x3C, 0x3D, 0x00, 0x00, 0x00, 0x00, 0x00, 0x00,
    0x00, 0x00, 0x01, 0x02, 0x03, 0x04, 0x05, 0x06,
    0x07, 0x08, 0x09, 0x0A, 0x0B, 0x0C, 0x0D, 0x0E,
    0x0F, 0x10, 0x11, 0x12, 0x13, 0x14, 0x15, 0x16,
    0x17, 0x18, 0x19, 0x00, 0x00, 0x00, 0x00, 0x00,
    0x00, 0x1A, 0x1B, 0x1C, 0x1D, 0x1E, 0x1F, 0x20,
    0x21, 0x22, 0x23, 0x24, 0x25, 0x26, 0x27, 0x28,
    0x29, 0x2A, 0x2B, 0x2C, 0x2D, 0x2E, 0x2F, 0x30,
    0x31, 0x32, 0x33, 0x00, 0x00, 0x00, 0x00, 0x00
};

String base64Encode(const char* data, unsigned length, Base64EncodePolicy policy)
{
    Vector<char> result;
    base64Encode(data, length, result, policy);
    return String(result.data(), result.size());
}

void base64Encode(const char* data, unsigned len, Vector<char>& out, Base64EncodePolicy policy)
{
    out.clear();
    if (!len)
        return;

    // If the input string is pathologically large, just return nothing.
    // Note: Keep this in sync with the "outLength" computation below.
    // Rather than being perfectly precise, this is a bit conservative.
    const unsigned maxInputBufferSize = UINT_MAX / 77 * 76 / 4 * 3 - 2;
    if (len > maxInputBufferSize)
        return;

    unsigned sidx = 0;
    unsigned didx = 0;

    unsigned outLength = ((len + 2) / 3) * 4;

    // Deal with the 76 character per line limit specified in RFC 2045.
    bool insertLFs = (policy == Base64InsertLFs && outLength > 76);
    if (insertLFs)
        outLength += ((outLength - 1) / 76);

    int count = 0;
    out.grow(outLength);

    // 3-byte to 4-byte conversion + 0-63 to ascii printable conversion
    if (len > 1) {
        while (sidx < len - 2) {
            if (insertLFs) {
                if (count && !(count % 76))
                    out[didx++] = '\n';
                count += 4;
            }
            out[didx++] = base64EncMap[(data[sidx] >> 2) & 077];
            out[didx++] = base64EncMap[((data[sidx + 1] >> 4) & 017) | ((data[sidx] << 4) & 077)];
            out[didx++] = base64EncMap[((data[sidx + 2] >> 6) & 003) | ((data[sidx + 1] << 2) & 077)];
            out[didx++] = base64EncMap[data[sidx + 2] & 077];
            sidx += 3;
        }
    }

    if (sidx < len) {
        if (insertLFs && (count > 0) && !(count % 76))
           out[didx++] = '\n';

        out[didx++] = base64EncMap[(data[sidx] >> 2) & 077];
        if (sidx < len - 1) {
            out[didx++] = base64EncMap[((data[sidx + 1] >> 4) & 017) | ((data[sidx] << 4) & 077)];
            out[didx++] = base64EncMap[(data[sidx + 1] << 2) & 077];
        } else
            out[didx++] = base64EncMap[(data[sidx] << 4) & 077];
    }

    // Add padding
    while (didx < out.size()) {
        out[didx] = '=';
        ++didx;
    }
}

bool base64Decode(const Vector<char>& in, Vector<char>& out, CharacterMatchFunctionPtr shouldIgnoreCharacter, Base64DecodePolicy policy)
{
    out.clear();

    // If the input string is pathologically large, just return nothing.
    if (in.size() > UINT_MAX)
        return false;

    return base64Decode(in.data(), in.size(), out, shouldIgnoreCharacter, policy);
}

template<typename T>
static inline bool base64DecodeInternal(const T* data, unsigned length, Vector<char>& out, CharacterMatchFunctionPtr shouldIgnoreCharacter, Base64DecodePolicy policy)
{
    out.clear();
    if (!length)
        return true;

    out.grow(length);

    unsigned equalsSignCount = 0;
    unsigned outLength = 0;
    for (unsigned idx = 0; idx < length; ++idx) {
        unsigned ch = data[idx];
        if (ch == '=') {
            ++equalsSignCount;
            // There should never be more than 2 padding characters.
            if (policy == Base64ValidatePadding && equalsSignCount > 2)
                return false;
        } else if (('0' <= ch && ch <= '9') || ('A' <= ch && ch <= 'Z') || ('a' <= ch && ch <= 'z') || ch == '+' || ch == '/') {
            if (equalsSignCount)
                return false;
            out[outLength++] = base64DecMap[ch];
        } else if (!shouldIgnoreCharacter || !shouldIgnoreCharacter(ch)) {
            return false;
        }
    }

    if (!outLength)
        return !equalsSignCount;

    // There should be no padding if length is a multiple of 4.
    // We use (outLength + equalsSignCount) instead of length because we don't want to account for ignored characters.
    if (policy == Base64ValidatePadding && equalsSignCount && (outLength + equalsSignCount) % 4)
        return false;

    // Valid data is (n * 4 + [0,2,3]) characters long.
    if ((outLength % 4) == 1)
        return false;

    // 4-byte to 3-byte conversion
    outLength -= (outLength + 3) / 4;
    if (!outLength)
        return false;

    unsigned sidx = 0;
    unsigned didx = 0;
    if (outLength > 1) {
        while (didx < outLength - 2) {
            out[didx] = (((out[sidx] << 2) & 255) | ((out[sidx + 1] >> 4) & 003));
            out[didx + 1] = (((out[sidx + 1] << 4) & 255) | ((out[sidx + 2] >> 2) & 017));
            out[didx + 2] = (((out[sidx + 2] << 6) & 255) | (out[sidx + 3] & 077));
            sidx += 4;
            didx += 3;
        }
    }

    if (didx < outLength)
        out[didx] = (((out[sidx] << 2) & 255) | ((out[sidx + 1] >> 4) & 003));

    if (++didx < outLength)
        out[didx] = (((out[sidx + 1] << 4) & 255) | ((out[sidx + 2] >> 2) & 017));

    if (outLength < out.size())
        out.shrink(outLength);

    return true;
}

bool base64Decode(const char* data, unsigned length, Vector<char>& out, CharacterMatchFunctionPtr shouldIgnoreCharacter, Base64DecodePolicy policy)
{
    return base64DecodeInternal<LChar>(reinterpret_cast<const LChar*>(data), length, out, shouldIgnoreCharacter, policy);
}

bool base64Decode(const UChar* data, unsigned length, Vector<char>& out, CharacterMatchFunctionPtr shouldIgnoreCharacter, Base64DecodePolicy policy)
{
    return base64DecodeInternal<UChar>(data, length, out, shouldIgnoreCharacter, policy);
}

<<<<<<< HEAD
bool base64Decode(const UChar* data, unsigned length, Vector<char>& out, Base64DecodePolicy policy)
{
    return base64DecodeInternal<UChar>(data, length, out, policy);
}

bool base64Decode(const String& in, Vector<char>& out, Base64DecodePolicy policy)
=======
bool base64Decode(const String& in, Vector<char>& out, CharacterMatchFunctionPtr shouldIgnoreCharacter, Base64DecodePolicy policy)
>>>>>>> 8c15b39e
{
    if (in.isEmpty())
        return base64DecodeInternal<LChar>(0, 0, out, shouldIgnoreCharacter, policy);
    if (in.is8Bit())
        return base64DecodeInternal<LChar>(in.characters8(), in.length(), out, shouldIgnoreCharacter, policy);
    return base64DecodeInternal<UChar>(in.characters16(), in.length(), out, shouldIgnoreCharacter, policy);
}

} // namespace WTF<|MERGE_RESOLUTION|>--- conflicted
+++ resolved
@@ -216,16 +216,7 @@
     return base64DecodeInternal<UChar>(data, length, out, shouldIgnoreCharacter, policy);
 }
 
-<<<<<<< HEAD
-bool base64Decode(const UChar* data, unsigned length, Vector<char>& out, Base64DecodePolicy policy)
-{
-    return base64DecodeInternal<UChar>(data, length, out, policy);
-}
-
-bool base64Decode(const String& in, Vector<char>& out, Base64DecodePolicy policy)
-=======
 bool base64Decode(const String& in, Vector<char>& out, CharacterMatchFunctionPtr shouldIgnoreCharacter, Base64DecodePolicy policy)
->>>>>>> 8c15b39e
 {
     if (in.isEmpty())
         return base64DecodeInternal<LChar>(0, 0, out, shouldIgnoreCharacter, policy);
