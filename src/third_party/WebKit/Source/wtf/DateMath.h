--- conflicted
+++ resolved
@@ -45,14 +45,6 @@
 
 #include <stdint.h>
 #include <string.h>
-<<<<<<< HEAD
-#include <time.h>
-#include "wtf/CurrentTime.h"
-#include "wtf/Noncopyable.h"
-#include "wtf/OwnPtr.h"
-#include "wtf/PassOwnPtr.h"
-=======
->>>>>>> 8c15b39e
 #include "wtf/text/WTFString.h"
 #include "wtf/WTFExport.h"
 
@@ -65,15 +57,6 @@
 // dayOfWeek: [0, 6] 0 being Monday, day: [1, 31], month: [0, 11], year: ex: 2011, hours: [0, 23], minutes: [0, 59], seconds: [0, 59], utcOffset: [-720,720].
 WTF_EXPORT String makeRFC2822DateString(unsigned dayOfWeek, unsigned day, unsigned month, unsigned year, unsigned hours, unsigned minutes, unsigned seconds, int utcOffset);
 
-<<<<<<< HEAD
-inline double jsCurrentTime()
-{
-    // JavaScript doesn't recognize fractions of a millisecond.
-    return floor(WTF::currentTimeMS());
-}
-
-=======
->>>>>>> 8c15b39e
 const char weekdayName[7][4] = { "Mon", "Tue", "Wed", "Thu", "Fri", "Sat", "Sun" };
 const char monthName[12][4] = { "Jan", "Feb", "Mar", "Apr", "May", "Jun", "Jul", "Aug", "Sep", "Oct", "Nov", "Dec" };
 const char* const monthFullName[12] = { "January", "February", "March", "April", "May", "June", "July", "August", "September", "October", "November", "December" };
