--- conflicted
+++ resolved
@@ -81,11 +81,7 @@
 
     for (size_t i = 0; i < unsignedData.size(); ++i) {
         if (unsignedData[i] > 0xff) {
-<<<<<<< HEAD
-            es.throwUninformativeAndGenericDOMException(InvalidStateError);
-=======
             exceptionState.throwUninformativeAndGenericDOMException(InvalidStateError);
->>>>>>> 8c15b39e
             return;
         }
         unsigned char value = unsignedData[i] & 0xff;
