--- conflicted
+++ resolved
@@ -168,11 +168,7 @@
 {
     Vector<String> result;
     for (size_t i = 0; i < WTF_ARRAY_LENGTH(keyUsageMappings); ++i) {
-<<<<<<< HEAD
-        WebKit::WebCryptoKeyUsage usage = keyUsageMappings[i].value;
-=======
         blink::WebCryptoKeyUsage usage = keyUsageMappings[i].value;
->>>>>>> 8c15b39e
         if (m_key.usages() & usage)
             result.append(keyUsageToString(usage));
     }
