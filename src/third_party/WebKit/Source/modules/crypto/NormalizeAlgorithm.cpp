--- conflicted
+++ resolved
@@ -35,10 +35,6 @@
 #include "bindings/v8/ExceptionState.h"
 #include "core/dom/ExceptionCode.h"
 #include "platform/NotImplemented.h"
-<<<<<<< HEAD
-#include "public/platform/WebCryptoAlgorithm.h"
-=======
->>>>>>> 8c15b39e
 #include "public/platform/WebCryptoAlgorithmParams.h"
 #include "wtf/ArrayBuffer.h"
 #include "wtf/ArrayBufferView.h"
@@ -486,18 +482,12 @@
         return parseRsaSsaParams(raw, params, context, exceptionState);
     case blink::WebCryptoAlgorithmParamsTypeRsaKeyGenParams:
         context.add("RsaKeyGenParams");
-<<<<<<< HEAD
-        return parseRsaKeyGenParams(raw, params, context, es);
-    case WebKit::WebCryptoAlgorithmParamsTypeAesGcmParams:
-    case WebKit::WebCryptoAlgorithmParamsTypeRsaOaepParams:
-=======
         return parseRsaKeyGenParams(raw, params, context, exceptionState);
     case blink::WebCryptoAlgorithmParamsTypeAesCtrParams:
         context.add("AesCtrParams");
         return parseAesCtrParams(raw, params, context, exceptionState);
     case blink::WebCryptoAlgorithmParamsTypeAesGcmParams:
     case blink::WebCryptoAlgorithmParamsTypeRsaOaepParams:
->>>>>>> 8c15b39e
         // TODO
         notImplemented();
         break;
