--- conflicted
+++ resolved
@@ -54,15 +54,9 @@
         return adoptRef(new StorageQuota(type));
     }
 
-<<<<<<< HEAD
-    void queryUsageAndQuota(ExecutionContext*, PassRefPtr<StorageUsageCallback>, PassRefPtr<StorageErrorCallback>);
-
-    void requestQuota(ExecutionContext*, unsigned long long newQuotaInBytes, PassRefPtr<StorageQuotaCallback>, PassRefPtr<StorageErrorCallback>);
-=======
     void queryUsageAndQuota(ExecutionContext*, PassOwnPtr<StorageUsageCallback>, PassOwnPtr<StorageErrorCallback>);
 
     void requestQuota(ExecutionContext*, unsigned long long newQuotaInBytes, PassOwnPtr<StorageQuotaCallback>, PassOwnPtr<StorageErrorCallback>);
->>>>>>> 8c15b39e
 
     ~StorageQuota();
 
