/*
 * Copyright (C) 2013 Google Inc. All rights reserved.
 *
 * Redistribution and use in source and binary forms, with or without
 * modification, are permitted provided that the following conditions are
 * met:
 *
 *     * Redistributions of source code must retain the above copyright
 * notice, this list of conditions and the following disclaimer.
 *     * Redistributions in binary form must reproduce the above
 * copyright notice, this list of conditions and the following disclaimer
 * in the documentation and/or other materials provided with the
 * distribution.
 *     * Neither the name of Google Inc. nor the names of its
 * contributors may be used to endorse or promote products derived from
 * this software without specific prior written permission.
 *
 * THIS SOFTWARE IS PROVIDED BY THE COPYRIGHT HOLDERS AND CONTRIBUTORS
 * "AS IS" AND ANY EXPRESS OR IMPLIED WARRANTIES, INCLUDING, BUT NOT
 * LIMITED TO, THE IMPLIED WARRANTIES OF MERCHANTABILITY AND FITNESS FOR
 * A PARTICULAR PURPOSE ARE DISCLAIMED. IN NO EVENT SHALL THE COPYRIGHT
 * OWNER OR CONTRIBUTORS BE LIABLE FOR ANY DIRECT, INDIRECT, INCIDENTAL,
 * SPECIAL, EXEMPLARY, OR CONSEQUENTIAL DAMAGES (INCLUDING, BUT NOT
 * LIMITED TO, PROCUREMENT OF SUBSTITUTE GOODS OR SERVICES; LOSS OF USE,
 * DATA, OR PROFITS; OR BUSINESS INTERRUPTION) HOWEVER CAUSED AND ON ANY
 * THEORY OF LIABILITY, WHETHER IN CONTRACT, STRICT LIABILITY, OR TORT
 * (INCLUDING NEGLIGENCE OR OTHERWISE) ARISING IN ANY WAY OUT OF THE USE
 * OF THIS SOFTWARE, EVEN IF ADVISED OF THE POSSIBILITY OF SUCH DAMAGE.
 */

#include "config.h"
#include "modules/mediasource/MediaSourceBase.h"

#include "bindings/v8/ExceptionState.h"
#include "bindings/v8/ExceptionStatePlaceholder.h"
#include "core/dom/ExceptionCode.h"
#include "core/events/Event.h"
#include "core/events/GenericEventQueue.h"
<<<<<<< HEAD
#include "core/platform/graphics/SourceBufferPrivate.h"
#include "modules/mediasource/MediaSourceRegistry.h"
#include "platform/Logging.h"
#include "platform/TraceEvent.h"
=======
#include "core/html/TimeRanges.h"
#include "modules/mediasource/MediaSourceRegistry.h"
#include "platform/Logging.h"
#include "platform/TraceEvent.h"
#include "public/platform/WebMediaSource.h"
#include "public/platform/WebSourceBuffer.h"
>>>>>>> 8c15b39e
#include "wtf/text/WTFString.h"

using blink::WebMediaSource;
using blink::WebSourceBuffer;

namespace WebCore {

MediaSourceBase::MediaSourceBase(ExecutionContext* context)
    : ActiveDOMObject(context)
    , m_readyState(closedKeyword())
    , m_asyncEventQueue(GenericEventQueue::create(this))
    , m_attachedElement(0)
{
}

MediaSourceBase::~MediaSourceBase()
{
}

const AtomicString& MediaSourceBase::openKeyword()
{
    DEFINE_STATIC_LOCAL(const AtomicString, open, ("open", AtomicString::ConstructFromLiteral));
    return open;
}

const AtomicString& MediaSourceBase::closedKeyword()
{
    DEFINE_STATIC_LOCAL(const AtomicString, closed, ("closed", AtomicString::ConstructFromLiteral));
    return closed;
}

const AtomicString& MediaSourceBase::endedKeyword()
{
    DEFINE_STATIC_LOCAL(const AtomicString, ended, ("ended", AtomicString::ConstructFromLiteral));
    return ended;
}

void MediaSourceBase::setWebMediaSourceAndOpen(PassOwnPtr<WebMediaSource> webMediaSource)
{
    TRACE_EVENT_ASYNC_END0("media", "MediaSourceBase::attachToElement", this);
<<<<<<< HEAD
    ASSERT(mediaSourcePrivate);
    ASSERT(!m_private);
=======
    ASSERT(webMediaSource);
    ASSERT(!m_webMediaSource);
>>>>>>> 8c15b39e
    ASSERT(m_attachedElement);
    m_webMediaSource = webMediaSource;
    setReadyState(openKeyword());
}

void MediaSourceBase::addedToRegistry()
{
    setPendingActivity(this);
}

void MediaSourceBase::removedFromRegistry()
{
    unsetPendingActivity(this);
}

double MediaSourceBase::duration() const
{
    return isClosed() ? std::numeric_limits<float>::quiet_NaN() : m_webMediaSource->duration();
}

PassRefPtr<TimeRanges> MediaSourceBase::buffered() const
{
    // Implements MediaSource algorithm for HTMLMediaElement.buffered.
    // https://dvcs.w3.org/hg/html-media/raw-file/default/media-source/media-source.html#htmlmediaelement-extensions
    Vector<RefPtr<TimeRanges> > ranges = activeRanges();

    // 1. If activeSourceBuffers.length equals 0 then return an empty TimeRanges object and abort these steps.
    if (ranges.isEmpty())
        return TimeRanges::create();

    // 2. Let active ranges be the ranges returned by buffered for each SourceBuffer object in activeSourceBuffers.
    // 3. Let highest end time be the largest range end time in the active ranges.
    double highestEndTime = -1;
    for (size_t i = 0; i < ranges.size(); ++i) {
        unsigned length = ranges[i]->length();
        if (length)
            highestEndTime = std::max(highestEndTime, ranges[i]->end(length - 1, ASSERT_NO_EXCEPTION));
    }

    // Return an empty range if all ranges are empty.
    if (highestEndTime < 0)
        return TimeRanges::create();

    // 4. Let intersection ranges equal a TimeRange object containing a single range from 0 to highest end time.
    RefPtr<TimeRanges> intersectionRanges = TimeRanges::create(0, highestEndTime);

    // 5. For each SourceBuffer object in activeSourceBuffers run the following steps:
    bool ended = readyState() == endedKeyword();
    for (size_t i = 0; i < ranges.size(); ++i) {
        // 5.1 Let source ranges equal the ranges returned by the buffered attribute on the current SourceBuffer.
        TimeRanges* sourceRanges = ranges[i].get();

        // 5.2 If readyState is "ended", then set the end time on the last range in source ranges to highest end time.
        if (ended && sourceRanges->length())
            sourceRanges->add(sourceRanges->start(sourceRanges->length() - 1, ASSERT_NO_EXCEPTION), highestEndTime);

        // 5.3 Let new intersection ranges equal the the intersection between the intersection ranges and the source ranges.
        // 5.4 Replace the ranges in intersection ranges with the new intersection ranges.
        intersectionRanges->intersectWith(sourceRanges);
    }

    return intersectionRanges.release();
}

void MediaSourceBase::setDuration(double duration, ExceptionState& exceptionState)
{
    if (duration < 0.0 || std::isnan(duration)) {
<<<<<<< HEAD
        es.throwUninformativeAndGenericDOMException(InvalidAccessError);
        return;
    }
    if (!isOpen()) {
        es.throwUninformativeAndGenericDOMException(InvalidStateError);
=======
        exceptionState.throwUninformativeAndGenericDOMException(InvalidAccessError);
        return;
    }
    if (!isOpen()) {
        exceptionState.throwUninformativeAndGenericDOMException(InvalidStateError);
>>>>>>> 8c15b39e
        return;
    }

    // Synchronously process duration change algorithm to enforce any required
    // seek is started prior to returning.
    m_attachedElement->durationChanged(duration);
    m_webMediaSource->setDuration(duration);
}


void MediaSourceBase::setReadyState(const AtomicString& state)
{
    ASSERT(state == openKeyword() || state == closedKeyword() || state == endedKeyword());

    AtomicString oldState = readyState();
    WTF_LOG(Media, "MediaSourceBase::setReadyState() %p : %s -> %s", this, oldState.string().ascii().data(), state.string().ascii().data());

    if (state == closedKeyword()) {
        m_webMediaSource.clear();
        m_attachedElement = 0;
    }

    if (oldState == state)
        return;

    m_readyState = state;

    onReadyStateChange(oldState, state);
}

void MediaSourceBase::endOfStream(const AtomicString& error, ExceptionState& exceptionState)
{
    DEFINE_STATIC_LOCAL(const AtomicString, network, ("network", AtomicString::ConstructFromLiteral));
    DEFINE_STATIC_LOCAL(const AtomicString, decode, ("decode", AtomicString::ConstructFromLiteral));

    // 3.1 http://dvcs.w3.org/hg/html-media/raw-file/tip/media-source/media-source.html#dom-endofstream
    // 1. If the readyState attribute is not in the "open" state then throw an
    // InvalidStateError exception and abort these steps.
    if (!isOpen()) {
<<<<<<< HEAD
        es.throwUninformativeAndGenericDOMException(InvalidStateError);
=======
        exceptionState.throwUninformativeAndGenericDOMException(InvalidStateError);
>>>>>>> 8c15b39e
        return;
    }

    WebMediaSource::EndOfStreamStatus eosStatus = WebMediaSource::EndOfStreamStatusNoError;

    if (error.isNull() || error.isEmpty()) {
        eosStatus = WebMediaSource::EndOfStreamStatusNoError;
    } else if (error == network) {
        eosStatus = WebMediaSource::EndOfStreamStatusNetworkError;
    } else if (error == decode) {
        eosStatus = WebMediaSource::EndOfStreamStatusDecodeError;
    } else {
<<<<<<< HEAD
        es.throwUninformativeAndGenericDOMException(InvalidAccessError);
=======
        exceptionState.throwUninformativeAndGenericDOMException(InvalidAccessError);
>>>>>>> 8c15b39e
        return;
    }

    // 2. Change the readyState attribute value to "ended".
    setReadyState(endedKeyword());
    m_webMediaSource->markEndOfStream(eosStatus);
}

bool MediaSourceBase::isOpen() const
{
    return readyState() == openKeyword();
}

bool MediaSourceBase::isClosed() const
{
    return readyState() == closedKeyword();
}

void MediaSourceBase::close()
{
    setReadyState(closedKeyword());
}

bool MediaSourceBase::attachToElement(HTMLMediaElement* element)
{
    if (m_attachedElement)
        return false;

    ASSERT(isClosed());

    TRACE_EVENT_ASYNC_BEGIN0("media", "MediaSourceBase::attachToElement", this);
    m_attachedElement = element;
    return true;
}

void MediaSourceBase::openIfInEndedState()
{
    if (m_readyState != endedKeyword())
        return;

    setReadyState(openKeyword());
    m_webMediaSource->unmarkEndOfStream();
}

bool MediaSourceBase::hasPendingActivity() const
{
<<<<<<< HEAD
    return m_attachedElement || m_private
=======
    return m_attachedElement || m_webMediaSource
>>>>>>> 8c15b39e
        || m_asyncEventQueue->hasPendingEvents()
        || ActiveDOMObject::hasPendingActivity();
}

void MediaSourceBase::stop()
{
    m_asyncEventQueue->close();
    if (!isClosed())
        setReadyState(closedKeyword());
    m_webMediaSource.clear();
}

PassOwnPtr<WebSourceBuffer> MediaSourceBase::createWebSourceBuffer(const String& type, const Vector<String>& codecs, ExceptionState& exceptionState)
{
    WebSourceBuffer* webSourceBuffer = 0;
    switch (m_webMediaSource->addSourceBuffer(type, codecs, &webSourceBuffer)) {
    case WebMediaSource::AddStatusOk:
        return adoptPtr(webSourceBuffer);
    case WebMediaSource::AddStatusNotSupported:
        ASSERT(!webSourceBuffer);
        // 2.2 https://dvcs.w3.org/hg/html-media/raw-file/default/media-source/media-source.html#widl-MediaSource-addSourceBuffer-SourceBuffer-DOMString-type
        // Step 2: If type contains a MIME type ... that is not supported with the types
        // specified for the other SourceBuffer objects in sourceBuffers, then throw
        // a NotSupportedError exception and abort these steps.
<<<<<<< HEAD
        es.throwUninformativeAndGenericDOMException(NotSupportedError);
=======
        exceptionState.throwUninformativeAndGenericDOMException(NotSupportedError);
>>>>>>> 8c15b39e
        return nullptr;
    case WebMediaSource::AddStatusReachedIdLimit:
        ASSERT(!webSourceBuffer);
        // 2.2 https://dvcs.w3.org/hg/html-media/raw-file/default/media-source/media-source.html#widl-MediaSource-addSourceBuffer-SourceBuffer-DOMString-type
        // Step 3: If the user agent can't handle any more SourceBuffer objects then throw
        // a QuotaExceededError exception and abort these steps.
<<<<<<< HEAD
        es.throwUninformativeAndGenericDOMException(QuotaExceededError);
=======
        exceptionState.throwUninformativeAndGenericDOMException(QuotaExceededError);
>>>>>>> 8c15b39e
        return nullptr;
    }

    ASSERT_NOT_REACHED();
    return nullptr;
}

void MediaSourceBase::scheduleEvent(const AtomicString& eventName)
{
    ASSERT(m_asyncEventQueue);

    RefPtr<Event> event = Event::create(eventName);
    event->setTarget(this);

    m_asyncEventQueue->enqueueEvent(event.release());
}

ExecutionContext* MediaSourceBase::executionContext() const
{
    return ActiveDOMObject::executionContext();
}

URLRegistry& MediaSourceBase::registry() const
{
    return MediaSourceRegistry::registry();
}

}<|MERGE_RESOLUTION|>--- conflicted
+++ resolved
@@ -36,19 +36,12 @@
 #include "core/dom/ExceptionCode.h"
 #include "core/events/Event.h"
 #include "core/events/GenericEventQueue.h"
-<<<<<<< HEAD
-#include "core/platform/graphics/SourceBufferPrivate.h"
-#include "modules/mediasource/MediaSourceRegistry.h"
-#include "platform/Logging.h"
-#include "platform/TraceEvent.h"
-=======
 #include "core/html/TimeRanges.h"
 #include "modules/mediasource/MediaSourceRegistry.h"
 #include "platform/Logging.h"
 #include "platform/TraceEvent.h"
 #include "public/platform/WebMediaSource.h"
 #include "public/platform/WebSourceBuffer.h"
->>>>>>> 8c15b39e
 #include "wtf/text/WTFString.h"
 
 using blink::WebMediaSource;
@@ -89,13 +82,8 @@
 void MediaSourceBase::setWebMediaSourceAndOpen(PassOwnPtr<WebMediaSource> webMediaSource)
 {
     TRACE_EVENT_ASYNC_END0("media", "MediaSourceBase::attachToElement", this);
-<<<<<<< HEAD
-    ASSERT(mediaSourcePrivate);
-    ASSERT(!m_private);
-=======
     ASSERT(webMediaSource);
     ASSERT(!m_webMediaSource);
->>>>>>> 8c15b39e
     ASSERT(m_attachedElement);
     m_webMediaSource = webMediaSource;
     setReadyState(openKeyword());
@@ -163,19 +151,11 @@
 void MediaSourceBase::setDuration(double duration, ExceptionState& exceptionState)
 {
     if (duration < 0.0 || std::isnan(duration)) {
-<<<<<<< HEAD
-        es.throwUninformativeAndGenericDOMException(InvalidAccessError);
-        return;
-    }
-    if (!isOpen()) {
-        es.throwUninformativeAndGenericDOMException(InvalidStateError);
-=======
         exceptionState.throwUninformativeAndGenericDOMException(InvalidAccessError);
         return;
     }
     if (!isOpen()) {
         exceptionState.throwUninformativeAndGenericDOMException(InvalidStateError);
->>>>>>> 8c15b39e
         return;
     }
 
@@ -215,11 +195,7 @@
     // 1. If the readyState attribute is not in the "open" state then throw an
     // InvalidStateError exception and abort these steps.
     if (!isOpen()) {
-<<<<<<< HEAD
-        es.throwUninformativeAndGenericDOMException(InvalidStateError);
-=======
         exceptionState.throwUninformativeAndGenericDOMException(InvalidStateError);
->>>>>>> 8c15b39e
         return;
     }
 
@@ -232,11 +208,7 @@
     } else if (error == decode) {
         eosStatus = WebMediaSource::EndOfStreamStatusDecodeError;
     } else {
-<<<<<<< HEAD
-        es.throwUninformativeAndGenericDOMException(InvalidAccessError);
-=======
         exceptionState.throwUninformativeAndGenericDOMException(InvalidAccessError);
->>>>>>> 8c15b39e
         return;
     }
 
@@ -283,11 +255,7 @@
 
 bool MediaSourceBase::hasPendingActivity() const
 {
-<<<<<<< HEAD
-    return m_attachedElement || m_private
-=======
     return m_attachedElement || m_webMediaSource
->>>>>>> 8c15b39e
         || m_asyncEventQueue->hasPendingEvents()
         || ActiveDOMObject::hasPendingActivity();
 }
@@ -312,22 +280,14 @@
         // Step 2: If type contains a MIME type ... that is not supported with the types
         // specified for the other SourceBuffer objects in sourceBuffers, then throw
         // a NotSupportedError exception and abort these steps.
-<<<<<<< HEAD
-        es.throwUninformativeAndGenericDOMException(NotSupportedError);
-=======
         exceptionState.throwUninformativeAndGenericDOMException(NotSupportedError);
->>>>>>> 8c15b39e
         return nullptr;
     case WebMediaSource::AddStatusReachedIdLimit:
         ASSERT(!webSourceBuffer);
         // 2.2 https://dvcs.w3.org/hg/html-media/raw-file/default/media-source/media-source.html#widl-MediaSource-addSourceBuffer-SourceBuffer-DOMString-type
         // Step 3: If the user agent can't handle any more SourceBuffer objects then throw
         // a QuotaExceededError exception and abort these steps.
-<<<<<<< HEAD
-        es.throwUninformativeAndGenericDOMException(QuotaExceededError);
-=======
         exceptionState.throwUninformativeAndGenericDOMException(QuotaExceededError);
->>>>>>> 8c15b39e
         return nullptr;
     }
 
