--- conflicted
+++ resolved
@@ -39,17 +39,10 @@
 #include "core/fileapi/FileReaderLoader.h"
 #include "core/fileapi/Stream.h"
 #include "core/html/TimeRanges.h"
-<<<<<<< HEAD
-#include "core/platform/graphics/SourceBufferPrivate.h"
-#include "modules/mediasource/MediaSource.h"
-#include "platform/Logging.h"
-#include "platform/TraceEvent.h"
-=======
 #include "modules/mediasource/MediaSource.h"
 #include "platform/Logging.h"
 #include "platform/TraceEvent.h"
 #include "public/platform/WebSourceBuffer.h"
->>>>>>> 8c15b39e
 #include "wtf/ArrayBuffer.h"
 #include "wtf/ArrayBufferView.h"
 #include "wtf/MathExtras.h"
@@ -67,15 +60,9 @@
     return sourceBuffer.release();
 }
 
-<<<<<<< HEAD
-SourceBuffer::SourceBuffer(PassOwnPtr<SourceBufferPrivate> sourceBufferPrivate, MediaSource* source, GenericEventQueue* asyncEventQueue)
-    : ActiveDOMObject(source->executionContext())
-    , m_private(sourceBufferPrivate)
-=======
 SourceBuffer::SourceBuffer(PassOwnPtr<WebSourceBuffer> webSourceBuffer, MediaSource* source, GenericEventQueue* asyncEventQueue)
     : ActiveDOMObject(source->executionContext())
     , m_webSourceBuffer(webSourceBuffer)
->>>>>>> 8c15b39e
     , m_source(source)
     , m_asyncEventQueue(asyncEventQueue)
     , m_updating(false)
@@ -108,11 +95,7 @@
     // 1. If this object has been removed from the sourceBuffers attribute of the parent media source then throw an
     //    InvalidStateError exception and abort these steps.
     if (isRemoved()) {
-<<<<<<< HEAD
-        es.throwUninformativeAndGenericDOMException(InvalidStateError);
-=======
-        exceptionState.throwUninformativeAndGenericDOMException(InvalidStateError);
->>>>>>> 8c15b39e
+        exceptionState.throwUninformativeAndGenericDOMException(InvalidStateError);
         return 0;
     }
 
@@ -133,11 +116,7 @@
     //    InvalidStateError exception and abort these steps.
     // 3. If the updating attribute equals true, then throw an InvalidStateError exception and abort these steps.
     if (isRemoved() || m_updating) {
-<<<<<<< HEAD
-        es.throwUninformativeAndGenericDOMException(InvalidStateError);
-=======
-        exceptionState.throwUninformativeAndGenericDOMException(InvalidStateError);
->>>>>>> 8c15b39e
+        exceptionState.throwUninformativeAndGenericDOMException(InvalidStateError);
         return;
     }
 
@@ -150,13 +129,8 @@
     // and abort these steps.
     //
     // FIXME: Add step 6 text when mode attribute is implemented.
-<<<<<<< HEAD
-    if (!m_private->setTimestampOffset(offset)) {
-        es.throwUninformativeAndGenericDOMException(InvalidStateError);
-=======
     if (!m_webSourceBuffer->setTimestampOffset(offset)) {
         exceptionState.throwUninformativeAndGenericDOMException(InvalidStateError);
->>>>>>> 8c15b39e
         return;
     }
 
@@ -175,11 +149,7 @@
     if (std::isnan(start)
         || start == std::numeric_limits<double>::infinity()
         || start == -std::numeric_limits<double>::infinity()) {
-<<<<<<< HEAD
-        es.throwUninformativeAndGenericDOMException(TypeMismatchError);
-=======
         exceptionState.throwUninformativeAndGenericDOMException(TypeMismatchError);
->>>>>>> 8c15b39e
         return;
     }
 
@@ -188,22 +158,14 @@
     //    InvalidStateError exception and abort these steps.
     // 2. If the updating attribute equals true, then throw an InvalidStateError exception and abort these steps.
     if (isRemoved() || m_updating) {
-<<<<<<< HEAD
-        es.throwUninformativeAndGenericDOMException(InvalidStateError);
-=======
-        exceptionState.throwUninformativeAndGenericDOMException(InvalidStateError);
->>>>>>> 8c15b39e
+        exceptionState.throwUninformativeAndGenericDOMException(InvalidStateError);
         return;
     }
 
     // 3. If the new value is less than 0 or greater than or equal to appendWindowEnd then throw an InvalidAccessError
     //    exception and abort these steps.
     if (start < 0 || start >= m_appendWindowEnd) {
-<<<<<<< HEAD
-        es.throwUninformativeAndGenericDOMException(InvalidAccessError);
-=======
         exceptionState.throwUninformativeAndGenericDOMException(InvalidAccessError);
->>>>>>> 8c15b39e
         return;
     }
 
@@ -225,11 +187,7 @@
     //    InvalidStateError exception and abort these steps.
     // 2. If the updating attribute equals true, then throw an InvalidStateError exception and abort these steps.
     if (isRemoved() || m_updating) {
-<<<<<<< HEAD
-        es.throwUninformativeAndGenericDOMException(InvalidStateError);
-=======
-        exceptionState.throwUninformativeAndGenericDOMException(InvalidStateError);
->>>>>>> 8c15b39e
+        exceptionState.throwUninformativeAndGenericDOMException(InvalidStateError);
         return;
     }
 
@@ -237,11 +195,7 @@
     // 4. If the new value is less than or equal to appendWindowStart then throw an InvalidAccessError
     //    exception and abort these steps.
     if (std::isnan(end) || end <= m_appendWindowStart) {
-<<<<<<< HEAD
-        es.throwUninformativeAndGenericDOMException(InvalidAccessError);
-=======
         exceptionState.throwUninformativeAndGenericDOMException(InvalidAccessError);
->>>>>>> 8c15b39e
         return;
     }
 
@@ -257,11 +211,7 @@
     // https://dvcs.w3.org/hg/html-media/raw-file/default/media-source/media-source.html#widl-SourceBuffer-appendBuffer-void-ArrayBufferView-data
     // 1. If data is null then throw an InvalidAccessError exception and abort these steps.
     if (!data) {
-<<<<<<< HEAD
-        es.throwUninformativeAndGenericDOMException(InvalidAccessError);
-=======
         exceptionState.throwUninformativeAndGenericDOMException(InvalidAccessError);
->>>>>>> 8c15b39e
         return;
     }
 
@@ -274,11 +224,7 @@
     // https://dvcs.w3.org/hg/html-media/raw-file/default/media-source/media-source.html#widl-SourceBuffer-appendBuffer-void-ArrayBufferView-data
     // 1. If data is null then throw an InvalidAccessError exception and abort these steps.
     if (!data) {
-<<<<<<< HEAD
-        es.throwUninformativeAndGenericDOMException(InvalidAccessError);
-=======
         exceptionState.throwUninformativeAndGenericDOMException(InvalidAccessError);
->>>>>>> 8c15b39e
         return;
     }
 
@@ -308,11 +254,7 @@
     // 2. If the readyState attribute of the parent media source is not in the "open" state
     //    then throw an InvalidStateError exception and abort these steps.
     if (isRemoved() || !m_source->isOpen()) {
-<<<<<<< HEAD
-        es.throwUninformativeAndGenericDOMException(InvalidStateError);
-=======
-        exceptionState.throwUninformativeAndGenericDOMException(InvalidStateError);
->>>>>>> 8c15b39e
+        exceptionState.throwUninformativeAndGenericDOMException(InvalidStateError);
         return;
     }
 
@@ -335,11 +277,7 @@
     // 1. If start is negative or greater than duration, then throw an InvalidAccessError exception and abort these steps.
     // 2. If end is less than or equal to start, then throw an InvalidAccessError exception and abort these steps.
     if (start < 0 || (m_source && (std::isnan(m_source->duration()) || start > m_source->duration())) || end <= start) {
-<<<<<<< HEAD
-        es.throwUninformativeAndGenericDOMException(InvalidAccessError);
-=======
         exceptionState.throwUninformativeAndGenericDOMException(InvalidAccessError);
->>>>>>> 8c15b39e
         return;
     }
 
@@ -347,11 +285,7 @@
     //    InvalidStateError exception and abort these steps.
     // 4. If the updating attribute equals true, then throw an InvalidStateError exception and abort these steps.
     if (isRemoved() || m_updating) {
-<<<<<<< HEAD
-        es.throwUninformativeAndGenericDOMException(InvalidStateError);
-=======
-        exceptionState.throwUninformativeAndGenericDOMException(InvalidStateError);
->>>>>>> 8c15b39e
+        exceptionState.throwUninformativeAndGenericDOMException(InvalidStateError);
         return;
     }
 
@@ -489,11 +423,7 @@
     // 2. If this object has been removed from the sourceBuffers attribute of the parent media source then throw an InvalidStateError exception and abort these steps.
     // 3. If the updating attribute equals true, then throw an InvalidStateError exception and abort these steps.
     if (isRemoved() || m_updating) {
-<<<<<<< HEAD
-        es.throwUninformativeAndGenericDOMException(InvalidStateError);
-=======
-        exceptionState.throwUninformativeAndGenericDOMException(InvalidStateError);
->>>>>>> 8c15b39e
+        exceptionState.throwUninformativeAndGenericDOMException(InvalidStateError);
         return;
     }
 
@@ -516,22 +446,14 @@
     // 10. Asynchronously run the buffer append algorithm.
     m_appendBufferAsyncPartRunner.runAsync();
 
-<<<<<<< HEAD
-    TRACE_EVENT_ASYNC_STEP0("media", "SourceBuffer::appendBuffer", this, "waiting");
-=======
     TRACE_EVENT_ASYNC_STEP_INTO0("media", "SourceBuffer::appendBuffer", this, "waiting");
->>>>>>> 8c15b39e
 }
 
 void SourceBuffer::appendBufferAsyncPart()
 {
     ASSERT(m_updating);
 
-<<<<<<< HEAD
-    TRACE_EVENT_ASYNC_STEP0("media", "SourceBuffer::appendBuffer", this, "appending");
-=======
     TRACE_EVENT_ASYNC_STEP_INTO0("media", "SourceBuffer::appendBuffer", this, "appending");
->>>>>>> 8c15b39e
 
     // Section 3.5.4 Buffer Append Algorithm
     // https://dvcs.w3.org/hg/html-media/raw-file/default/media-source/media-source.html#sourcebuffer-buffer-append
@@ -589,11 +511,7 @@
     // https://dvcs.w3.org/hg/html-media/raw-file/default/media-source/media-source.html#widl-SourceBuffer-appendStream-void-Stream-stream-unsigned-long-long-maxSize
     // 1. If stream is null then throw an InvalidAccessError exception and abort these steps.
     if (!stream || stream->isNeutered()) {
-<<<<<<< HEAD
-        es.throwUninformativeAndGenericDOMException(InvalidAccessError);
-=======
         exceptionState.throwUninformativeAndGenericDOMException(InvalidAccessError);
->>>>>>> 8c15b39e
         return;
     }
 
@@ -603,11 +521,7 @@
     //  1. If this object has been removed from the sourceBuffers attribute of the parent media source then throw an InvalidStateError exception and abort these steps.
     //  2. If the updating attribute equals true, then throw an InvalidStateError exception and abort these steps.
     if (isRemoved() || m_updating) {
-<<<<<<< HEAD
-        es.throwUninformativeAndGenericDOMException(InvalidStateError);
-=======
-        exceptionState.throwUninformativeAndGenericDOMException(InvalidStateError);
->>>>>>> 8c15b39e
+        exceptionState.throwUninformativeAndGenericDOMException(InvalidStateError);
         return;
     }
 
@@ -679,11 +593,7 @@
     }
 
     // Section 3.5.6 Stream Append Loop
-<<<<<<< HEAD
-    // Steps 1-11 are handled by appendStreamAsyncPart(), |m_loader|, and |m_private|.
-=======
     // Steps 1-11 are handled by appendStreamAsyncPart(), |m_loader|, and |m_webSourceBuffer|.
->>>>>>> 8c15b39e
     // 12. Loop Done: Set the updating attribute to false.
     m_updating = false;
 
