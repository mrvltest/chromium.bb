--- conflicted
+++ resolved
@@ -29,17 +29,10 @@
  */
 
 [
-<<<<<<< HEAD
-    RuntimeEnabled=MediaSource,
-    ActiveDOMObject,
-    Constructor,
-    ConstructorCallWith=ExecutionContext
-=======
     ActiveDOMObject,
     Constructor,
     ConstructorCallWith=ExecutionContext,
     RuntimeEnabled=MediaSource,
->>>>>>> 8c15b39e
 ] interface MediaSource : EventTarget {
     // All the source buffers created by this object.
     readonly attribute SourceBufferList sourceBuffers;
