/*
 * Copyright (C) 2011, Google Inc. All rights reserved.
 *
 * Redistribution and use in source and binary forms, with or without
 * modification, are permitted provided that the following conditions
 * are met:
 * 1.  Redistributions of source code must retain the above copyright
 *    notice, this list of conditions and the following disclaimer.
 * 2.  Redistributions in binary form must reproduce the above copyright
 *    notice, this list of conditions and the following disclaimer in the
 *    documentation and/or other materials provided with the distribution.
 *
 * THIS SOFTWARE IS PROVIDED BY APPLE INC. AND ITS CONTRIBUTORS ``AS IS'' AND ANY
 * EXPRESS OR IMPLIED WARRANTIES, INCLUDING, BUT NOT LIMITED TO, THE IMPLIED
 * WARRANTIES OF MERCHANTABILITY AND FITNESS FOR A PARTICULAR PURPOSE ARE
 * DISCLAIMED. IN NO EVENT SHALL APPLE INC. OR ITS CONTRIBUTORS BE LIABLE FOR ANY
 * DIRECT, INDIRECT, INCIDENTAL, SPECIAL, EXEMPLARY, OR CONSEQUENTIAL DAMAGES
 * (INCLUDING, BUT NOT LIMITED TO, PROCUREMENT OF SUBSTITUTE GOODS OR SERVICES;
 * LOSS OF USE, DATA, OR PROFITS; OR BUSINESS INTERRUPTION) HOWEVER CAUSED AND ON
 * ANY THEORY OF LIABILITY, WHETHER IN CONTRACT, STRICT LIABILITY, OR TORT
 * (INCLUDING NEGLIGENCE OR OTHERWISE) ARISING IN ANY WAY OUT OF THE USE OF THIS
 * SOFTWARE, EVEN IF ADVISED OF THE POSSIBILITY OF SUCH DAMAGE.
 */

#include "config.h"

#if ENABLE(WEB_AUDIO)

#include "modules/webaudio/DefaultAudioDestinationNode.h"

#include "bindings/v8/ExceptionMessages.h"
#include "bindings/v8/ExceptionState.h"
#include "core/dom/ExceptionCode.h"
#include "platform/Logging.h"
#include "wtf/MainThread.h"

const unsigned EnabledInputChannels = 2;

namespace WebCore {

DefaultAudioDestinationNode::DefaultAudioDestinationNode(AudioContext* context)
    : AudioDestinationNode(context, AudioDestination::hardwareSampleRate())
    , m_numberOfInputChannels(0)
{
    // Node-specific default mixing rules.
    m_channelCount = 2;
    m_channelCountMode = Explicit;
    m_channelInterpretation = AudioBus::Speakers;
}

DefaultAudioDestinationNode::~DefaultAudioDestinationNode()
{
    uninitialize();
}

void DefaultAudioDestinationNode::initialize()
{
    ASSERT(isMainThread());
    if (isInitialized())
        return;

    createDestination();
    AudioNode::initialize();
}

void DefaultAudioDestinationNode::uninitialize()
{
    ASSERT(isMainThread());
    if (!isInitialized())
        return;

    m_destination->stop();
    m_numberOfInputChannels = 0;

    AudioNode::uninitialize();
}

void DefaultAudioDestinationNode::createDestination()
{
    float hardwareSampleRate = AudioDestination::hardwareSampleRate();
    WTF_LOG(WebAudio, ">>>> hardwareSampleRate = %f\n", hardwareSampleRate);

    m_destination = AudioDestination::create(*this, m_inputDeviceId, m_numberOfInputChannels, channelCount(), hardwareSampleRate);
}

void DefaultAudioDestinationNode::enableInput(const String& inputDeviceId)
{
    ASSERT(isMainThread());
    if (m_numberOfInputChannels != EnabledInputChannels) {
        m_numberOfInputChannels = EnabledInputChannels;
        m_inputDeviceId = inputDeviceId;

        if (isInitialized()) {
            // Re-create destination.
            m_destination->stop();
            createDestination();
            m_destination->start();
        }
    }
}

void DefaultAudioDestinationNode::startRendering()
{
    ASSERT(isInitialized());
    if (isInitialized())
        m_destination->start();
}

unsigned long DefaultAudioDestinationNode::maxChannelCount() const
{
    return AudioDestination::maxChannelCount();
}

void DefaultAudioDestinationNode::setChannelCount(unsigned long channelCount, ExceptionState& exceptionState)
{
    // The channelCount for the input to this node controls the actual number of channels we
    // send to the audio hardware. It can only be set depending on the maximum number of
    // channels supported by the hardware.

    ASSERT(isMainThread());

    if (!maxChannelCount() || channelCount > maxChannelCount()) {
<<<<<<< HEAD
        es.throwDOMException(
=======
        exceptionState.throwDOMException(
>>>>>>> 8c15b39e
            IndexSizeError,
            ExceptionMessages::failedToSet(
                "channelCount",
                "AudioDestinationNode",
                "channel count (" + String::number(channelCount)
                + ") must be between 1 and "
                + String::number(maxChannelCount()) + "."));
        return;
    }

    unsigned long oldChannelCount = this->channelCount();
    AudioNode::setChannelCount(channelCount, exceptionState);

    if (!exceptionState.hadException() && this->channelCount() != oldChannelCount && isInitialized()) {
        // Re-create destination.
        m_destination->stop();
        createDestination();
        m_destination->start();
    }
}

} // namespace WebCore

#endif // ENABLE(WEB_AUDIO)<|MERGE_RESOLUTION|>--- conflicted
+++ resolved
@@ -120,11 +120,7 @@
     ASSERT(isMainThread());
 
     if (!maxChannelCount() || channelCount > maxChannelCount()) {
-<<<<<<< HEAD
-        es.throwDOMException(
-=======
         exceptionState.throwDOMException(
->>>>>>> 8c15b39e
             IndexSizeError,
             ExceptionMessages::failedToSet(
                 "channelCount",
