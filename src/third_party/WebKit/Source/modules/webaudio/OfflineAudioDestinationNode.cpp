--- conflicted
+++ resolved
@@ -84,11 +84,7 @@
     if (!m_startedRendering) {
         m_startedRendering = true;
         ref(); // See corresponding deref() call in notifyCompleteDispatch().
-<<<<<<< HEAD
-        m_renderThread = adoptPtr(WebKit::Platform::current()->createThread("Offline Audio Renderer"));
-=======
         m_renderThread = adoptPtr(blink::Platform::current()->createThread("Offline Audio Renderer"));
->>>>>>> 8c15b39e
         m_renderThread->postTask(new Task(WTF::bind(&OfflineAudioDestinationNode::offlineRender, this)));
     }
 }
