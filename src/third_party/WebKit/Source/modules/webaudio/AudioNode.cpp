/*
 * Copyright (C) 2010, Google Inc. All rights reserved.
 *
 * Redistribution and use in source and binary forms, with or without
 * modification, are permitted provided that the following conditions
 * are met:
 * 1.  Redistributions of source code must retain the above copyright
 *    notice, this list of conditions and the following disclaimer.
 * 2.  Redistributions in binary form must reproduce the above copyright
 *    notice, this list of conditions and the following disclaimer in the
 *    documentation and/or other materials provided with the distribution.
 *
 * THIS SOFTWARE IS PROVIDED BY APPLE INC. AND ITS CONTRIBUTORS ``AS IS'' AND ANY
 * EXPRESS OR IMPLIED WARRANTIES, INCLUDING, BUT NOT LIMITED TO, THE IMPLIED
 * WARRANTIES OF MERCHANTABILITY AND FITNESS FOR A PARTICULAR PURPOSE ARE
 * DISCLAIMED. IN NO EVENT SHALL APPLE INC. OR ITS CONTRIBUTORS BE LIABLE FOR ANY
 * DIRECT, INDIRECT, INCIDENTAL, SPECIAL, EXEMPLARY, OR CONSEQUENTIAL DAMAGES
 * (INCLUDING, BUT NOT LIMITED TO, PROCUREMENT OF SUBSTITUTE GOODS OR SERVICES;
 * LOSS OF USE, DATA, OR PROFITS; OR BUSINESS INTERRUPTION) HOWEVER CAUSED AND ON
 * ANY THEORY OF LIABILITY, WHETHER IN CONTRACT, STRICT LIABILITY, OR TORT
 * (INCLUDING NEGLIGENCE OR OTHERWISE) ARISING IN ANY WAY OUT OF THE USE OF THIS
 * SOFTWARE, EVEN IF ADVISED OF THE POSSIBILITY OF SUCH DAMAGE.
 */

#include "config.h"

#if ENABLE(WEB_AUDIO)

#include "modules/webaudio/AudioNode.h"

#include "bindings/v8/ExceptionMessages.h"
#include "bindings/v8/ExceptionState.h"
#include "core/dom/ExceptionCode.h"
#include "modules/webaudio/AudioContext.h"
#include "modules/webaudio/AudioNodeInput.h"
#include "modules/webaudio/AudioNodeOutput.h"
#include "modules/webaudio/AudioParam.h"
#include "wtf/Atomics.h"
#include "wtf/MainThread.h"

#if DEBUG_AUDIONODE_REFERENCES
#include <stdio.h>
#endif

namespace WebCore {

AudioNode::AudioNode(AudioContext* context, float sampleRate)
    : m_isInitialized(false)
    , m_nodeType(NodeTypeUnknown)
    , m_context(context)
    , m_sampleRate(sampleRate)
    , m_lastProcessingTime(-1)
    , m_lastNonSilentTime(-1)
    , m_normalRefCount(1) // start out with normal refCount == 1 (like WTF::RefCounted class)
    , m_connectionRefCount(0)
    , m_isMarkedForDeletion(false)
    , m_isDisabled(false)
    , m_channelCount(2)
    , m_channelCountMode(Max)
    , m_channelInterpretation(AudioBus::Speakers)
{
    ScriptWrappable::init(this);
#if DEBUG_AUDIONODE_REFERENCES
    if (!s_isNodeCountInitialized) {
        s_isNodeCountInitialized = true;
        atexit(AudioNode::printNodeCounts);
    }
#endif
}

AudioNode::~AudioNode()
{
#if DEBUG_AUDIONODE_REFERENCES
    --s_nodeCount[nodeType()];
    fprintf(stderr, "%p: %d: AudioNode::~AudioNode() %d %d\n", this, nodeType(), m_normalRefCount, m_connectionRefCount);
#endif
}

void AudioNode::initialize()
{
    m_isInitialized = true;
}

void AudioNode::uninitialize()
{
    m_isInitialized = false;
}

String AudioNode::nodeTypeName() const
{
    switch (m_nodeType) {
    case NodeTypeDestination:
        return "AudioDestinationNode";
    case NodeTypeOscillator:
        return "OscillatorNode";
    case NodeTypeAudioBufferSource:
        return "AudioBufferSourceNode";
    case NodeTypeMediaElementAudioSource:
        return "MediaElementAudioSourceNode";
    case NodeTypeMediaStreamAudioDestination:
        return "MediaStreamAudioDestinationNode";
    case NodeTypeMediaStreamAudioSource:
        return "MediaStreamAudioSourceNode";
    case NodeTypeJavaScript:
        return "ScriptProcessorNode";
    case NodeTypeBiquadFilter:
        return "BiquadFilterNode";
    case NodeTypePanner:
        return "PannerNode";
    case NodeTypeConvolver:
        return "ConvolverNode";
    case NodeTypeDelay:
        return "DelayNode";
    case NodeTypeGain:
        return "GainNode";
    case NodeTypeChannelSplitter:
        return "ChannelSplitterNode";
    case NodeTypeChannelMerger:
        return "ChannelMergerNode";
    case NodeTypeAnalyser:
        return "AnalyserNode";
    case NodeTypeDynamicsCompressor:
        return "DynamicsCompressorNode";
    case NodeTypeWaveShaper:
        return "WaveShaperNode";
    case NodeTypeUnknown:
    case NodeTypeEnd:
    default:
        ASSERT_NOT_REACHED();
        return "UnknownNode";
    }
}

void AudioNode::setNodeType(NodeType type)
{
    m_nodeType = type;

#if DEBUG_AUDIONODE_REFERENCES
    ++s_nodeCount[type];
#endif
}

void AudioNode::lazyInitialize()
{
    if (!isInitialized())
        initialize();
}

void AudioNode::addInput(PassOwnPtr<AudioNodeInput> input)
{
    m_inputs.append(input);
}

void AudioNode::addOutput(PassOwnPtr<AudioNodeOutput> output)
{
    m_outputs.append(output);
}

AudioNodeInput* AudioNode::input(unsigned i)
{
    if (i < m_inputs.size())
        return m_inputs[i].get();
    return 0;
}

AudioNodeOutput* AudioNode::output(unsigned i)
{
    if (i < m_outputs.size())
        return m_outputs[i].get();
    return 0;
}

void AudioNode::connect(AudioNode* destination, unsigned outputIndex, unsigned inputIndex, ExceptionState& exceptionState)
{
    ASSERT(isMainThread());
    AudioContext::AutoLocker locker(context());

    if (!destination) {
<<<<<<< HEAD
        es.throwDOMException(
            SyntaxError,
            ExceptionMessages::failedToExecute(
                "connect",
                "AudioNode",
                "invalid destination node."));
=======
        exceptionState.throwDOMException(
            SyntaxError,
            "invalid destination node.");
>>>>>>> 8c15b39e
        return;
    }

    // Sanity check input and output indices.
    if (outputIndex >= numberOfOutputs()) {
<<<<<<< HEAD
        es.throwDOMException(
            IndexSizeError,
            ExceptionMessages::failedToExecute(
                "connect",
                "AudioNode",
                "output index (" + String::number(outputIndex) + ") exceeds number of outputs (" + String::number(numberOfOutputs()) + ")."));
=======
        exceptionState.throwDOMException(
            IndexSizeError,
            "output index (" + String::number(outputIndex) + ") exceeds number of outputs (" + String::number(numberOfOutputs()) + ").");
>>>>>>> 8c15b39e
        return;
    }

    if (destination && inputIndex >= destination->numberOfInputs()) {
<<<<<<< HEAD
        es.throwDOMException(
            IndexSizeError,
            ExceptionMessages::failedToExecute(
                "connect",
                "AudioNode",
                "input index (" + String::number(inputIndex) + ") exceeds number of inputs (" + String::number(destination->numberOfInputs()) + ")."));
=======
        exceptionState.throwDOMException(
            IndexSizeError,
            "input index (" + String::number(inputIndex) + ") exceeds number of inputs (" + String::number(destination->numberOfInputs()) + ").");
>>>>>>> 8c15b39e
        return;
    }

    if (context() != destination->context()) {
<<<<<<< HEAD
        es.throwDOMException(
            SyntaxError,
            ExceptionMessages::failedToExecute(
                "connect",
                "AudioNode",
                "cannot connect to a destination belonging to a different audio context."));
=======
        exceptionState.throwDOMException(
            SyntaxError,
            "cannot connect to a destination belonging to a different audio context.");
>>>>>>> 8c15b39e
        return;
    }

    AudioNodeInput* input = destination->input(inputIndex);
    AudioNodeOutput* output = this->output(outputIndex);
    input->connect(output);

    // Let context know that a connection has been made.
    context()->incrementConnectionCount();
}

void AudioNode::connect(AudioParam* param, unsigned outputIndex, ExceptionState& exceptionState)
{
    ASSERT(isMainThread());
    AudioContext::AutoLocker locker(context());

    if (!param) {
<<<<<<< HEAD
        es.throwDOMException(
            SyntaxError,
            ExceptionMessages::failedToExecute(
                "connect",
                "AudioNode",
                "invalid AudioParam."));
=======
        exceptionState.throwDOMException(
            SyntaxError,
            "invalid AudioParam.");
>>>>>>> 8c15b39e
        return;
    }

    if (outputIndex >= numberOfOutputs()) {
<<<<<<< HEAD
        es.throwDOMException(
            IndexSizeError,
            ExceptionMessages::failedToExecute(
                "connect",
                "AudioNode",
                "output index (" + String::number(outputIndex) + ") exceeds number of outputs (" + String::number(numberOfOutputs()) + ")."));
=======
        exceptionState.throwDOMException(
            IndexSizeError,
            "output index (" + String::number(outputIndex) + ") exceeds number of outputs (" + String::number(numberOfOutputs()) + ").");
>>>>>>> 8c15b39e
        return;
    }

    if (context() != param->context()) {
<<<<<<< HEAD
        es.throwDOMException(
            SyntaxError,
            ExceptionMessages::failedToExecute(
                "connect",
                "AudioNode",
                "cannot connect to an AudioParam belonging to a different audio context."));
=======
        exceptionState.throwDOMException(
            SyntaxError,
            "cannot connect to an AudioParam belonging to a different audio context.");
>>>>>>> 8c15b39e
        return;
    }

    AudioNodeOutput* output = this->output(outputIndex);
    param->connect(output);
}

void AudioNode::disconnect(unsigned outputIndex, ExceptionState& exceptionState)
{
    ASSERT(isMainThread());
    AudioContext::AutoLocker locker(context());

    // Sanity check input and output indices.
    if (outputIndex >= numberOfOutputs()) {
<<<<<<< HEAD
        es.throwDOMException(
            IndexSizeError,
            ExceptionMessages::failedToExecute(
                "disconnect",
                "AudioNode",
                "output index (" + String::number(outputIndex) + ") exceeds number of outputs (" + String::number(numberOfOutputs()) + ")."));
=======
        exceptionState.throwDOMException(
            IndexSizeError,
            "output index (" + String::number(outputIndex) + ") exceeds number of outputs (" + String::number(numberOfOutputs()) + ").");
>>>>>>> 8c15b39e
        return;
    }

    AudioNodeOutput* output = this->output(outputIndex);
    output->disconnectAll();
}

unsigned long AudioNode::channelCount()
{
    return m_channelCount;
}

void AudioNode::setChannelCount(unsigned long channelCount, ExceptionState& exceptionState)
{
    ASSERT(isMainThread());
    AudioContext::AutoLocker locker(context());

    if (channelCount > 0 && channelCount <= AudioContext::maxNumberOfChannels()) {
        if (m_channelCount != channelCount) {
            m_channelCount = channelCount;
            if (m_channelCountMode != Max)
                updateChannelsForInputs();
        }
    } else {
<<<<<<< HEAD
        es.throwDOMException(
            NotSupportedError,
            ExceptionMessages::failedToSet(
                "channelCount",
                "AudioNode",
                "channel count (" + String::number(channelCount)
                + ") must be between 1 and "
                + String::number(AudioContext::maxNumberOfChannels()) + "."));
=======
        exceptionState.throwDOMException(
            NotSupportedError,
            "channel count (" + String::number(channelCount) + ") must be between 1 and " + String::number(AudioContext::maxNumberOfChannels()) + ".");
>>>>>>> 8c15b39e
    }
}

String AudioNode::channelCountMode()
{
    switch (m_channelCountMode) {
    case Max:
        return "max";
    case ClampedMax:
        return "clamped-max";
    case Explicit:
        return "explicit";
    }
    ASSERT_NOT_REACHED();
    return "";
}

void AudioNode::setChannelCountMode(const String& mode, ExceptionState& exceptionState)
{
    ASSERT(isMainThread());
    AudioContext::AutoLocker locker(context());

    ChannelCountMode oldMode = m_channelCountMode;

    if (mode == "max") {
        m_channelCountMode = Max;
    } else if (mode == "clamped-max") {
        m_channelCountMode = ClampedMax;
    } else if (mode == "explicit") {
        m_channelCountMode = Explicit;
    } else {
<<<<<<< HEAD
        es.throwDOMException(
            InvalidStateError,
            ExceptionMessages::failedToSet(
                "channelCountMode",
                "AudioNode",
                "invalid mode '" + mode + "'; must be 'max', 'clamped-max', or 'explicit'."));
=======
        exceptionState.throwDOMException(
            InvalidStateError,
            "invalid mode '" + mode + "'; must be 'max', 'clamped-max', or 'explicit'.");
>>>>>>> 8c15b39e
    }

    if (m_channelCountMode != oldMode)
        updateChannelsForInputs();
}

String AudioNode::channelInterpretation()
{
    switch (m_channelInterpretation) {
    case AudioBus::Speakers:
        return "speakers";
    case AudioBus::Discrete:
        return "discrete";
    }
    ASSERT_NOT_REACHED();
    return "";
}

void AudioNode::setChannelInterpretation(const String& interpretation, ExceptionState& exceptionState)
{
    ASSERT(isMainThread());
    AudioContext::AutoLocker locker(context());

    if (interpretation == "speakers") {
        m_channelInterpretation = AudioBus::Speakers;
    } else if (interpretation == "discrete") {
        m_channelInterpretation = AudioBus::Discrete;
    } else {
<<<<<<< HEAD
        es.throwDOMException(
            InvalidStateError,
            ExceptionMessages::failedToSet(
                "channelInterpretation",
                "AudioNode",
                "invalid interpretation '" + interpretation + "'; must be 'speakers' or 'discrete'."));
=======
        exceptionState.throwDOMException(
            InvalidStateError,
            "invalid interpretation '" + interpretation + "'; must be 'speakers' or 'discrete'.");
>>>>>>> 8c15b39e
    }
}

void AudioNode::updateChannelsForInputs()
{
    for (unsigned i = 0; i < m_inputs.size(); ++i)
        input(i)->changedOutputs();
}

const AtomicString& AudioNode::interfaceName() const
{
    return EventTargetNames::AudioNode;
}

ExecutionContext* AudioNode::executionContext() const
{
    return const_cast<AudioNode*>(this)->context()->executionContext();
}

void AudioNode::processIfNecessary(size_t framesToProcess)
{
    ASSERT(context()->isAudioThread());

    if (!isInitialized())
        return;

    // Ensure that we only process once per rendering quantum.
    // This handles the "fanout" problem where an output is connected to multiple inputs.
    // The first time we're called during this time slice we process, but after that we don't want to re-process,
    // instead our output(s) will already have the results cached in their bus;
    double currentTime = context()->currentTime();
    if (m_lastProcessingTime != currentTime) {
        m_lastProcessingTime = currentTime; // important to first update this time because of feedback loops in the rendering graph

        pullInputs(framesToProcess);

        bool silentInputs = inputsAreSilent();
        if (!silentInputs)
            m_lastNonSilentTime = (context()->currentSampleFrame() + framesToProcess) / static_cast<double>(m_sampleRate);

        if (silentInputs && propagatesSilence())
            silenceOutputs();
        else {
            process(framesToProcess);
            unsilenceOutputs();
        }
    }
}

void AudioNode::checkNumberOfChannelsForInput(AudioNodeInput* input)
{
    ASSERT(context()->isAudioThread() && context()->isGraphOwner());

    ASSERT(m_inputs.contains(input));
    if (!m_inputs.contains(input))
        return;

    input->updateInternalBus();
}

bool AudioNode::propagatesSilence() const
{
    return m_lastNonSilentTime + latencyTime() + tailTime() < context()->currentTime();
}

void AudioNode::pullInputs(size_t framesToProcess)
{
    ASSERT(context()->isAudioThread());

    // Process all of the AudioNodes connected to our inputs.
    for (unsigned i = 0; i < m_inputs.size(); ++i)
        input(i)->pull(0, framesToProcess);
}

bool AudioNode::inputsAreSilent()
{
    for (unsigned i = 0; i < m_inputs.size(); ++i) {
        if (!input(i)->bus()->isSilent())
            return false;
    }
    return true;
}

void AudioNode::silenceOutputs()
{
    for (unsigned i = 0; i < m_outputs.size(); ++i)
        output(i)->bus()->zero();
}

void AudioNode::unsilenceOutputs()
{
    for (unsigned i = 0; i < m_outputs.size(); ++i)
        output(i)->bus()->clearSilentFlag();
}

void AudioNode::enableOutputsIfNecessary()
{
    if (m_isDisabled && m_connectionRefCount > 0) {
        ASSERT(isMainThread());
        AudioContext::AutoLocker locker(context());

        m_isDisabled = false;
        for (unsigned i = 0; i < m_outputs.size(); ++i)
            output(i)->enable();
    }
}

void AudioNode::disableOutputsIfNecessary()
{
    // Disable outputs if appropriate. We do this if the number of connections is 0 or 1. The case
    // of 0 is from finishDeref() where there are no connections left. The case of 1 is from
    // AudioNodeInput::disable() where we want to disable outputs when there's only one connection
    // left because we're ready to go away, but can't quite yet.
    if (m_connectionRefCount <= 1 && !m_isDisabled) {
        // Still may have JavaScript references, but no more "active" connection references, so put all of our outputs in a "dormant" disabled state.
        // Garbage collection may take a very long time after this time, so the "dormant" disabled nodes should not bog down the rendering...

        // As far as JavaScript is concerned, our outputs must still appear to be connected.
        // But internally our outputs should be disabled from the inputs they're connected to.
        // disable() can recursively deref connections (and call disable()) down a whole chain of connected nodes.

        // FIXME: we special case the convolver and delay since they have a significant tail-time and shouldn't be disconnected simply
        // because they no longer have any input connections. This needs to be handled more generally where AudioNodes have
        // a tailTime attribute. Then the AudioNode only needs to remain "active" for tailTime seconds after there are no
        // longer any active connections.
        if (nodeType() != NodeTypeConvolver && nodeType() != NodeTypeDelay) {
            m_isDisabled = true;
            for (unsigned i = 0; i < m_outputs.size(); ++i)
                output(i)->disable();
        }
    }
}

void AudioNode::ref(RefType refType)
{
    switch (refType) {
    case RefTypeNormal:
        atomicIncrement(&m_normalRefCount);
        break;
    case RefTypeConnection:
        atomicIncrement(&m_connectionRefCount);
        break;
    default:
        ASSERT_NOT_REACHED();
    }

#if DEBUG_AUDIONODE_REFERENCES
    fprintf(stderr, "%p: %d: AudioNode::ref(%d) %d %d\n", this, nodeType(), refType, m_normalRefCount, m_connectionRefCount);
#endif

    // See the disabling code in finishDeref() below. This handles the case where a node
    // is being re-connected after being used at least once and disconnected.
    // In this case, we need to re-enable.
    if (refType == RefTypeConnection)
        enableOutputsIfNecessary();
}

void AudioNode::deref(RefType refType)
{
    // The actually work for deref happens completely within the audio context's graph lock.
    // In the case of the audio thread, we must use a tryLock to avoid glitches.
    bool hasLock = false;
    bool mustReleaseLock = false;

    if (context()->isAudioThread()) {
        // Real-time audio thread must not contend lock (to avoid glitches).
        hasLock = context()->tryLock(mustReleaseLock);
    } else {
        context()->lock(mustReleaseLock);
        hasLock = true;
    }

    if (hasLock) {
        // This is where the real deref work happens.
        finishDeref(refType);

        if (mustReleaseLock)
            context()->unlock();
    } else {
        // We were unable to get the lock, so put this in a list to finish up later.
        ASSERT(context()->isAudioThread());
        ASSERT(refType == RefTypeConnection);
        context()->addDeferredFinishDeref(this);
    }

    // Once AudioContext::uninitialize() is called there's no more chances for deleteMarkedNodes() to get called, so we call here.
    // We can't call in AudioContext::~AudioContext() since it will never be called as long as any AudioNode is alive
    // because AudioNodes keep a reference to the context.
    if (context()->isAudioThreadFinished())
        context()->deleteMarkedNodes();
}

void AudioNode::finishDeref(RefType refType)
{
    ASSERT(context()->isGraphOwner());

    switch (refType) {
    case RefTypeNormal:
        ASSERT(m_normalRefCount > 0);
        atomicDecrement(&m_normalRefCount);
        break;
    case RefTypeConnection:
        ASSERT(m_connectionRefCount > 0);
        atomicDecrement(&m_connectionRefCount);
        break;
    default:
        ASSERT_NOT_REACHED();
    }

#if DEBUG_AUDIONODE_REFERENCES
    fprintf(stderr, "%p: %d: AudioNode::deref(%d) %d %d\n", this, nodeType(), refType, m_normalRefCount, m_connectionRefCount);
#endif

    if (!m_connectionRefCount) {
        if (!m_normalRefCount) {
            if (!m_isMarkedForDeletion) {
                // All references are gone - we need to go away.
                for (unsigned i = 0; i < m_outputs.size(); ++i)
                    output(i)->disconnectAll(); // This will deref() nodes we're connected to.

                // Mark for deletion at end of each render quantum or when context shuts down.
                context()->markForDeletion(this);
                m_isMarkedForDeletion = true;
            }
        } else if (refType == RefTypeConnection)
            disableOutputsIfNecessary();
    }
}

#if DEBUG_AUDIONODE_REFERENCES

bool AudioNode::s_isNodeCountInitialized = false;
int AudioNode::s_nodeCount[NodeTypeEnd];

void AudioNode::printNodeCounts()
{
    fprintf(stderr, "\n\n");
    fprintf(stderr, "===========================\n");
    fprintf(stderr, "AudioNode: reference counts\n");
    fprintf(stderr, "===========================\n");

    for (unsigned i = 0; i < NodeTypeEnd; ++i)
        fprintf(stderr, "%d: %d\n", i, s_nodeCount[i]);

    fprintf(stderr, "===========================\n\n\n");
}

#endif // DEBUG_AUDIONODE_REFERENCES

} // namespace WebCore

#endif // ENABLE(WEB_AUDIO)<|MERGE_RESOLUTION|>--- conflicted
+++ resolved
@@ -28,7 +28,6 @@
 
 #include "modules/webaudio/AudioNode.h"
 
-#include "bindings/v8/ExceptionMessages.h"
 #include "bindings/v8/ExceptionState.h"
 #include "core/dom/ExceptionCode.h"
 #include "modules/webaudio/AudioContext.h"
@@ -176,67 +175,31 @@
     AudioContext::AutoLocker locker(context());
 
     if (!destination) {
-<<<<<<< HEAD
-        es.throwDOMException(
-            SyntaxError,
-            ExceptionMessages::failedToExecute(
-                "connect",
-                "AudioNode",
-                "invalid destination node."));
-=======
         exceptionState.throwDOMException(
             SyntaxError,
             "invalid destination node.");
->>>>>>> 8c15b39e
         return;
     }
 
     // Sanity check input and output indices.
     if (outputIndex >= numberOfOutputs()) {
-<<<<<<< HEAD
-        es.throwDOMException(
-            IndexSizeError,
-            ExceptionMessages::failedToExecute(
-                "connect",
-                "AudioNode",
-                "output index (" + String::number(outputIndex) + ") exceeds number of outputs (" + String::number(numberOfOutputs()) + ")."));
-=======
         exceptionState.throwDOMException(
             IndexSizeError,
             "output index (" + String::number(outputIndex) + ") exceeds number of outputs (" + String::number(numberOfOutputs()) + ").");
->>>>>>> 8c15b39e
         return;
     }
 
     if (destination && inputIndex >= destination->numberOfInputs()) {
-<<<<<<< HEAD
-        es.throwDOMException(
-            IndexSizeError,
-            ExceptionMessages::failedToExecute(
-                "connect",
-                "AudioNode",
-                "input index (" + String::number(inputIndex) + ") exceeds number of inputs (" + String::number(destination->numberOfInputs()) + ")."));
-=======
         exceptionState.throwDOMException(
             IndexSizeError,
             "input index (" + String::number(inputIndex) + ") exceeds number of inputs (" + String::number(destination->numberOfInputs()) + ").");
->>>>>>> 8c15b39e
         return;
     }
 
     if (context() != destination->context()) {
-<<<<<<< HEAD
-        es.throwDOMException(
-            SyntaxError,
-            ExceptionMessages::failedToExecute(
-                "connect",
-                "AudioNode",
-                "cannot connect to a destination belonging to a different audio context."));
-=======
         exceptionState.throwDOMException(
             SyntaxError,
             "cannot connect to a destination belonging to a different audio context.");
->>>>>>> 8c15b39e
         return;
     }
 
@@ -254,50 +217,23 @@
     AudioContext::AutoLocker locker(context());
 
     if (!param) {
-<<<<<<< HEAD
-        es.throwDOMException(
-            SyntaxError,
-            ExceptionMessages::failedToExecute(
-                "connect",
-                "AudioNode",
-                "invalid AudioParam."));
-=======
         exceptionState.throwDOMException(
             SyntaxError,
             "invalid AudioParam.");
->>>>>>> 8c15b39e
         return;
     }
 
     if (outputIndex >= numberOfOutputs()) {
-<<<<<<< HEAD
-        es.throwDOMException(
-            IndexSizeError,
-            ExceptionMessages::failedToExecute(
-                "connect",
-                "AudioNode",
-                "output index (" + String::number(outputIndex) + ") exceeds number of outputs (" + String::number(numberOfOutputs()) + ")."));
-=======
         exceptionState.throwDOMException(
             IndexSizeError,
             "output index (" + String::number(outputIndex) + ") exceeds number of outputs (" + String::number(numberOfOutputs()) + ").");
->>>>>>> 8c15b39e
         return;
     }
 
     if (context() != param->context()) {
-<<<<<<< HEAD
-        es.throwDOMException(
-            SyntaxError,
-            ExceptionMessages::failedToExecute(
-                "connect",
-                "AudioNode",
-                "cannot connect to an AudioParam belonging to a different audio context."));
-=======
         exceptionState.throwDOMException(
             SyntaxError,
             "cannot connect to an AudioParam belonging to a different audio context.");
->>>>>>> 8c15b39e
         return;
     }
 
@@ -312,18 +248,9 @@
 
     // Sanity check input and output indices.
     if (outputIndex >= numberOfOutputs()) {
-<<<<<<< HEAD
-        es.throwDOMException(
-            IndexSizeError,
-            ExceptionMessages::failedToExecute(
-                "disconnect",
-                "AudioNode",
-                "output index (" + String::number(outputIndex) + ") exceeds number of outputs (" + String::number(numberOfOutputs()) + ")."));
-=======
         exceptionState.throwDOMException(
             IndexSizeError,
             "output index (" + String::number(outputIndex) + ") exceeds number of outputs (" + String::number(numberOfOutputs()) + ").");
->>>>>>> 8c15b39e
         return;
     }
 
@@ -348,20 +275,9 @@
                 updateChannelsForInputs();
         }
     } else {
-<<<<<<< HEAD
-        es.throwDOMException(
-            NotSupportedError,
-            ExceptionMessages::failedToSet(
-                "channelCount",
-                "AudioNode",
-                "channel count (" + String::number(channelCount)
-                + ") must be between 1 and "
-                + String::number(AudioContext::maxNumberOfChannels()) + "."));
-=======
         exceptionState.throwDOMException(
             NotSupportedError,
             "channel count (" + String::number(channelCount) + ") must be between 1 and " + String::number(AudioContext::maxNumberOfChannels()) + ".");
->>>>>>> 8c15b39e
     }
 }
 
@@ -393,18 +309,9 @@
     } else if (mode == "explicit") {
         m_channelCountMode = Explicit;
     } else {
-<<<<<<< HEAD
-        es.throwDOMException(
-            InvalidStateError,
-            ExceptionMessages::failedToSet(
-                "channelCountMode",
-                "AudioNode",
-                "invalid mode '" + mode + "'; must be 'max', 'clamped-max', or 'explicit'."));
-=======
         exceptionState.throwDOMException(
             InvalidStateError,
             "invalid mode '" + mode + "'; must be 'max', 'clamped-max', or 'explicit'.");
->>>>>>> 8c15b39e
     }
 
     if (m_channelCountMode != oldMode)
@@ -433,18 +340,9 @@
     } else if (interpretation == "discrete") {
         m_channelInterpretation = AudioBus::Discrete;
     } else {
-<<<<<<< HEAD
-        es.throwDOMException(
-            InvalidStateError,
-            ExceptionMessages::failedToSet(
-                "channelInterpretation",
-                "AudioNode",
-                "invalid interpretation '" + interpretation + "'; must be 'speakers' or 'discrete'."));
-=======
         exceptionState.throwDOMException(
             InvalidStateError,
             "invalid interpretation '" + interpretation + "'; must be 'speakers' or 'discrete'.");
->>>>>>> 8c15b39e
     }
 }
 
