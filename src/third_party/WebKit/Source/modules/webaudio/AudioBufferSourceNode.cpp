--- conflicted
+++ resolved
@@ -28,10 +28,6 @@
 
 #include "modules/webaudio/AudioBufferSourceNode.h"
 
-<<<<<<< HEAD
-#include "bindings/v8/ExceptionMessages.h"
-=======
->>>>>>> 8c15b39e
 #include "bindings/v8/ExceptionState.h"
 #include "core/dom/ExceptionCode.h"
 #include "core/page/PageConsole.h"
@@ -341,21 +337,13 @@
     m_lastGain = gain()->value();
 }
 
-<<<<<<< HEAD
-void AudioBufferSourceNode::setBuffer(AudioBuffer* buffer, ExceptionState& es)
-=======
 void AudioBufferSourceNode::setBuffer(AudioBuffer* buffer, ExceptionState& exceptionState)
->>>>>>> 8c15b39e
 {
     ASSERT(isMainThread());
     // FIXME: It does not look like we should throw if the buffer is null as
     // the attribute is nullable in the specification.
     if (!buffer) {
-<<<<<<< HEAD
-        es.throwTypeError("buffer cannot be null");
-=======
         exceptionState.throwTypeError("buffer cannot be null");
->>>>>>> 8c15b39e
         return;
     }
 
@@ -370,11 +358,7 @@
         unsigned numberOfChannels = buffer->numberOfChannels();
 
         if (numberOfChannels > AudioContext::maxNumberOfChannels()) {
-<<<<<<< HEAD
-            es.throwTypeError("number of input channels (" + String::number(numberOfChannels)
-=======
             exceptionState.throwTypeError("number of input channels (" + String::number(numberOfChannels)
->>>>>>> 8c15b39e
                 + ") exceeds maximum ("
                 + String::number(AudioContext::maxNumberOfChannels()) + ").");
             return;
@@ -398,29 +382,6 @@
     return output(0)->numberOfChannels();
 }
 
-<<<<<<< HEAD
-void AudioBufferSourceNode::start(ExceptionState& es)
-{
-    startPlaying(false, 0, 0, buffer() ? buffer()->duration() : 0, es);
-}
-
-void AudioBufferSourceNode::start(double when, ExceptionState& es)
-{
-    startPlaying(false, when, 0, buffer() ? buffer()->duration() : 0, es);
-}
-
-void AudioBufferSourceNode::start(double when, double grainOffset, ExceptionState& es)
-{
-    startPlaying(true, when, grainOffset, buffer() ? buffer()->duration() : 0, es);
-}
-
-void AudioBufferSourceNode::start(double when, double grainOffset, double grainDuration, ExceptionState& es)
-{
-    startPlaying(true, when, grainOffset, grainDuration, es);
-}
-
-void AudioBufferSourceNode::startPlaying(bool isGrain, double when, double grainOffset, double grainDuration, ExceptionState& es)
-=======
 void AudioBufferSourceNode::start(ExceptionState& exceptionState)
 {
     startPlaying(false, 0, 0, buffer() ? buffer()->duration() : 0, exceptionState);
@@ -442,23 +403,13 @@
 }
 
 void AudioBufferSourceNode::startPlaying(bool isGrain, double when, double grainOffset, double grainDuration, ExceptionState& exceptionState)
->>>>>>> 8c15b39e
 {
     ASSERT(isMainThread());
 
     if (m_playbackState != UNSCHEDULED_STATE) {
-<<<<<<< HEAD
-        es.throwDOMException(
-            InvalidStateError,
-            ExceptionMessages::failedToExecute(
-                "start",
-                nodeTypeName(),
-                "cannot call start more than once."));
-=======
         exceptionState.throwDOMException(
             InvalidStateError,
             "cannot call start more than once.");
->>>>>>> 8c15b39e
         return;
     }
 
@@ -492,20 +443,12 @@
     m_playbackState = SCHEDULED_STATE;
 }
 
-<<<<<<< HEAD
-void AudioBufferSourceNode::noteGrainOn(double when, double grainOffset, double grainDuration, ExceptionState& es)
-=======
 void AudioBufferSourceNode::noteGrainOn(double when, double grainOffset, double grainDuration, ExceptionState& exceptionState)
->>>>>>> 8c15b39e
 {
     // Handle unspecified duration where 0 means the rest of the buffer.
     if (!grainDuration && buffer())
         grainDuration = buffer()->duration();
-<<<<<<< HEAD
-    startPlaying(true, when, grainOffset, grainDuration, es);
-=======
     startPlaying(true, when, grainOffset, grainDuration, exceptionState);
->>>>>>> 8c15b39e
 }
 
 double AudioBufferSourceNode::totalPitchRate()
