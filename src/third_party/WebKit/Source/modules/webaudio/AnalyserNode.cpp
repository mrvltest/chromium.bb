--- conflicted
+++ resolved
@@ -77,11 +77,7 @@
 void AnalyserNode::setFftSize(unsigned size, ExceptionState& exceptionState)
 {
     if (!m_analyser.setFftSize(size)) {
-<<<<<<< HEAD
-        es.throwDOMException(
-=======
         exceptionState.throwDOMException(
->>>>>>> 8c15b39e
             IndexSizeError,
             ExceptionMessages::failedToSet(
                 "fftSize",
@@ -93,20 +89,12 @@
     }
 }
 
-<<<<<<< HEAD
-void AnalyserNode::setMinDecibels(float k, ExceptionState& es)
-=======
 void AnalyserNode::setMinDecibels(float k, ExceptionState& exceptionState)
->>>>>>> 8c15b39e
 {
     if (k <= maxDecibels()) {
         m_analyser.setMinDecibels(k);
     } else {
-<<<<<<< HEAD
-        es.throwDOMException(
-=======
         exceptionState.throwDOMException(
->>>>>>> 8c15b39e
             IndexSizeError,
             ExceptionMessages::failedToSet(
                 "minDecibels",
@@ -117,20 +105,12 @@
     }
 }
 
-<<<<<<< HEAD
-void AnalyserNode::setMaxDecibels(float k, ExceptionState& es)
-=======
 void AnalyserNode::setMaxDecibels(float k, ExceptionState& exceptionState)
->>>>>>> 8c15b39e
 {
     if (k >= minDecibels()) {
         m_analyser.setMaxDecibels(k);
     } else {
-<<<<<<< HEAD
-        es.throwDOMException(
-=======
         exceptionState.throwDOMException(
->>>>>>> 8c15b39e
             IndexSizeError,
             ExceptionMessages::failedToSet(
                 "maxDecibels",
@@ -141,20 +121,12 @@
     }
 }
 
-<<<<<<< HEAD
-void AnalyserNode::setSmoothingTimeConstant(float k, ExceptionState& es)
-=======
 void AnalyserNode::setSmoothingTimeConstant(float k, ExceptionState& exceptionState)
->>>>>>> 8c15b39e
 {
     if (k >= 0 && k <= 1) {
         m_analyser.setSmoothingTimeConstant(k);
     } else {
-<<<<<<< HEAD
-        es.throwDOMException(
-=======
         exceptionState.throwDOMException(
->>>>>>> 8c15b39e
             IndexSizeError,
             ExceptionMessages::failedToSet(
                 "smoothingTimeConstant",
