/*
 * Copyright (C) 2010, Google Inc. All rights reserved.
 *
 * Redistribution and use in source and binary forms, with or without
 * modification, are permitted provided that the following conditions
 * are met:
 * 1.  Redistributions of source code must retain the above copyright
 *    notice, this list of conditions and the following disclaimer.
 * 2.  Redistributions in binary form must reproduce the above copyright
 *    notice, this list of conditions and the following disclaimer in the
 *    documentation and/or other materials provided with the distribution.
 *
 * THIS SOFTWARE IS PROVIDED BY APPLE INC. AND ITS CONTRIBUTORS ``AS IS'' AND ANY
 * EXPRESS OR IMPLIED WARRANTIES, INCLUDING, BUT NOT LIMITED TO, THE IMPLIED
 * WARRANTIES OF MERCHANTABILITY AND FITNESS FOR A PARTICULAR PURPOSE ARE
 * DISCLAIMED. IN NO EVENT SHALL APPLE INC. OR ITS CONTRIBUTORS BE LIABLE FOR ANY
 * DIRECT, INDIRECT, INCIDENTAL, SPECIAL, EXEMPLARY, OR CONSEQUENTIAL DAMAGES
 * (INCLUDING, BUT NOT LIMITED TO, PROCUREMENT OF SUBSTITUTE GOODS OR SERVICES;
 * LOSS OF USE, DATA, OR PROFITS; OR BUSINESS INTERRUPTION) HOWEVER CAUSED AND ON
 * ANY THEORY OF LIABILITY, WHETHER IN CONTRACT, STRICT LIABILITY, OR TORT
 * (INCLUDING NEGLIGENCE OR OTHERWISE) ARISING IN ANY WAY OUT OF THE USE OF THIS
 * SOFTWARE, EVEN IF ADVISED OF THE POSSIBILITY OF SUCH DAMAGE.
 */

#include "config.h"

#if ENABLE(WEB_AUDIO)

#include "modules/webaudio/DelayNode.h"

#include "bindings/v8/ExceptionMessages.h"
#include "bindings/v8/ExceptionState.h"
#include "core/dom/ExceptionCode.h"

namespace WebCore {

const double maximumAllowedDelayTime = 180;

DelayNode::DelayNode(AudioContext* context, float sampleRate, double maxDelayTime, ExceptionState& exceptionState)
    : AudioBasicProcessorNode(context, sampleRate)
{
    ScriptWrappable::init(this);
    if (maxDelayTime <= 0 || maxDelayTime >= maximumAllowedDelayTime) {
<<<<<<< HEAD
        es.throwDOMException(
            NotSupportedError,
            ExceptionMessages::failedToConstruct(
                "DelayNode",
                "max delay time (" + String::number(maxDelayTime)
                + ") must be between 0 and " + String::number(maximumAllowedDelayTime)
                + ", exclusive."));
=======
        exceptionState.throwDOMException(
            NotSupportedError,
            "max delay time (" + String::number(maxDelayTime)
            + ") must be between 0 and " + String::number(maximumAllowedDelayTime)
            + ", exclusive.");
>>>>>>> 8c15b39e
        return;
    }
    m_processor = adoptPtr(new DelayProcessor(context, sampleRate, 1, maxDelayTime));
    setNodeType(NodeTypeDelay);
}

AudioParam* DelayNode::delayTime()
{
    return delayProcessor()->delayTime();
}

} // namespace WebCore

#endif // ENABLE(WEB_AUDIO)<|MERGE_RESOLUTION|>--- conflicted
+++ resolved
@@ -41,21 +41,11 @@
 {
     ScriptWrappable::init(this);
     if (maxDelayTime <= 0 || maxDelayTime >= maximumAllowedDelayTime) {
-<<<<<<< HEAD
-        es.throwDOMException(
-            NotSupportedError,
-            ExceptionMessages::failedToConstruct(
-                "DelayNode",
-                "max delay time (" + String::number(maxDelayTime)
-                + ") must be between 0 and " + String::number(maximumAllowedDelayTime)
-                + ", exclusive."));
-=======
         exceptionState.throwDOMException(
             NotSupportedError,
             "max delay time (" + String::number(maxDelayTime)
             + ") must be between 0 and " + String::number(maximumAllowedDelayTime)
             + ", exclusive.");
->>>>>>> 8c15b39e
         return;
     }
     m_processor = adoptPtr(new DelayProcessor(context, sampleRate, 1, maxDelayTime));
