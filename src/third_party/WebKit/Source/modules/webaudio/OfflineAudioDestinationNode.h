/*
 * Copyright (C) 2011, Google Inc. All rights reserved.
 *
 * Redistribution and use in source and binary forms, with or without
 * modification, are permitted provided that the following conditions
 * are met:
 * 1.  Redistributions of source code must retain the above copyright
 *    notice, this list of conditions and the following disclaimer.
 * 2.  Redistributions in binary form must reproduce the above copyright
 *    notice, this list of conditions and the following disclaimer in the
 *    documentation and/or other materials provided with the distribution.
 *
 * THIS SOFTWARE IS PROVIDED BY APPLE INC. AND ITS CONTRIBUTORS ``AS IS'' AND ANY
 * EXPRESS OR IMPLIED WARRANTIES, INCLUDING, BUT NOT LIMITED TO, THE IMPLIED
 * WARRANTIES OF MERCHANTABILITY AND FITNESS FOR A PARTICULAR PURPOSE ARE
 * DISCLAIMED. IN NO EVENT SHALL APPLE INC. OR ITS CONTRIBUTORS BE LIABLE FOR ANY
 * DIRECT, INDIRECT, INCIDENTAL, SPECIAL, EXEMPLARY, OR CONSEQUENTIAL DAMAGES
 * (INCLUDING, BUT NOT LIMITED TO, PROCUREMENT OF SUBSTITUTE GOODS OR SERVICES;
 * LOSS OF USE, DATA, OR PROFITS; OR BUSINESS INTERRUPTION) HOWEVER CAUSED AND ON
 * ANY THEORY OF LIABILITY, WHETHER IN CONTRACT, STRICT LIABILITY, OR TORT
 * (INCLUDING NEGLIGENCE OR OTHERWISE) ARISING IN ANY WAY OUT OF THE USE OF THIS
 * SOFTWARE, EVEN IF ADVISED OF THE POSSIBILITY OF SUCH DAMAGE.
 */

#ifndef OfflineAudioDestinationNode_h
#define OfflineAudioDestinationNode_h

#include "modules/webaudio/AudioBuffer.h"
#include "modules/webaudio/AudioDestinationNode.h"
#include "public/platform/WebThread.h"
#include "wtf/PassRefPtr.h"
#include "wtf/RefPtr.h"

namespace WebCore {

class AudioBus;
class AudioContext;

class OfflineAudioDestinationNode : public AudioDestinationNode {
public:
    static PassRefPtr<OfflineAudioDestinationNode> create(AudioContext* context, AudioBuffer* renderTarget)
    {
        return adoptRef(new OfflineAudioDestinationNode(context, renderTarget));
    }

    virtual ~OfflineAudioDestinationNode();

    // AudioNode
    virtual void initialize() OVERRIDE;
    virtual void uninitialize() OVERRIDE;

    // AudioDestinationNode
    virtual void enableInput(const String&) OVERRIDE { }
    virtual void startRendering() OVERRIDE;

    virtual float sampleRate()  const { return m_renderTarget->sampleRate(); }

private:
    class OfflineRenderingTask;
    friend class OfflineRenderingTask;

    OfflineAudioDestinationNode(AudioContext*, AudioBuffer* renderTarget);

    // This AudioNode renders into this AudioBuffer.
    RefPtr<AudioBuffer> m_renderTarget;

    // Temporary AudioBus for each render quantum.
    RefPtr<AudioBus> m_renderBus;

    // Rendering thread.
<<<<<<< HEAD
    OwnPtr<WebKit::WebThread> m_renderThread;
=======
    OwnPtr<blink::WebThread> m_renderThread;
>>>>>>> 8c15b39e
    bool m_startedRendering;
    void offlineRender();

    // For completion callback on main thread.
    static void notifyCompleteDispatch(void* userData);
    void notifyComplete();
};

} // namespace WebCore

#endif // OfflineAudioDestinationNode_h<|MERGE_RESOLUTION|>--- conflicted
+++ resolved
@@ -68,11 +68,7 @@
     RefPtr<AudioBus> m_renderBus;
 
     // Rendering thread.
-<<<<<<< HEAD
-    OwnPtr<WebKit::WebThread> m_renderThread;
-=======
     OwnPtr<blink::WebThread> m_renderThread;
->>>>>>> 8c15b39e
     bool m_startedRendering;
     void offlineRender();
 
