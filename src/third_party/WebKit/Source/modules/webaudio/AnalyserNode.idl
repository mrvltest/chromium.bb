--- conflicted
+++ resolved
@@ -29,19 +29,11 @@
     readonly attribute unsigned long frequencyBinCount;
 
     // minDecibels / maxDecibels represent the range to scale the FFT analysis data for conversion to unsigned byte values.
-<<<<<<< HEAD
-    [SetterRaisesException] attribute float minDecibels;
-    [SetterRaisesException] attribute float maxDecibels;
-
-    // A value from 0.0 -> 1.0 where 0.0 represents no time averaging with the last analysis frame.
-    [SetterRaisesException] attribute float smoothingTimeConstant;
-=======
     [RaisesException=Setter] attribute float minDecibels;
     [RaisesException=Setter] attribute float maxDecibels;
 
     // A value from 0.0 -> 1.0 where 0.0 represents no time averaging with the last analysis frame.
     [RaisesException=Setter] attribute float smoothingTimeConstant;
->>>>>>> 8c15b39e
 
     // Copies the current frequency data into the passed array.
     // If the array has fewer elements than the frequencyBinCount, the excess elements will be dropped.
