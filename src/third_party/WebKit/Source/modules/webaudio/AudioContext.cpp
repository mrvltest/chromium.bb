/*
 * Copyright (C) 2010, Google Inc. All rights reserved.
 *
 * Redistribution and use in source and binary forms, with or without
 * modification, are permitted provided that the following conditions
 * are met:
 * 1.  Redistributions of source code must retain the above copyright
 *    notice, this list of conditions and the following disclaimer.
 * 2.  Redistributions in binary form must reproduce the above copyright
 *    notice, this list of conditions and the following disclaimer in the
 *    documentation and/or other materials provided with the distribution.
 *
 * THIS SOFTWARE IS PROVIDED BY APPLE INC. AND ITS CONTRIBUTORS ``AS IS'' AND ANY
 * EXPRESS OR IMPLIED WARRANTIES, INCLUDING, BUT NOT LIMITED TO, THE IMPLIED
 * WARRANTIES OF MERCHANTABILITY AND FITNESS FOR A PARTICULAR PURPOSE ARE
 * DISCLAIMED. IN NO EVENT SHALL APPLE INC. OR ITS CONTRIBUTORS BE LIABLE FOR ANY
 * DIRECT, INDIRECT, INCIDENTAL, SPECIAL, EXEMPLARY, OR CONSEQUENTIAL DAMAGES
 * (INCLUDING, BUT NOT LIMITED TO, PROCUREMENT OF SUBSTITUTE GOODS OR SERVICES;
 * LOSS OF USE, DATA, OR PROFITS; OR BUSINESS INTERRUPTION) HOWEVER CAUSED AND ON
 * ANY THEORY OF LIABILITY, WHETHER IN CONTRACT, STRICT LIABILITY, OR TORT
 * (INCLUDING NEGLIGENCE OR OTHERWISE) ARISING IN ANY WAY OUT OF THE USE OF THIS
 * SOFTWARE, EVEN IF ADVISED OF THE POSSIBILITY OF SUCH DAMAGE.
 */

#include "config.h"

#if ENABLE(WEB_AUDIO)

#include "modules/webaudio/AudioContext.h"

#include "bindings/v8/ExceptionMessages.h"
#include "bindings/v8/ExceptionState.h"
#include "core/dom/Document.h"
#include "core/dom/ExceptionCode.h"
#include "core/html/HTMLMediaElement.h"
#include "core/inspector/ScriptCallStack.h"
#include "platform/audio/FFTFrame.h"
<<<<<<< HEAD
#include "platform/audio/HRTFDatabaseLoader.h"
=======
>>>>>>> 8c15b39e
#include "platform/audio/HRTFPanner.h"
#include "modules/mediastream/MediaStream.h"
#include "modules/webaudio/AnalyserNode.h"
#include "modules/webaudio/AudioBuffer.h"
#include "modules/webaudio/AudioBufferCallback.h"
#include "modules/webaudio/AudioBufferSourceNode.h"
#include "modules/webaudio/AudioListener.h"
#include "modules/webaudio/AudioNodeInput.h"
#include "modules/webaudio/AudioNodeOutput.h"
#include "modules/webaudio/BiquadFilterNode.h"
#include "modules/webaudio/ChannelMergerNode.h"
#include "modules/webaudio/ChannelSplitterNode.h"
#include "modules/webaudio/ConvolverNode.h"
#include "modules/webaudio/DefaultAudioDestinationNode.h"
#include "modules/webaudio/DelayNode.h"
#include "modules/webaudio/DynamicsCompressorNode.h"
#include "modules/webaudio/GainNode.h"
#include "modules/webaudio/MediaElementAudioSourceNode.h"
#include "modules/webaudio/MediaStreamAudioDestinationNode.h"
#include "modules/webaudio/MediaStreamAudioSourceNode.h"
#include "modules/webaudio/OfflineAudioCompletionEvent.h"
#include "modules/webaudio/OfflineAudioContext.h"
#include "modules/webaudio/OfflineAudioDestinationNode.h"
#include "modules/webaudio/OscillatorNode.h"
#include "modules/webaudio/PannerNode.h"
#include "modules/webaudio/PeriodicWave.h"
#include "modules/webaudio/ScriptProcessorNode.h"
#include "modules/webaudio/WaveShaperNode.h"

#if DEBUG_AUDIONODE_REFERENCES
#include <stdio.h>
#endif

#include "wtf/ArrayBuffer.h"
#include "wtf/Atomics.h"
#include "wtf/PassOwnPtr.h"
#include "wtf/text/WTFString.h"

// FIXME: check the proper way to reference an undefined thread ID
const int UndefinedThreadIdentifier = 0xffffffff;

namespace WebCore {

bool AudioContext::isSampleRateRangeGood(float sampleRate)
{
    // FIXME: It would be nice if the minimum sample-rate could be less than 44.1KHz,
    // but that will require some fixes in HRTFPanner::fftSizeForSampleRate(), and some testing there.
    return sampleRate >= 44100 && sampleRate <= 96000;
}

// Don't allow more than this number of simultaneous AudioContexts talking to hardware.
const unsigned MaxHardwareContexts = 4;
unsigned AudioContext::s_hardwareContextCount = 0;

<<<<<<< HEAD
PassRefPtr<AudioContext> AudioContext::create(Document& document, ExceptionState& es)
{
    ASSERT(isMainThread());
    if (s_hardwareContextCount >= MaxHardwareContexts) {
        es.throwDOMException(
            SyntaxError,
            ExceptionMessages::failedToConstruct(
                "AudioContext",
                "number of hardware contexts reached maximum (" + String::number(MaxHardwareContexts) + ")."));
=======
PassRefPtr<AudioContext> AudioContext::create(Document& document, ExceptionState& exceptionState)
{
    ASSERT(isMainThread());
    if (s_hardwareContextCount >= MaxHardwareContexts) {
        exceptionState.throwDOMException(
            SyntaxError,
            "number of hardware contexts reached maximum (" + String::number(MaxHardwareContexts) + ").");
>>>>>>> 8c15b39e
        return 0;
    }

    RefPtr<AudioContext> audioContext(adoptRef(new AudioContext(&document)));
    audioContext->suspendIfNeeded();
    return audioContext.release();
}

<<<<<<< HEAD
PassRefPtr<AudioContext> AudioContext::create(Document& document, unsigned numberOfChannels, size_t numberOfFrames, float sampleRate, ExceptionState& es)
{
    document.addConsoleMessage(JSMessageSource, WarningMessageLevel, "Deprecated AudioContext constructor: use OfflineAudioContext instead");
    return OfflineAudioContext::create(&document, numberOfChannels, numberOfFrames, sampleRate, es);
=======
PassRefPtr<AudioContext> AudioContext::create(Document& document, unsigned numberOfChannels, size_t numberOfFrames, float sampleRate, ExceptionState& exceptionState)
{
    document.addConsoleMessage(JSMessageSource, WarningMessageLevel, "Deprecated AudioContext constructor: use OfflineAudioContext instead");
    return OfflineAudioContext::create(&document, numberOfChannels, numberOfFrames, sampleRate, exceptionState);
>>>>>>> 8c15b39e
}

// Constructor for rendering to the audio hardware.
AudioContext::AudioContext(Document* document)
    : ActiveDOMObject(document)
    , m_isStopScheduled(false)
    , m_isInitialized(false)
    , m_isAudioThreadFinished(false)
    , m_destinationNode(0)
    , m_isDeletionScheduled(false)
    , m_automaticPullNodesNeedUpdating(false)
    , m_connectionCount(0)
    , m_audioThread(0)
    , m_graphOwnerThread(UndefinedThreadIdentifier)
    , m_isOfflineContext(false)
    , m_activeSourceCount(0)
{
    constructCommon();

    m_destinationNode = DefaultAudioDestinationNode::create(this);

    // This sets in motion an asynchronous loading mechanism on another thread.
    // We can check m_hrtfDatabaseLoader->isLoaded() to find out whether or not it has been fully loaded.
    // It's not that useful to have a callback function for this since the audio thread automatically starts rendering on the graph
    // when this has finished (see AudioDestinationNode).
    m_hrtfDatabaseLoader = HRTFDatabaseLoader::createAndLoadAsynchronouslyIfNecessary(sampleRate());
}

// Constructor for offline (non-realtime) rendering.
AudioContext::AudioContext(Document* document, unsigned numberOfChannels, size_t numberOfFrames, float sampleRate)
    : ActiveDOMObject(document)
    , m_isStopScheduled(false)
    , m_isInitialized(false)
    , m_isAudioThreadFinished(false)
    , m_destinationNode(0)
    , m_automaticPullNodesNeedUpdating(false)
    , m_connectionCount(0)
    , m_audioThread(0)
    , m_graphOwnerThread(UndefinedThreadIdentifier)
    , m_isOfflineContext(true)
    , m_activeSourceCount(0)
{
    constructCommon();

    m_hrtfDatabaseLoader = HRTFDatabaseLoader::createAndLoadAsynchronouslyIfNecessary(sampleRate);

    // Create a new destination for offline rendering.
    m_renderTarget = AudioBuffer::create(numberOfChannels, numberOfFrames, sampleRate);
    ASSERT(m_renderTarget);
    m_destinationNode = OfflineAudioDestinationNode::create(this, m_renderTarget.get());
    ASSERT(m_destinationNode);
}

void AudioContext::constructCommon()
{
    ScriptWrappable::init(this);
    // According to spec AudioContext must die only after page navigate.
    // Lets mark it as ActiveDOMObject with pending activity and unmark it in clear method.
    setPendingActivity(this);

    FFTFrame::initialize();

    m_listener = AudioListener::create();
}

AudioContext::~AudioContext()
{
#if DEBUG_AUDIONODE_REFERENCES
    fprintf(stderr, "%p: AudioContext::~AudioContext()\n", this);
#endif
    // AudioNodes keep a reference to their context, so there should be no way to be in the destructor if there are still AudioNodes around.
    ASSERT(!m_isInitialized);
    ASSERT(m_isStopScheduled);
    ASSERT(!m_nodesToDelete.size());
    ASSERT(!m_referencedNodes.size());
    ASSERT(!m_finishedNodes.size());
    ASSERT(!m_automaticPullNodes.size());
    if (m_automaticPullNodesNeedUpdating)
        m_renderingAutomaticPullNodes.resize(m_automaticPullNodes.size());
    ASSERT(!m_renderingAutomaticPullNodes.size());
}

void AudioContext::lazyInitialize()
{
    if (!m_isInitialized) {
        // Don't allow the context to initialize a second time after it's already been explicitly uninitialized.
        ASSERT(!m_isAudioThreadFinished);
        if (!m_isAudioThreadFinished) {
            if (m_destinationNode.get()) {
                m_destinationNode->initialize();

                if (!isOfflineContext()) {
                    // This starts the audio thread. The destination node's provideInput() method will now be called repeatedly to render audio.
                    // Each time provideInput() is called, a portion of the audio stream is rendered. Let's call this time period a "render quantum".
                    // NOTE: for now default AudioContext does not need an explicit startRendering() call from JavaScript.
                    // We may want to consider requiring it for symmetry with OfflineAudioContext.
                    m_destinationNode->startRendering();
                    ++s_hardwareContextCount;
                }

            }
            m_isInitialized = true;
        }
    }
}

void AudioContext::clear()
{
    // We have to release our reference to the destination node before the context will ever be deleted since the destination node holds a reference to the context.
    if (m_destinationNode)
        m_destinationNode.clear();

    // Audio thread is dead. Nobody will schedule node deletion action. Let's do it ourselves.
    do {
        deleteMarkedNodes();
        m_nodesToDelete.append(m_nodesMarkedForDeletion);
        m_nodesMarkedForDeletion.clear();
    } while (m_nodesToDelete.size());

    // It was set in constructCommon.
    unsetPendingActivity(this);
}

void AudioContext::uninitialize()
{
    ASSERT(isMainThread());

    if (!m_isInitialized)
        return;

    // This stops the audio thread and all audio rendering.
    m_destinationNode->uninitialize();

    // Don't allow the context to initialize a second time after it's already been explicitly uninitialized.
    m_isAudioThreadFinished = true;

    if (!isOfflineContext()) {
        ASSERT(s_hardwareContextCount);
        --s_hardwareContextCount;
    }

    // Get rid of the sources which may still be playing.
    derefUnfinishedSourceNodes();

    m_isInitialized = false;
}

bool AudioContext::isInitialized() const
{
    return m_isInitialized;
}

bool AudioContext::isRunnable() const
{
    if (!isInitialized())
        return false;

    // Check with the HRTF spatialization system to see if it's finished loading.
    return m_hrtfDatabaseLoader->isLoaded();
}

void AudioContext::stopDispatch(void* userData)
{
    AudioContext* context = reinterpret_cast<AudioContext*>(userData);
    ASSERT(context);
    if (!context)
        return;

    context->uninitialize();
    context->clear();
}

void AudioContext::stop()
{
    // Usually ExecutionContext calls stop twice.
    if (m_isStopScheduled)
        return;
    m_isStopScheduled = true;

    // Don't call uninitialize() immediately here because the ExecutionContext is in the middle
    // of dealing with all of its ActiveDOMObjects at this point. uninitialize() can de-reference other
    // ActiveDOMObjects so let's schedule uninitialize() to be called later.
    // FIXME: see if there's a more direct way to handle this issue.
    callOnMainThread(stopDispatch, this);
}

PassRefPtr<AudioBuffer> AudioContext::createBuffer(unsigned numberOfChannels, size_t numberOfFrames, float sampleRate, ExceptionState& exceptionState)
{
    RefPtr<AudioBuffer> audioBuffer = AudioBuffer::create(numberOfChannels, numberOfFrames, sampleRate);
    if (!audioBuffer.get()) {
        if (numberOfChannels > AudioContext::maxNumberOfChannels()) {
<<<<<<< HEAD
            es.throwDOMException(
                NotSupportedError,
                ExceptionMessages::failedToConstruct(
                    "AudioBuffer",
                    "requested number of channels (" + String::number(numberOfChannels) + ") exceeds maximum (" + String::number(AudioContext::maxNumberOfChannels()) + ")"));
        } else if (sampleRate < AudioBuffer::minAllowedSampleRate() || sampleRate > AudioBuffer::maxAllowedSampleRate()) {
            es.throwDOMException(
                NotSupportedError,
                ExceptionMessages::failedToConstruct(
                    "AudioBuffer",
                    "requested sample rate (" + String::number(sampleRate)
                    + ") does not lie in the allowed range of "
                    + String::number(AudioBuffer::minAllowedSampleRate())
                    + "-" + String::number(AudioBuffer::maxAllowedSampleRate()) + " Hz"));
        } else if (!numberOfFrames) {
            es.throwDOMException(
                NotSupportedError,
                ExceptionMessages::failedToConstruct(
                    "AudioBuffer",
                    "number of frames must be greater than 0."));
        } else {
            es.throwDOMException(
                NotSupportedError,
                ExceptionMessages::failedToConstruct(
                    "AudioBuffer",
                    "unable to create buffer of " + String::number(numberOfChannels)
                    + " channel(s) of " + String::number(numberOfFrames)
                    + " frames each."));
=======
            exceptionState.throwDOMException(
                NotSupportedError,
                "requested number of channels (" + String::number(numberOfChannels) + ") exceeds maximum (" + String::number(AudioContext::maxNumberOfChannels()) + ")");
        } else if (sampleRate < AudioBuffer::minAllowedSampleRate() || sampleRate > AudioBuffer::maxAllowedSampleRate()) {
            exceptionState.throwDOMException(
                NotSupportedError,
                "requested sample rate (" + String::number(sampleRate)
                + ") does not lie in the allowed range of "
                + String::number(AudioBuffer::minAllowedSampleRate())
                + "-" + String::number(AudioBuffer::maxAllowedSampleRate()) + " Hz");
        } else if (!numberOfFrames) {
            exceptionState.throwDOMException(
                NotSupportedError,
                "number of frames must be greater than 0.");
        } else {
            exceptionState.throwDOMException(
                NotSupportedError,
                "unable to create buffer of " + String::number(numberOfChannels)
                + " channel(s) of " + String::number(numberOfFrames)
                + " frames each.");
>>>>>>> 8c15b39e
        }
        return 0;
    }

    return audioBuffer;
}

PassRefPtr<AudioBuffer> AudioContext::createBuffer(ArrayBuffer* arrayBuffer, bool mixToMono, ExceptionState& exceptionState)
{
    ASSERT(arrayBuffer);
    if (!arrayBuffer) {
<<<<<<< HEAD
        es.throwDOMException(
            SyntaxError,
            ExceptionMessages::failedToConstruct(
                "AudioBuffer",
                "invalid ArrayBuffer."));
=======
        exceptionState.throwDOMException(
            SyntaxError,
            "invalid ArrayBuffer.");
>>>>>>> 8c15b39e
        return 0;
    }

    RefPtr<AudioBuffer> audioBuffer = AudioBuffer::createFromAudioFileData(arrayBuffer->data(), arrayBuffer->byteLength(), mixToMono, sampleRate());
    if (!audioBuffer.get()) {
<<<<<<< HEAD
        es.throwDOMException(
            SyntaxError,
            ExceptionMessages::failedToConstruct(
                "AudioBuffer",
                "invalid audio data in ArrayBuffer."));
=======
        exceptionState.throwDOMException(
            SyntaxError,
            "invalid audio data in ArrayBuffer.");
>>>>>>> 8c15b39e
        return 0;
    }

    return audioBuffer;
}

void AudioContext::decodeAudioData(ArrayBuffer* audioData, PassOwnPtr<AudioBufferCallback> successCallback, PassOwnPtr<AudioBufferCallback> errorCallback, ExceptionState& exceptionState)
{
    if (!audioData) {
<<<<<<< HEAD
        es.throwDOMException(
            SyntaxError,
            ExceptionMessages::failedToExecute(
                "decodeAudioData",
                "AudioContext",
                "invalid ArrayBuffer for audioData."));
=======
        exceptionState.throwDOMException(
            SyntaxError,
            "invalid ArrayBuffer for audioData.");
>>>>>>> 8c15b39e
        return;
    }
    m_audioDecoder.decodeAsync(audioData, sampleRate(), successCallback, errorCallback);
}

PassRefPtr<AudioBufferSourceNode> AudioContext::createBufferSource()
{
    ASSERT(isMainThread());
    lazyInitialize();
    RefPtr<AudioBufferSourceNode> node = AudioBufferSourceNode::create(this, m_destinationNode->sampleRate());

    // Because this is an AudioScheduledSourceNode, the context keeps a reference until it has finished playing.
    // When this happens, AudioScheduledSourceNode::finish() calls AudioContext::notifyNodeFinishedProcessing().
    refNode(node.get());

    return node;
}

PassRefPtr<MediaElementAudioSourceNode> AudioContext::createMediaElementSource(HTMLMediaElement* mediaElement, ExceptionState& exceptionState)
{
    if (!mediaElement) {
<<<<<<< HEAD
        es.throwDOMException(
            InvalidStateError,
            ExceptionMessages::failedToConstruct(
                "MediaElementAudioSourceNode",
                "invalid HTMLMedialElement."));
=======
        exceptionState.throwDOMException(
            InvalidStateError,
            "invalid HTMLMedialElement.");
>>>>>>> 8c15b39e
        return 0;
    }

    ASSERT(isMainThread());
    lazyInitialize();

    // First check if this media element already has a source node.
    if (mediaElement->audioSourceNode()) {
<<<<<<< HEAD
        es.throwDOMException(
            InvalidStateError,
            ExceptionMessages::failedToConstruct(
                "MediaElementAudioSourceNode",
                "invalid HTMLMediaElement."));
=======
        exceptionState.throwDOMException(
            InvalidStateError,
            "invalid HTMLMediaElement.");
>>>>>>> 8c15b39e
        return 0;
    }

    RefPtr<MediaElementAudioSourceNode> node = MediaElementAudioSourceNode::create(this, mediaElement);

    mediaElement->setAudioSourceNode(node.get());

    refNode(node.get()); // context keeps reference until node is disconnected
    return node;
}

PassRefPtr<MediaStreamAudioSourceNode> AudioContext::createMediaStreamSource(MediaStream* mediaStream, ExceptionState& exceptionState)
{
    if (!mediaStream) {
<<<<<<< HEAD
        es.throwDOMException(
            InvalidStateError,
            ExceptionMessages::failedToConstruct(
                "MediaStreamAudioSourceNode",
                "invalid MediaStream source"));
=======
        exceptionState.throwDOMException(
            InvalidStateError,
            "invalid MediaStream source");
>>>>>>> 8c15b39e
        return 0;
    }

    ASSERT(isMainThread());
    lazyInitialize();

    AudioSourceProvider* provider = 0;

    MediaStreamTrackVector audioTracks = mediaStream->getAudioTracks();
    RefPtr<MediaStreamTrack> audioTrack;

    // FIXME: get a provider for non-local MediaStreams (like from a remote peer).
    for (size_t i = 0; i < audioTracks.size(); ++i) {
        audioTrack = audioTracks[i];
        if (audioTrack->component()->audioSourceProvider()) {
            provider = audioTrack->component()->audioSourceProvider();
            break;
        }
    }

    RefPtr<MediaStreamAudioSourceNode> node = MediaStreamAudioSourceNode::create(this, mediaStream, audioTrack.get(), provider);

    // FIXME: Only stereo streams are supported right now. We should be able to accept multi-channel streams.
    node->setFormat(2, sampleRate());

    refNode(node.get()); // context keeps reference until node is disconnected
    return node;
}

PassRefPtr<MediaStreamAudioDestinationNode> AudioContext::createMediaStreamDestination()
{
    // FIXME: Add support for an optional argument which specifies the number of channels.
    // FIXME: The default should probably be stereo instead of mono.
    return MediaStreamAudioDestinationNode::create(this, 1);
}

<<<<<<< HEAD
PassRefPtr<ScriptProcessorNode> AudioContext::createScriptProcessor(ExceptionState& es)
{
    // Set number of input/output channels to stereo by default.
    return createScriptProcessor(0, 2, 2, es);
}

PassRefPtr<ScriptProcessorNode> AudioContext::createScriptProcessor(size_t bufferSize, ExceptionState& es)
=======
PassRefPtr<ScriptProcessorNode> AudioContext::createScriptProcessor(ExceptionState& exceptionState)
>>>>>>> 8c15b39e
{
    // Set number of input/output channels to stereo by default.
    return createScriptProcessor(0, 2, 2, exceptionState);
}

PassRefPtr<ScriptProcessorNode> AudioContext::createScriptProcessor(size_t bufferSize, ExceptionState& exceptionState)
{
    // Set number of input/output channels to stereo by default.
    return createScriptProcessor(bufferSize, 2, 2, exceptionState);
}

PassRefPtr<ScriptProcessorNode> AudioContext::createScriptProcessor(size_t bufferSize, size_t numberOfInputChannels, ExceptionState& exceptionState)
{
    // Set number of output channels to stereo by default.
    return createScriptProcessor(bufferSize, numberOfInputChannels, 2, exceptionState);
}

PassRefPtr<ScriptProcessorNode> AudioContext::createScriptProcessor(size_t bufferSize, size_t numberOfInputChannels, size_t numberOfOutputChannels, ExceptionState& exceptionState)
{
    ASSERT(isMainThread());
    lazyInitialize();
    RefPtr<ScriptProcessorNode> node = ScriptProcessorNode::create(this, m_destinationNode->sampleRate(), bufferSize, numberOfInputChannels, numberOfOutputChannels);

    if (!node.get()) {
        if (!numberOfInputChannels && !numberOfOutputChannels) {
<<<<<<< HEAD
            es.throwDOMException(
                IndexSizeError,
                ExceptionMessages::failedToConstruct(
                    "ScriptProcessorNode",
                    "number of input channels and output channels cannot both be zero."));
        } else if (numberOfInputChannels > AudioContext::maxNumberOfChannels()) {
            es.throwDOMException(
                IndexSizeError,
                ExceptionMessages::failedToConstruct(
                    "ScriptProcessorNode",
                    "number of input channels (" + String::number(numberOfInputChannels)
                    + ") exceeds maximum ("
                    + String::number(AudioContext::maxNumberOfChannels()) + ")."));
        } else if (numberOfOutputChannels > AudioContext::maxNumberOfChannels()) {
            es.throwDOMException(
                IndexSizeError,
                ExceptionMessages::failedToConstruct(
                    "ScriptProcessorNode",
                    "number of output channels (" + String::number(numberOfInputChannels)
                    + ") exceeds maximum ("
                    + String::number(AudioContext::maxNumberOfChannels()) + ")."));
        } else {
            es.throwDOMException(
                IndexSizeError,
                ExceptionMessages::failedToConstruct(
                    "ScriptProcessorNode",
                    "buffer size (" + String::number(bufferSize)
                    + ") must be a power of two between 256 and 16384."));
=======
            exceptionState.throwDOMException(
                IndexSizeError,
                "number of input channels and output channels cannot both be zero.");
        } else if (numberOfInputChannels > AudioContext::maxNumberOfChannels()) {
            exceptionState.throwDOMException(
                IndexSizeError,
                "number of input channels (" + String::number(numberOfInputChannels)
                + ") exceeds maximum ("
                + String::number(AudioContext::maxNumberOfChannels()) + ").");
        } else if (numberOfOutputChannels > AudioContext::maxNumberOfChannels()) {
            exceptionState.throwDOMException(
                IndexSizeError,
                "number of output channels (" + String::number(numberOfInputChannels)
                + ") exceeds maximum ("
                + String::number(AudioContext::maxNumberOfChannels()) + ").");
        } else {
            exceptionState.throwDOMException(
                IndexSizeError,
                "buffer size (" + String::number(bufferSize)
                + ") must be a power of two between 256 and 16384.");
>>>>>>> 8c15b39e
        }
        return 0;
    }

    refNode(node.get()); // context keeps reference until we stop making javascript rendering callbacks
    return node;
}

PassRefPtr<BiquadFilterNode> AudioContext::createBiquadFilter()
{
    ASSERT(isMainThread());
    lazyInitialize();
    return BiquadFilterNode::create(this, m_destinationNode->sampleRate());
}

PassRefPtr<WaveShaperNode> AudioContext::createWaveShaper()
{
    ASSERT(isMainThread());
    lazyInitialize();
    return WaveShaperNode::create(this);
}

PassRefPtr<PannerNode> AudioContext::createPanner()
{
    ASSERT(isMainThread());
    lazyInitialize();
    return PannerNode::create(this, m_destinationNode->sampleRate());
}

PassRefPtr<ConvolverNode> AudioContext::createConvolver()
{
    ASSERT(isMainThread());
    lazyInitialize();
    return ConvolverNode::create(this, m_destinationNode->sampleRate());
}

PassRefPtr<DynamicsCompressorNode> AudioContext::createDynamicsCompressor()
{
    ASSERT(isMainThread());
    lazyInitialize();
    return DynamicsCompressorNode::create(this, m_destinationNode->sampleRate());
}

PassRefPtr<AnalyserNode> AudioContext::createAnalyser()
{
    ASSERT(isMainThread());
    lazyInitialize();
    return AnalyserNode::create(this, m_destinationNode->sampleRate());
}

PassRefPtr<GainNode> AudioContext::createGain()
{
    ASSERT(isMainThread());
    lazyInitialize();
    return GainNode::create(this, m_destinationNode->sampleRate());
}

PassRefPtr<DelayNode> AudioContext::createDelay(ExceptionState& exceptionState)
{
    const double defaultMaxDelayTime = 1;
    return createDelay(defaultMaxDelayTime, exceptionState);
}

PassRefPtr<DelayNode> AudioContext::createDelay(double maxDelayTime, ExceptionState& exceptionState)
{
    ASSERT(isMainThread());
    lazyInitialize();
    RefPtr<DelayNode> node = DelayNode::create(this, m_destinationNode->sampleRate(), maxDelayTime, exceptionState);
    if (exceptionState.hadException())
        return 0;
    return node;
}

PassRefPtr<ChannelSplitterNode> AudioContext::createChannelSplitter(ExceptionState& exceptionState)
{
    const unsigned ChannelSplitterDefaultNumberOfOutputs = 6;
    return createChannelSplitter(ChannelSplitterDefaultNumberOfOutputs, exceptionState);
}

PassRefPtr<ChannelSplitterNode> AudioContext::createChannelSplitter(size_t numberOfOutputs, ExceptionState& exceptionState)
{
    ASSERT(isMainThread());
    lazyInitialize();

    RefPtr<ChannelSplitterNode> node = ChannelSplitterNode::create(this, m_destinationNode->sampleRate(), numberOfOutputs);

    if (!node.get()) {
<<<<<<< HEAD
        es.throwDOMException(
            IndexSizeError,
            ExceptionMessages::failedToConstruct(
                "ChannelSplitterNode",
                "number of outputs (" + String::number(numberOfOutputs)
                + ") must be between 1 and "
                + String::number(AudioContext::maxNumberOfChannels()) + "."));
=======
        exceptionState.throwDOMException(
            IndexSizeError,
            "number of outputs (" + String::number(numberOfOutputs)
            + ") must be between 1 and "
            + String::number(AudioContext::maxNumberOfChannels()) + ".");
>>>>>>> 8c15b39e
        return 0;
    }

    return node;
}

PassRefPtr<ChannelMergerNode> AudioContext::createChannelMerger(ExceptionState& exceptionState)
{
    const unsigned ChannelMergerDefaultNumberOfInputs = 6;
    return createChannelMerger(ChannelMergerDefaultNumberOfInputs, exceptionState);
}

PassRefPtr<ChannelMergerNode> AudioContext::createChannelMerger(size_t numberOfInputs, ExceptionState& exceptionState)
{
    ASSERT(isMainThread());
    lazyInitialize();

    RefPtr<ChannelMergerNode> node = ChannelMergerNode::create(this, m_destinationNode->sampleRate(), numberOfInputs);

    if (!node.get()) {
<<<<<<< HEAD
        es.throwDOMException(
            IndexSizeError,
            ExceptionMessages::failedToConstruct(
                "ChannelMergerNode",
                "number of inputs (" + String::number(numberOfInputs)
                + ") must be between 1 and "
                + String::number(AudioContext::maxNumberOfChannels()) + "."));
=======
        exceptionState.throwDOMException(
            IndexSizeError,
            "number of inputs (" + String::number(numberOfInputs)
            + ") must be between 1 and "
            + String::number(AudioContext::maxNumberOfChannels()) + ".");
>>>>>>> 8c15b39e
        return 0;
    }

    return node;
}

PassRefPtr<OscillatorNode> AudioContext::createOscillator()
{
    ASSERT(isMainThread());
    lazyInitialize();

    RefPtr<OscillatorNode> node = OscillatorNode::create(this, m_destinationNode->sampleRate());

    // Because this is an AudioScheduledSourceNode, the context keeps a reference until it has finished playing.
    // When this happens, AudioScheduledSourceNode::finish() calls AudioContext::notifyNodeFinishedProcessing().
    refNode(node.get());

    return node;
}

PassRefPtr<PeriodicWave> AudioContext::createPeriodicWave(Float32Array* real, Float32Array* imag, ExceptionState& exceptionState)
{
    ASSERT(isMainThread());

    if (!real) {
<<<<<<< HEAD
        es.throwDOMException(
            SyntaxError,
            ExceptionMessages::failedToConstruct(
                "PeriodicWave",
                "invalid real array"));
=======
        exceptionState.throwDOMException(
            SyntaxError,
            "invalid real array");
>>>>>>> 8c15b39e
        return 0;
    }

    if (!imag) {
<<<<<<< HEAD
        es.throwDOMException(
            SyntaxError,
            ExceptionMessages::failedToConstruct(
                "PeriodicWave",
                "invalid imaginary array"));
=======
        exceptionState.throwDOMException(
            SyntaxError,
            "invalid imaginary array");
>>>>>>> 8c15b39e
        return 0;
    }

    if (real->length() != imag->length()) {
<<<<<<< HEAD
        es.throwDOMException(
            IndexSizeError,
            ExceptionMessages::failedToConstruct(
                "PeriodicWave",
                "length of real array (" + String::number(real->length())
                + ") and length of imaginary array (" +  String::number(imag->length())
                + ") must match."));
=======
        exceptionState.throwDOMException(
            IndexSizeError,
            "length of real array (" + String::number(real->length())
            + ") and length of imaginary array (" +  String::number(imag->length())
            + ") must match.");
>>>>>>> 8c15b39e
        return 0;
    }

    if (real->length() > 4096) {
<<<<<<< HEAD
        es.throwDOMException(
            IndexSizeError,
            ExceptionMessages::failedToConstruct(
                "PeriodicWave",
                "length of real array (" + String::number(real->length())
                + ") exceeds allowed maximum of 4096"));
=======
        exceptionState.throwDOMException(
            IndexSizeError,
            "length of real array (" + String::number(real->length())
            + ") exceeds allowed maximum of 4096");
>>>>>>> 8c15b39e
        return 0;
    }

    if (imag->length() > 4096) {
<<<<<<< HEAD
        es.throwDOMException(
            IndexSizeError,
            ExceptionMessages::failedToConstruct(
                "PeriodicWave",
                "length of imaginary array (" + String::number(imag->length())
                + ") exceeds allowed maximum of 4096"));
=======
        exceptionState.throwDOMException(
            IndexSizeError,
            "length of imaginary array (" + String::number(imag->length())
            + ") exceeds allowed maximum of 4096");
>>>>>>> 8c15b39e
        return 0;
    }

    lazyInitialize();
    return PeriodicWave::create(sampleRate(), real, imag);
}

void AudioContext::notifyNodeFinishedProcessing(AudioNode* node)
{
    ASSERT(isAudioThread());
    m_finishedNodes.append(node);
}

void AudioContext::derefFinishedSourceNodes()
{
    ASSERT(isGraphOwner());
    ASSERT(isAudioThread() || isAudioThreadFinished());
    for (unsigned i = 0; i < m_finishedNodes.size(); i++)
        derefNode(m_finishedNodes[i]);

    m_finishedNodes.clear();
}

void AudioContext::refNode(AudioNode* node)
{
    ASSERT(isMainThread());
    AutoLocker locker(this);

    node->ref(AudioNode::RefTypeConnection);
    m_referencedNodes.append(node);
}

void AudioContext::derefNode(AudioNode* node)
{
    ASSERT(isGraphOwner());

    node->deref(AudioNode::RefTypeConnection);

    for (unsigned i = 0; i < m_referencedNodes.size(); ++i) {
        if (node == m_referencedNodes[i]) {
            m_referencedNodes.remove(i);
            break;
        }
    }
}

void AudioContext::derefUnfinishedSourceNodes()
{
    ASSERT(isMainThread() && isAudioThreadFinished());
    for (unsigned i = 0; i < m_referencedNodes.size(); ++i)
        m_referencedNodes[i]->deref(AudioNode::RefTypeConnection);

    m_referencedNodes.clear();
}

void AudioContext::lock(bool& mustReleaseLock)
{
    // Don't allow regular lock in real-time audio thread.
    ASSERT(isMainThread());

    ThreadIdentifier thisThread = currentThread();

    if (thisThread == m_graphOwnerThread) {
        // We already have the lock.
        mustReleaseLock = false;
    } else {
        // Acquire the lock.
        m_contextGraphMutex.lock();
        m_graphOwnerThread = thisThread;
        mustReleaseLock = true;
    }
}

bool AudioContext::tryLock(bool& mustReleaseLock)
{
    ThreadIdentifier thisThread = currentThread();
    bool isAudioThread = thisThread == audioThread();

    // Try to catch cases of using try lock on main thread - it should use regular lock.
    ASSERT(isAudioThread || isAudioThreadFinished());

    if (!isAudioThread) {
        // In release build treat tryLock() as lock() (since above ASSERT(isAudioThread) never fires) - this is the best we can do.
        lock(mustReleaseLock);
        return true;
    }

    bool hasLock;

    if (thisThread == m_graphOwnerThread) {
        // Thread already has the lock.
        hasLock = true;
        mustReleaseLock = false;
    } else {
        // Don't already have the lock - try to acquire it.
        hasLock = m_contextGraphMutex.tryLock();

        if (hasLock)
            m_graphOwnerThread = thisThread;

        mustReleaseLock = hasLock;
    }

    return hasLock;
}

void AudioContext::unlock()
{
    ASSERT(currentThread() == m_graphOwnerThread);

    m_graphOwnerThread = UndefinedThreadIdentifier;
    m_contextGraphMutex.unlock();
}

bool AudioContext::isAudioThread() const
{
    return currentThread() == m_audioThread;
}

bool AudioContext::isGraphOwner() const
{
    return currentThread() == m_graphOwnerThread;
}

void AudioContext::addDeferredFinishDeref(AudioNode* node)
{
    ASSERT(isAudioThread());
    m_deferredFinishDerefList.append(node);
}

void AudioContext::handlePreRenderTasks()
{
    ASSERT(isAudioThread());

    // At the beginning of every render quantum, try to update the internal rendering graph state (from main thread changes).
    // It's OK if the tryLock() fails, we'll just take slightly longer to pick up the changes.
    bool mustReleaseLock;
    if (tryLock(mustReleaseLock)) {
        // Fixup the state of any dirty AudioSummingJunctions and AudioNodeOutputs.
        handleDirtyAudioSummingJunctions();
        handleDirtyAudioNodeOutputs();

        updateAutomaticPullNodes();

        if (mustReleaseLock)
            unlock();
    }
}

void AudioContext::handlePostRenderTasks()
{
    ASSERT(isAudioThread());

    // Must use a tryLock() here too.  Don't worry, the lock will very rarely be contended and this method is called frequently.
    // The worst that can happen is that there will be some nodes which will take slightly longer than usual to be deleted or removed
    // from the render graph (in which case they'll render silence).
    bool mustReleaseLock;
    if (tryLock(mustReleaseLock)) {
        // Take care of finishing any derefs where the tryLock() failed previously.
        handleDeferredFinishDerefs();

        // Dynamically clean up nodes which are no longer needed.
        derefFinishedSourceNodes();

        // Don't delete in the real-time thread. Let the main thread do it.
        // Ref-counted objects held by certain AudioNodes may not be thread-safe.
        scheduleNodeDeletion();

        // Fixup the state of any dirty AudioSummingJunctions and AudioNodeOutputs.
        handleDirtyAudioSummingJunctions();
        handleDirtyAudioNodeOutputs();

        updateAutomaticPullNodes();

        if (mustReleaseLock)
            unlock();
    }
}

void AudioContext::handleDeferredFinishDerefs()
{
    ASSERT(isAudioThread() && isGraphOwner());
    for (unsigned i = 0; i < m_deferredFinishDerefList.size(); ++i) {
        AudioNode* node = m_deferredFinishDerefList[i];
        node->finishDeref(AudioNode::RefTypeConnection);
    }

    m_deferredFinishDerefList.clear();
}

void AudioContext::markForDeletion(AudioNode* node)
{
    ASSERT(isGraphOwner());

    if (isAudioThreadFinished())
        m_nodesToDelete.append(node);
    else
        m_nodesMarkedForDeletion.append(node);

    // This is probably the best time for us to remove the node from automatic pull list,
    // since all connections are gone and we hold the graph lock. Then when handlePostRenderTasks()
    // gets a chance to schedule the deletion work, updateAutomaticPullNodes() also gets a chance to
    // modify m_renderingAutomaticPullNodes.
    removeAutomaticPullNode(node);
}

void AudioContext::scheduleNodeDeletion()
{
    bool isGood = m_isInitialized && isGraphOwner();
    ASSERT(isGood);
    if (!isGood)
        return;

    // Make sure to call deleteMarkedNodes() on main thread.
    if (m_nodesMarkedForDeletion.size() && !m_isDeletionScheduled) {
        m_nodesToDelete.append(m_nodesMarkedForDeletion);
        m_nodesMarkedForDeletion.clear();

        m_isDeletionScheduled = true;

        // Don't let ourself get deleted before the callback.
        // See matching deref() in deleteMarkedNodesDispatch().
        ref();
        callOnMainThread(deleteMarkedNodesDispatch, this);
    }
}

void AudioContext::deleteMarkedNodesDispatch(void* userData)
{
    AudioContext* context = reinterpret_cast<AudioContext*>(userData);
    ASSERT(context);
    if (!context)
        return;

    context->deleteMarkedNodes();
    context->deref();
}

void AudioContext::deleteMarkedNodes()
{
    ASSERT(isMainThread());

    // Protect this object from being deleted before we release the mutex locked by AutoLocker.
    RefPtr<AudioContext> protect(this);
    {
        AutoLocker locker(this);

        while (size_t n = m_nodesToDelete.size()) {
            AudioNode* node = m_nodesToDelete[n - 1];
            m_nodesToDelete.removeLast();

            // Before deleting the node, clear out any AudioNodeInputs from m_dirtySummingJunctions.
            unsigned numberOfInputs = node->numberOfInputs();
            for (unsigned i = 0; i < numberOfInputs; ++i)
                m_dirtySummingJunctions.remove(node->input(i));

            // Before deleting the node, clear out any AudioNodeOutputs from m_dirtyAudioNodeOutputs.
            unsigned numberOfOutputs = node->numberOfOutputs();
            for (unsigned i = 0; i < numberOfOutputs; ++i)
                m_dirtyAudioNodeOutputs.remove(node->output(i));

            // Finally, delete it.
            delete node;
        }
        m_isDeletionScheduled = false;
    }
}

void AudioContext::markSummingJunctionDirty(AudioSummingJunction* summingJunction)
{
    ASSERT(isGraphOwner());
    m_dirtySummingJunctions.add(summingJunction);
}

void AudioContext::removeMarkedSummingJunction(AudioSummingJunction* summingJunction)
{
    ASSERT(isMainThread());
    AutoLocker locker(this);
    m_dirtySummingJunctions.remove(summingJunction);
}

void AudioContext::markAudioNodeOutputDirty(AudioNodeOutput* output)
{
    ASSERT(isGraphOwner());
    m_dirtyAudioNodeOutputs.add(output);
}

void AudioContext::handleDirtyAudioSummingJunctions()
{
    ASSERT(isGraphOwner());

    for (HashSet<AudioSummingJunction*>::iterator i = m_dirtySummingJunctions.begin(); i != m_dirtySummingJunctions.end(); ++i)
        (*i)->updateRenderingState();

    m_dirtySummingJunctions.clear();
}

void AudioContext::handleDirtyAudioNodeOutputs()
{
    ASSERT(isGraphOwner());

    for (HashSet<AudioNodeOutput*>::iterator i = m_dirtyAudioNodeOutputs.begin(); i != m_dirtyAudioNodeOutputs.end(); ++i)
        (*i)->updateRenderingState();

    m_dirtyAudioNodeOutputs.clear();
}

void AudioContext::addAutomaticPullNode(AudioNode* node)
{
    ASSERT(isGraphOwner());

    if (!m_automaticPullNodes.contains(node)) {
        m_automaticPullNodes.add(node);
        m_automaticPullNodesNeedUpdating = true;
    }
}

void AudioContext::removeAutomaticPullNode(AudioNode* node)
{
    ASSERT(isGraphOwner());

    if (m_automaticPullNodes.contains(node)) {
        m_automaticPullNodes.remove(node);
        m_automaticPullNodesNeedUpdating = true;
    }
}

void AudioContext::updateAutomaticPullNodes()
{
    ASSERT(isGraphOwner());

    if (m_automaticPullNodesNeedUpdating) {
        // Copy from m_automaticPullNodes to m_renderingAutomaticPullNodes.
        m_renderingAutomaticPullNodes.resize(m_automaticPullNodes.size());

        unsigned j = 0;
        for (HashSet<AudioNode*>::iterator i = m_automaticPullNodes.begin(); i != m_automaticPullNodes.end(); ++i, ++j) {
            AudioNode* output = *i;
            m_renderingAutomaticPullNodes[j] = output;
        }

        m_automaticPullNodesNeedUpdating = false;
    }
}

void AudioContext::processAutomaticPullNodes(size_t framesToProcess)
{
    ASSERT(isAudioThread());

    for (unsigned i = 0; i < m_renderingAutomaticPullNodes.size(); ++i)
        m_renderingAutomaticPullNodes[i]->processIfNecessary(framesToProcess);
}

const AtomicString& AudioContext::interfaceName() const
{
    return EventTargetNames::AudioContext;
}

ExecutionContext* AudioContext::executionContext() const
{
    return m_isStopScheduled ? 0 : ActiveDOMObject::executionContext();
}

void AudioContext::startRendering()
{
    destination()->startRendering();
}

void AudioContext::fireCompletionEvent()
{
    ASSERT(isMainThread());
    if (!isMainThread())
        return;

    AudioBuffer* renderedBuffer = m_renderTarget.get();

    ASSERT(renderedBuffer);
    if (!renderedBuffer)
        return;

    // Avoid firing the event if the document has already gone away.
    if (executionContext()) {
        // Call the offline rendering completion event listener.
        dispatchEvent(OfflineAudioCompletionEvent::create(renderedBuffer));
    }
}

void AudioContext::incrementActiveSourceCount()
{
    atomicIncrement(&m_activeSourceCount);
}

void AudioContext::decrementActiveSourceCount()
{
    atomicDecrement(&m_activeSourceCount);
}

} // namespace WebCore

#endif // ENABLE(WEB_AUDIO)<|MERGE_RESOLUTION|>--- conflicted
+++ resolved
@@ -35,10 +35,6 @@
 #include "core/html/HTMLMediaElement.h"
 #include "core/inspector/ScriptCallStack.h"
 #include "platform/audio/FFTFrame.h"
-<<<<<<< HEAD
-#include "platform/audio/HRTFDatabaseLoader.h"
-=======
->>>>>>> 8c15b39e
 #include "platform/audio/HRTFPanner.h"
 #include "modules/mediastream/MediaStream.h"
 #include "modules/webaudio/AnalyserNode.h"
@@ -93,17 +89,6 @@
 const unsigned MaxHardwareContexts = 4;
 unsigned AudioContext::s_hardwareContextCount = 0;
 
-<<<<<<< HEAD
-PassRefPtr<AudioContext> AudioContext::create(Document& document, ExceptionState& es)
-{
-    ASSERT(isMainThread());
-    if (s_hardwareContextCount >= MaxHardwareContexts) {
-        es.throwDOMException(
-            SyntaxError,
-            ExceptionMessages::failedToConstruct(
-                "AudioContext",
-                "number of hardware contexts reached maximum (" + String::number(MaxHardwareContexts) + ")."));
-=======
 PassRefPtr<AudioContext> AudioContext::create(Document& document, ExceptionState& exceptionState)
 {
     ASSERT(isMainThread());
@@ -111,7 +96,6 @@
         exceptionState.throwDOMException(
             SyntaxError,
             "number of hardware contexts reached maximum (" + String::number(MaxHardwareContexts) + ").");
->>>>>>> 8c15b39e
         return 0;
     }
 
@@ -120,17 +104,10 @@
     return audioContext.release();
 }
 
-<<<<<<< HEAD
-PassRefPtr<AudioContext> AudioContext::create(Document& document, unsigned numberOfChannels, size_t numberOfFrames, float sampleRate, ExceptionState& es)
-{
-    document.addConsoleMessage(JSMessageSource, WarningMessageLevel, "Deprecated AudioContext constructor: use OfflineAudioContext instead");
-    return OfflineAudioContext::create(&document, numberOfChannels, numberOfFrames, sampleRate, es);
-=======
 PassRefPtr<AudioContext> AudioContext::create(Document& document, unsigned numberOfChannels, size_t numberOfFrames, float sampleRate, ExceptionState& exceptionState)
 {
     document.addConsoleMessage(JSMessageSource, WarningMessageLevel, "Deprecated AudioContext constructor: use OfflineAudioContext instead");
     return OfflineAudioContext::create(&document, numberOfChannels, numberOfFrames, sampleRate, exceptionState);
->>>>>>> 8c15b39e
 }
 
 // Constructor for rendering to the audio hardware.
@@ -322,36 +299,6 @@
     RefPtr<AudioBuffer> audioBuffer = AudioBuffer::create(numberOfChannels, numberOfFrames, sampleRate);
     if (!audioBuffer.get()) {
         if (numberOfChannels > AudioContext::maxNumberOfChannels()) {
-<<<<<<< HEAD
-            es.throwDOMException(
-                NotSupportedError,
-                ExceptionMessages::failedToConstruct(
-                    "AudioBuffer",
-                    "requested number of channels (" + String::number(numberOfChannels) + ") exceeds maximum (" + String::number(AudioContext::maxNumberOfChannels()) + ")"));
-        } else if (sampleRate < AudioBuffer::minAllowedSampleRate() || sampleRate > AudioBuffer::maxAllowedSampleRate()) {
-            es.throwDOMException(
-                NotSupportedError,
-                ExceptionMessages::failedToConstruct(
-                    "AudioBuffer",
-                    "requested sample rate (" + String::number(sampleRate)
-                    + ") does not lie in the allowed range of "
-                    + String::number(AudioBuffer::minAllowedSampleRate())
-                    + "-" + String::number(AudioBuffer::maxAllowedSampleRate()) + " Hz"));
-        } else if (!numberOfFrames) {
-            es.throwDOMException(
-                NotSupportedError,
-                ExceptionMessages::failedToConstruct(
-                    "AudioBuffer",
-                    "number of frames must be greater than 0."));
-        } else {
-            es.throwDOMException(
-                NotSupportedError,
-                ExceptionMessages::failedToConstruct(
-                    "AudioBuffer",
-                    "unable to create buffer of " + String::number(numberOfChannels)
-                    + " channel(s) of " + String::number(numberOfFrames)
-                    + " frames each."));
-=======
             exceptionState.throwDOMException(
                 NotSupportedError,
                 "requested number of channels (" + String::number(numberOfChannels) + ") exceeds maximum (" + String::number(AudioContext::maxNumberOfChannels()) + ")");
@@ -372,7 +319,6 @@
                 "unable to create buffer of " + String::number(numberOfChannels)
                 + " channel(s) of " + String::number(numberOfFrames)
                 + " frames each.");
->>>>>>> 8c15b39e
         }
         return 0;
     }
@@ -384,33 +330,17 @@
 {
     ASSERT(arrayBuffer);
     if (!arrayBuffer) {
-<<<<<<< HEAD
-        es.throwDOMException(
-            SyntaxError,
-            ExceptionMessages::failedToConstruct(
-                "AudioBuffer",
-                "invalid ArrayBuffer."));
-=======
         exceptionState.throwDOMException(
             SyntaxError,
             "invalid ArrayBuffer.");
->>>>>>> 8c15b39e
         return 0;
     }
 
     RefPtr<AudioBuffer> audioBuffer = AudioBuffer::createFromAudioFileData(arrayBuffer->data(), arrayBuffer->byteLength(), mixToMono, sampleRate());
     if (!audioBuffer.get()) {
-<<<<<<< HEAD
-        es.throwDOMException(
-            SyntaxError,
-            ExceptionMessages::failedToConstruct(
-                "AudioBuffer",
-                "invalid audio data in ArrayBuffer."));
-=======
         exceptionState.throwDOMException(
             SyntaxError,
             "invalid audio data in ArrayBuffer.");
->>>>>>> 8c15b39e
         return 0;
     }
 
@@ -420,18 +350,9 @@
 void AudioContext::decodeAudioData(ArrayBuffer* audioData, PassOwnPtr<AudioBufferCallback> successCallback, PassOwnPtr<AudioBufferCallback> errorCallback, ExceptionState& exceptionState)
 {
     if (!audioData) {
-<<<<<<< HEAD
-        es.throwDOMException(
-            SyntaxError,
-            ExceptionMessages::failedToExecute(
-                "decodeAudioData",
-                "AudioContext",
-                "invalid ArrayBuffer for audioData."));
-=======
         exceptionState.throwDOMException(
             SyntaxError,
             "invalid ArrayBuffer for audioData.");
->>>>>>> 8c15b39e
         return;
     }
     m_audioDecoder.decodeAsync(audioData, sampleRate(), successCallback, errorCallback);
@@ -453,17 +374,9 @@
 PassRefPtr<MediaElementAudioSourceNode> AudioContext::createMediaElementSource(HTMLMediaElement* mediaElement, ExceptionState& exceptionState)
 {
     if (!mediaElement) {
-<<<<<<< HEAD
-        es.throwDOMException(
-            InvalidStateError,
-            ExceptionMessages::failedToConstruct(
-                "MediaElementAudioSourceNode",
-                "invalid HTMLMedialElement."));
-=======
         exceptionState.throwDOMException(
             InvalidStateError,
             "invalid HTMLMedialElement.");
->>>>>>> 8c15b39e
         return 0;
     }
 
@@ -472,17 +385,9 @@
 
     // First check if this media element already has a source node.
     if (mediaElement->audioSourceNode()) {
-<<<<<<< HEAD
-        es.throwDOMException(
-            InvalidStateError,
-            ExceptionMessages::failedToConstruct(
-                "MediaElementAudioSourceNode",
-                "invalid HTMLMediaElement."));
-=======
         exceptionState.throwDOMException(
             InvalidStateError,
             "invalid HTMLMediaElement.");
->>>>>>> 8c15b39e
         return 0;
     }
 
@@ -497,17 +402,9 @@
 PassRefPtr<MediaStreamAudioSourceNode> AudioContext::createMediaStreamSource(MediaStream* mediaStream, ExceptionState& exceptionState)
 {
     if (!mediaStream) {
-<<<<<<< HEAD
-        es.throwDOMException(
-            InvalidStateError,
-            ExceptionMessages::failedToConstruct(
-                "MediaStreamAudioSourceNode",
-                "invalid MediaStream source"));
-=======
         exceptionState.throwDOMException(
             InvalidStateError,
             "invalid MediaStream source");
->>>>>>> 8c15b39e
         return 0;
     }
 
@@ -544,17 +441,7 @@
     return MediaStreamAudioDestinationNode::create(this, 1);
 }
 
-<<<<<<< HEAD
-PassRefPtr<ScriptProcessorNode> AudioContext::createScriptProcessor(ExceptionState& es)
-{
-    // Set number of input/output channels to stereo by default.
-    return createScriptProcessor(0, 2, 2, es);
-}
-
-PassRefPtr<ScriptProcessorNode> AudioContext::createScriptProcessor(size_t bufferSize, ExceptionState& es)
-=======
 PassRefPtr<ScriptProcessorNode> AudioContext::createScriptProcessor(ExceptionState& exceptionState)
->>>>>>> 8c15b39e
 {
     // Set number of input/output channels to stereo by default.
     return createScriptProcessor(0, 2, 2, exceptionState);
@@ -580,36 +467,6 @@
 
     if (!node.get()) {
         if (!numberOfInputChannels && !numberOfOutputChannels) {
-<<<<<<< HEAD
-            es.throwDOMException(
-                IndexSizeError,
-                ExceptionMessages::failedToConstruct(
-                    "ScriptProcessorNode",
-                    "number of input channels and output channels cannot both be zero."));
-        } else if (numberOfInputChannels > AudioContext::maxNumberOfChannels()) {
-            es.throwDOMException(
-                IndexSizeError,
-                ExceptionMessages::failedToConstruct(
-                    "ScriptProcessorNode",
-                    "number of input channels (" + String::number(numberOfInputChannels)
-                    + ") exceeds maximum ("
-                    + String::number(AudioContext::maxNumberOfChannels()) + ")."));
-        } else if (numberOfOutputChannels > AudioContext::maxNumberOfChannels()) {
-            es.throwDOMException(
-                IndexSizeError,
-                ExceptionMessages::failedToConstruct(
-                    "ScriptProcessorNode",
-                    "number of output channels (" + String::number(numberOfInputChannels)
-                    + ") exceeds maximum ("
-                    + String::number(AudioContext::maxNumberOfChannels()) + ")."));
-        } else {
-            es.throwDOMException(
-                IndexSizeError,
-                ExceptionMessages::failedToConstruct(
-                    "ScriptProcessorNode",
-                    "buffer size (" + String::number(bufferSize)
-                    + ") must be a power of two between 256 and 16384."));
-=======
             exceptionState.throwDOMException(
                 IndexSizeError,
                 "number of input channels and output channels cannot both be zero.");
@@ -630,7 +487,6 @@
                 IndexSizeError,
                 "buffer size (" + String::number(bufferSize)
                 + ") must be a power of two between 256 and 16384.");
->>>>>>> 8c15b39e
         }
         return 0;
     }
@@ -718,21 +574,11 @@
     RefPtr<ChannelSplitterNode> node = ChannelSplitterNode::create(this, m_destinationNode->sampleRate(), numberOfOutputs);
 
     if (!node.get()) {
-<<<<<<< HEAD
-        es.throwDOMException(
-            IndexSizeError,
-            ExceptionMessages::failedToConstruct(
-                "ChannelSplitterNode",
-                "number of outputs (" + String::number(numberOfOutputs)
-                + ") must be between 1 and "
-                + String::number(AudioContext::maxNumberOfChannels()) + "."));
-=======
         exceptionState.throwDOMException(
             IndexSizeError,
             "number of outputs (" + String::number(numberOfOutputs)
             + ") must be between 1 and "
             + String::number(AudioContext::maxNumberOfChannels()) + ".");
->>>>>>> 8c15b39e
         return 0;
     }
 
@@ -753,21 +599,11 @@
     RefPtr<ChannelMergerNode> node = ChannelMergerNode::create(this, m_destinationNode->sampleRate(), numberOfInputs);
 
     if (!node.get()) {
-<<<<<<< HEAD
-        es.throwDOMException(
-            IndexSizeError,
-            ExceptionMessages::failedToConstruct(
-                "ChannelMergerNode",
-                "number of inputs (" + String::number(numberOfInputs)
-                + ") must be between 1 and "
-                + String::number(AudioContext::maxNumberOfChannels()) + "."));
-=======
         exceptionState.throwDOMException(
             IndexSizeError,
             "number of inputs (" + String::number(numberOfInputs)
             + ") must be between 1 and "
             + String::number(AudioContext::maxNumberOfChannels()) + ".");
->>>>>>> 8c15b39e
         return 0;
     }
 
@@ -793,85 +629,41 @@
     ASSERT(isMainThread());
 
     if (!real) {
-<<<<<<< HEAD
-        es.throwDOMException(
-            SyntaxError,
-            ExceptionMessages::failedToConstruct(
-                "PeriodicWave",
-                "invalid real array"));
-=======
         exceptionState.throwDOMException(
             SyntaxError,
             "invalid real array");
->>>>>>> 8c15b39e
         return 0;
     }
 
     if (!imag) {
-<<<<<<< HEAD
-        es.throwDOMException(
-            SyntaxError,
-            ExceptionMessages::failedToConstruct(
-                "PeriodicWave",
-                "invalid imaginary array"));
-=======
         exceptionState.throwDOMException(
             SyntaxError,
             "invalid imaginary array");
->>>>>>> 8c15b39e
         return 0;
     }
 
     if (real->length() != imag->length()) {
-<<<<<<< HEAD
-        es.throwDOMException(
-            IndexSizeError,
-            ExceptionMessages::failedToConstruct(
-                "PeriodicWave",
-                "length of real array (" + String::number(real->length())
-                + ") and length of imaginary array (" +  String::number(imag->length())
-                + ") must match."));
-=======
         exceptionState.throwDOMException(
             IndexSizeError,
             "length of real array (" + String::number(real->length())
             + ") and length of imaginary array (" +  String::number(imag->length())
             + ") must match.");
->>>>>>> 8c15b39e
         return 0;
     }
 
     if (real->length() > 4096) {
-<<<<<<< HEAD
-        es.throwDOMException(
-            IndexSizeError,
-            ExceptionMessages::failedToConstruct(
-                "PeriodicWave",
-                "length of real array (" + String::number(real->length())
-                + ") exceeds allowed maximum of 4096"));
-=======
         exceptionState.throwDOMException(
             IndexSizeError,
             "length of real array (" + String::number(real->length())
             + ") exceeds allowed maximum of 4096");
->>>>>>> 8c15b39e
         return 0;
     }
 
     if (imag->length() > 4096) {
-<<<<<<< HEAD
-        es.throwDOMException(
-            IndexSizeError,
-            ExceptionMessages::failedToConstruct(
-                "PeriodicWave",
-                "length of imaginary array (" + String::number(imag->length())
-                + ") exceeds allowed maximum of 4096"));
-=======
         exceptionState.throwDOMException(
             IndexSizeError,
             "length of imaginary array (" + String::number(imag->length())
             + ") exceeds allowed maximum of 4096");
->>>>>>> 8c15b39e
         return 0;
     }
 
