--- conflicted
+++ resolved
@@ -36,15 +36,6 @@
 
 namespace WebCore {
 
-<<<<<<< HEAD
-PassRefPtr<OfflineAudioContext> OfflineAudioContext::create(ExecutionContext* context, unsigned numberOfChannels, size_t numberOfFrames, float sampleRate, ExceptionState& es)
-{
-    // FIXME: add support for workers.
-    if (!context || !context->isDocument()) {
-        es.throwDOMException(
-            NotSupportedError,
-            ExceptionMessages::failedToConstruct("OfflineAudioContext"));
-=======
 PassRefPtr<OfflineAudioContext> OfflineAudioContext::create(ExecutionContext* context, unsigned numberOfChannels, size_t numberOfFrames, float sampleRate, ExceptionState& exceptionState)
 {
     // FIXME: add support for workers.
@@ -52,48 +43,23 @@
         exceptionState.throwDOMException(
             NotSupportedError,
             "Workers are not supported.");
->>>>>>> 8c15b39e
         return 0;
     }
 
     Document* document = toDocument(context);
 
     if (!numberOfFrames) {
-<<<<<<< HEAD
-        es.throwDOMException(
-            SyntaxError,
-            ExceptionMessages::failedToConstruct(
-                "OfflineAudioContext",
-                "number of frames cannot be zero."));
-=======
         exceptionState.throwDOMException(SyntaxError, "number of frames cannot be zero.");
->>>>>>> 8c15b39e
         return 0;
     }
 
     if (numberOfChannels > 10) {
-<<<<<<< HEAD
-        es.throwDOMException(
-            SyntaxError,
-            ExceptionMessages::failedToConstruct(
-                "OfflineAudioContext",
-                "number of channels (" + String::number(numberOfChannels) + ") exceeds maximum (10)."));
-=======
         exceptionState.throwDOMException(SyntaxError, "number of channels (" + String::number(numberOfChannels) + ") exceeds maximum (10).");
->>>>>>> 8c15b39e
         return 0;
     }
 
     if (!isSampleRateRangeGood(sampleRate)) {
-<<<<<<< HEAD
-        es.throwDOMException(
-            SyntaxError,
-            ExceptionMessages::failedToConstruct(
-                "OfflineAudioContext",
-                "sample rate (" + String::number(sampleRate) + ") must be in the range 44100-96000 Hz."));
-=======
         exceptionState.throwDOMException(SyntaxError, "sample rate (" + String::number(sampleRate) + ") must be in the range 44100-96000 Hz.");
->>>>>>> 8c15b39e
         return 0;
     }
 
