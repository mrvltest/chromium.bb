/*
 * Copyright (C) 2012 Apple Inc. All rights reserved.
 *
 * Redistribution and use in source and binary forms, with or without
 * modification, are permitted provided that the following conditions
 * are met:
 * 1. Redistributions of source code must retain the above copyright
 *    notice, this list of conditions and the following disclaimer.
 * 2. Redistributions in binary form must reproduce the above copyright
 *    notice, this list of conditions and the following disclaimer in the
 *    documentation and/or other materials provided with the distribution.
 *
 * THIS SOFTWARE IS PROVIDED BY APPLE INC. ``AS IS'' AND ANY
 * EXPRESS OR IMPLIED WARRANTIES, INCLUDING, BUT NOT LIMITED TO, THE
 * IMPLIED WARRANTIES OF MERCHANTABILITY AND FITNESS FOR A PARTICULAR
 * PURPOSE ARE DISCLAIMED.  IN NO EVENT SHALL APPLE INC. OR
 * CONTRIBUTORS BE LIABLE FOR ANY DIRECT, INDIRECT, INCIDENTAL, SPECIAL,
 * EXEMPLARY, OR CONSEQUENTIAL DAMAGES (INCLUDING, BUT NOT LIMITED TO,
 * PROCUREMENT OF SUBSTITUTE GOODS OR SERVICES; LOSS OF USE, DATA, OR
 * PROFITS; OR BUSINESS INTERRUPTION) HOWEVER CAUSED AND ON ANY THEORY
 * OF LIABILITY, WHETHER IN CONTRACT, STRICT LIABILITY, OR TORT
 * (INCLUDING NEGLIGENCE OR OTHERWISE) ARISING IN ANY WAY OUT OF THE USE
 * OF THIS SOFTWARE, EVEN IF ADVISED OF THE POSSIBILITY OF SUCH DAMAGE.
 */

#include "config.h"
#include "modules/webdatabase/DatabaseManager.h"

#include "bindings/v8/ExceptionMessages.h"
#include "bindings/v8/ExceptionState.h"
#include "core/dom/ExceptionCode.h"
#include "core/dom/ExecutionContext.h"
#include "core/dom/ExecutionContextTask.h"
#include "core/inspector/InspectorDatabaseInstrumentation.h"
#include "platform/Logging.h"
#include "modules/webdatabase/AbstractDatabaseServer.h"
#include "modules/webdatabase/Database.h"
#include "modules/webdatabase/DatabaseBackend.h"
#include "modules/webdatabase/DatabaseBackendBase.h"
#include "modules/webdatabase/DatabaseBackendSync.h"
#include "modules/webdatabase/DatabaseCallback.h"
#include "modules/webdatabase/DatabaseContext.h"
#include "modules/webdatabase/DatabaseDetails.h"
#include "modules/webdatabase/DatabaseServer.h"
#include "modules/webdatabase/DatabaseSync.h"
#include "modules/webdatabase/DatabaseTask.h"
#include "platform/weborigin/SecurityOrigin.h"

namespace WebCore {

DatabaseManager& DatabaseManager::manager()
{
    static DatabaseManager* dbManager = 0;
    // FIXME: The following is vulnerable to a race between threads. Need to
    // implement a thread safe on-first-use static initializer.
    if (!dbManager)
        dbManager = new DatabaseManager();

    return *dbManager;
}

DatabaseManager::DatabaseManager()
#if !ASSERT_DISABLED
    : m_databaseContextRegisteredCount(0)
    , m_databaseContextInstanceCount(0)
#endif
{
    m_server = new DatabaseServer;
    ASSERT(m_server); // We should always have a server to work with.
}

class DatabaseCreationCallbackTask : public ExecutionContextTask {
public:
    static PassOwnPtr<DatabaseCreationCallbackTask> create(PassRefPtr<Database> database, PassOwnPtr<DatabaseCallback> creationCallback)
    {
        return adoptPtr(new DatabaseCreationCallbackTask(database, creationCallback));
    }

    virtual void performTask(ExecutionContext*)
    {
        m_creationCallback->handleEvent(m_database.get());
    }

private:
    DatabaseCreationCallbackTask(PassRefPtr<Database> database, PassOwnPtr<DatabaseCallback> callback)
        : m_database(database)
        , m_creationCallback(callback)
    {
    }

    RefPtr<Database> m_database;
    OwnPtr<DatabaseCallback> m_creationCallback;
};

PassRefPtr<DatabaseContext> DatabaseManager::existingDatabaseContextFor(ExecutionContext* context)
{
    MutexLocker locker(m_contextMapLock);

    ASSERT(m_databaseContextRegisteredCount >= 0);
    ASSERT(m_databaseContextInstanceCount >= 0);
    ASSERT(m_databaseContextRegisteredCount <= m_databaseContextInstanceCount);

    RefPtr<DatabaseContext> databaseContext = adoptRef(m_contextMap.get(context));
    if (databaseContext) {
        // If we're instantiating a new DatabaseContext, the new instance would
        // carry a new refCount of 1. The client expects this and will simply
        // adoptRef the databaseContext without ref'ing it.
        //     However, instead of instantiating a new instance, we're reusing
        // an existing one that corresponds to the specified ExecutionContext.
        // Hence, that new refCount need to be attributed to the reused instance
        // to ensure that the refCount is accurate when the client adopts the ref.
        // We do this by ref'ing the reused databaseContext before returning it.
        databaseContext->ref();
    }
    return databaseContext.release();
}

PassRefPtr<DatabaseContext> DatabaseManager::databaseContextFor(ExecutionContext* context)
{
    RefPtr<DatabaseContext> databaseContext = existingDatabaseContextFor(context);
    if (!databaseContext)
        databaseContext = DatabaseContext::create(context);
    return databaseContext.release();
}

void DatabaseManager::registerDatabaseContext(DatabaseContext* databaseContext)
{
    MutexLocker locker(m_contextMapLock);
    ExecutionContext* context = databaseContext->executionContext();
    m_contextMap.set(context, databaseContext);
#if !ASSERT_DISABLED
    m_databaseContextRegisteredCount++;
#endif
}

void DatabaseManager::unregisterDatabaseContext(DatabaseContext* databaseContext)
{
    MutexLocker locker(m_contextMapLock);
    ExecutionContext* context = databaseContext->executionContext();
    ASSERT(m_contextMap.get(context));
#if !ASSERT_DISABLED
    m_databaseContextRegisteredCount--;
#endif
    m_contextMap.remove(context);
}

#if !ASSERT_DISABLED
void DatabaseManager::didConstructDatabaseContext()
{
    MutexLocker lock(m_contextMapLock);
    m_databaseContextInstanceCount++;
}

void DatabaseManager::didDestructDatabaseContext()
{
    MutexLocker lock(m_contextMapLock);
    m_databaseContextInstanceCount--;
    ASSERT(m_databaseContextRegisteredCount <= m_databaseContextInstanceCount);
}
#endif

<<<<<<< HEAD
void DatabaseManager::throwExceptionForDatabaseError(const String& method, const String& context, DatabaseError error, const String& errorMessage, ExceptionState& es)
=======
void DatabaseManager::throwExceptionForDatabaseError(DatabaseError error, const String& errorMessage, ExceptionState& exceptionState)
>>>>>>> 8c15b39e
{
    switch (error) {
    case DatabaseError::None:
        return;
    case DatabaseError::GenericSecurityError:
<<<<<<< HEAD
        es.throwSecurityError(ExceptionMessages::failedToExecute(method, context, errorMessage));
        return;
    case DatabaseError::InvalidDatabaseState:
        es.throwDOMException(InvalidStateError, ExceptionMessages::failedToExecute(method, context, errorMessage));
=======
        exceptionState.throwSecurityError(errorMessage);
        return;
    case DatabaseError::InvalidDatabaseState:
        exceptionState.throwDOMException(InvalidStateError, errorMessage);
>>>>>>> 8c15b39e
        return;
    default:
        ASSERT_NOT_REACHED();
    }
}

static void logOpenDatabaseError(ExecutionContext* context, const String& name)
{
    WTF_LOG(StorageAPI, "Database %s for origin %s not allowed to be established", name.ascii().data(),
        context->securityOrigin()->toString().ascii().data());
}

PassRefPtr<DatabaseBackendBase> DatabaseManager::openDatabaseBackend(ExecutionContext* context,
    DatabaseType type, const String& name, const String& expectedVersion, const String& displayName,
    unsigned long estimatedSize, bool setVersionInNewDatabase, DatabaseError& error, String& errorMessage)
{
    ASSERT(error == DatabaseError::None);

    RefPtr<DatabaseContext> databaseContext = databaseContextFor(context);
    RefPtr<DatabaseContext> backendContext = databaseContext->backend();

    RefPtr<DatabaseBackendBase> backend = m_server->openDatabase(backendContext, type, name, expectedVersion,
        displayName, estimatedSize, setVersionInNewDatabase, error, errorMessage);

    if (!backend) {
        ASSERT(error != DatabaseError::None);

        switch (error) {
        case DatabaseError::GenericSecurityError:
            logOpenDatabaseError(context, name);
            return 0;

        case DatabaseError::InvalidDatabaseState:
            logErrorMessage(context, errorMessage);
            return 0;

        default:
            ASSERT_NOT_REACHED();
        }
    }

    return backend.release();
}

PassRefPtr<Database> DatabaseManager::openDatabase(ExecutionContext* context,
    const String& name, const String& expectedVersion, const String& displayName,
<<<<<<< HEAD
    unsigned long estimatedSize, PassRefPtr<DatabaseCallback> creationCallback,
=======
    unsigned long estimatedSize, PassOwnPtr<DatabaseCallback> creationCallback,
>>>>>>> 8c15b39e
    DatabaseError& error, String& errorMessage)
{
    ASSERT(error == DatabaseError::None);

    bool setVersionInNewDatabase = !creationCallback;
    RefPtr<DatabaseBackendBase> backend = openDatabaseBackend(context, DatabaseType::Async, name,
        expectedVersion, displayName, estimatedSize, setVersionInNewDatabase, error, errorMessage);
    if (!backend)
        return 0;

    RefPtr<Database> database = Database::create(context, backend);

    RefPtr<DatabaseContext> databaseContext = databaseContextFor(context);
    databaseContext->setHasOpenDatabases();
    InspectorInstrumentation::didOpenDatabase(context, database, context->securityOrigin()->host(), name, expectedVersion);

    if (backend->isNew() && creationCallback.get()) {
<<<<<<< HEAD
        LOG(StorageAPI, "Scheduling DatabaseCreationCallbackTask for database %p\n", database.get());
=======
        WTF_LOG(StorageAPI, "Scheduling DatabaseCreationCallbackTask for database %p\n", database.get());
>>>>>>> 8c15b39e
        database->m_executionContext->postTask(DatabaseCreationCallbackTask::create(database, creationCallback));
    }

    ASSERT(database);
    return database.release();
}

PassRefPtr<DatabaseSync> DatabaseManager::openDatabaseSync(ExecutionContext* context,
    const String& name, const String& expectedVersion, const String& displayName,
<<<<<<< HEAD
    unsigned long estimatedSize, PassRefPtr<DatabaseCallback> creationCallback,
=======
    unsigned long estimatedSize, PassOwnPtr<DatabaseCallback> creationCallback,
>>>>>>> 8c15b39e
    DatabaseError& error, String& errorMessage)
{
    ASSERT(context->isContextThread());
    ASSERT(error == DatabaseError::None);

    bool setVersionInNewDatabase = !creationCallback;
    RefPtr<DatabaseBackendBase> backend = openDatabaseBackend(context, DatabaseType::Sync, name,
        expectedVersion, displayName, estimatedSize, setVersionInNewDatabase, error, errorMessage);
    if (!backend)
        return 0;

    RefPtr<DatabaseSync> database = DatabaseSync::create(context, backend);

    if (backend->isNew() && creationCallback.get()) {
        WTF_LOG(StorageAPI, "Invoking the creation callback for database %p\n", database.get());
        creationCallback->handleEvent(database.get());
    }

    ASSERT(database);
    return database.release();
}

bool DatabaseManager::hasOpenDatabases(ExecutionContext* context)
{
    RefPtr<DatabaseContext> databaseContext = existingDatabaseContextFor(context);
    if (!databaseContext)
        return false;
    return databaseContext->hasOpenDatabases();
}

void DatabaseManager::stopDatabases(ExecutionContext* context, DatabaseTaskSynchronizer* synchronizer)
{
    RefPtr<DatabaseContext> databaseContext = existingDatabaseContextFor(context);
    if (!databaseContext || !databaseContext->stopDatabases(synchronizer))
        if (synchronizer)
            synchronizer->taskCompleted();
}

String DatabaseManager::fullPathForDatabase(SecurityOrigin* origin, const String& name, bool createIfDoesNotExist)
{
    return m_server->fullPathForDatabase(origin, name, createIfDoesNotExist);
}

void DatabaseManager::closeDatabasesImmediately(const String& originIdentifier, const String& name)
{
    m_server->closeDatabasesImmediately(originIdentifier, name);
}

void DatabaseManager::interruptAllDatabasesForContext(ExecutionContext* context)
{
    RefPtr<DatabaseContext> databaseContext = existingDatabaseContextFor(context);
    if (databaseContext)
        m_server->interruptAllDatabasesForContext(databaseContext->backend().get());
}

void DatabaseManager::logErrorMessage(ExecutionContext* context, const String& message)
{
    context->addConsoleMessage(StorageMessageSource, ErrorMessageLevel, message);
}

} // namespace WebCore<|MERGE_RESOLUTION|>--- conflicted
+++ resolved
@@ -159,27 +159,16 @@
 }
 #endif
 
-<<<<<<< HEAD
-void DatabaseManager::throwExceptionForDatabaseError(const String& method, const String& context, DatabaseError error, const String& errorMessage, ExceptionState& es)
-=======
 void DatabaseManager::throwExceptionForDatabaseError(DatabaseError error, const String& errorMessage, ExceptionState& exceptionState)
->>>>>>> 8c15b39e
 {
     switch (error) {
     case DatabaseError::None:
         return;
     case DatabaseError::GenericSecurityError:
-<<<<<<< HEAD
-        es.throwSecurityError(ExceptionMessages::failedToExecute(method, context, errorMessage));
-        return;
-    case DatabaseError::InvalidDatabaseState:
-        es.throwDOMException(InvalidStateError, ExceptionMessages::failedToExecute(method, context, errorMessage));
-=======
         exceptionState.throwSecurityError(errorMessage);
         return;
     case DatabaseError::InvalidDatabaseState:
         exceptionState.throwDOMException(InvalidStateError, errorMessage);
->>>>>>> 8c15b39e
         return;
     default:
         ASSERT_NOT_REACHED();
@@ -226,11 +215,7 @@
 
 PassRefPtr<Database> DatabaseManager::openDatabase(ExecutionContext* context,
     const String& name, const String& expectedVersion, const String& displayName,
-<<<<<<< HEAD
-    unsigned long estimatedSize, PassRefPtr<DatabaseCallback> creationCallback,
-=======
     unsigned long estimatedSize, PassOwnPtr<DatabaseCallback> creationCallback,
->>>>>>> 8c15b39e
     DatabaseError& error, String& errorMessage)
 {
     ASSERT(error == DatabaseError::None);
@@ -248,11 +233,7 @@
     InspectorInstrumentation::didOpenDatabase(context, database, context->securityOrigin()->host(), name, expectedVersion);
 
     if (backend->isNew() && creationCallback.get()) {
-<<<<<<< HEAD
-        LOG(StorageAPI, "Scheduling DatabaseCreationCallbackTask for database %p\n", database.get());
-=======
         WTF_LOG(StorageAPI, "Scheduling DatabaseCreationCallbackTask for database %p\n", database.get());
->>>>>>> 8c15b39e
         database->m_executionContext->postTask(DatabaseCreationCallbackTask::create(database, creationCallback));
     }
 
@@ -262,11 +243,7 @@
 
 PassRefPtr<DatabaseSync> DatabaseManager::openDatabaseSync(ExecutionContext* context,
     const String& name, const String& expectedVersion, const String& displayName,
-<<<<<<< HEAD
-    unsigned long estimatedSize, PassRefPtr<DatabaseCallback> creationCallback,
-=======
     unsigned long estimatedSize, PassOwnPtr<DatabaseCallback> creationCallback,
->>>>>>> 8c15b39e
     DatabaseError& error, String& errorMessage)
 {
     ASSERT(context->isContextThread());
