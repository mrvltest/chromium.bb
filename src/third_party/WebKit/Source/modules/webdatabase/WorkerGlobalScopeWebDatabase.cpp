/*
 * Copyright (C) 2008 Apple Inc. All Rights Reserved.
 * Copyright (C) 2009, 2011 Google Inc. All Rights Reserved.
 *
 * Redistribution and use in source and binary forms, with or without
 * modification, are permitted provided that the following conditions
 * are met:
 * 1. Redistributions of source code must retain the above copyright
 *    notice, this list of conditions and the following disclaimer.
 * 2. Redistributions in binary form must reproduce the above copyright
 *    notice, this list of conditions and the following disclaimer in the
 *    documentation and/or other materials provided with the distribution.
 *
 * THIS SOFTWARE IS PROVIDED BY APPLE COMPUTER, INC. ``AS IS'' AND ANY
 * EXPRESS OR IMPLIED WARRANTIES, INCLUDING, BUT NOT LIMITED TO, THE
 * IMPLIED WARRANTIES OF MERCHANTABILITY AND FITNESS FOR A PARTICULAR
 * PURPOSE ARE DISCLAIMED.  IN NO EVENT SHALL APPLE COMPUTER, INC. OR
 * CONTRIBUTORS BE LIABLE FOR ANY DIRECT, INDIRECT, INCIDENTAL, SPECIAL,
 * EXEMPLARY, OR CONSEQUENTIAL DAMAGES (INCLUDING, BUT NOT LIMITED TO,
 * PROCUREMENT OF SUBSTITUTE GOODS OR SERVICES; LOSS OF USE, DATA, OR
 * PROFITS; OR BUSINESS INTERRUPTION) HOWEVER CAUSED AND ON ANY THEORY
 * OF LIABILITY, WHETHER IN CONTRACT, STRICT LIABILITY, OR TORT
 * (INCLUDING NEGLIGENCE OR OTHERWISE) ARISING IN ANY WAY OUT OF THE USE
 * OF THIS SOFTWARE, EVEN IF ADVISED OF THE POSSIBILITY OF SUCH DAMAGE.
 *
 */

#include "config.h"

#include "modules/webdatabase/WorkerGlobalScopeWebDatabase.h"

#include "RuntimeEnabledFeatures.h"
#include "bindings/v8/ExceptionMessages.h"
#include "bindings/v8/ExceptionState.h"
#include "core/dom/ExceptionCode.h"
#include "core/workers/WorkerGlobalScope.h"
#include "modules/webdatabase/Database.h"
#include "modules/webdatabase/DatabaseCallback.h"
#include "modules/webdatabase/DatabaseManager.h"
#include "modules/webdatabase/DatabaseSync.h"
#include "platform/weborigin/SecurityOrigin.h"

namespace WebCore {

PassRefPtr<Database> WorkerGlobalScopeWebDatabase::openDatabase(WorkerGlobalScope* context, const String& name, const String& version, const String& displayName, unsigned long estimatedSize, PassOwnPtr<DatabaseCallback> creationCallback, ExceptionState& exceptionState)
{
    DatabaseManager& dbManager = DatabaseManager::manager();
    RefPtr<Database> database;
    DatabaseError error = DatabaseError::None;
    if (RuntimeEnabledFeatures::databaseEnabled() && context->securityOrigin()->canAccessDatabase()) {
        String errorMessage;
        database = dbManager.openDatabase(context, name, version, displayName, estimatedSize, creationCallback, error, errorMessage);
        ASSERT(database || error != DatabaseError::None);
        if (error != DatabaseError::None)
<<<<<<< HEAD
            DatabaseManager::throwExceptionForDatabaseError("openDatabase", "WorkerGlobalScope", error, errorMessage, es);
    } else {
        es.throwSecurityError(ExceptionMessages::failedToExecute("openDatabase", "WorkerGlobalScope", "Access to the WebDatabase API is denied in this context."));
=======
            DatabaseManager::throwExceptionForDatabaseError(error, errorMessage, exceptionState);
    } else {
        exceptionState.throwSecurityError("Access to the WebDatabase API is denied in this context.");
>>>>>>> 8c15b39e
    }

    return database.release();
}

PassRefPtr<DatabaseSync> WorkerGlobalScopeWebDatabase::openDatabaseSync(WorkerGlobalScope* context, const String& name, const String& version, const String& displayName, unsigned long estimatedSize, PassOwnPtr<DatabaseCallback> creationCallback, ExceptionState& exceptionState)
{
    DatabaseManager& dbManager = DatabaseManager::manager();
    RefPtr<DatabaseSync> database;
    DatabaseError error =  DatabaseError::None;
    if (RuntimeEnabledFeatures::databaseEnabled() && context->securityOrigin()->canAccessDatabase()) {
        String errorMessage;
        database = dbManager.openDatabaseSync(context, name, version, displayName, estimatedSize, creationCallback, error, errorMessage);
        ASSERT(database || error != DatabaseError::None);
        if (error != DatabaseError::None)
<<<<<<< HEAD
            DatabaseManager::throwExceptionForDatabaseError("openDatabaseSync", "WorkerGlobalScope", error, errorMessage, es);
    } else {
        es.throwSecurityError(ExceptionMessages::failedToExecute("openDatabaseSync", "WorkerGlobalScope", "Access to the WebDatabase API is denied in this context."));
=======
            DatabaseManager::throwExceptionForDatabaseError(error, errorMessage, exceptionState);
    } else {
        exceptionState.throwSecurityError("Access to the WebDatabase API is denied in this context.");
>>>>>>> 8c15b39e
    }

    return database.release();
}

} // namespace WebCore<|MERGE_RESOLUTION|>--- conflicted
+++ resolved
@@ -52,15 +52,9 @@
         database = dbManager.openDatabase(context, name, version, displayName, estimatedSize, creationCallback, error, errorMessage);
         ASSERT(database || error != DatabaseError::None);
         if (error != DatabaseError::None)
-<<<<<<< HEAD
-            DatabaseManager::throwExceptionForDatabaseError("openDatabase", "WorkerGlobalScope", error, errorMessage, es);
-    } else {
-        es.throwSecurityError(ExceptionMessages::failedToExecute("openDatabase", "WorkerGlobalScope", "Access to the WebDatabase API is denied in this context."));
-=======
             DatabaseManager::throwExceptionForDatabaseError(error, errorMessage, exceptionState);
     } else {
         exceptionState.throwSecurityError("Access to the WebDatabase API is denied in this context.");
->>>>>>> 8c15b39e
     }
 
     return database.release();
@@ -76,15 +70,9 @@
         database = dbManager.openDatabaseSync(context, name, version, displayName, estimatedSize, creationCallback, error, errorMessage);
         ASSERT(database || error != DatabaseError::None);
         if (error != DatabaseError::None)
-<<<<<<< HEAD
-            DatabaseManager::throwExceptionForDatabaseError("openDatabaseSync", "WorkerGlobalScope", error, errorMessage, es);
-    } else {
-        es.throwSecurityError(ExceptionMessages::failedToExecute("openDatabaseSync", "WorkerGlobalScope", "Access to the WebDatabase API is denied in this context."));
-=======
             DatabaseManager::throwExceptionForDatabaseError(error, errorMessage, exceptionState);
     } else {
         exceptionState.throwSecurityError("Access to the WebDatabase API is denied in this context.");
->>>>>>> 8c15b39e
     }
 
     return database.release();
