--- conflicted
+++ resolved
@@ -30,13 +30,6 @@
 
 #include "core/dom/Document.h"
 #include "core/dom/ExecutionContext.h"
-<<<<<<< HEAD
-#include "core/page/Chrome.h"
-#include "core/page/ChromeClient.h"
-#include "core/page/Page.h"
-#include "core/page/Settings.h"
-=======
->>>>>>> 8c15b39e
 #include "modules/webdatabase/Database.h"
 #include "modules/webdatabase/DatabaseManager.h"
 #include "modules/webdatabase/DatabaseTask.h"
@@ -198,15 +191,8 @@
 
 bool DatabaseContext::allowDatabaseAccess() const
 {
-<<<<<<< HEAD
-    if (executionContext()->isDocument()) {
-        Document* document = toDocument(executionContext());
-        return document->page();
-    }
-=======
     if (executionContext()->isDocument())
         return toDocument(executionContext())->isActive();
->>>>>>> 8c15b39e
     ASSERT(executionContext()->isWorkerGlobalScope());
     // allowDatabaseAccess is not yet implemented for workers.
     return true;
