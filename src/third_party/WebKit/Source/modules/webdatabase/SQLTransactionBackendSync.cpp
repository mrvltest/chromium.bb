--- conflicted
+++ resolved
@@ -157,11 +157,7 @@
         m_database->setLastErrorMessage("unable to begin transaction",
             m_database->sqliteDatabase().lastError(), m_database->sqliteDatabase().lastErrorMsg());
         m_sqliteTransaction.clear();
-<<<<<<< HEAD
-        es.throwUninformativeAndGenericDOMException(SQLDatabaseError);
-=======
         exceptionState.throwUninformativeAndGenericDOMException(SQLDatabaseError);
->>>>>>> 8c15b39e
         return;
     }
 
@@ -174,11 +170,7 @@
         m_database->setLastErrorMessage("unable to read version",
             m_database->sqliteDatabase().lastError(), m_database->sqliteDatabase().lastErrorMsg());
         rollback();
-<<<<<<< HEAD
-        es.throwUninformativeAndGenericDOMException(SQLDatabaseError);
-=======
         exceptionState.throwUninformativeAndGenericDOMException(SQLDatabaseError);
->>>>>>> 8c15b39e
         return;
     }
     m_hasVersionMismatch = !m_database->expectedVersion().isEmpty() && (m_database->expectedVersion() != actualVersion);
@@ -220,11 +212,7 @@
         m_database->reportCommitTransactionResult(2, SQLError::DATABASE_ERR, m_database->sqliteDatabase().lastError());
         m_database->setLastErrorMessage("unable to commit transaction",
             m_database->sqliteDatabase().lastError(), m_database->sqliteDatabase().lastErrorMsg());
-<<<<<<< HEAD
-        es.throwUninformativeAndGenericDOMException(SQLDatabaseError);
-=======
         exceptionState.throwUninformativeAndGenericDOMException(SQLDatabaseError);
->>>>>>> 8c15b39e
         return;
     }
 
