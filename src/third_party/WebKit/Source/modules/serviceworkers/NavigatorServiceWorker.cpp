--- conflicted
+++ resolved
@@ -31,40 +31,24 @@
 #include "modules/serviceworkers/NavigatorServiceWorker.h"
 
 #include "RuntimeEnabledFeatures.h"
-<<<<<<< HEAD
-#include "V8ServiceWorker.h"
-=======
->>>>>>> 8c15b39e
 #include "bindings/v8/CallbackPromiseAdapter.h"
 #include "bindings/v8/ScriptPromiseResolver.h"
 #include "core/dom/Document.h"
 #include "core/dom/ExceptionCode.h"
 #include "core/dom/ExecutionContext.h"
 #include "core/frame/Frame.h"
-<<<<<<< HEAD
-#include "core/frame/Navigator.h"
-=======
->>>>>>> 8c15b39e
 #include "core/loader/DocumentLoader.h"
 #include "core/loader/FrameLoaderClient.h"
 #include "core/workers/SharedWorker.h"
 #include "modules/serviceworkers/ServiceWorker.h"
-<<<<<<< HEAD
-=======
 #include "modules/serviceworkers/ServiceWorkerError.h"
->>>>>>> 8c15b39e
 #include "public/platform/WebServiceWorkerProvider.h"
 #include "public/platform/WebServiceWorkerProviderClient.h"
 #include "public/platform/WebString.h"
 #include "public/platform/WebURL.h"
 
-<<<<<<< HEAD
-using WebKit::WebServiceWorkerProvider;
-using WebKit::WebString;
-=======
 using blink::WebServiceWorkerProvider;
 using blink::WebString;
->>>>>>> 8c15b39e
 
 namespace WebCore {
 
@@ -106,25 +90,11 @@
     return supplement;
 }
 
-<<<<<<< HEAD
-ScriptPromise NavigatorServiceWorker::registerServiceWorker(ExecutionContext* context, Navigator* navigator, const String& pattern, const String& url, ExceptionState& es)
-=======
 ScriptPromise NavigatorServiceWorker::registerServiceWorker(ExecutionContext* context, Navigator* navigator, const String& pattern, const String& url, ExceptionState& exceptionState)
->>>>>>> 8c15b39e
 {
     return from(navigator)->registerServiceWorker(context, pattern, url, exceptionState);
 }
 
-<<<<<<< HEAD
-ScriptPromise NavigatorServiceWorker::registerServiceWorker(ExecutionContext* executionContext, const String& pattern, const String& scriptSrc, ExceptionState& es)
-{
-    ASSERT(RuntimeEnabledFeatures::serviceWorkerEnabled());
-    Frame* frame = m_navigator->frame();
-
-    if (!frame) {
-        es.throwDOMException(InvalidStateError, "No document available.");
-        return ScriptPromise();
-=======
 ScriptPromise NavigatorServiceWorker::registerServiceWorker(ExecutionContext* executionContext, const String& pattern, const String& scriptSrc, ExceptionState& exceptionState)
 {
     ASSERT(RuntimeEnabledFeatures::serviceWorkerEnabled());
@@ -135,32 +105,11 @@
     if (!frame) {
         resolver->reject(DOMError::create(InvalidStateError, "No document available."));
         return promise;
->>>>>>> 8c15b39e
     }
 
     RefPtr<SecurityOrigin> documentOrigin = frame->document()->securityOrigin();
 
     KURL patternURL = executionContext->completeURL(pattern);
-<<<<<<< HEAD
-    if (documentOrigin->canRequest(patternURL)) {
-        es.throwSecurityError("Can only register for patterns in the document's origin.");
-        return ScriptPromise();
-    }
-
-    KURL scriptURL = executionContext->completeURL(scriptSrc);
-    if (documentOrigin->canRequest(scriptURL)) {
-        es.throwSecurityError("Script must be in document's origin.");
-        return ScriptPromise();
-    }
-
-    ScriptPromise promise = ScriptPromise::createPending(executionContext);
-    RefPtr<ScriptPromiseResolver> resolver = ScriptPromiseResolver::create(promise, executionContext);
-    ensureProvider()->registerServiceWorker(patternURL, scriptURL, new CallbackPromiseAdapter<ServiceWorker, ServiceWorker>(resolver, executionContext));
-    return promise;
-}
-
-ScriptPromise NavigatorServiceWorker::unregisterServiceWorker(ExecutionContext* context, Navigator* navigator, const String& pattern, ExceptionState& es)
-=======
     if (!documentOrigin->canRequest(patternURL)) {
         resolver->reject(DOMError::create(SecurityError, "Can only register for patterns in the document's origin."));
         return promise;
@@ -177,20 +126,10 @@
 }
 
 ScriptPromise NavigatorServiceWorker::unregisterServiceWorker(ExecutionContext* context, Navigator* navigator, const String& pattern, ExceptionState& exceptionState)
->>>>>>> 8c15b39e
 {
     return from(navigator)->unregisterServiceWorker(context, pattern, exceptionState);
 }
 
-<<<<<<< HEAD
-ScriptPromise NavigatorServiceWorker::unregisterServiceWorker(ExecutionContext* executionContext, const String& pattern, ExceptionState& es)
-{
-    ASSERT(RuntimeEnabledFeatures::serviceWorkerEnabled());
-    Frame* frame = m_navigator->frame();
-    if (!frame) {
-        es.throwDOMException(InvalidStateError, "No document available.");
-        return ScriptPromise();
-=======
 ScriptPromise NavigatorServiceWorker::unregisterServiceWorker(ExecutionContext* executionContext, const String& pattern, ExceptionState& exceptionState)
 {
     ASSERT(RuntimeEnabledFeatures::serviceWorkerEnabled());
@@ -201,22 +140,11 @@
     if (!frame) {
         resolver->reject(DOMError::create(InvalidStateError, "No document available."));
         return promise;
->>>>>>> 8c15b39e
     }
 
     RefPtr<SecurityOrigin> documentOrigin = frame->document()->securityOrigin();
 
     KURL patternURL = executionContext->completeURL(pattern);
-<<<<<<< HEAD
-    if (documentOrigin->canRequest(patternURL)) {
-        es.throwSecurityError("Can only unregister for patterns in the document's origin.");
-        return ScriptPromise();
-    }
-
-    ScriptPromise promise = ScriptPromise::createPending(executionContext);
-    RefPtr<ScriptPromiseResolver> resolver = ScriptPromiseResolver::create(promise, executionContext);
-    ensureProvider()->unregisterServiceWorker(patternURL, new CallbackPromiseAdapter<ServiceWorker, ServiceWorker>(resolver, executionContext));
-=======
     if (!documentOrigin->canRequest(patternURL)) {
         resolver->reject(DOMError::create(SecurityError, "Can only unregister for patterns in the document's origin."));
 
@@ -224,7 +152,6 @@
     }
 
     ensureProvider()->unregisterServiceWorker(patternURL, new CallbackPromiseAdapter<ServiceWorker, ServiceWorkerError>(resolver, executionContext));
->>>>>>> 8c15b39e
     return promise;
 }
 
