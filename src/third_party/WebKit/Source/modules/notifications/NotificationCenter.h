--- conflicted
+++ resolved
@@ -39,11 +39,7 @@
 #include "core/dom/ExceptionCode.h"
 #include "core/dom/ExecutionContext.h"
 #include "core/html/VoidCallback.h"
-<<<<<<< HEAD
-#include "modules/notifications/Notification.h"
-=======
 #include "modules/notifications/WebKitNotification.h"
->>>>>>> 8c15b39e
 #include "platform/Supplementable.h"
 #include "platform/Timer.h"
 #include "wtf/OwnPtr.h"
@@ -63,17 +59,10 @@
     PassRefPtr<WebKitNotification> createNotification(const String& iconUrl, const String& title, const String& body, ExceptionState& exceptionState)
     {
         if (!client()) {
-<<<<<<< HEAD
-            es.throwUninformativeAndGenericDOMException(InvalidStateError);
-            return 0;
-        }
-        return Notification::create(title, body, iconURI, executionContext(), es, this);
-=======
             exceptionState.throwUninformativeAndGenericDOMException(InvalidStateError);
             return 0;
         }
         return WebKitNotification::create(title, body, iconUrl, executionContext(), exceptionState, this);
->>>>>>> 8c15b39e
     }
 
     NotificationClient* client() const { return m_client; }
