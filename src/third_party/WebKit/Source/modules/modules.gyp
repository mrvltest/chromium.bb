--- conflicted
+++ resolved
@@ -87,39 +87,6 @@
       }]
     ],
     # Disable c4267 warnings until we fix size_t to int truncations.
-<<<<<<< HEAD
-    'msvs_disabled_warnings': [ 4267, 4334, ]
-=======
     'msvs_disabled_warnings': [ 4267, 4334, ],
-  },
-  {
-    # GN version: //third_party/WebKit/Source/modules:modules_testing
-    'target_name': 'modules_testing',
-    'type': 'static_library',
-    'dependencies': [
-      '../config.gyp:config',
-    ],
-    'defines': [
-      'BLINK_IMPLEMENTATION=1',
-      'INSIDE_BLINK',
-    ],
-    'sources': [
-      '<@(modules_testing_files)',
-      '<(bindings_modules_v8_output_dir)/V8InternalsPartial.cpp',
-      '<(bindings_modules_v8_output_dir)/V8InternalsPartial.h',
-    ],
-    'conditions': [
-      ['component=="shared_library" and link_core_modules_separately==1', {
-        'dependencies': [
-          '../core/core.gyp:webcore_shared',
-          '<(DEPTH)/gin/gin.gyp:gin',
-        ],
-      }, {
-        'dependencies': [
-          '../core/core.gyp:webcore',
-        ],
-      }],
-    ],
->>>>>>> 564a35f2
   }],
 }