/*
 * Copyright (C) 2011, Google Inc. All rights reserved.
 * Copyright (C) 2012, Samsung Electronics. All rights reserved.
 *
 * Redistribution and use in source and binary forms, with or without
 * modification, are permitted provided that the following conditions are met:
 *
 * 1. Redistributions of source code must retain the above copyright
 *    notice, this list of conditions and the following disclaimer.
 * 2. Redistributions in binary form must reproduce the above copyright
 *    notice, this list of conditions and the following disclaimer in the
 *    documentation and/or other materials provided with the distribution.
 *
 * THIS SOFTWARE IS PROVIDED BY APPLE INC. AND ITS CONTRIBUTORS ``AS IS'' AND
 * ANY EXPRESS OR IMPLIED WARRANTIES, INCLUDING, BUT NOT LIMITED TO, THE
 * IMPLIED WARRANTIES OF MERCHANTABILITY AND FITNESS FOR A PARTICULAR PURPOSE
 * ARE DISCLAIMED. IN NO EVENT SHALL APPLE INC. OR ITS CONTRIBUTORS BE LIABLE
 * FOR ANY DIRECT, INDIRECT, INCIDENTAL, SPECIAL, EXEMPLARY, OR CONSEQUENTIAL
 * DAMAGES (INCLUDING, BUT NOT LIMITED TO, PROCUREMENT OF SUBSTITUTE GOODS OR
 * SERVICES; LOSS OF USE, DATA, OR PROFITS; OR BUSINESS INTERRUPTION) HOWEVER
 * CAUSED AND ON ANY THEORY OF LIABILITY, WHETHER IN CONTRACT, STRICT
 * LIABILITY, OR TORT (INCLUDING NEGLIGENCE OR OTHERWISE) ARISING IN ANY WAY
 * OUT OF THE USE OF THIS SOFTWARE, EVEN IF ADVISED OF THE POSSIBILITY OF SUCH
 * DAMAGE.
 */

#include "config.h"
#include "modules/navigatorcontentutils/NavigatorContentUtils.h"

#if ENABLE(NAVIGATOR_CONTENT_UTILS)

#include "bindings/v8/ExceptionMessages.h"
#include "bindings/v8/ExceptionState.h"
#include "core/dom/Document.h"
#include "core/dom/ExceptionCode.h"
#include "core/frame/Frame.h"
#include "core/frame/Navigator.h"
#include "core/page/Page.h"
#include "wtf/HashSet.h"

namespace WebCore {

static HashSet<String>* protocolWhitelist;

static void initProtocolHandlerWhitelist()
{
    protocolWhitelist = new HashSet<String>;
    static const char* const protocols[] = {
        "bitcoin",
        "geo",
        "im",
        "irc",
        "ircs",
        "magnet",
        "mailto",
        "mms",
        "news",
        "nntp",
        "sip",
        "sms",
        "smsto",
        "ssh",
        "tel",
        "urn",
        "webcal",
        "wtai",
        "xmpp",
    };
    for (size_t i = 0; i < WTF_ARRAY_LENGTH(protocols); ++i)
        protocolWhitelist->add(protocols[i]);
}

static bool verifyCustomHandlerURL(const String& baseURL, const String& url, ExceptionState& exceptionState)
{
    // The specification requires that it is a SyntaxError if the "%s" token is
    // not present.
    static const char token[] = "%s";
    int index = url.find(token);
    if (-1 == index) {
<<<<<<< HEAD
        es.throwUninformativeAndGenericDOMException(SyntaxError);
=======
        exceptionState.throwUninformativeAndGenericDOMException(SyntaxError);
>>>>>>> 8c15b39e
        return false;
    }

    // It is also a SyntaxError if the custom handler URL, as created by removing
    // the "%s" token and prepending the base url, does not resolve.
    String newURL = url;
    newURL.remove(index, WTF_ARRAY_LENGTH(token) - 1);

    KURL base(ParsedURLString, baseURL);
    KURL kurl(base, newURL);

    if (kurl.isEmpty() || !kurl.isValid()) {
<<<<<<< HEAD
        es.throwUninformativeAndGenericDOMException(SyntaxError);
=======
        exceptionState.throwUninformativeAndGenericDOMException(SyntaxError);
>>>>>>> 8c15b39e
        return false;
    }

    return true;
}

static bool isProtocolWhitelisted(const String& scheme)
{
    if (!protocolWhitelist)
        initProtocolHandlerWhitelist();
    return protocolWhitelist->contains(scheme);
}

<<<<<<< HEAD
static bool verifyProtocolHandlerScheme(const String& scheme, const String& method, ExceptionState& es)
=======
static bool verifyProtocolHandlerScheme(const String& scheme, const String& method, ExceptionState& exceptionState)
>>>>>>> 8c15b39e
{
    if (scheme.startsWith("web+")) {
        // The specification requires that the length of scheme is at least five characteres (including 'web+' prefix).
        if (scheme.length() >= 5 && isValidProtocol(scheme))
            return true;
        if (!isValidProtocol(scheme))
<<<<<<< HEAD
            es.throwSecurityError(ExceptionMessages::failedToExecute(method, "Navigator", "The scheme '" + scheme + "' is not a valid protocol."));
        else
            es.throwSecurityError(ExceptionMessages::failedToExecute(method, "Navigator", "The scheme '" + scheme + "' is less than five characters long."));
=======
            exceptionState.throwSecurityError("The scheme '" + scheme + "' is not a valid protocol.");
        else
            exceptionState.throwSecurityError("The scheme '" + scheme + "' is less than five characters long.");
>>>>>>> 8c15b39e
        return false;
    }

    if (isProtocolWhitelisted(scheme))
        return true;
<<<<<<< HEAD
    es.throwSecurityError(ExceptionMessages::failedToExecute(method, "Navigator", "The scheme '" + scheme + "' doesn't belong to the protocol whitelist. Please prefix non-whitelisted schemes with the string 'web+'."));
=======
    exceptionState.throwSecurityError("The scheme '" + scheme + "' doesn't belong to the protocol whitelist. Please prefix non-whitelisted schemes with the string 'web+'.");
>>>>>>> 8c15b39e
    return false;
}

NavigatorContentUtils* NavigatorContentUtils::from(Page* page)
{
    return static_cast<NavigatorContentUtils*>(RefCountedSupplement<Page, NavigatorContentUtils>::from(page, NavigatorContentUtils::supplementName()));
}

NavigatorContentUtils::~NavigatorContentUtils()
{
}

PassRefPtr<NavigatorContentUtils> NavigatorContentUtils::create(NavigatorContentUtilsClient* client)
{
    return adoptRef(new NavigatorContentUtils(client));
}

void NavigatorContentUtils::registerProtocolHandler(Navigator* navigator, const String& scheme, const String& url, const String& title, ExceptionState& exceptionState)
{
    if (!navigator->frame())
        return;

    Document* document = navigator->frame()->document();
    if (!document)
        return;

    String baseURL = document->baseURL().baseAsString();

    if (!verifyCustomHandlerURL(baseURL, url, exceptionState))
        return;

<<<<<<< HEAD
    if (!verifyProtocolHandlerScheme(scheme, "registerProtocolHandler", es))
=======
    if (!verifyProtocolHandlerScheme(scheme, "registerProtocolHandler", exceptionState))
>>>>>>> 8c15b39e
        return;

    NavigatorContentUtils::from(navigator->frame()->page())->client()->registerProtocolHandler(scheme, baseURL, url, title);
}

#if ENABLE(CUSTOM_SCHEME_HANDLER)
static String customHandlersStateString(const NavigatorContentUtilsClient::CustomHandlersState state)
{
    DEFINE_STATIC_LOCAL(const String, newHandler, ("new"));
    DEFINE_STATIC_LOCAL(const String, registeredHandler, ("registered"));
    DEFINE_STATIC_LOCAL(const String, declinedHandler, ("declined"));

    switch (state) {
    case NavigatorContentUtilsClient::CustomHandlersNew:
        return newHandler;
    case NavigatorContentUtilsClient::CustomHandlersRegistered:
        return registeredHandler;
    case NavigatorContentUtilsClient::CustomHandlersDeclined:
        return declinedHandler;
    }

    ASSERT_NOT_REACHED();
    return String();
}

String NavigatorContentUtils::isProtocolHandlerRegistered(Navigator* navigator, const String& scheme, const String& url, ExceptionState& exceptionState)
{
    DEFINE_STATIC_LOCAL(const String, declined, ("declined"));

    if (!navigator->frame())
        return declined;

    Document* document = navigator->frame()->document();
    String baseURL = document->baseURL().baseAsString();

    if (!verifyCustomHandlerURL(baseURL, url, exceptionState))
        return declined;

<<<<<<< HEAD
    if (!verifyProtocolHandlerScheme(scheme, "isProtocolHandlerRegistered", es))
=======
    if (!verifyProtocolHandlerScheme(scheme, "isProtocolHandlerRegistered", exceptionState))
>>>>>>> 8c15b39e
        return declined;

    return customHandlersStateString(NavigatorContentUtils::from(navigator->frame()->page())->client()->isProtocolHandlerRegistered(scheme, baseURL, url));
}

void NavigatorContentUtils::unregisterProtocolHandler(Navigator* navigator, const String& scheme, const String& url, ExceptionState& exceptionState)
{
    if (!navigator->frame())
        return;

    Document* document = navigator->frame()->document();
    String baseURL = document->baseURL().baseAsString();

    if (!verifyCustomHandlerURL(baseURL, url, exceptionState))
        return;

<<<<<<< HEAD
    if (!verifyProtocolHandlerScheme(scheme, "unregisterProtocolHandler", es))
=======
    if (!verifyProtocolHandlerScheme(scheme, "unregisterProtocolHandler", exceptionState))
>>>>>>> 8c15b39e
        return;

    NavigatorContentUtils::from(navigator->frame()->page())->client()->unregisterProtocolHandler(scheme, baseURL, url);
}
#endif

const char* NavigatorContentUtils::supplementName()
{
    return "NavigatorContentUtils";
}

void provideNavigatorContentUtilsTo(Page* page, NavigatorContentUtilsClient* client)
{
    RefCountedSupplement<Page, NavigatorContentUtils>::provideTo(page, NavigatorContentUtils::supplementName(), NavigatorContentUtils::create(client));
}

} // namespace WebCore

#endif // ENABLE(NAVIGATOR_CONTENT_UTILS)
<|MERGE_RESOLUTION|>--- conflicted
+++ resolved
@@ -29,7 +29,6 @@
 
 #if ENABLE(NAVIGATOR_CONTENT_UTILS)
 
-#include "bindings/v8/ExceptionMessages.h"
 #include "bindings/v8/ExceptionState.h"
 #include "core/dom/Document.h"
 #include "core/dom/ExceptionCode.h"
@@ -77,11 +76,7 @@
     static const char token[] = "%s";
     int index = url.find(token);
     if (-1 == index) {
-<<<<<<< HEAD
-        es.throwUninformativeAndGenericDOMException(SyntaxError);
-=======
         exceptionState.throwUninformativeAndGenericDOMException(SyntaxError);
->>>>>>> 8c15b39e
         return false;
     }
 
@@ -94,11 +89,7 @@
     KURL kurl(base, newURL);
 
     if (kurl.isEmpty() || !kurl.isValid()) {
-<<<<<<< HEAD
-        es.throwUninformativeAndGenericDOMException(SyntaxError);
-=======
         exceptionState.throwUninformativeAndGenericDOMException(SyntaxError);
->>>>>>> 8c15b39e
         return false;
     }
 
@@ -112,36 +103,22 @@
     return protocolWhitelist->contains(scheme);
 }
 
-<<<<<<< HEAD
-static bool verifyProtocolHandlerScheme(const String& scheme, const String& method, ExceptionState& es)
-=======
 static bool verifyProtocolHandlerScheme(const String& scheme, const String& method, ExceptionState& exceptionState)
->>>>>>> 8c15b39e
 {
     if (scheme.startsWith("web+")) {
         // The specification requires that the length of scheme is at least five characteres (including 'web+' prefix).
         if (scheme.length() >= 5 && isValidProtocol(scheme))
             return true;
         if (!isValidProtocol(scheme))
-<<<<<<< HEAD
-            es.throwSecurityError(ExceptionMessages::failedToExecute(method, "Navigator", "The scheme '" + scheme + "' is not a valid protocol."));
-        else
-            es.throwSecurityError(ExceptionMessages::failedToExecute(method, "Navigator", "The scheme '" + scheme + "' is less than five characters long."));
-=======
             exceptionState.throwSecurityError("The scheme '" + scheme + "' is not a valid protocol.");
         else
             exceptionState.throwSecurityError("The scheme '" + scheme + "' is less than five characters long.");
->>>>>>> 8c15b39e
         return false;
     }
 
     if (isProtocolWhitelisted(scheme))
         return true;
-<<<<<<< HEAD
-    es.throwSecurityError(ExceptionMessages::failedToExecute(method, "Navigator", "The scheme '" + scheme + "' doesn't belong to the protocol whitelist. Please prefix non-whitelisted schemes with the string 'web+'."));
-=======
     exceptionState.throwSecurityError("The scheme '" + scheme + "' doesn't belong to the protocol whitelist. Please prefix non-whitelisted schemes with the string 'web+'.");
->>>>>>> 8c15b39e
     return false;
 }
 
@@ -173,11 +150,7 @@
     if (!verifyCustomHandlerURL(baseURL, url, exceptionState))
         return;
 
-<<<<<<< HEAD
-    if (!verifyProtocolHandlerScheme(scheme, "registerProtocolHandler", es))
-=======
     if (!verifyProtocolHandlerScheme(scheme, "registerProtocolHandler", exceptionState))
->>>>>>> 8c15b39e
         return;
 
     NavigatorContentUtils::from(navigator->frame()->page())->client()->registerProtocolHandler(scheme, baseURL, url, title);
@@ -216,11 +189,7 @@
     if (!verifyCustomHandlerURL(baseURL, url, exceptionState))
         return declined;
 
-<<<<<<< HEAD
-    if (!verifyProtocolHandlerScheme(scheme, "isProtocolHandlerRegistered", es))
-=======
     if (!verifyProtocolHandlerScheme(scheme, "isProtocolHandlerRegistered", exceptionState))
->>>>>>> 8c15b39e
         return declined;
 
     return customHandlersStateString(NavigatorContentUtils::from(navigator->frame()->page())->client()->isProtocolHandlerRegistered(scheme, baseURL, url));
@@ -237,11 +206,7 @@
     if (!verifyCustomHandlerURL(baseURL, url, exceptionState))
         return;
 
-<<<<<<< HEAD
-    if (!verifyProtocolHandlerScheme(scheme, "unregisterProtocolHandler", es))
-=======
     if (!verifyProtocolHandlerScheme(scheme, "unregisterProtocolHandler", exceptionState))
->>>>>>> 8c15b39e
         return;
 
     NavigatorContentUtils::from(navigator->frame()->page())->client()->unregisterProtocolHandler(scheme, baseURL, url);
