/*
 * Copyright (C) 2013 Google Inc. All rights reserved.
 *
 * Redistribution and use in source and binary forms, with or without
 * modification, are permitted provided that the following conditions are
 * met:
 *
 *     * Redistributions of source code must retain the above copyright
 * notice, this list of conditions and the following disclaimer.
 *     * Redistributions in binary form must reproduce the above
 * copyright notice, this list of conditions and the following disclaimer
 * in the documentation and/or other materials provided with the
 * distribution.
 *     * Neither the name of Google Inc. nor the names of its
 * contributors may be used to endorse or promote products derived from
 * this software without specific prior written permission.
 *
 * THIS SOFTWARE IS PROVIDED BY THE COPYRIGHT HOLDERS AND CONTRIBUTORS
 * "AS IS" AND ANY EXPRESS OR IMPLIED WARRANTIES, INCLUDING, BUT NOT
 * LIMITED TO, THE IMPLIED WARRANTIES OF MERCHANTABILITY AND FITNESS FOR
 * A PARTICULAR PURPOSE ARE DISCLAIMED. IN NO EVENT SHALL THE COPYRIGHT
 * OWNER OR CONTRIBUTORS BE LIABLE FOR ANY DIRECT, INDIRECT, INCIDENTAL,
 * SPECIAL, EXEMPLARY, OR CONSEQUENTIAL DAMAGES (INCLUDING, BUT NOT
 * LIMITED TO, PROCUREMENT OF SUBSTITUTE GOODS OR SERVICES; LOSS OF USE,
 * DATA, OR PROFITS; OR BUSINESS INTERRUPTION) HOWEVER CAUSED AND ON ANY
 * THEORY OF LIABILITY, WHETHER IN CONTRACT, STRICT LIABILITY, OR TORT
 * (INCLUDING NEGLIGENCE OR OTHERWISE) ARISING IN ANY WAY OUT OF THE USE
 * OF THIS SOFTWARE, EVEN IF ADVISED OF THE POSSIBILITY OF SUCH DAMAGE.
 */

#include "config.h"

#include "modules/encoding/TextEncoder.h"

#include "bindings/v8/Dictionary.h"
#include "bindings/v8/ExceptionState.h"
#include "wtf/text/CString.h"
#include "wtf/text/TextEncodingRegistry.h"

namespace WebCore {

PassRefPtr<TextEncoder> TextEncoder::create(const String& utfLabel, ExceptionState& exceptionState)
{
    const String& encodingLabel = utfLabel.isNull() ? String("utf-8") : utfLabel;

    WTF::TextEncoding encoding(encodingLabel);
    if (!encoding.isValid()) {
<<<<<<< HEAD
        es.throwUninformativeAndGenericTypeError();
=======
        exceptionState.throwUninformativeAndGenericTypeError();
>>>>>>> 8c15b39e
        return 0;
    }

    String name(encoding.name());
    if (name != "UTF-8" && name != "UTF-16LE" && name != "UTF-16BE") {
<<<<<<< HEAD
        es.throwUninformativeAndGenericTypeError();
=======
        exceptionState.throwUninformativeAndGenericTypeError();
>>>>>>> 8c15b39e
        return 0;
    }

    return adoptRef(new TextEncoder(encoding.name()));
}

TextEncoder::TextEncoder(const String& encoding)
    : m_encoding(encoding)
    , m_codec(newTextCodec(m_encoding))
{
}

TextEncoder::~TextEncoder()
{
}

String TextEncoder::encoding() const
{
    String name = String(m_encoding.name()).lower();
    ASSERT(name == "utf-8" || name == "utf-16le" || name == "utf-16be");
    return name;
}

PassRefPtr<Uint8Array> TextEncoder::encode(const String& input, const Dictionary& options)
{
    bool stream = false;
    options.get("stream", stream);

    // FIXME: Not flushing is not supported by TextCodec for encode; add it or
    // handle split surrogates here.

    CString result;
    if (input.is8Bit())
        result = m_codec->encode(input.characters8(), input.length(), WTF::QuestionMarksForUnencodables);
    else
        result = m_codec->encode(input.characters16(), input.length(), WTF::QuestionMarksForUnencodables);

    const char* buffer = result.data();
    const unsigned char* unsignedBuffer = reinterpret_cast<const unsigned char*>(buffer);

    return Uint8Array::create(unsignedBuffer, result.length());
}

} // namespace WebCore<|MERGE_RESOLUTION|>--- conflicted
+++ resolved
@@ -45,21 +45,13 @@
 
     WTF::TextEncoding encoding(encodingLabel);
     if (!encoding.isValid()) {
-<<<<<<< HEAD
-        es.throwUninformativeAndGenericTypeError();
-=======
         exceptionState.throwUninformativeAndGenericTypeError();
->>>>>>> 8c15b39e
         return 0;
     }
 
     String name(encoding.name());
     if (name != "UTF-8" && name != "UTF-16LE" && name != "UTF-16BE") {
-<<<<<<< HEAD
-        es.throwUninformativeAndGenericTypeError();
-=======
         exceptionState.throwUninformativeAndGenericTypeError();
->>>>>>> 8c15b39e
         return 0;
     }
 
