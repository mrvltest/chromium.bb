--- conflicted
+++ resolved
@@ -44,11 +44,7 @@
 
     WTF::TextEncoding encoding(encodingLabel);
     if (!encoding.isValid()) {
-<<<<<<< HEAD
-        es.throwUninformativeAndGenericTypeError();
-=======
         exceptionState.throwUninformativeAndGenericTypeError();
->>>>>>> 8c15b39e
         return 0;
     }
 
