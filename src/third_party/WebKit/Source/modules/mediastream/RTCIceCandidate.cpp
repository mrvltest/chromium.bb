--- conflicted
+++ resolved
@@ -43,11 +43,7 @@
     String candidate;
     bool ok = dictionary.get("candidate", candidate);
     if (!ok || !candidate.length()) {
-<<<<<<< HEAD
-        es.throwUninformativeAndGenericDOMException(TypeMismatchError);
-=======
         exceptionState.throwUninformativeAndGenericDOMException(TypeMismatchError);
->>>>>>> 8c15b39e
         return 0;
     }
 
