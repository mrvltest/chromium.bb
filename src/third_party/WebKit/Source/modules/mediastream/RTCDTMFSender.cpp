--- conflicted
+++ resolved
@@ -29,10 +29,6 @@
 #include "bindings/v8/ExceptionState.h"
 #include "core/dom/ExceptionCode.h"
 #include "core/dom/ExecutionContext.h"
-<<<<<<< HEAD
-#include "core/platform/mediastream/RTCDTMFSenderHandler.h"
-=======
->>>>>>> 8c15b39e
 #include "core/platform/mediastream/RTCPeerConnectionHandler.h"
 #include "modules/mediastream/MediaStreamTrack.h"
 #include "modules/mediastream/RTCDTMFToneChangeEvent.h"
@@ -46,20 +42,12 @@
 static const long minInterToneGapMs = 50;
 static const long defaultInterToneGapMs = 50;
 
-<<<<<<< HEAD
-PassRefPtr<RTCDTMFSender> RTCDTMFSender::create(ExecutionContext* context, RTCPeerConnectionHandler* peerConnectionHandler, PassRefPtr<MediaStreamTrack> prpTrack, ExceptionState& es)
-=======
 PassRefPtr<RTCDTMFSender> RTCDTMFSender::create(ExecutionContext* context, RTCPeerConnectionHandler* peerConnectionHandler, PassRefPtr<MediaStreamTrack> prpTrack, ExceptionState& exceptionState)
->>>>>>> 8c15b39e
 {
     RefPtr<MediaStreamTrack> track = prpTrack;
     OwnPtr<RTCDTMFSenderHandler> handler = peerConnectionHandler->createDTMFSender(track->component());
     if (!handler) {
-<<<<<<< HEAD
-        es.throwUninformativeAndGenericDOMException(NotSupportedError);
-=======
         exceptionState.throwUninformativeAndGenericDOMException(NotSupportedError);
->>>>>>> 8c15b39e
         return 0;
     }
 
@@ -113,29 +101,17 @@
 void RTCDTMFSender::insertDTMF(const String& tones, long duration, long interToneGap, ExceptionState& exceptionState)
 {
     if (!canInsertDTMF()) {
-<<<<<<< HEAD
-        es.throwUninformativeAndGenericDOMException(NotSupportedError);
-=======
         exceptionState.throwUninformativeAndGenericDOMException(NotSupportedError);
->>>>>>> 8c15b39e
         return;
     }
 
     if (duration > maxToneDurationMs || duration < minToneDurationMs) {
-<<<<<<< HEAD
-        es.throwUninformativeAndGenericDOMException(SyntaxError);
-=======
         exceptionState.throwUninformativeAndGenericDOMException(SyntaxError);
->>>>>>> 8c15b39e
         return;
     }
 
     if (interToneGap < minInterToneGapMs) {
-<<<<<<< HEAD
-        es.throwUninformativeAndGenericDOMException(SyntaxError);
-=======
         exceptionState.throwUninformativeAndGenericDOMException(SyntaxError);
->>>>>>> 8c15b39e
         return;
     }
 
@@ -143,11 +119,7 @@
     m_interToneGap = interToneGap;
 
     if (!m_handler->insertDTMF(tones, m_duration, m_interToneGap))
-<<<<<<< HEAD
-        es.throwUninformativeAndGenericDOMException(SyntaxError);
-=======
         exceptionState.throwUninformativeAndGenericDOMException(SyntaxError);
->>>>>>> 8c15b39e
 }
 
 void RTCDTMFSender::didPlayTone(const String& tone)
