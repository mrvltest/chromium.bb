/*
 * Copyright (C) 2012 Google Inc. All rights reserved.
 *
 * Redistribution and use in source and binary forms, with or without
 * modification, are permitted provided that the following conditions
 * are met:
 *
 * 1. Redistributions of source code must retain the above copyright
 *    notice, this list of conditions and the following disclaimer.
 * 2. Redistributions in binary form must reproduce the above copyright
 *    notice, this list of conditions and the following disclaimer
 *    in the documentation and/or other materials provided with the
 *    distribution.
 * 3. Neither the name of Google Inc. nor the names of its contributors
 *    may be used to endorse or promote products derived from this
 *    software without specific prior written permission.
 *
 * THIS SOFTWARE IS PROVIDED BY THE COPYRIGHT HOLDERS AND CONTRIBUTORS
 * "AS IS" AND ANY EXPRESS OR IMPLIED WARRANTIES, INCLUDING, BUT NOT
 * LIMITED TO, THE IMPLIED WARRANTIES OF MERCHANTABILITY AND FITNESS FOR
 * A PARTICULAR PURPOSE ARE DISCLAIMED. IN NO EVENT SHALL THE COPYRIGHT
 * OWNER OR CONTRIBUTORS BE LIABLE FOR ANY DIRECT, INDIRECT, INCIDENTAL,
 * SPECIAL, EXEMPLARY, OR CONSEQUENTIAL DAMAGES (INCLUDING, BUT NOT
 * LIMITED TO, PROCUREMENT OF SUBSTITUTE GOODS OR SERVICES; LOSS OF USE,
 * DATA, OR PROFITS; OR BUSINESS INTERRUPTION) HOWEVER CAUSED AND ON ANY
 * THEORY OF LIABILITY, WHETHER IN CONTRACT, STRICT LIABILITY, OR TORT
 * (INCLUDING NEGLIGENCE OR OTHERWISE) ARISING IN ANY WAY OUT OF THE USE
 * OF THIS SOFTWARE, EVEN IF ADVISED OF THE POSSIBILITY OF SUCH DAMAGE.
 */

#include "config.h"

#include "modules/mediastream/RTCPeerConnection.h"

#include "bindings/v8/ArrayValue.h"
#include "bindings/v8/ExceptionState.h"
#include "core/dom/Document.h"
#include "core/events/Event.h"
#include "core/dom/ExceptionCode.h"
#include "core/dom/ExecutionContext.h"
#include "core/html/VoidCallback.h"
#include "core/loader/FrameLoader.h"
#include "core/loader/FrameLoaderClient.h"
#include "core/frame/Frame.h"
#include "core/platform/mediastream/RTCDataChannelHandler.h"
#include "modules/mediastream/MediaConstraintsImpl.h"
#include "modules/mediastream/MediaStreamEvent.h"
#include "modules/mediastream/RTCDTMFSender.h"
#include "modules/mediastream/RTCDataChannel.h"
#include "modules/mediastream/RTCDataChannelEvent.h"
#include "modules/mediastream/RTCErrorCallback.h"
#include "modules/mediastream/RTCIceCandidateEvent.h"
#include "modules/mediastream/RTCSessionDescription.h"
#include "modules/mediastream/RTCSessionDescriptionCallback.h"
#include "modules/mediastream/RTCSessionDescriptionRequestImpl.h"
#include "modules/mediastream/RTCStatsCallback.h"
#include "modules/mediastream/RTCStatsRequestImpl.h"
#include "modules/mediastream/RTCVoidRequestImpl.h"
#include "platform/mediastream/RTCConfiguration.h"
#include "public/platform/WebRTCDataChannelInit.h"
#include "public/platform/WebRTCICECandidate.h"
#include "public/platform/WebRTCSessionDescription.h"

namespace WebCore {

PassRefPtr<RTCConfiguration> RTCPeerConnection::parseConfiguration(const Dictionary& configuration, ExceptionState& exceptionState)
{
    if (configuration.isUndefinedOrNull())
        return 0;

    ArrayValue iceServers;
    bool ok = configuration.get("iceServers", iceServers);
    if (!ok || iceServers.isUndefinedOrNull()) {
<<<<<<< HEAD
        es.throwUninformativeAndGenericDOMException(TypeMismatchError);
=======
        exceptionState.throwUninformativeAndGenericDOMException(TypeMismatchError);
>>>>>>> 8c15b39e
        return 0;
    }

    size_t numberOfServers;
    ok = iceServers.length(numberOfServers);
    if (!ok) {
<<<<<<< HEAD
        es.throwUninformativeAndGenericDOMException(TypeMismatchError);
=======
        exceptionState.throwUninformativeAndGenericDOMException(TypeMismatchError);
>>>>>>> 8c15b39e
        return 0;
    }

    RefPtr<RTCConfiguration> rtcConfiguration = RTCConfiguration::create();

    for (size_t i = 0; i < numberOfServers; ++i) {
        Dictionary iceServer;
        ok = iceServers.get(i, iceServer);
        if (!ok) {
<<<<<<< HEAD
            es.throwUninformativeAndGenericDOMException(TypeMismatchError);
=======
            exceptionState.throwUninformativeAndGenericDOMException(TypeMismatchError);
>>>>>>> 8c15b39e
            return 0;
        }

        String urlString, username, credential;
        ok = iceServer.get("url", urlString);
        if (!ok) {
<<<<<<< HEAD
            es.throwUninformativeAndGenericDOMException(TypeMismatchError);
=======
            exceptionState.throwUninformativeAndGenericDOMException(TypeMismatchError);
>>>>>>> 8c15b39e
            return 0;
        }
        KURL url(KURL(), urlString);
        if (!url.isValid() || !(url.protocolIs("turn") || url.protocolIs("turns") || url.protocolIs("stun"))) {
<<<<<<< HEAD
            es.throwUninformativeAndGenericDOMException(TypeMismatchError);
=======
            exceptionState.throwUninformativeAndGenericDOMException(TypeMismatchError);
>>>>>>> 8c15b39e
            return 0;
        }

        iceServer.get("username", username);
        iceServer.get("credential", credential);

        rtcConfiguration->appendServer(RTCIceServer::create(url, username, credential));
    }

    return rtcConfiguration.release();
}

<<<<<<< HEAD
PassRefPtr<RTCPeerConnection> RTCPeerConnection::create(ExecutionContext* context, const Dictionary& rtcConfiguration, const Dictionary& mediaConstraints, ExceptionState& es)
=======
PassRefPtr<RTCPeerConnection> RTCPeerConnection::create(ExecutionContext* context, const Dictionary& rtcConfiguration, const Dictionary& mediaConstraints, ExceptionState& exceptionState)
>>>>>>> 8c15b39e
{
    RefPtr<RTCConfiguration> configuration = parseConfiguration(rtcConfiguration, exceptionState);
    if (exceptionState.hadException())
        return 0;

    RefPtr<MediaConstraints> constraints = MediaConstraintsImpl::create(mediaConstraints, exceptionState);
    if (exceptionState.hadException())
        return 0;

    RefPtr<RTCPeerConnection> peerConnection = adoptRef(new RTCPeerConnection(context, configuration.release(), constraints.release(), exceptionState));
    peerConnection->suspendIfNeeded();
    if (exceptionState.hadException())
        return 0;

    return peerConnection.release();
}

<<<<<<< HEAD
RTCPeerConnection::RTCPeerConnection(ExecutionContext* context, PassRefPtr<RTCConfiguration> configuration, PassRefPtr<MediaConstraints> constraints, ExceptionState& es)
=======
RTCPeerConnection::RTCPeerConnection(ExecutionContext* context, PassRefPtr<RTCConfiguration> configuration, PassRefPtr<MediaConstraints> constraints, ExceptionState& exceptionState)
>>>>>>> 8c15b39e
    : ActiveDOMObject(context)
    , m_signalingState(SignalingStateStable)
    , m_iceGatheringState(IceGatheringStateNew)
    , m_iceConnectionState(IceConnectionStateNew)
    , m_dispatchScheduledEventRunner(this, &RTCPeerConnection::dispatchScheduledEvent)
    , m_stopped(false)
{
    ScriptWrappable::init(this);
    Document* document = toDocument(executionContext());

    if (!document->frame()) {
<<<<<<< HEAD
        es.throwUninformativeAndGenericDOMException(NotSupportedError);
=======
        exceptionState.throwUninformativeAndGenericDOMException(NotSupportedError);
>>>>>>> 8c15b39e
        return;
    }

    m_peerHandler = RTCPeerConnectionHandler::create(this);
    if (!m_peerHandler) {
<<<<<<< HEAD
        es.throwUninformativeAndGenericDOMException(NotSupportedError);
=======
        exceptionState.throwUninformativeAndGenericDOMException(NotSupportedError);
>>>>>>> 8c15b39e
        return;
    }

    document->frame()->loader().client()->dispatchWillStartUsingPeerConnectionHandler(m_peerHandler.get());

    if (!m_peerHandler->initialize(configuration, constraints)) {
<<<<<<< HEAD
        es.throwUninformativeAndGenericDOMException(NotSupportedError);
=======
        exceptionState.throwUninformativeAndGenericDOMException(NotSupportedError);
>>>>>>> 8c15b39e
        return;
    }
}

RTCPeerConnection::~RTCPeerConnection()
{
    stop();
}

void RTCPeerConnection::createOffer(PassOwnPtr<RTCSessionDescriptionCallback> successCallback, PassOwnPtr<RTCErrorCallback> errorCallback, const Dictionary& mediaConstraints, ExceptionState& exceptionState)
{
    if (m_signalingState == SignalingStateClosed) {
<<<<<<< HEAD
        es.throwUninformativeAndGenericDOMException(InvalidStateError);
=======
        exceptionState.throwUninformativeAndGenericDOMException(InvalidStateError);
>>>>>>> 8c15b39e
        return;
    }

    if (!successCallback) {
<<<<<<< HEAD
        es.throwUninformativeAndGenericDOMException(TypeMismatchError);
=======
        exceptionState.throwUninformativeAndGenericDOMException(TypeMismatchError);
>>>>>>> 8c15b39e
        return;
    }

    RefPtr<MediaConstraints> constraints = MediaConstraintsImpl::create(mediaConstraints, exceptionState);
    if (exceptionState.hadException())
        return;

    RefPtr<RTCSessionDescriptionRequestImpl> request = RTCSessionDescriptionRequestImpl::create(executionContext(), successCallback, errorCallback);
    m_peerHandler->createOffer(request.release(), constraints);
}

void RTCPeerConnection::createAnswer(PassOwnPtr<RTCSessionDescriptionCallback> successCallback, PassOwnPtr<RTCErrorCallback> errorCallback, const Dictionary& mediaConstraints, ExceptionState& exceptionState)
{
    if (m_signalingState == SignalingStateClosed) {
<<<<<<< HEAD
        es.throwUninformativeAndGenericDOMException(InvalidStateError);
=======
        exceptionState.throwUninformativeAndGenericDOMException(InvalidStateError);
>>>>>>> 8c15b39e
        return;
    }

    if (!successCallback) {
<<<<<<< HEAD
        es.throwUninformativeAndGenericDOMException(TypeMismatchError);
=======
        exceptionState.throwUninformativeAndGenericDOMException(TypeMismatchError);
>>>>>>> 8c15b39e
        return;
    }

    RefPtr<MediaConstraints> constraints = MediaConstraintsImpl::create(mediaConstraints, exceptionState);
    if (exceptionState.hadException())
        return;

    RefPtr<RTCSessionDescriptionRequestImpl> request = RTCSessionDescriptionRequestImpl::create(executionContext(), successCallback, errorCallback);
    m_peerHandler->createAnswer(request.release(), constraints.release());
}

void RTCPeerConnection::setLocalDescription(PassRefPtr<RTCSessionDescription> prpSessionDescription, PassOwnPtr<VoidCallback> successCallback, PassOwnPtr<RTCErrorCallback> errorCallback, ExceptionState& exceptionState)
{
    if (m_signalingState == SignalingStateClosed) {
<<<<<<< HEAD
        es.throwUninformativeAndGenericDOMException(InvalidStateError);
=======
        exceptionState.throwUninformativeAndGenericDOMException(InvalidStateError);
>>>>>>> 8c15b39e
        return;
    }

    RefPtr<RTCSessionDescription> sessionDescription = prpSessionDescription;
    if (!sessionDescription) {
<<<<<<< HEAD
        es.throwUninformativeAndGenericDOMException(TypeMismatchError);
=======
        exceptionState.throwUninformativeAndGenericDOMException(TypeMismatchError);
>>>>>>> 8c15b39e
        return;
    }

    RefPtr<RTCVoidRequestImpl> request = RTCVoidRequestImpl::create(executionContext(), successCallback, errorCallback);
    m_peerHandler->setLocalDescription(request.release(), sessionDescription->webSessionDescription());
}

PassRefPtr<RTCSessionDescription> RTCPeerConnection::localDescription(ExceptionState& exceptionState)
{
    blink::WebRTCSessionDescription webSessionDescription = m_peerHandler->localDescription();
    if (webSessionDescription.isNull())
        return 0;

    RefPtr<RTCSessionDescription> sessionDescription = RTCSessionDescription::create(webSessionDescription);
    return sessionDescription.release();
}

void RTCPeerConnection::setRemoteDescription(PassRefPtr<RTCSessionDescription> prpSessionDescription, PassOwnPtr<VoidCallback> successCallback, PassOwnPtr<RTCErrorCallback> errorCallback, ExceptionState& exceptionState)
{
    if (m_signalingState == SignalingStateClosed) {
<<<<<<< HEAD
        es.throwUninformativeAndGenericDOMException(InvalidStateError);
=======
        exceptionState.throwUninformativeAndGenericDOMException(InvalidStateError);
>>>>>>> 8c15b39e
        return;
    }

    RefPtr<RTCSessionDescription> sessionDescription = prpSessionDescription;
    if (!sessionDescription) {
<<<<<<< HEAD
        es.throwUninformativeAndGenericDOMException(TypeMismatchError);
=======
        exceptionState.throwUninformativeAndGenericDOMException(TypeMismatchError);
>>>>>>> 8c15b39e
        return;
    }

    RefPtr<RTCVoidRequestImpl> request = RTCVoidRequestImpl::create(executionContext(), successCallback, errorCallback);
    m_peerHandler->setRemoteDescription(request.release(), sessionDescription->webSessionDescription());
}

PassRefPtr<RTCSessionDescription> RTCPeerConnection::remoteDescription(ExceptionState& exceptionState)
{
    blink::WebRTCSessionDescription webSessionDescription = m_peerHandler->remoteDescription();
    if (webSessionDescription.isNull())
        return 0;

    RefPtr<RTCSessionDescription> desc = RTCSessionDescription::create(webSessionDescription);
    return desc.release();
}

void RTCPeerConnection::updateIce(const Dictionary& rtcConfiguration, const Dictionary& mediaConstraints, ExceptionState& exceptionState)
{
    if (m_signalingState == SignalingStateClosed) {
<<<<<<< HEAD
        es.throwUninformativeAndGenericDOMException(InvalidStateError);
=======
        exceptionState.throwUninformativeAndGenericDOMException(InvalidStateError);
>>>>>>> 8c15b39e
        return;
    }

    RefPtr<RTCConfiguration> configuration = parseConfiguration(rtcConfiguration, exceptionState);
    if (exceptionState.hadException())
        return;

    RefPtr<MediaConstraints> constraints = MediaConstraintsImpl::create(mediaConstraints, exceptionState);
    if (exceptionState.hadException())
        return;

    bool valid = m_peerHandler->updateIce(configuration, constraints);
    if (!valid)
<<<<<<< HEAD
        es.throwUninformativeAndGenericDOMException(SyntaxError);
=======
        exceptionState.throwUninformativeAndGenericDOMException(SyntaxError);
>>>>>>> 8c15b39e
}

void RTCPeerConnection::addIceCandidate(RTCIceCandidate* iceCandidate, ExceptionState& exceptionState)
{
    if (m_signalingState == SignalingStateClosed) {
<<<<<<< HEAD
        es.throwUninformativeAndGenericDOMException(InvalidStateError);
=======
        exceptionState.throwUninformativeAndGenericDOMException(InvalidStateError);
>>>>>>> 8c15b39e
        return;
    }

    if (!iceCandidate) {
<<<<<<< HEAD
        es.throwUninformativeAndGenericDOMException(TypeMismatchError);
=======
        exceptionState.throwUninformativeAndGenericDOMException(TypeMismatchError);
>>>>>>> 8c15b39e
        return;
    }

    bool valid = m_peerHandler->addIceCandidate(iceCandidate->webCandidate());
    if (!valid)
<<<<<<< HEAD
        es.throwUninformativeAndGenericDOMException(SyntaxError);
=======
        exceptionState.throwUninformativeAndGenericDOMException(SyntaxError);
>>>>>>> 8c15b39e
}

void RTCPeerConnection::addIceCandidate(RTCIceCandidate* iceCandidate, PassOwnPtr<VoidCallback> successCallback, PassOwnPtr<RTCErrorCallback> errorCallback, ExceptionState& exceptionState)
{
    if (m_signalingState == SignalingStateClosed) {
<<<<<<< HEAD
        es.throwUninformativeAndGenericDOMException(InvalidStateError);
=======
        exceptionState.throwUninformativeAndGenericDOMException(InvalidStateError);
>>>>>>> 8c15b39e
        return;
    }

    if (!iceCandidate || !successCallback || !errorCallback) {
<<<<<<< HEAD
        es.throwUninformativeAndGenericDOMException(TypeMismatchError);
=======
        exceptionState.throwUninformativeAndGenericDOMException(TypeMismatchError);
>>>>>>> 8c15b39e
        return;
    }

    RefPtr<RTCVoidRequestImpl> request = RTCVoidRequestImpl::create(executionContext(), successCallback, errorCallback);

    bool implemented = m_peerHandler->addIceCandidate(request.release(), iceCandidate->webCandidate());
    if (!implemented)
<<<<<<< HEAD
        es.throwUninformativeAndGenericDOMException(NotSupportedError);
=======
        exceptionState.throwUninformativeAndGenericDOMException(NotSupportedError);
>>>>>>> 8c15b39e
}

String RTCPeerConnection::signalingState() const
{
    switch (m_signalingState) {
    case SignalingStateStable:
        return "stable";
    case SignalingStateHaveLocalOffer:
        return "have-local-offer";
    case SignalingStateHaveRemoteOffer:
        return "have-remote-offer";
    case SignalingStateHaveLocalPrAnswer:
        return "have-local-pranswer";
    case SignalingStateHaveRemotePrAnswer:
        return "have-remote-pranswer";
    case SignalingStateClosed:
        return "closed";
    }

    ASSERT_NOT_REACHED();
    return String();
}

String RTCPeerConnection::iceGatheringState() const
{
    switch (m_iceGatheringState) {
    case IceGatheringStateNew:
        return "new";
    case IceGatheringStateGathering:
        return "gathering";
    case IceGatheringStateComplete:
        return "complete";
    }

    ASSERT_NOT_REACHED();
    return String();
}

String RTCPeerConnection::iceConnectionState() const
{
    switch (m_iceConnectionState) {
    case IceConnectionStateNew:
        return "new";
    case IceConnectionStateChecking:
        return "checking";
    case IceConnectionStateConnected:
        return "connected";
    case IceConnectionStateCompleted:
        return "completed";
    case IceConnectionStateFailed:
        return "failed";
    case IceConnectionStateDisconnected:
        return "disconnected";
    case IceConnectionStateClosed:
        return "closed";
    }

    ASSERT_NOT_REACHED();
    return String();
}

void RTCPeerConnection::addStream(PassRefPtr<MediaStream> prpStream, const Dictionary& mediaConstraints, ExceptionState& exceptionState)
{
    if (m_signalingState == SignalingStateClosed) {
<<<<<<< HEAD
        es.throwUninformativeAndGenericDOMException(InvalidStateError);
=======
        exceptionState.throwUninformativeAndGenericDOMException(InvalidStateError);
>>>>>>> 8c15b39e
        return;
    }

    RefPtr<MediaStream> stream = prpStream;
    if (!stream) {
<<<<<<< HEAD
        es.throwUninformativeAndGenericDOMException(TypeMismatchError);
=======
        exceptionState.throwUninformativeAndGenericDOMException(TypeMismatchError);
>>>>>>> 8c15b39e
        return;
    }

    if (m_localStreams.contains(stream))
        return;

    RefPtr<MediaConstraints> constraints = MediaConstraintsImpl::create(mediaConstraints, exceptionState);
    if (exceptionState.hadException())
        return;

    m_localStreams.append(stream);

    bool valid = m_peerHandler->addStream(stream->descriptor(), constraints);
    if (!valid)
<<<<<<< HEAD
        es.throwUninformativeAndGenericDOMException(SyntaxError);
=======
        exceptionState.throwUninformativeAndGenericDOMException(SyntaxError);
>>>>>>> 8c15b39e
}

void RTCPeerConnection::removeStream(PassRefPtr<MediaStream> prpStream, ExceptionState& exceptionState)
{
    if (m_signalingState == SignalingStateClosed) {
<<<<<<< HEAD
        es.throwUninformativeAndGenericDOMException(InvalidStateError);
=======
        exceptionState.throwUninformativeAndGenericDOMException(InvalidStateError);
>>>>>>> 8c15b39e
        return;
    }

    if (!prpStream) {
<<<<<<< HEAD
        es.throwUninformativeAndGenericDOMException(TypeMismatchError);
=======
        exceptionState.throwUninformativeAndGenericDOMException(TypeMismatchError);
>>>>>>> 8c15b39e
        return;
    }

    RefPtr<MediaStream> stream = prpStream;

    size_t pos = m_localStreams.find(stream);
    if (pos == kNotFound)
        return;

    m_localStreams.remove(pos);

    m_peerHandler->removeStream(stream->descriptor());
}

MediaStreamVector RTCPeerConnection::getLocalStreams() const
{
    return m_localStreams;
}

MediaStreamVector RTCPeerConnection::getRemoteStreams() const
{
    return m_remoteStreams;
}

MediaStream* RTCPeerConnection::getStreamById(const String& streamId)
{
    for (MediaStreamVector::iterator iter = m_localStreams.begin(); iter != m_localStreams.end(); ++iter) {
        if ((*iter)->id() == streamId)
            return iter->get();
    }

    for (MediaStreamVector::iterator iter = m_remoteStreams.begin(); iter != m_remoteStreams.end(); ++iter) {
        if ((*iter)->id() == streamId)
            return iter->get();
    }

    return 0;
}

void RTCPeerConnection::getStats(PassOwnPtr<RTCStatsCallback> successCallback, PassRefPtr<MediaStreamTrack> selector)
{
    RefPtr<RTCStatsRequestImpl> statsRequest = RTCStatsRequestImpl::create(executionContext(), successCallback, selector);
    // FIXME: Add passing selector as part of the statsRequest.
    m_peerHandler->getStats(statsRequest.release());
}

PassRefPtr<RTCDataChannel> RTCPeerConnection::createDataChannel(String label, const Dictionary& options, ExceptionState& exceptionState)
{
    if (m_signalingState == SignalingStateClosed) {
<<<<<<< HEAD
        es.throwUninformativeAndGenericDOMException(InvalidStateError);
=======
        exceptionState.throwUninformativeAndGenericDOMException(InvalidStateError);
>>>>>>> 8c15b39e
        return 0;
    }

    blink::WebRTCDataChannelInit init;
    options.get("ordered", init.ordered);
    options.get("negotiated", init.negotiated);

    unsigned short value = 0;
    if (options.get("id", value))
        init.id = value;
    if (options.get("maxRetransmits", value))
        init.maxRetransmits = value;
    if (options.get("maxRetransmitTime", value))
        init.maxRetransmitTime = value;

    String protocolString;
    options.get("protocol", protocolString);
    init.protocol = protocolString;

<<<<<<< HEAD
    RefPtr<RTCDataChannel> channel = RTCDataChannel::create(executionContext(), m_peerHandler.get(), label, init, es);
    if (es.hadException())
=======
    RefPtr<RTCDataChannel> channel = RTCDataChannel::create(executionContext(), m_peerHandler.get(), label, init, exceptionState);
    if (exceptionState.hadException())
>>>>>>> 8c15b39e
        return 0;
    m_dataChannels.append(channel);
    return channel.release();
}

bool RTCPeerConnection::hasLocalStreamWithTrackId(const String& trackId)
{
    for (MediaStreamVector::iterator iter = m_localStreams.begin(); iter != m_localStreams.end(); ++iter) {
        if ((*iter)->getTrackById(trackId))
            return true;
    }
    return false;
}

PassRefPtr<RTCDTMFSender> RTCPeerConnection::createDTMFSender(PassRefPtr<MediaStreamTrack> prpTrack, ExceptionState& exceptionState)
{
    if (m_signalingState == SignalingStateClosed) {
<<<<<<< HEAD
        es.throwUninformativeAndGenericDOMException(InvalidStateError);
=======
        exceptionState.throwUninformativeAndGenericDOMException(InvalidStateError);
>>>>>>> 8c15b39e
        return 0;
    }

    if (!prpTrack) {
<<<<<<< HEAD
        es.throwUninformativeAndGenericTypeError();
=======
        exceptionState.throwUninformativeAndGenericTypeError();
>>>>>>> 8c15b39e
        return 0;
    }

    RefPtr<MediaStreamTrack> track = prpTrack;

    if (!hasLocalStreamWithTrackId(track->id())) {
<<<<<<< HEAD
        es.throwUninformativeAndGenericDOMException(SyntaxError);
        return 0;
    }

    RefPtr<RTCDTMFSender> dtmfSender = RTCDTMFSender::create(executionContext(), m_peerHandler.get(), track.release(), es);
    if (es.hadException())
=======
        exceptionState.throwUninformativeAndGenericDOMException(SyntaxError);
        return 0;
    }

    RefPtr<RTCDTMFSender> dtmfSender = RTCDTMFSender::create(executionContext(), m_peerHandler.get(), track.release(), exceptionState);
    if (exceptionState.hadException())
>>>>>>> 8c15b39e
        return 0;
    return dtmfSender.release();
}

void RTCPeerConnection::close(ExceptionState& exceptionState)
{
    if (m_signalingState == SignalingStateClosed) {
<<<<<<< HEAD
        es.throwUninformativeAndGenericDOMException(InvalidStateError);
=======
        exceptionState.throwUninformativeAndGenericDOMException(InvalidStateError);
>>>>>>> 8c15b39e
        return;
    }

    m_peerHandler->stop();

    changeIceConnectionState(IceConnectionStateClosed);
    changeIceGatheringState(IceGatheringStateComplete);
    changeSignalingState(SignalingStateClosed);
}

void RTCPeerConnection::negotiationNeeded()
{
    scheduleDispatchEvent(Event::create(EventTypeNames::negotiationneeded));
}

void RTCPeerConnection::didGenerateIceCandidate(blink::WebRTCICECandidate webCandidate)
{
    ASSERT(executionContext()->isContextThread());
    if (webCandidate.isNull())
        scheduleDispatchEvent(RTCIceCandidateEvent::create(false, false, 0));
    else {
        RefPtr<RTCIceCandidate> iceCandidate = RTCIceCandidate::create(webCandidate);
        scheduleDispatchEvent(RTCIceCandidateEvent::create(false, false, iceCandidate.release()));
    }
}

void RTCPeerConnection::didChangeSignalingState(SignalingState newState)
{
    ASSERT(executionContext()->isContextThread());
    changeSignalingState(newState);
}

void RTCPeerConnection::didChangeIceGatheringState(IceGatheringState newState)
{
    ASSERT(executionContext()->isContextThread());
    changeIceGatheringState(newState);
}

void RTCPeerConnection::didChangeIceConnectionState(IceConnectionState newState)
{
    ASSERT(executionContext()->isContextThread());
    changeIceConnectionState(newState);
}

void RTCPeerConnection::didAddRemoteStream(PassRefPtr<MediaStreamDescriptor> streamDescriptor)
{
    ASSERT(executionContext()->isContextThread());

    if (m_signalingState == SignalingStateClosed)
        return;

    RefPtr<MediaStream> stream = MediaStream::create(executionContext(), streamDescriptor);
    m_remoteStreams.append(stream);

    scheduleDispatchEvent(MediaStreamEvent::create(EventTypeNames::addstream, false, false, stream.release()));
}

void RTCPeerConnection::didRemoveRemoteStream(MediaStreamDescriptor* streamDescriptor)
{
    ASSERT(executionContext()->isContextThread());
    ASSERT(streamDescriptor->client());

    RefPtr<MediaStream> stream = static_cast<MediaStream*>(streamDescriptor->client());
    stream->streamEnded();

    if (m_signalingState == SignalingStateClosed)
        return;

    size_t pos = m_remoteStreams.find(stream);
    ASSERT(pos != kNotFound);
    m_remoteStreams.remove(pos);

    scheduleDispatchEvent(MediaStreamEvent::create(EventTypeNames::removestream, false, false, stream.release()));
}

void RTCPeerConnection::didAddRemoteDataChannel(PassOwnPtr<RTCDataChannelHandler> handler)
{
    ASSERT(executionContext()->isContextThread());

    if (m_signalingState == SignalingStateClosed)
        return;

    RefPtr<RTCDataChannel> channel = RTCDataChannel::create(executionContext(), handler);
    m_dataChannels.append(channel);

    scheduleDispatchEvent(RTCDataChannelEvent::create(EventTypeNames::datachannel, false, false, channel.release()));
}

const AtomicString& RTCPeerConnection::interfaceName() const
{
    return EventTargetNames::RTCPeerConnection;
}

ExecutionContext* RTCPeerConnection::executionContext() const
{
    return ActiveDOMObject::executionContext();
}

void RTCPeerConnection::suspend()
{
    m_dispatchScheduledEventRunner.suspend();
}

void RTCPeerConnection::resume()
{
    m_dispatchScheduledEventRunner.resume();
}

void RTCPeerConnection::stop()
{
    if (m_stopped)
        return;

    m_stopped = true;
    m_iceConnectionState = IceConnectionStateClosed;
    m_signalingState = SignalingStateClosed;

    Vector<RefPtr<RTCDataChannel> >::iterator i = m_dataChannels.begin();
    for (; i != m_dataChannels.end(); ++i)
        (*i)->stop();

    m_dispatchScheduledEventRunner.stop();
}

void RTCPeerConnection::changeSignalingState(SignalingState signalingState)
{
    if (m_signalingState != SignalingStateClosed && m_signalingState != signalingState) {
        m_signalingState = signalingState;
        scheduleDispatchEvent(Event::create(EventTypeNames::signalingstatechange));
    }
}

void RTCPeerConnection::changeIceGatheringState(IceGatheringState iceGatheringState)
{
    m_iceGatheringState = iceGatheringState;
}

void RTCPeerConnection::changeIceConnectionState(IceConnectionState iceConnectionState)
{
    if (m_iceConnectionState != IceConnectionStateClosed && m_iceConnectionState != iceConnectionState) {
        m_iceConnectionState = iceConnectionState;
        scheduleDispatchEvent(Event::create(EventTypeNames::iceconnectionstatechange));
    }
}

void RTCPeerConnection::scheduleDispatchEvent(PassRefPtr<Event> event)
{
    m_scheduledEvents.append(event);

    m_dispatchScheduledEventRunner.runAsync();
}

void RTCPeerConnection::dispatchScheduledEvent()
{
    if (m_stopped)
        return;

    Vector<RefPtr<Event> > events;
    events.swap(m_scheduledEvents);

    Vector<RefPtr<Event> >::iterator it = events.begin();
    for (; it != events.end(); ++it)
        dispatchEvent((*it).release());

    events.clear();
}

} // namespace WebCore<|MERGE_RESOLUTION|>--- conflicted
+++ resolved
@@ -71,22 +71,14 @@
     ArrayValue iceServers;
     bool ok = configuration.get("iceServers", iceServers);
     if (!ok || iceServers.isUndefinedOrNull()) {
-<<<<<<< HEAD
-        es.throwUninformativeAndGenericDOMException(TypeMismatchError);
-=======
-        exceptionState.throwUninformativeAndGenericDOMException(TypeMismatchError);
->>>>>>> 8c15b39e
+        exceptionState.throwUninformativeAndGenericDOMException(TypeMismatchError);
         return 0;
     }
 
     size_t numberOfServers;
     ok = iceServers.length(numberOfServers);
     if (!ok) {
-<<<<<<< HEAD
-        es.throwUninformativeAndGenericDOMException(TypeMismatchError);
-=======
-        exceptionState.throwUninformativeAndGenericDOMException(TypeMismatchError);
->>>>>>> 8c15b39e
+        exceptionState.throwUninformativeAndGenericDOMException(TypeMismatchError);
         return 0;
     }
 
@@ -96,31 +88,19 @@
         Dictionary iceServer;
         ok = iceServers.get(i, iceServer);
         if (!ok) {
-<<<<<<< HEAD
-            es.throwUninformativeAndGenericDOMException(TypeMismatchError);
-=======
             exceptionState.throwUninformativeAndGenericDOMException(TypeMismatchError);
->>>>>>> 8c15b39e
             return 0;
         }
 
         String urlString, username, credential;
         ok = iceServer.get("url", urlString);
         if (!ok) {
-<<<<<<< HEAD
-            es.throwUninformativeAndGenericDOMException(TypeMismatchError);
-=======
             exceptionState.throwUninformativeAndGenericDOMException(TypeMismatchError);
->>>>>>> 8c15b39e
             return 0;
         }
         KURL url(KURL(), urlString);
         if (!url.isValid() || !(url.protocolIs("turn") || url.protocolIs("turns") || url.protocolIs("stun"))) {
-<<<<<<< HEAD
-            es.throwUninformativeAndGenericDOMException(TypeMismatchError);
-=======
             exceptionState.throwUninformativeAndGenericDOMException(TypeMismatchError);
->>>>>>> 8c15b39e
             return 0;
         }
 
@@ -133,11 +113,7 @@
     return rtcConfiguration.release();
 }
 
-<<<<<<< HEAD
-PassRefPtr<RTCPeerConnection> RTCPeerConnection::create(ExecutionContext* context, const Dictionary& rtcConfiguration, const Dictionary& mediaConstraints, ExceptionState& es)
-=======
 PassRefPtr<RTCPeerConnection> RTCPeerConnection::create(ExecutionContext* context, const Dictionary& rtcConfiguration, const Dictionary& mediaConstraints, ExceptionState& exceptionState)
->>>>>>> 8c15b39e
 {
     RefPtr<RTCConfiguration> configuration = parseConfiguration(rtcConfiguration, exceptionState);
     if (exceptionState.hadException())
@@ -155,11 +131,7 @@
     return peerConnection.release();
 }
 
-<<<<<<< HEAD
-RTCPeerConnection::RTCPeerConnection(ExecutionContext* context, PassRefPtr<RTCConfiguration> configuration, PassRefPtr<MediaConstraints> constraints, ExceptionState& es)
-=======
 RTCPeerConnection::RTCPeerConnection(ExecutionContext* context, PassRefPtr<RTCConfiguration> configuration, PassRefPtr<MediaConstraints> constraints, ExceptionState& exceptionState)
->>>>>>> 8c15b39e
     : ActiveDOMObject(context)
     , m_signalingState(SignalingStateStable)
     , m_iceGatheringState(IceGatheringStateNew)
@@ -171,32 +143,20 @@
     Document* document = toDocument(executionContext());
 
     if (!document->frame()) {
-<<<<<<< HEAD
-        es.throwUninformativeAndGenericDOMException(NotSupportedError);
-=======
         exceptionState.throwUninformativeAndGenericDOMException(NotSupportedError);
->>>>>>> 8c15b39e
         return;
     }
 
     m_peerHandler = RTCPeerConnectionHandler::create(this);
     if (!m_peerHandler) {
-<<<<<<< HEAD
-        es.throwUninformativeAndGenericDOMException(NotSupportedError);
-=======
         exceptionState.throwUninformativeAndGenericDOMException(NotSupportedError);
->>>>>>> 8c15b39e
         return;
     }
 
     document->frame()->loader().client()->dispatchWillStartUsingPeerConnectionHandler(m_peerHandler.get());
 
     if (!m_peerHandler->initialize(configuration, constraints)) {
-<<<<<<< HEAD
-        es.throwUninformativeAndGenericDOMException(NotSupportedError);
-=======
         exceptionState.throwUninformativeAndGenericDOMException(NotSupportedError);
->>>>>>> 8c15b39e
         return;
     }
 }
@@ -209,20 +169,12 @@
 void RTCPeerConnection::createOffer(PassOwnPtr<RTCSessionDescriptionCallback> successCallback, PassOwnPtr<RTCErrorCallback> errorCallback, const Dictionary& mediaConstraints, ExceptionState& exceptionState)
 {
     if (m_signalingState == SignalingStateClosed) {
-<<<<<<< HEAD
-        es.throwUninformativeAndGenericDOMException(InvalidStateError);
-=======
-        exceptionState.throwUninformativeAndGenericDOMException(InvalidStateError);
->>>>>>> 8c15b39e
+        exceptionState.throwUninformativeAndGenericDOMException(InvalidStateError);
         return;
     }
 
     if (!successCallback) {
-<<<<<<< HEAD
-        es.throwUninformativeAndGenericDOMException(TypeMismatchError);
-=======
-        exceptionState.throwUninformativeAndGenericDOMException(TypeMismatchError);
->>>>>>> 8c15b39e
+        exceptionState.throwUninformativeAndGenericDOMException(TypeMismatchError);
         return;
     }
 
@@ -237,20 +189,12 @@
 void RTCPeerConnection::createAnswer(PassOwnPtr<RTCSessionDescriptionCallback> successCallback, PassOwnPtr<RTCErrorCallback> errorCallback, const Dictionary& mediaConstraints, ExceptionState& exceptionState)
 {
     if (m_signalingState == SignalingStateClosed) {
-<<<<<<< HEAD
-        es.throwUninformativeAndGenericDOMException(InvalidStateError);
-=======
-        exceptionState.throwUninformativeAndGenericDOMException(InvalidStateError);
->>>>>>> 8c15b39e
+        exceptionState.throwUninformativeAndGenericDOMException(InvalidStateError);
         return;
     }
 
     if (!successCallback) {
-<<<<<<< HEAD
-        es.throwUninformativeAndGenericDOMException(TypeMismatchError);
-=======
-        exceptionState.throwUninformativeAndGenericDOMException(TypeMismatchError);
->>>>>>> 8c15b39e
+        exceptionState.throwUninformativeAndGenericDOMException(TypeMismatchError);
         return;
     }
 
@@ -265,21 +209,13 @@
 void RTCPeerConnection::setLocalDescription(PassRefPtr<RTCSessionDescription> prpSessionDescription, PassOwnPtr<VoidCallback> successCallback, PassOwnPtr<RTCErrorCallback> errorCallback, ExceptionState& exceptionState)
 {
     if (m_signalingState == SignalingStateClosed) {
-<<<<<<< HEAD
-        es.throwUninformativeAndGenericDOMException(InvalidStateError);
-=======
-        exceptionState.throwUninformativeAndGenericDOMException(InvalidStateError);
->>>>>>> 8c15b39e
+        exceptionState.throwUninformativeAndGenericDOMException(InvalidStateError);
         return;
     }
 
     RefPtr<RTCSessionDescription> sessionDescription = prpSessionDescription;
     if (!sessionDescription) {
-<<<<<<< HEAD
-        es.throwUninformativeAndGenericDOMException(TypeMismatchError);
-=======
-        exceptionState.throwUninformativeAndGenericDOMException(TypeMismatchError);
->>>>>>> 8c15b39e
+        exceptionState.throwUninformativeAndGenericDOMException(TypeMismatchError);
         return;
     }
 
@@ -300,21 +236,13 @@
 void RTCPeerConnection::setRemoteDescription(PassRefPtr<RTCSessionDescription> prpSessionDescription, PassOwnPtr<VoidCallback> successCallback, PassOwnPtr<RTCErrorCallback> errorCallback, ExceptionState& exceptionState)
 {
     if (m_signalingState == SignalingStateClosed) {
-<<<<<<< HEAD
-        es.throwUninformativeAndGenericDOMException(InvalidStateError);
-=======
-        exceptionState.throwUninformativeAndGenericDOMException(InvalidStateError);
->>>>>>> 8c15b39e
+        exceptionState.throwUninformativeAndGenericDOMException(InvalidStateError);
         return;
     }
 
     RefPtr<RTCSessionDescription> sessionDescription = prpSessionDescription;
     if (!sessionDescription) {
-<<<<<<< HEAD
-        es.throwUninformativeAndGenericDOMException(TypeMismatchError);
-=======
-        exceptionState.throwUninformativeAndGenericDOMException(TypeMismatchError);
->>>>>>> 8c15b39e
+        exceptionState.throwUninformativeAndGenericDOMException(TypeMismatchError);
         return;
     }
 
@@ -335,11 +263,7 @@
 void RTCPeerConnection::updateIce(const Dictionary& rtcConfiguration, const Dictionary& mediaConstraints, ExceptionState& exceptionState)
 {
     if (m_signalingState == SignalingStateClosed) {
-<<<<<<< HEAD
-        es.throwUninformativeAndGenericDOMException(InvalidStateError);
-=======
-        exceptionState.throwUninformativeAndGenericDOMException(InvalidStateError);
->>>>>>> 8c15b39e
+        exceptionState.throwUninformativeAndGenericDOMException(InvalidStateError);
         return;
     }
 
@@ -353,59 +277,35 @@
 
     bool valid = m_peerHandler->updateIce(configuration, constraints);
     if (!valid)
-<<<<<<< HEAD
-        es.throwUninformativeAndGenericDOMException(SyntaxError);
-=======
         exceptionState.throwUninformativeAndGenericDOMException(SyntaxError);
->>>>>>> 8c15b39e
 }
 
 void RTCPeerConnection::addIceCandidate(RTCIceCandidate* iceCandidate, ExceptionState& exceptionState)
 {
     if (m_signalingState == SignalingStateClosed) {
-<<<<<<< HEAD
-        es.throwUninformativeAndGenericDOMException(InvalidStateError);
-=======
-        exceptionState.throwUninformativeAndGenericDOMException(InvalidStateError);
->>>>>>> 8c15b39e
+        exceptionState.throwUninformativeAndGenericDOMException(InvalidStateError);
         return;
     }
 
     if (!iceCandidate) {
-<<<<<<< HEAD
-        es.throwUninformativeAndGenericDOMException(TypeMismatchError);
-=======
-        exceptionState.throwUninformativeAndGenericDOMException(TypeMismatchError);
->>>>>>> 8c15b39e
+        exceptionState.throwUninformativeAndGenericDOMException(TypeMismatchError);
         return;
     }
 
     bool valid = m_peerHandler->addIceCandidate(iceCandidate->webCandidate());
     if (!valid)
-<<<<<<< HEAD
-        es.throwUninformativeAndGenericDOMException(SyntaxError);
-=======
         exceptionState.throwUninformativeAndGenericDOMException(SyntaxError);
->>>>>>> 8c15b39e
 }
 
 void RTCPeerConnection::addIceCandidate(RTCIceCandidate* iceCandidate, PassOwnPtr<VoidCallback> successCallback, PassOwnPtr<RTCErrorCallback> errorCallback, ExceptionState& exceptionState)
 {
     if (m_signalingState == SignalingStateClosed) {
-<<<<<<< HEAD
-        es.throwUninformativeAndGenericDOMException(InvalidStateError);
-=======
-        exceptionState.throwUninformativeAndGenericDOMException(InvalidStateError);
->>>>>>> 8c15b39e
+        exceptionState.throwUninformativeAndGenericDOMException(InvalidStateError);
         return;
     }
 
     if (!iceCandidate || !successCallback || !errorCallback) {
-<<<<<<< HEAD
-        es.throwUninformativeAndGenericDOMException(TypeMismatchError);
-=======
-        exceptionState.throwUninformativeAndGenericDOMException(TypeMismatchError);
->>>>>>> 8c15b39e
+        exceptionState.throwUninformativeAndGenericDOMException(TypeMismatchError);
         return;
     }
 
@@ -413,11 +313,7 @@
 
     bool implemented = m_peerHandler->addIceCandidate(request.release(), iceCandidate->webCandidate());
     if (!implemented)
-<<<<<<< HEAD
-        es.throwUninformativeAndGenericDOMException(NotSupportedError);
-=======
         exceptionState.throwUninformativeAndGenericDOMException(NotSupportedError);
->>>>>>> 8c15b39e
 }
 
 String RTCPeerConnection::signalingState() const
@@ -482,21 +378,13 @@
 void RTCPeerConnection::addStream(PassRefPtr<MediaStream> prpStream, const Dictionary& mediaConstraints, ExceptionState& exceptionState)
 {
     if (m_signalingState == SignalingStateClosed) {
-<<<<<<< HEAD
-        es.throwUninformativeAndGenericDOMException(InvalidStateError);
-=======
-        exceptionState.throwUninformativeAndGenericDOMException(InvalidStateError);
->>>>>>> 8c15b39e
+        exceptionState.throwUninformativeAndGenericDOMException(InvalidStateError);
         return;
     }
 
     RefPtr<MediaStream> stream = prpStream;
     if (!stream) {
-<<<<<<< HEAD
-        es.throwUninformativeAndGenericDOMException(TypeMismatchError);
-=======
-        exceptionState.throwUninformativeAndGenericDOMException(TypeMismatchError);
->>>>>>> 8c15b39e
+        exceptionState.throwUninformativeAndGenericDOMException(TypeMismatchError);
         return;
     }
 
@@ -511,30 +399,18 @@
 
     bool valid = m_peerHandler->addStream(stream->descriptor(), constraints);
     if (!valid)
-<<<<<<< HEAD
-        es.throwUninformativeAndGenericDOMException(SyntaxError);
-=======
         exceptionState.throwUninformativeAndGenericDOMException(SyntaxError);
->>>>>>> 8c15b39e
 }
 
 void RTCPeerConnection::removeStream(PassRefPtr<MediaStream> prpStream, ExceptionState& exceptionState)
 {
     if (m_signalingState == SignalingStateClosed) {
-<<<<<<< HEAD
-        es.throwUninformativeAndGenericDOMException(InvalidStateError);
-=======
-        exceptionState.throwUninformativeAndGenericDOMException(InvalidStateError);
->>>>>>> 8c15b39e
+        exceptionState.throwUninformativeAndGenericDOMException(InvalidStateError);
         return;
     }
 
     if (!prpStream) {
-<<<<<<< HEAD
-        es.throwUninformativeAndGenericDOMException(TypeMismatchError);
-=======
-        exceptionState.throwUninformativeAndGenericDOMException(TypeMismatchError);
->>>>>>> 8c15b39e
+        exceptionState.throwUninformativeAndGenericDOMException(TypeMismatchError);
         return;
     }
 
@@ -584,11 +460,7 @@
 PassRefPtr<RTCDataChannel> RTCPeerConnection::createDataChannel(String label, const Dictionary& options, ExceptionState& exceptionState)
 {
     if (m_signalingState == SignalingStateClosed) {
-<<<<<<< HEAD
-        es.throwUninformativeAndGenericDOMException(InvalidStateError);
-=======
-        exceptionState.throwUninformativeAndGenericDOMException(InvalidStateError);
->>>>>>> 8c15b39e
+        exceptionState.throwUninformativeAndGenericDOMException(InvalidStateError);
         return 0;
     }
 
@@ -608,13 +480,8 @@
     options.get("protocol", protocolString);
     init.protocol = protocolString;
 
-<<<<<<< HEAD
-    RefPtr<RTCDataChannel> channel = RTCDataChannel::create(executionContext(), m_peerHandler.get(), label, init, es);
-    if (es.hadException())
-=======
     RefPtr<RTCDataChannel> channel = RTCDataChannel::create(executionContext(), m_peerHandler.get(), label, init, exceptionState);
     if (exceptionState.hadException())
->>>>>>> 8c15b39e
         return 0;
     m_dataChannels.append(channel);
     return channel.release();
@@ -632,41 +499,24 @@
 PassRefPtr<RTCDTMFSender> RTCPeerConnection::createDTMFSender(PassRefPtr<MediaStreamTrack> prpTrack, ExceptionState& exceptionState)
 {
     if (m_signalingState == SignalingStateClosed) {
-<<<<<<< HEAD
-        es.throwUninformativeAndGenericDOMException(InvalidStateError);
-=======
-        exceptionState.throwUninformativeAndGenericDOMException(InvalidStateError);
->>>>>>> 8c15b39e
+        exceptionState.throwUninformativeAndGenericDOMException(InvalidStateError);
         return 0;
     }
 
     if (!prpTrack) {
-<<<<<<< HEAD
-        es.throwUninformativeAndGenericTypeError();
-=======
         exceptionState.throwUninformativeAndGenericTypeError();
->>>>>>> 8c15b39e
         return 0;
     }
 
     RefPtr<MediaStreamTrack> track = prpTrack;
 
     if (!hasLocalStreamWithTrackId(track->id())) {
-<<<<<<< HEAD
-        es.throwUninformativeAndGenericDOMException(SyntaxError);
-        return 0;
-    }
-
-    RefPtr<RTCDTMFSender> dtmfSender = RTCDTMFSender::create(executionContext(), m_peerHandler.get(), track.release(), es);
-    if (es.hadException())
-=======
         exceptionState.throwUninformativeAndGenericDOMException(SyntaxError);
         return 0;
     }
 
     RefPtr<RTCDTMFSender> dtmfSender = RTCDTMFSender::create(executionContext(), m_peerHandler.get(), track.release(), exceptionState);
     if (exceptionState.hadException())
->>>>>>> 8c15b39e
         return 0;
     return dtmfSender.release();
 }
@@ -674,11 +524,7 @@
 void RTCPeerConnection::close(ExceptionState& exceptionState)
 {
     if (m_signalingState == SignalingStateClosed) {
-<<<<<<< HEAD
-        es.throwUninformativeAndGenericDOMException(InvalidStateError);
-=======
-        exceptionState.throwUninformativeAndGenericDOMException(InvalidStateError);
->>>>>>> 8c15b39e
+        exceptionState.throwUninformativeAndGenericDOMException(InvalidStateError);
         return;
     }
 
