/*
 * Copyright (C) 2012 Google Inc. All rights reserved.
 *
 * Redistribution and use in source and binary forms, with or without
 * modification, are permitted provided that the following conditions
 * are met:
 *
 * 1. Redistributions of source code must retain the above copyright
 *    notice, this list of conditions and the following disclaimer.
 * 2. Redistributions in binary form must reproduce the above copyright
 *    notice, this list of conditions and the following disclaimer
 *    in the documentation and/or other materials provided with the
 *    distribution.
 * 3. Neither the name of Google Inc. nor the names of its contributors
 *    may be used to endorse or promote products derived from this
 *    software without specific prior written permission.
 *
 * THIS SOFTWARE IS PROVIDED BY THE COPYRIGHT HOLDERS AND CONTRIBUTORS
 * "AS IS" AND ANY EXPRESS OR IMPLIED WARRANTIES, INCLUDING, BUT NOT
 * LIMITED TO, THE IMPLIED WARRANTIES OF MERCHANTABILITY AND FITNESS FOR
 * A PARTICULAR PURPOSE ARE DISCLAIMED. IN NO EVENT SHALL THE COPYRIGHT
 * OWNER OR CONTRIBUTORS BE LIABLE FOR ANY DIRECT, INDIRECT, INCIDENTAL,
 * SPECIAL, EXEMPLARY, OR CONSEQUENTIAL DAMAGES (INCLUDING, BUT NOT
 * LIMITED TO, PROCUREMENT OF SUBSTITUTE GOODS OR SERVICES; LOSS OF USE,
 * DATA, OR PROFITS; OR BUSINESS INTERRUPTION) HOWEVER CAUSED AND ON ANY
 * THEORY OF LIABILITY, WHETHER IN CONTRACT, STRICT LIABILITY, OR TORT
 * (INCLUDING NEGLIGENCE OR OTHERWISE) ARISING IN ANY WAY OUT OF THE USE
 * OF THIS SOFTWARE, EVEN IF ADVISED OF THE POSSIBILITY OF SUCH DAMAGE.
 */

#ifndef RTCIceCandidate_h
#define RTCIceCandidate_h

#include "bindings/v8/ScriptWrappable.h"
#include "wtf/PassRefPtr.h"
#include "wtf/RefCounted.h"
#include "wtf/RefPtr.h"
#include "wtf/text/WTFString.h"
#include "public/platform/WebRTCICECandidate.h"

namespace WebCore {

class Dictionary;
class ExceptionState;

class RTCIceCandidate FINAL : public RefCounted<RTCIceCandidate>, public ScriptWrappable {
public:
    static PassRefPtr<RTCIceCandidate> create(const Dictionary&, ExceptionState&);
<<<<<<< HEAD
    static PassRefPtr<RTCIceCandidate> create(WebKit::WebRTCICECandidate);
=======
    static PassRefPtr<RTCIceCandidate> create(blink::WebRTCICECandidate);
>>>>>>> 8c15b39e

    String candidate() const;
    String sdpMid() const;
    unsigned short sdpMLineIndex() const;

    blink::WebRTCICECandidate webCandidate();

private:
    explicit RTCIceCandidate(blink::WebRTCICECandidate);

    blink::WebRTCICECandidate m_webCandidate;
};

} // namespace WebCore

#endif // RTCIceCandidate_h<|MERGE_RESOLUTION|>--- conflicted
+++ resolved
@@ -46,11 +46,7 @@
 class RTCIceCandidate FINAL : public RefCounted<RTCIceCandidate>, public ScriptWrappable {
 public:
     static PassRefPtr<RTCIceCandidate> create(const Dictionary&, ExceptionState&);
-<<<<<<< HEAD
-    static PassRefPtr<RTCIceCandidate> create(WebKit::WebRTCICECandidate);
-=======
     static PassRefPtr<RTCIceCandidate> create(blink::WebRTCICECandidate);
->>>>>>> 8c15b39e
 
     String candidate() const;
     String sdpMid() const;
