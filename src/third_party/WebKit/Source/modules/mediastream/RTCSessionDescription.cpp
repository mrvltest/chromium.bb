--- conflicted
+++ resolved
@@ -48,20 +48,12 @@
     return "Illegal value of attribute 'type' : " + type;
 }
 
-<<<<<<< HEAD
-PassRefPtr<RTCSessionDescription> RTCSessionDescription::create(const Dictionary& descriptionInitDict, ExceptionState& es)
-=======
 PassRefPtr<RTCSessionDescription> RTCSessionDescription::create(const Dictionary& descriptionInitDict, ExceptionState& exceptionState)
->>>>>>> 8c15b39e
 {
     String type;
     bool ok = descriptionInitDict.get("type", type);
     if (ok && !verifyType(type)) {
-<<<<<<< HEAD
-        es.throwDOMException(TypeMismatchError, constructIllegalTypeExceptionMessage(type));
-=======
         exceptionState.throwDOMException(TypeMismatchError, constructIllegalTypeExceptionMessage(type));
->>>>>>> 8c15b39e
         return 0;
     }
 
@@ -92,11 +84,7 @@
     if (verifyType(type))
         m_webSessionDescription.setType(type);
     else
-<<<<<<< HEAD
-        es.throwDOMException(TypeMismatchError, constructIllegalTypeExceptionMessage(type));
-=======
         exceptionState.throwDOMException(TypeMismatchError, constructIllegalTypeExceptionMessage(type));
->>>>>>> 8c15b39e
 }
 
 String RTCSessionDescription::sdp()
