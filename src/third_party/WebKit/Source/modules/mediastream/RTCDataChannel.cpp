/*
 * Copyright (C) 2012 Google Inc. All rights reserved.
 *
 * Redistribution and use in source and binary forms, with or without
 * modification, are permitted provided that the following conditions
 * are met:
 * 1.  Redistributions of source code must retain the above copyright
 *     notice, this list of conditions and the following disclaimer.
 * 2.  Redistributions in binary form must reproduce the above copyright
 *     notice, this list of conditions and the following disclaimer in the
 *     documentation and/or other materials provided with the distribution.
 *
 * THIS SOFTWARE IS PROVIDED BY APPLE INC. AND ITS CONTRIBUTORS ``AS IS'' AND ANY
 * EXPRESS OR IMPLIED WARRANTIES, INCLUDING, BUT NOT LIMITED TO, THE IMPLIED
 * WARRANTIES OF MERCHANTABILITY AND FITNESS FOR A PARTICULAR PURPOSE ARE
 * DISCLAIMED. IN NO EVENT SHALL APPLE INC. OR ITS CONTRIBUTORS BE LIABLE FOR ANY
 * DIRECT, INDIRECT, INCIDENTAL, SPECIAL, EXEMPLARY, OR CONSEQUENTIAL DAMAGES
 * (INCLUDING, BUT NOT LIMITED TO, PROCUREMENT OF SUBSTITUTE GOODS OR SERVICES;
 * LOSS OF USE, DATA, OR PROFITS; OR BUSINESS INTERRUPTION) HOWEVER CAUSED AND ON
 * ANY THEORY OF LIABILITY, WHETHER IN CONTRACT, STRICT LIABILITY, OR TORT
 * (INCLUDING NEGLIGENCE OR OTHERWISE) ARISING IN ANY WAY OUT OF THE USE OF THIS
 * SOFTWARE, EVEN IF ADVISED OF THE POSSIBILITY OF SUCH DAMAGE.
 */

#include "config.h"
#include "modules/mediastream/RTCDataChannel.h"

#include "bindings/v8/ExceptionMessages.h"
#include "bindings/v8/ExceptionState.h"
#include "core/events/Event.h"
#include "core/dom/ExceptionCode.h"
#include "core/dom/ExecutionContext.h"
#include "core/events/MessageEvent.h"
#include "core/fileapi/Blob.h"
#include "core/platform/mediastream/RTCDataChannelHandler.h"
#include "core/platform/mediastream/RTCPeerConnectionHandler.h"
#include "wtf/ArrayBuffer.h"
#include "wtf/ArrayBufferView.h"

namespace WebCore {

<<<<<<< HEAD
static void throwNotOpenException(ExceptionState& es)
{
    es.throwDOMException(InvalidStateError, "RTCDataChannel.readyState is not 'open'");
}

static void throwCouldNotSendDataException(ExceptionState& es)
{
    es.throwDOMException(NetworkError, "Could not send data");
}

static void throwNoBlobSupportException(ExceptionState& es)
{
    es.throwDOMException(NotSupportedError, ExceptionMessages::failedToExecute("send", "RTCDataChannel", "Blob support not implemented yet"));
=======
static void throwNotOpenException(ExceptionState& exceptionState)
{
    exceptionState.throwDOMException(InvalidStateError, "RTCDataChannel.readyState is not 'open'");
}

static void throwCouldNotSendDataException(ExceptionState& exceptionState)
{
    exceptionState.throwDOMException(NetworkError, "Could not send data");
}

static void throwNoBlobSupportException(ExceptionState& exceptionState)
{
    exceptionState.throwDOMException(NotSupportedError, "Blob support not implemented yet");
>>>>>>> 8c15b39e
}

PassRefPtr<RTCDataChannel> RTCDataChannel::create(ExecutionContext* context, PassOwnPtr<RTCDataChannelHandler> handler)
{
    ASSERT(handler);
    return adoptRef(new RTCDataChannel(context, handler));
}

<<<<<<< HEAD
PassRefPtr<RTCDataChannel> RTCDataChannel::create(ExecutionContext* context, RTCPeerConnectionHandler* peerConnectionHandler, const String& label, const WebKit::WebRTCDataChannelInit& init, ExceptionState& es)
{
    OwnPtr<RTCDataChannelHandler> handler = peerConnectionHandler->createDataChannel(label, init);
    if (!handler) {
        es.throwDOMException(NotSupportedError, "RTCDataChannel is not supported");
=======
PassRefPtr<RTCDataChannel> RTCDataChannel::create(ExecutionContext* context, RTCPeerConnectionHandler* peerConnectionHandler, const String& label, const blink::WebRTCDataChannelInit& init, ExceptionState& exceptionState)
{
    OwnPtr<RTCDataChannelHandler> handler = peerConnectionHandler->createDataChannel(label, init);
    if (!handler) {
        exceptionState.throwDOMException(NotSupportedError, "RTCDataChannel is not supported");
>>>>>>> 8c15b39e
        return 0;
    }
    return adoptRef(new RTCDataChannel(context, handler.release()));
}

RTCDataChannel::RTCDataChannel(ExecutionContext* context, PassOwnPtr<RTCDataChannelHandler> handler)
    : m_executionContext(context)
    , m_handler(handler)
    , m_stopped(false)
    , m_readyState(ReadyStateConnecting)
    , m_binaryType(BinaryTypeArrayBuffer)
    , m_scheduledEventTimer(this, &RTCDataChannel::scheduledEventTimerFired)
{
    ScriptWrappable::init(this);
    m_handler->setClient(this);
}

RTCDataChannel::~RTCDataChannel()
{
}

String RTCDataChannel::label() const
{
    return m_handler->label();
}

bool RTCDataChannel::reliable() const
{
    return m_handler->isReliable();
}

bool RTCDataChannel::ordered() const
{
    return m_handler->ordered();
}

unsigned short RTCDataChannel::maxRetransmitTime() const
{
    return m_handler->maxRetransmitTime();
}

unsigned short RTCDataChannel::maxRetransmits() const
{
    return m_handler->maxRetransmits();
}

String RTCDataChannel::protocol() const
{
    return m_handler->protocol();
}

bool RTCDataChannel::negotiated() const
{
    return m_handler->negotiated();
}

unsigned short RTCDataChannel::id() const
{
    return m_handler->id();
}

String RTCDataChannel::readyState() const
{
    switch (m_readyState) {
    case ReadyStateConnecting:
        return "connecting";
    case ReadyStateOpen:
        return "open";
    case ReadyStateClosing:
        return "closing";
    case ReadyStateClosed:
        return "closed";
    }

    ASSERT_NOT_REACHED();
    return String();
}

unsigned long RTCDataChannel::bufferedAmount() const
{
    return m_handler->bufferedAmount();
}

String RTCDataChannel::binaryType() const
{
    switch (m_binaryType) {
    case BinaryTypeBlob:
        return "blob";
    case BinaryTypeArrayBuffer:
        return "arraybuffer";
    }
    ASSERT_NOT_REACHED();
    return String();
}

void RTCDataChannel::setBinaryType(const String& binaryType, ExceptionState& exceptionState)
{
    if (binaryType == "blob")
<<<<<<< HEAD
        throwNoBlobSupportException(es);
    else if (binaryType == "arraybuffer")
        m_binaryType = BinaryTypeArrayBuffer;
    else
        es.throwDOMException(TypeMismatchError, "Unknown binary type : " + binaryType);
=======
        throwNoBlobSupportException(exceptionState);
    else if (binaryType == "arraybuffer")
        m_binaryType = BinaryTypeArrayBuffer;
    else
        exceptionState.throwDOMException(TypeMismatchError, "Unknown binary type : " + binaryType);
>>>>>>> 8c15b39e
}

void RTCDataChannel::send(const String& data, ExceptionState& exceptionState)
{
    if (m_readyState != ReadyStateOpen) {
<<<<<<< HEAD
        throwNotOpenException(es);
=======
        throwNotOpenException(exceptionState);
>>>>>>> 8c15b39e
        return;
    }
    if (!m_handler->sendStringData(data)) {
        // FIXME: This should not throw an exception but instead forcefully close the data channel.
<<<<<<< HEAD
        throwCouldNotSendDataException(es);
=======
        throwCouldNotSendDataException(exceptionState);
>>>>>>> 8c15b39e
    }
}

void RTCDataChannel::send(PassRefPtr<ArrayBuffer> prpData, ExceptionState& exceptionState)
{
    if (m_readyState != ReadyStateOpen) {
<<<<<<< HEAD
        throwNotOpenException(es);
=======
        throwNotOpenException(exceptionState);
>>>>>>> 8c15b39e
        return;
    }

    RefPtr<ArrayBuffer> data = prpData;

    size_t dataLength = data->byteLength();
    if (!dataLength)
        return;

    const char* dataPointer = static_cast<const char*>(data->data());

    if (!m_handler->sendRawData(dataPointer, dataLength)) {
        // FIXME: This should not throw an exception but instead forcefully close the data channel.
<<<<<<< HEAD
        throwCouldNotSendDataException(es);
=======
        throwCouldNotSendDataException(exceptionState);
>>>>>>> 8c15b39e
    }
}

void RTCDataChannel::send(PassRefPtr<ArrayBufferView> data, ExceptionState& exceptionState)
{
    RefPtr<ArrayBuffer> arrayBuffer(data->buffer());
    send(arrayBuffer.release(), exceptionState);
}

void RTCDataChannel::send(PassRefPtr<Blob> data, ExceptionState& exceptionState)
{
    // FIXME: implement
<<<<<<< HEAD
    throwNoBlobSupportException(es);
=======
    throwNoBlobSupportException(exceptionState);
>>>>>>> 8c15b39e
}

void RTCDataChannel::close()
{
    if (m_stopped)
        return;

    m_handler->close();
}

void RTCDataChannel::didChangeReadyState(ReadyState newState)
{
    if (m_stopped || m_readyState == ReadyStateClosed)
        return;

    m_readyState = newState;

    switch (m_readyState) {
    case ReadyStateOpen:
        scheduleDispatchEvent(Event::create(EventTypeNames::open));
        break;
    case ReadyStateClosed:
        scheduleDispatchEvent(Event::create(EventTypeNames::close));
        break;
    default:
        break;
    }
}

void RTCDataChannel::didReceiveStringData(const String& text)
{
    if (m_stopped)
        return;

    scheduleDispatchEvent(MessageEvent::create(text));
}

void RTCDataChannel::didReceiveRawData(const char* data, size_t dataLength)
{
    if (m_stopped)
        return;

    if (m_binaryType == BinaryTypeBlob) {
        // FIXME: Implement.
        return;
    }
    if (m_binaryType == BinaryTypeArrayBuffer) {
        RefPtr<ArrayBuffer> buffer = ArrayBuffer::create(data, dataLength);
        scheduleDispatchEvent(MessageEvent::create(buffer.release()));
        return;
    }
    ASSERT_NOT_REACHED();
}

void RTCDataChannel::didDetectError()
{
    if (m_stopped)
        return;

    scheduleDispatchEvent(Event::create(EventTypeNames::error));
}

const AtomicString& RTCDataChannel::interfaceName() const
{
    return EventTargetNames::RTCDataChannel;
}

ExecutionContext* RTCDataChannel::executionContext() const
{
    return m_executionContext;
}

void RTCDataChannel::stop()
{
    m_stopped = true;
    m_readyState = ReadyStateClosed;
    m_handler->setClient(0);
    m_executionContext = 0;
}

void RTCDataChannel::scheduleDispatchEvent(PassRefPtr<Event> event)
{
    m_scheduledEvents.append(event);

    if (!m_scheduledEventTimer.isActive())
        m_scheduledEventTimer.startOneShot(0);
}

void RTCDataChannel::scheduledEventTimerFired(Timer<RTCDataChannel>*)
{
    if (m_stopped)
        return;

    Vector<RefPtr<Event> > events;
    events.swap(m_scheduledEvents);

    Vector<RefPtr<Event> >::iterator it = events.begin();
    for (; it != events.end(); ++it)
        dispatchEvent((*it).release());

    events.clear();
}

} // namespace WebCore<|MERGE_RESOLUTION|>--- conflicted
+++ resolved
@@ -25,7 +25,6 @@
 #include "config.h"
 #include "modules/mediastream/RTCDataChannel.h"
 
-#include "bindings/v8/ExceptionMessages.h"
 #include "bindings/v8/ExceptionState.h"
 #include "core/events/Event.h"
 #include "core/dom/ExceptionCode.h"
@@ -39,21 +38,6 @@
 
 namespace WebCore {
 
-<<<<<<< HEAD
-static void throwNotOpenException(ExceptionState& es)
-{
-    es.throwDOMException(InvalidStateError, "RTCDataChannel.readyState is not 'open'");
-}
-
-static void throwCouldNotSendDataException(ExceptionState& es)
-{
-    es.throwDOMException(NetworkError, "Could not send data");
-}
-
-static void throwNoBlobSupportException(ExceptionState& es)
-{
-    es.throwDOMException(NotSupportedError, ExceptionMessages::failedToExecute("send", "RTCDataChannel", "Blob support not implemented yet"));
-=======
 static void throwNotOpenException(ExceptionState& exceptionState)
 {
     exceptionState.throwDOMException(InvalidStateError, "RTCDataChannel.readyState is not 'open'");
@@ -67,7 +51,6 @@
 static void throwNoBlobSupportException(ExceptionState& exceptionState)
 {
     exceptionState.throwDOMException(NotSupportedError, "Blob support not implemented yet");
->>>>>>> 8c15b39e
 }
 
 PassRefPtr<RTCDataChannel> RTCDataChannel::create(ExecutionContext* context, PassOwnPtr<RTCDataChannelHandler> handler)
@@ -76,19 +59,11 @@
     return adoptRef(new RTCDataChannel(context, handler));
 }
 
-<<<<<<< HEAD
-PassRefPtr<RTCDataChannel> RTCDataChannel::create(ExecutionContext* context, RTCPeerConnectionHandler* peerConnectionHandler, const String& label, const WebKit::WebRTCDataChannelInit& init, ExceptionState& es)
-{
-    OwnPtr<RTCDataChannelHandler> handler = peerConnectionHandler->createDataChannel(label, init);
-    if (!handler) {
-        es.throwDOMException(NotSupportedError, "RTCDataChannel is not supported");
-=======
 PassRefPtr<RTCDataChannel> RTCDataChannel::create(ExecutionContext* context, RTCPeerConnectionHandler* peerConnectionHandler, const String& label, const blink::WebRTCDataChannelInit& init, ExceptionState& exceptionState)
 {
     OwnPtr<RTCDataChannelHandler> handler = peerConnectionHandler->createDataChannel(label, init);
     if (!handler) {
         exceptionState.throwDOMException(NotSupportedError, "RTCDataChannel is not supported");
->>>>>>> 8c15b39e
         return 0;
     }
     return adoptRef(new RTCDataChannel(context, handler.release()));
@@ -187,49 +162,29 @@
 void RTCDataChannel::setBinaryType(const String& binaryType, ExceptionState& exceptionState)
 {
     if (binaryType == "blob")
-<<<<<<< HEAD
-        throwNoBlobSupportException(es);
-    else if (binaryType == "arraybuffer")
-        m_binaryType = BinaryTypeArrayBuffer;
-    else
-        es.throwDOMException(TypeMismatchError, "Unknown binary type : " + binaryType);
-=======
         throwNoBlobSupportException(exceptionState);
     else if (binaryType == "arraybuffer")
         m_binaryType = BinaryTypeArrayBuffer;
     else
         exceptionState.throwDOMException(TypeMismatchError, "Unknown binary type : " + binaryType);
->>>>>>> 8c15b39e
 }
 
 void RTCDataChannel::send(const String& data, ExceptionState& exceptionState)
 {
     if (m_readyState != ReadyStateOpen) {
-<<<<<<< HEAD
-        throwNotOpenException(es);
-=======
         throwNotOpenException(exceptionState);
->>>>>>> 8c15b39e
         return;
     }
     if (!m_handler->sendStringData(data)) {
         // FIXME: This should not throw an exception but instead forcefully close the data channel.
-<<<<<<< HEAD
-        throwCouldNotSendDataException(es);
-=======
         throwCouldNotSendDataException(exceptionState);
->>>>>>> 8c15b39e
     }
 }
 
 void RTCDataChannel::send(PassRefPtr<ArrayBuffer> prpData, ExceptionState& exceptionState)
 {
     if (m_readyState != ReadyStateOpen) {
-<<<<<<< HEAD
-        throwNotOpenException(es);
-=======
         throwNotOpenException(exceptionState);
->>>>>>> 8c15b39e
         return;
     }
 
@@ -243,11 +198,7 @@
 
     if (!m_handler->sendRawData(dataPointer, dataLength)) {
         // FIXME: This should not throw an exception but instead forcefully close the data channel.
-<<<<<<< HEAD
-        throwCouldNotSendDataException(es);
-=======
         throwCouldNotSendDataException(exceptionState);
->>>>>>> 8c15b39e
     }
 }
 
@@ -260,11 +211,7 @@
 void RTCDataChannel::send(PassRefPtr<Blob> data, ExceptionState& exceptionState)
 {
     // FIXME: implement
-<<<<<<< HEAD
-    throwNoBlobSupportException(es);
-=======
     throwNoBlobSupportException(exceptionState);
->>>>>>> 8c15b39e
 }
 
 void RTCDataChannel::close()
