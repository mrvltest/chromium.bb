/*
 * Copyright (C) 2010 Google Inc. All rights reserved.
 *
 * Redistribution and use in source and binary forms, with or without
 * modification, are permitted provided that the following conditions
 * are met:
 *
 * 1.  Redistributions of source code must retain the above copyright
 *     notice, this list of conditions and the following disclaimer.
 * 2.  Redistributions in binary form must reproduce the above copyright
 *     notice, this list of conditions and the following disclaimer in the
 *     documentation and/or other materials provided with the distribution.
 *
 * THIS SOFTWARE IS PROVIDED BY APPLE AND ITS CONTRIBUTORS "AS IS" AND ANY
 * EXPRESS OR IMPLIED WARRANTIES, INCLUDING, BUT NOT LIMITED TO, THE IMPLIED
 * WARRANTIES OF MERCHANTABILITY AND FITNESS FOR A PARTICULAR PURPOSE ARE
 * DISCLAIMED. IN NO EVENT SHALL APPLE OR ITS CONTRIBUTORS BE LIABLE FOR ANY
 * DIRECT, INDIRECT, INCIDENTAL, SPECIAL, EXEMPLARY, OR CONSEQUENTIAL DAMAGES
 * (INCLUDING, BUT NOT LIMITED TO, PROCUREMENT OF SUBSTITUTE GOODS OR SERVICES;
 * LOSS OF USE, DATA, OR PROFITS; OR BUSINESS INTERRUPTION) HOWEVER CAUSED AND
 * ON ANY THEORY OF LIABILITY, WHETHER IN CONTRACT, STRICT LIABILITY, OR TORT
 * (INCLUDING NEGLIGENCE OR OTHERWISE) ARISING IN ANY WAY OUT OF THE USE OF
 * THIS SOFTWARE, EVEN IF ADVISED OF THE POSSIBILITY OF SUCH DAMAGE.
 */

interface IDBCursor {

    readonly attribute DOMString direction;
    [CallWith=ExecutionContext, CachedAttribute=isKeyDirty] readonly attribute any key;
    [CallWith=ExecutionContext, CachedAttribute=isPrimaryKeyDirty] readonly attribute any primaryKey;
<<<<<<< HEAD
    readonly attribute IDBAny source;
=======
    [CallWith=ExecutionContext] readonly attribute any source;
>>>>>>> 8c15b39e

    [CallWith=ScriptState, RaisesException] IDBRequest update(any value);
    [RaisesException] void advance([EnforceRange] unsigned long count);
    [CallWith=ExecutionContext, ImplementedAs=continueFunction, RaisesException] void continue([Default=Undefined] optional any key);
<<<<<<< HEAD
=======
    [CallWith=ExecutionContext, RaisesException, RuntimeEnabled=IndexedDBExperimental] void continuePrimaryKey(any key, any primaryKey);
>>>>>>> 8c15b39e
    [CallWith=ExecutionContext, ImplementedAs=deleteFunction, RaisesException] IDBRequest delete();
};<|MERGE_RESOLUTION|>--- conflicted
+++ resolved
@@ -28,18 +28,11 @@
     readonly attribute DOMString direction;
     [CallWith=ExecutionContext, CachedAttribute=isKeyDirty] readonly attribute any key;
     [CallWith=ExecutionContext, CachedAttribute=isPrimaryKeyDirty] readonly attribute any primaryKey;
-<<<<<<< HEAD
-    readonly attribute IDBAny source;
-=======
     [CallWith=ExecutionContext] readonly attribute any source;
->>>>>>> 8c15b39e
 
     [CallWith=ScriptState, RaisesException] IDBRequest update(any value);
     [RaisesException] void advance([EnforceRange] unsigned long count);
     [CallWith=ExecutionContext, ImplementedAs=continueFunction, RaisesException] void continue([Default=Undefined] optional any key);
-<<<<<<< HEAD
-=======
     [CallWith=ExecutionContext, RaisesException, RuntimeEnabled=IndexedDBExperimental] void continuePrimaryKey(any key, any primaryKey);
->>>>>>> 8c15b39e
     [CallWith=ExecutionContext, ImplementedAs=deleteFunction, RaisesException] IDBRequest delete();
 };