--- conflicted
+++ resolved
@@ -72,13 +72,8 @@
     PassRefPtr<IDBRequest> deleteFunction(ExecutionContext*, const ScriptValue& key, ExceptionState&);
     PassRefPtr<IDBRequest> clear(ExecutionContext*, ExceptionState&);
 
-<<<<<<< HEAD
-    PassRefPtr<IDBIndex> createIndex(ExecutionContext* context, const String& name, const String& keyPath, const Dictionary& options, ExceptionState& es) { return createIndex(context, name, IDBKeyPath(keyPath), options, es); }
-    PassRefPtr<IDBIndex> createIndex(ExecutionContext* context, const String& name, const Vector<String>& keyPath, const Dictionary& options, ExceptionState& es) { return createIndex(context, name, IDBKeyPath(keyPath), options, es); }
-=======
     PassRefPtr<IDBIndex> createIndex(ExecutionContext* context, const String& name, const String& keyPath, const Dictionary& options, ExceptionState& exceptionState) { return createIndex(context, name, IDBKeyPath(keyPath), options, exceptionState); }
     PassRefPtr<IDBIndex> createIndex(ExecutionContext* context, const String& name, const Vector<String>& keyPath, const Dictionary& options, ExceptionState& exceptionState) { return createIndex(context, name, IDBKeyPath(keyPath), options, exceptionState); }
->>>>>>> 8c15b39e
     PassRefPtr<IDBIndex> index(const String& name, ExceptionState&);
     void deleteIndex(const String& name, ExceptionState&);
 
@@ -88,11 +83,7 @@
     PassRefPtr<IDBRequest> put(blink::WebIDBDatabase::PutMode, PassRefPtr<IDBAny> source, ScriptState*, ScriptValue&, PassRefPtr<IDBKey>, ExceptionState&);
 
     // Used internally and by InspectorIndexedDBAgent:
-<<<<<<< HEAD
-    PassRefPtr<IDBRequest> openCursor(ExecutionContext*, PassRefPtr<IDBKeyRange>, IndexedDB::CursorDirection, IDBDatabaseBackendInterface::TaskType = IDBDatabaseBackendInterface::NormalTask);
-=======
     PassRefPtr<IDBRequest> openCursor(ExecutionContext*, PassRefPtr<IDBKeyRange>, IndexedDB::CursorDirection, blink::WebIDBDatabase::TaskType = blink::WebIDBDatabase::NormalTask);
->>>>>>> 8c15b39e
 
     void markDeleted() { m_deleted = true; }
     bool isDeleted() const { return m_deleted; }
@@ -111,11 +102,7 @@
 
     PassRefPtr<IDBIndex> createIndex(ExecutionContext*, const String& name, const IDBKeyPath&, const Dictionary&, ExceptionState&);
     PassRefPtr<IDBIndex> createIndex(ExecutionContext*, const String& name, const IDBKeyPath&, bool unique, bool multiEntry, ExceptionState&);
-<<<<<<< HEAD
-    PassRefPtr<IDBRequest> put(IDBDatabaseBackendInterface::PutMode, PassRefPtr<IDBAny> source, ScriptState*, ScriptValue&, const ScriptValue& key, ExceptionState&);
-=======
     PassRefPtr<IDBRequest> put(blink::WebIDBDatabase::PutMode, PassRefPtr<IDBAny> source, ScriptState*, ScriptValue&, const ScriptValue& key, ExceptionState&);
->>>>>>> 8c15b39e
 
     int64_t findIndexId(const String& name) const;
     bool containsIndex(const String& name) const
