/*
 * Copyright (C) 2010 Google Inc. All rights reserved.
 *
 * Redistribution and use in source and binary forms, with or without
 * modification, are permitted provided that the following conditions
 * are met:
 *
 * 1.  Redistributions of source code must retain the above copyright
 *     notice, this list of conditions and the following disclaimer.
 * 2.  Redistributions in binary form must reproduce the above copyright
 *     notice, this list of conditions and the following disclaimer in the
 *     documentation and/or other materials provided with the distribution.
 *
 * THIS SOFTWARE IS PROVIDED BY APPLE AND ITS CONTRIBUTORS "AS IS" AND ANY
 * EXPRESS OR IMPLIED WARRANTIES, INCLUDING, BUT NOT LIMITED TO, THE IMPLIED
 * WARRANTIES OF MERCHANTABILITY AND FITNESS FOR A PARTICULAR PURPOSE ARE
 * DISCLAIMED. IN NO EVENT SHALL APPLE OR ITS CONTRIBUTORS BE LIABLE FOR ANY
 * DIRECT, INDIRECT, INCIDENTAL, SPECIAL, EXEMPLARY, OR CONSEQUENTIAL DAMAGES
 * (INCLUDING, BUT NOT LIMITED TO, PROCUREMENT OF SUBSTITUTE GOODS OR SERVICES;
 * LOSS OF USE, DATA, OR PROFITS; OR BUSINESS INTERRUPTION) HOWEVER CAUSED AND
 * ON ANY THEORY OF LIABILITY, WHETHER IN CONTRACT, STRICT LIABILITY, OR TORT
 * (INCLUDING NEGLIGENCE OR OTHERWISE) ARISING IN ANY WAY OUT OF THE USE OF
 * THIS SOFTWARE, EVEN IF ADVISED OF THE POSSIBILITY OF SUCH DAMAGE.
 */

#ifndef IDBCursor_h
#define IDBCursor_h

#include "bindings/v8/ScriptValue.h"
#include "bindings/v8/ScriptWrappable.h"
#include "modules/indexeddb/IDBKey.h"
#include "modules/indexeddb/IDBRequest.h"
#include "modules/indexeddb/IndexedDB.h"
#include "public/platform/WebIDBCursor.h"
#include "wtf/PassRefPtr.h"
#include "wtf/RefCounted.h"
#include "wtf/RefPtr.h"

namespace WebCore {

class DOMRequestState;
class ExceptionState;
class IDBAny;
<<<<<<< HEAD
class IDBCallbacks;
class IDBCursorBackendInterface;
class IDBRequest;
=======
class IDBTransaction;
>>>>>>> 8c15b39e
class ExecutionContext;
class SharedBuffer;

class IDBCursor : public ScriptWrappable, public WTF::RefCountedBase {
public:
    static const AtomicString& directionNext();
    static const AtomicString& directionNextUnique();
    static const AtomicString& directionPrev();
    static const AtomicString& directionPrevUnique();

    static IndexedDB::CursorDirection stringToDirection(const String& modeString, ExceptionState&);
    static const AtomicString& directionToString(unsigned short mode);

    static PassRefPtr<IDBCursor> create(PassOwnPtr<blink::WebIDBCursor>, IndexedDB::CursorDirection, IDBRequest*, IDBAny* source, IDBTransaction*);
    virtual ~IDBCursor();

    // Implement the IDL
    const String& direction() const { return directionToString(m_direction); }
    ScriptValue key(ExecutionContext*);
    ScriptValue primaryKey(ExecutionContext*);
    ScriptValue value(ExecutionContext*);
<<<<<<< HEAD
    IDBAny* source() const { return m_source.get(); }
=======
    ScriptValue source(ExecutionContext*) const;
>>>>>>> 8c15b39e

    PassRefPtr<IDBRequest> update(ScriptState*, ScriptValue&, ExceptionState&);
    void advance(unsigned long, ExceptionState&);
    void continueFunction(ExecutionContext*, const ScriptValue& key, ExceptionState&);
<<<<<<< HEAD
=======
    void continuePrimaryKey(ExecutionContext*, const ScriptValue& key, const ScriptValue& primaryKey, ExceptionState&);
>>>>>>> 8c15b39e
    PassRefPtr<IDBRequest> deleteFunction(ExecutionContext*, ExceptionState&);

    bool isKeyDirty() const { return m_keyDirty; }
    bool isPrimaryKeyDirty() const { return m_primaryKeyDirty; }
    bool isValueDirty() const { return m_valueDirty; }

    void continueFunction(PassRefPtr<IDBKey>, PassRefPtr<IDBKey> primaryKey, ExceptionState&);
    void postSuccessHandlerCallback();
    void close();
    void setValueReady(PassRefPtr<IDBKey>, PassRefPtr<IDBKey> primaryKey, PassRefPtr<SharedBuffer> value);
    PassRefPtr<IDBKey> idbPrimaryKey() const { return m_primaryKey; }
    IDBRequest* request() const { return m_request.get(); }
    virtual bool isKeyCursor() const { return true; }
    virtual bool isCursorWithValue() const { return false; }

    void deref()
    {
        if (derefBase())
            delete this;
        else if (hasOneRef())
            checkForReferenceCycle();
    }

protected:
    IDBCursor(PassOwnPtr<blink::WebIDBCursor>, IndexedDB::CursorDirection, IDBRequest*, IDBAny* source, IDBTransaction*);

private:
    PassRefPtr<IDBObjectStore> effectiveObjectStore() const;

    void checkForReferenceCycle();
    bool isDeleted() const;

    OwnPtr<blink::WebIDBCursor> m_backend;
    RefPtr<IDBRequest> m_request;
    const IndexedDB::CursorDirection m_direction;
    RefPtr<IDBAny> m_source;
    RefPtr<IDBTransaction> m_transaction;
    bool m_gotValue;
    bool m_keyDirty;
    bool m_primaryKeyDirty;
    bool m_valueDirty;
    RefPtr<IDBKey> m_key;
    RefPtr<IDBKey> m_primaryKey;
    RefPtr<SharedBuffer> m_value;
};

} // namespace WebCore

#endif // IDBCursor_h<|MERGE_RESOLUTION|>--- conflicted
+++ resolved
@@ -41,13 +41,7 @@
 class DOMRequestState;
 class ExceptionState;
 class IDBAny;
-<<<<<<< HEAD
-class IDBCallbacks;
-class IDBCursorBackendInterface;
-class IDBRequest;
-=======
 class IDBTransaction;
->>>>>>> 8c15b39e
 class ExecutionContext;
 class SharedBuffer;
 
@@ -69,19 +63,12 @@
     ScriptValue key(ExecutionContext*);
     ScriptValue primaryKey(ExecutionContext*);
     ScriptValue value(ExecutionContext*);
-<<<<<<< HEAD
-    IDBAny* source() const { return m_source.get(); }
-=======
     ScriptValue source(ExecutionContext*) const;
->>>>>>> 8c15b39e
 
     PassRefPtr<IDBRequest> update(ScriptState*, ScriptValue&, ExceptionState&);
     void advance(unsigned long, ExceptionState&);
     void continueFunction(ExecutionContext*, const ScriptValue& key, ExceptionState&);
-<<<<<<< HEAD
-=======
     void continuePrimaryKey(ExecutionContext*, const ScriptValue& key, const ScriptValue& primaryKey, ExceptionState&);
->>>>>>> 8c15b39e
     PassRefPtr<IDBRequest> deleteFunction(ExecutionContext*, ExceptionState&);
 
     bool isKeyDirty() const { return m_keyDirty; }
