--- conflicted
+++ resolved
@@ -38,18 +38,6 @@
 
 class IDBVersionChangeEvent : public Event {
 public:
-<<<<<<< HEAD
-    static PassRefPtr<IDBVersionChangeEvent> create(PassRefPtr<IDBAny> oldVersion = IDBAny::createNull(), PassRefPtr<IDBAny> newVersion = IDBAny::createNull(), const AtomicString& eventType = AtomicString(), WebKit::WebIDBCallbacks::DataLoss = WebKit::WebIDBCallbacks::DataLossNone, const String& dataLossMessage = String());
-    virtual ~IDBVersionChangeEvent();
-
-    virtual PassRefPtr<IDBAny> oldVersion() { return m_oldVersion; }
-    virtual PassRefPtr<IDBAny> newVersion() { return m_newVersion; }
-    virtual const AtomicString& dataLoss();
-    virtual String dataLossMessage()
-    {
-        return m_dataLossMessage;
-    }
-=======
     static PassRefPtr<IDBVersionChangeEvent> create(PassRefPtr<IDBAny> oldVersion = IDBAny::createNull(), PassRefPtr<IDBAny> newVersion = IDBAny::createNull(), const AtomicString& eventType = AtomicString(), blink::WebIDBDataLoss = blink::WebIDBDataLossNone, const String& dataLossMessage = String());
     virtual ~IDBVersionChangeEvent();
 
@@ -57,16 +45,11 @@
     ScriptValue newVersion(ExecutionContext*) const;
     const AtomicString& dataLoss() const;
     const String& dataLossMessage() const { return m_dataLossMessage; }
->>>>>>> 8c15b39e
 
     virtual const AtomicString& interfaceName() const;
 
 private:
-<<<<<<< HEAD
-    IDBVersionChangeEvent(PassRefPtr<IDBAny> oldVersion, PassRefPtr<IDBAny> newVersion, const AtomicString& eventType, WebKit::WebIDBCallbacks::DataLoss, const String& dataLoss);
-=======
     IDBVersionChangeEvent(PassRefPtr<IDBAny> oldVersion, PassRefPtr<IDBAny> newVersion, const AtomicString& eventType, blink::WebIDBDataLoss, const String& dataLoss);
->>>>>>> 8c15b39e
 
     RefPtr<IDBAny> m_oldVersion;
     RefPtr<IDBAny> m_newVersion;
