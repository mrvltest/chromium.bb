--- conflicted
+++ resolved
@@ -24,14 +24,8 @@
  */
 
 [
-<<<<<<< HEAD
-    Conditional=ENCRYPTED_MEDIA_V2,
-    RuntimeEnabled=EncryptedMedia,
-    ConstructorTemplate=Event
-=======
     EventConstructor,
     RuntimeEnabled=EncryptedMedia,
->>>>>>> 8c15b39e
 ] interface MediaKeyNeededEvent : Event {
     readonly attribute Uint8Array initData;
 };
