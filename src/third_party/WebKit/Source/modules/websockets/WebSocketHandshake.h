--- conflicted
+++ resolved
@@ -80,21 +80,12 @@
     // Returns a string indicating the reason of failure if mode() == Failed.
     String failureReason() const;
 
-<<<<<<< HEAD
-    String serverWebSocketProtocol() const;
-    String serverSetCookie() const;
-    String serverSetCookie2() const;
-    String serverUpgrade() const;
-    String serverConnection() const;
-    String serverWebSocketAccept() const;
-=======
     const AtomicString& serverWebSocketProtocol() const;
     const AtomicString& serverSetCookie() const;
     const AtomicString& serverSetCookie2() const;
     const AtomicString& serverUpgrade() const;
     const AtomicString& serverConnection() const;
     const AtomicString& serverWebSocketAccept() const;
->>>>>>> 8c15b39e
     String acceptedExtensions() const;
 
     const WebSocketHandshakeResponse& serverHandshakeResponse() const;
