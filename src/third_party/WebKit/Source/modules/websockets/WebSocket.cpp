/*
 * Copyright (C) 2011 Google Inc.  All rights reserved.
 *
 * Redistribution and use in source and binary forms, with or without
 * modification, are permitted provided that the following conditions are
 * met:
 *
 *     * Redistributions of source code must retain the above copyright
 * notice, this list of conditions and the following disclaimer.
 *     * Redistributions in binary form must reproduce the above
 * copyright notice, this list of conditions and the following disclaimer
 * in the documentation and/or other materials provided with the
 * distribution.
 *     * Neither the name of Google Inc. nor the names of its
 * contributors may be used to endorse or promote products derived from
 * this software without specific prior written permission.
 *
 * THIS SOFTWARE IS PROVIDED BY THE COPYRIGHT HOLDERS AND CONTRIBUTORS
 * "AS IS" AND ANY EXPRESS OR IMPLIED WARRANTIES, INCLUDING, BUT NOT
 * LIMITED TO, THE IMPLIED WARRANTIES OF MERCHANTABILITY AND FITNESS FOR
 * A PARTICULAR PURPOSE ARE DISCLAIMED. IN NO EVENT SHALL THE COPYRIGHT
 * OWNER OR CONTRIBUTORS BE LIABLE FOR ANY DIRECT, INDIRECT, INCIDENTAL,
 * SPECIAL, EXEMPLARY, OR CONSEQUENTIAL DAMAGES (INCLUDING, BUT NOT
 * LIMITED TO, PROCUREMENT OF SUBSTITUTE GOODS OR SERVICES; LOSS OF USE,
 * DATA, OR PROFITS; OR BUSINESS INTERRUPTION) HOWEVER CAUSED AND ON ANY
 * THEORY OF LIABILITY, WHETHER IN CONTRACT, STRICT LIABILITY, OR TORT
 * (INCLUDING NEGLIGENCE OR OTHERWISE) ARISING IN ANY WAY OUT OF THE USE
 * OF THIS SOFTWARE, EVEN IF ADVISED OF THE POSSIBILITY OF SUCH DAMAGE.
 */

#include "config.h"

#include "modules/websockets/WebSocket.h"

#include "bindings/v8/ExceptionState.h"
#include "bindings/v8/ScriptController.h"
#include "core/dom/Document.h"
#include "core/dom/ExceptionCode.h"
#include "core/dom/ExecutionContext.h"
#include "core/events/Event.h"
<<<<<<< HEAD
#include "core/events/EventListener.h"
#include "core/events/MessageEvent.h"
#include "core/events/ThreadLocalEventNames.h"
=======
#include "core/events/MessageEvent.h"
>>>>>>> 8c15b39e
#include "core/fileapi/Blob.h"
#include "core/frame/ConsoleTypes.h"
#include "core/frame/ContentSecurityPolicy.h"
#include "core/frame/DOMWindow.h"
#include "core/frame/Frame.h"
#include "core/inspector/ScriptCallStack.h"
#include "modules/websockets/CloseEvent.h"
<<<<<<< HEAD
#include "modules/websockets/WebSocketChannel.h"
#include "platform/Logging.h"
#include "platform/blob/BlobData.h"
#include "weborigin/KnownPorts.h"
#include "weborigin/SecurityOrigin.h"
=======
#include "platform/Logging.h"
#include "platform/blob/BlobData.h"
#include "platform/weborigin/KnownPorts.h"
#include "platform/weborigin/SecurityOrigin.h"
>>>>>>> 8c15b39e
#include "wtf/ArrayBuffer.h"
#include "wtf/ArrayBufferView.h"
#include "wtf/Deque.h"
#include "wtf/HashSet.h"
#include "wtf/PassOwnPtr.h"
#include "wtf/StdLibExtras.h"
#include "wtf/text/CString.h"
#include "wtf/text/StringBuilder.h"
#include "wtf/text/WTFString.h"

using namespace std;

namespace WebCore {

WebSocket::EventQueue::EventQueue(EventTarget* target)
    : m_state(Active)
    , m_target(target)
    , m_resumeTimer(this, &EventQueue::resumeTimerFired) { }

WebSocket::EventQueue::~EventQueue() { stop(); }

void WebSocket::EventQueue::dispatch(PassRefPtr<Event> event)
{
    switch (m_state) {
    case Active:
        ASSERT(m_events.isEmpty());
        ASSERT(m_target->executionContext());
        m_target->dispatchEvent(event);
        break;
    case Suspended:
        m_events.append(event);
        break;
    case Stopped:
        ASSERT(m_events.isEmpty());
        // Do nothing.
        break;
    }
}

void WebSocket::EventQueue::suspend()
{
    if (m_state != Active)
        return;

    m_state = Suspended;
}

void WebSocket::EventQueue::resume()
{
    if (m_state != Suspended || m_resumeTimer.isActive())
        return;

    m_resumeTimer.startOneShot(0);
}

void WebSocket::EventQueue::stop()
{
    if (m_state == Stopped)
        return;

    m_state = Stopped;
    m_resumeTimer.stop();
    m_events.clear();
}

void WebSocket::EventQueue::dispatchQueuedEvents()
{
    if (m_state != Active)
        return;

    RefPtr<EventQueue> protect(this);

    Deque<RefPtr<Event> > events;
    events.swap(m_events);
    while (!events.isEmpty()) {
        if (m_state == Stopped || m_state == Suspended)
            break;
        ASSERT(m_state == Active);
        ASSERT(m_target->executionContext());
        m_target->dispatchEvent(events.takeFirst());
        // |this| can be stopped here.
    }
    if (m_state == Suspended) {
        while (!m_events.isEmpty())
            events.append(m_events.takeFirst());
        events.swap(m_events);
    }
}

void WebSocket::EventQueue::resumeTimerFired(Timer<EventQueue>*)
{
    ASSERT(m_state == Suspended);
    m_state = Active;
    dispatchQueuedEvents();
}

const size_t maxReasonSizeInBytes = 123;

static inline bool isValidProtocolCharacter(UChar character)
{
    // Hybi-10 says "(Subprotocol string must consist of) characters in the range U+0021 to U+007E not including
    // separator characters as defined in [RFC2616]."
    const UChar minimumProtocolCharacter = '!'; // U+0021.
    const UChar maximumProtocolCharacter = '~'; // U+007E.
    return character >= minimumProtocolCharacter && character <= maximumProtocolCharacter
        && character != '"' && character != '(' && character != ')' && character != ',' && character != '/'
        && !(character >= ':' && character <= '@') // U+003A - U+0040 (':', ';', '<', '=', '>', '?', '@').
        && !(character >= '[' && character <= ']') // U+005B - U+005D ('[', '\\', ']').
        && character != '{' && character != '}';
}

static bool isValidProtocolString(const String& protocol)
{
    if (protocol.isEmpty())
        return false;
    for (size_t i = 0; i < protocol.length(); ++i) {
        if (!isValidProtocolCharacter(protocol[i]))
            return false;
    }
    return true;
}

static String encodeProtocolString(const String& protocol)
{
    StringBuilder builder;
    for (size_t i = 0; i < protocol.length(); i++) {
        if (protocol[i] < 0x20 || protocol[i] > 0x7E)
            builder.append(String::format("\\u%04X", protocol[i]));
        else if (protocol[i] == 0x5c)
            builder.append("\\\\");
        else
            builder.append(protocol[i]);
    }
    return builder.toString();
}

static String joinStrings(const Vector<String>& strings, const char* separator)
{
    StringBuilder builder;
    for (size_t i = 0; i < strings.size(); ++i) {
        if (i)
            builder.append(separator);
        builder.append(strings[i]);
    }
    return builder.toString();
}

static unsigned long saturateAdd(unsigned long a, unsigned long b)
{
    if (numeric_limits<unsigned long>::max() - a < b)
        return numeric_limits<unsigned long>::max();
    return a + b;
}

static void setInvalidStateErrorForSendMethod(ExceptionState& exceptionState)
{
    exceptionState.throwDOMException(InvalidStateError, "Still in CONNECTING state.");
}

const char* WebSocket::subProtocolSeperator()
{
    return ", ";
}

WebSocket::WebSocket(ExecutionContext* context)
    : ActiveDOMObject(context)
    , m_state(CONNECTING)
    , m_bufferedAmount(0)
    , m_bufferedAmountAfterClose(0)
    , m_binaryType(BinaryTypeBlob)
    , m_subprotocol("")
    , m_extensions("")
<<<<<<< HEAD
    , m_dropProtectionRunner(this, &WebSocket::dropProtection)
=======
>>>>>>> 8c15b39e
    , m_eventQueue(EventQueue::create(this))
{
    ScriptWrappable::init(this);
}

WebSocket::~WebSocket()
{
    if (m_channel)
        m_channel->disconnect();
}

<<<<<<< HEAD
PassRefPtr<WebSocket> WebSocket::create(ExecutionContext* context, const String& url, ExceptionState& es)
{
    Vector<String> protocols;
    return create(context, url, protocols, es);
}

PassRefPtr<WebSocket> WebSocket::create(ExecutionContext* context, const String& url, const Vector<String>& protocols, ExceptionState& es)
=======
void WebSocket::logError(const String& message)
{
    executionContext()->addConsoleMessage(JSMessageSource, ErrorMessageLevel, message);
}

PassRefPtr<WebSocket> WebSocket::create(ExecutionContext* context, const String& url, ExceptionState& exceptionState)
{
    Vector<String> protocols;
    return create(context, url, protocols, exceptionState);
}

PassRefPtr<WebSocket> WebSocket::create(ExecutionContext* context, const String& url, const Vector<String>& protocols, ExceptionState& exceptionState)
>>>>>>> 8c15b39e
{
    if (url.isNull()) {
        exceptionState.throwDOMException(SyntaxError, "Failed to create a WebSocket: the provided URL is invalid.");
        return 0;
    }

    RefPtr<WebSocket> webSocket(adoptRef(new WebSocket(context)));
    webSocket->suspendIfNeeded();

    webSocket->connect(context->completeURL(url), protocols, exceptionState);
    if (exceptionState.hadException())
        return 0;

    return webSocket.release();
}

<<<<<<< HEAD
PassRefPtr<WebSocket> WebSocket::create(ExecutionContext* context, const String& url, const String& protocol, ExceptionState& es)
{
    Vector<String> protocols;
    protocols.append(protocol);
    return create(context, url, protocols, es);
=======
PassRefPtr<WebSocket> WebSocket::create(ExecutionContext* context, const String& url, const String& protocol, ExceptionState& exceptionState)
{
    Vector<String> protocols;
    protocols.append(protocol);
    return create(context, url, protocols, exceptionState);
>>>>>>> 8c15b39e
}

void WebSocket::connect(const String& url, ExceptionState& exceptionState)
{
    Vector<String> protocols;
    connect(url, protocols, exceptionState);
}

void WebSocket::connect(const String& url, const String& protocol, ExceptionState& exceptionState)
{
    Vector<String> protocols;
    protocols.append(protocol);
    connect(url, protocols, exceptionState);
}

void WebSocket::connect(const String& url, const Vector<String>& protocols, ExceptionState& exceptionState)
{
    WTF_LOG(Network, "WebSocket %p connect() url='%s'", this, url.utf8().data());
    m_url = KURL(KURL(), url);

    if (!m_url.isValid()) {
        m_state = CLOSED;
        exceptionState.throwDOMException(SyntaxError, "The URL '" + url + "' is invalid.");
        return;
    }
    if (!m_url.protocolIs("ws") && !m_url.protocolIs("wss")) {
        m_state = CLOSED;
        exceptionState.throwDOMException(SyntaxError, "The URL's scheme must be either 'ws' or 'wss'. '" + m_url.protocol() + "' is not allowed.");
        return;
    }
    if (m_url.hasFragmentIdentifier()) {
        m_state = CLOSED;
        exceptionState.throwDOMException(SyntaxError, "The URL contains a fragment identifier ('" + m_url.fragmentIdentifier() + "'). Fragment identifiers are not allowed in WebSocket URLs.");
        return;
    }
    if (!portAllowed(m_url)) {
        m_state = CLOSED;
        exceptionState.throwSecurityError("The port " + String::number(m_url.port()) + " is not allowed.");
        return;
    }

    // FIXME: Convert this to check the isolated world's Content Security Policy once webkit.org/b/104520 is solved.
    bool shouldBypassMainWorldContentSecurityPolicy = false;
    if (executionContext()->isDocument()) {
        Document* document = toDocument(executionContext());
        shouldBypassMainWorldContentSecurityPolicy = document->frame()->script().shouldBypassMainWorldContentSecurityPolicy();
    }
    if (!shouldBypassMainWorldContentSecurityPolicy && !executionContext()->contentSecurityPolicy()->allowConnectToSource(m_url)) {
        m_state = CLOSED;
        // The URL is safe to expose to JavaScript, as this check happens synchronously before redirection.
        exceptionState.throwSecurityError("Refused to connect to '" + m_url.elidedString() + "' because it violates the document's Content Security Policy.");
        return;
    }

    m_channel = WebSocketChannel::create(executionContext(), this);

    // FIXME: There is a disagreement about restriction of subprotocols between WebSocket API and hybi-10 protocol
    // draft. The former simply says "only characters in the range U+0021 to U+007E are allowed," while the latter
    // imposes a stricter rule: "the elements MUST be non-empty strings with characters as defined in [RFC2616],
    // and MUST all be unique strings."
    //
    // Here, we throw SyntaxError if the given protocols do not meet the latter criteria. This behavior does not
    // comply with WebSocket API specification, but it seems to be the only reasonable way to handle this conflict.
    for (size_t i = 0; i < protocols.size(); ++i) {
        if (!isValidProtocolString(protocols[i])) {
            m_state = CLOSED;
            exceptionState.throwDOMException(SyntaxError, "The subprotocol '" + encodeProtocolString(protocols[i]) + "' is invalid.");
            return;
        }
    }
    HashSet<String> visited;
    for (size_t i = 0; i < protocols.size(); ++i) {
        if (!visited.add(protocols[i]).isNewEntry) {
            m_state = CLOSED;
            exceptionState.throwDOMException(SyntaxError, "The subprotocol '" + encodeProtocolString(protocols[i]) + "' is duplicated.");
            return;
        }
    }

    String protocolString;
    if (!protocols.isEmpty())
        protocolString = joinStrings(protocols, subProtocolSeperator());

    m_channel->connect(m_url, protocolString);
}

void WebSocket::handleSendResult(WebSocketChannel::SendResult result, ExceptionState& exceptionState)
{
    switch (result) {
    case WebSocketChannel::InvalidMessage:
        exceptionState.throwDOMException(SyntaxError, "The message contains invalid characters.");
        return;
    case WebSocketChannel::SendFail:
<<<<<<< HEAD
        executionContext()->addConsoleMessage(JSMessageSource, ErrorMessageLevel, "WebSocket send() failed.");
=======
        logError("WebSocket send() failed.");
>>>>>>> 8c15b39e
        return;
    case WebSocketChannel::SendSuccess:
        return;
    }
    ASSERT_NOT_REACHED();
}

void WebSocket::updateBufferedAmountAfterClose(unsigned long payloadSize)
{
    m_bufferedAmountAfterClose = saturateAdd(m_bufferedAmountAfterClose, payloadSize);
    m_bufferedAmountAfterClose = saturateAdd(m_bufferedAmountAfterClose, getFramingOverhead(payloadSize));

<<<<<<< HEAD
    executionContext()->addConsoleMessage(JSMessageSource, ErrorMessageLevel, "WebSocket is already in CLOSING or CLOSED state.");
=======
    logError("WebSocket is already in CLOSING or CLOSED state.");
>>>>>>> 8c15b39e
}

void WebSocket::send(const String& message, ExceptionState& exceptionState)
{
    WTF_LOG(Network, "WebSocket %p send() Sending String '%s'", this, message.utf8().data());
    if (m_state == CONNECTING) {
        setInvalidStateErrorForSendMethod(exceptionState);
        return;
    }
    // No exception is raised if the connection was once established but has subsequently been closed.
    if (m_state == CLOSING || m_state == CLOSED) {
        updateBufferedAmountAfterClose(message.utf8().length());
        return;
    }
    ASSERT(m_channel);
    handleSendResult(m_channel->send(message), exceptionState);
}

void WebSocket::send(ArrayBuffer* binaryData, ExceptionState& exceptionState)
{
    WTF_LOG(Network, "WebSocket %p send() Sending ArrayBuffer %p", this, binaryData);
    ASSERT(binaryData);
    if (m_state == CONNECTING) {
        setInvalidStateErrorForSendMethod(exceptionState);
        return;
    }
    if (m_state == CLOSING || m_state == CLOSED) {
        updateBufferedAmountAfterClose(binaryData->byteLength());
        return;
    }
    ASSERT(m_channel);
    handleSendResult(m_channel->send(*binaryData, 0, binaryData->byteLength()), exceptionState);
}

void WebSocket::send(ArrayBufferView* arrayBufferView, ExceptionState& exceptionState)
{
    WTF_LOG(Network, "WebSocket %p send() Sending ArrayBufferView %p", this, arrayBufferView);
    ASSERT(arrayBufferView);
    if (m_state == CONNECTING) {
        setInvalidStateErrorForSendMethod(exceptionState);
        return;
    }
    if (m_state == CLOSING || m_state == CLOSED) {
        updateBufferedAmountAfterClose(arrayBufferView->byteLength());
        return;
    }
    ASSERT(m_channel);
    RefPtr<ArrayBuffer> arrayBuffer(arrayBufferView->buffer());
    handleSendResult(m_channel->send(*arrayBuffer, arrayBufferView->byteOffset(), arrayBufferView->byteLength()), exceptionState);
}

void WebSocket::send(Blob* binaryData, ExceptionState& exceptionState)
{
<<<<<<< HEAD
    LOG(Network, "WebSocket %p send() Sending Blob '%s'", this, binaryData->uuid().utf8().data());
=======
    WTF_LOG(Network, "WebSocket %p send() Sending Blob '%s'", this, binaryData->uuid().utf8().data());
>>>>>>> 8c15b39e
    ASSERT(binaryData);
    if (m_state == CONNECTING) {
        setInvalidStateErrorForSendMethod(exceptionState);
        return;
    }
    if (m_state == CLOSING || m_state == CLOSED) {
        updateBufferedAmountAfterClose(static_cast<unsigned long>(binaryData->size()));
        return;
    }
    ASSERT(m_channel);
<<<<<<< HEAD
    handleSendResult(m_channel->send(binaryData->blobDataHandle()), es);
=======
    handleSendResult(m_channel->send(binaryData->blobDataHandle()), exceptionState);
>>>>>>> 8c15b39e
}

void WebSocket::close(unsigned short code, const String& reason, ExceptionState& exceptionState)
{
    closeInternal(code, reason, exceptionState);
}

void WebSocket::close(ExceptionState& exceptionState)
{
    closeInternal(WebSocketChannel::CloseEventCodeNotSpecified, String(), exceptionState);
}

void WebSocket::close(unsigned short code, ExceptionState& exceptionState)
{
    closeInternal(code, String(), exceptionState);
}

void WebSocket::closeInternal(int code, const String& reason, ExceptionState& exceptionState)
{
    if (code == WebSocketChannel::CloseEventCodeNotSpecified) {
<<<<<<< HEAD
        LOG(Network, "WebSocket %p close() without code and reason", this);
    } else {
        LOG(Network, "WebSocket %p close() code=%d reason='%s'", this, code, reason.utf8().data());
=======
        WTF_LOG(Network, "WebSocket %p close() without code and reason", this);
    } else {
        WTF_LOG(Network, "WebSocket %p close() code=%d reason='%s'", this, code, reason.utf8().data());
>>>>>>> 8c15b39e
        if (!(code == WebSocketChannel::CloseEventCodeNormalClosure || (WebSocketChannel::CloseEventCodeMinimumUserDefined <= code && code <= WebSocketChannel::CloseEventCodeMaximumUserDefined))) {
            exceptionState.throwDOMException(InvalidAccessError, "The code must be either 1000, or between 3000 and 4999. " + String::number(code) + " is neither.");
            return;
        }
        CString utf8 = reason.utf8(String::StrictConversionReplacingUnpairedSurrogatesWithFFFD);
        if (utf8.length() > maxReasonSizeInBytes) {
            exceptionState.throwDOMException(SyntaxError, "The message must not be greater than " + String::number(maxReasonSizeInBytes) + " bytes.");
            return;
        }
    }

    if (m_state == CLOSING || m_state == CLOSED)
        return;
    if (m_state == CONNECTING) {
        m_state = CLOSING;
        m_channel->fail("WebSocket is closed before the connection is established.", WarningMessageLevel);
        return;
    }
    m_state = CLOSING;
    if (m_channel)
        m_channel->close(code, reason);
}

const KURL& WebSocket::url() const
{
    return m_url;
}

WebSocket::State WebSocket::readyState() const
{
    return m_state;
}

unsigned long WebSocket::bufferedAmount() const
{
    return saturateAdd(m_bufferedAmount, m_bufferedAmountAfterClose);
}

String WebSocket::protocol() const
{
    return m_subprotocol;
}

String WebSocket::extensions() const
{
    return m_extensions;
}

String WebSocket::binaryType() const
{
    switch (m_binaryType) {
    case BinaryTypeBlob:
        return "blob";
    case BinaryTypeArrayBuffer:
        return "arraybuffer";
    }
    ASSERT_NOT_REACHED();
    return String();
}

void WebSocket::setBinaryType(const String& binaryType)
{
    if (binaryType == "blob") {
        m_binaryType = BinaryTypeBlob;
        return;
    }
    if (binaryType == "arraybuffer") {
        m_binaryType = BinaryTypeArrayBuffer;
        return;
    }
<<<<<<< HEAD
    executionContext()->addConsoleMessage(JSMessageSource, ErrorMessageLevel, "'" + binaryType + "' is not a valid value for binaryType; binaryType remains unchanged.");
=======
    logError("'" + binaryType + "' is not a valid value for binaryType; binaryType remains unchanged.");
>>>>>>> 8c15b39e
}

const AtomicString& WebSocket::interfaceName() const
{
    return EventTargetNames::WebSocket;
}

ExecutionContext* WebSocket::executionContext() const
{
    return ActiveDOMObject::executionContext();
}

void WebSocket::contextDestroyed()
{
    WTF_LOG(Network, "WebSocket %p contextDestroyed()", this);
    ASSERT(!m_channel);
    ASSERT(m_state == CLOSED);
    ActiveDOMObject::contextDestroyed();
}

<<<<<<< HEAD
=======
bool WebSocket::hasPendingActivity() const
{
    return m_state != CLOSED;
}

>>>>>>> 8c15b39e
void WebSocket::suspend()
{
    if (m_channel)
        m_channel->suspend();
    m_eventQueue->suspend();
}

void WebSocket::resume()
{
    if (m_channel)
        m_channel->resume();
    m_eventQueue->resume();
<<<<<<< HEAD
}

void WebSocket::dropProtection()
{
    unsetPendingActivity(this);
=======
>>>>>>> 8c15b39e
}

void WebSocket::stop()
{
    m_eventQueue->stop();

    if (!hasPendingActivity()) {
        ASSERT(!m_channel);
        return;
    }
    if (m_channel) {
        m_channel->close(WebSocketChannel::CloseEventCodeGoingAway, String());
        m_channel->disconnect();
        m_channel = 0;
    }
    m_state = CLOSED;
<<<<<<< HEAD

    ActiveDOMObject::stop();

    // ContextLifecycleNotifier is iterating over the set of ActiveDOMObject
    // instances. Deleting this WebSocket instance synchronously leads to
    // ContextLifecycleNotifier::removeObserver() call which is prohibited
    // to be called during iteration. Defer it.
    m_dropProtectionRunner.runAsync();
=======
>>>>>>> 8c15b39e
}

void WebSocket::didConnect()
{
    WTF_LOG(Network, "WebSocket %p didConnect()", this);
    if (m_state != CONNECTING)
        return;
    m_state = OPEN;
    m_subprotocol = m_channel->subprotocol();
    m_extensions = m_channel->extensions();
    m_eventQueue->dispatch(Event::create(EventTypeNames::open));
}

void WebSocket::didReceiveMessage(const String& msg)
{
    WTF_LOG(Network, "WebSocket %p didReceiveMessage() Text message '%s'", this, msg.utf8().data());
    if (m_state != OPEN)
        return;
    m_eventQueue->dispatch(MessageEvent::create(msg, SecurityOrigin::create(m_url)->toString()));
}

void WebSocket::didReceiveBinaryData(PassOwnPtr<Vector<char> > binaryData)
{
    WTF_LOG(Network, "WebSocket %p didReceiveBinaryData() %lu byte binary message", this, static_cast<unsigned long>(binaryData->size()));
    switch (m_binaryType) {
    case BinaryTypeBlob: {
        size_t size = binaryData->size();
        RefPtr<RawData> rawData = RawData::create();
        binaryData->swap(*rawData->mutableData());
        OwnPtr<BlobData> blobData = BlobData::create();
        blobData->appendData(rawData.release(), 0, BlobDataItem::toEndOfFile);
        RefPtr<Blob> blob = Blob::create(BlobDataHandle::create(blobData.release(), size));
        m_eventQueue->dispatch(MessageEvent::create(blob.release(), SecurityOrigin::create(m_url)->toString()));
        break;
    }

    case BinaryTypeArrayBuffer:
        m_eventQueue->dispatch(MessageEvent::create(ArrayBuffer::create(binaryData->data(), binaryData->size()), SecurityOrigin::create(m_url)->toString()));
        break;
    }
}

void WebSocket::didReceiveMessageError()
{
<<<<<<< HEAD
    LOG(Network, "WebSocket %p didReceiveMessageError()", this);
=======
    WTF_LOG(Network, "WebSocket %p didReceiveMessageError()", this);
>>>>>>> 8c15b39e
    m_eventQueue->dispatch(Event::create(EventTypeNames::error));
}

void WebSocket::didUpdateBufferedAmount(unsigned long bufferedAmount)
{
    WTF_LOG(Network, "WebSocket %p didUpdateBufferedAmount() New bufferedAmount is %lu", this, bufferedAmount);
    if (m_state == CLOSED)
        return;
    m_bufferedAmount = bufferedAmount;
}

void WebSocket::didStartClosingHandshake()
{
    WTF_LOG(Network, "WebSocket %p didStartClosingHandshake()", this);
    m_state = CLOSING;
}

void WebSocket::didClose(unsigned long unhandledBufferedAmount, ClosingHandshakeCompletionStatus closingHandshakeCompletion, unsigned short code, const String& reason)
{
    WTF_LOG(Network, "WebSocket %p didClose()", this);
    if (!m_channel)
        return;
    bool wasClean = m_state == CLOSING && !unhandledBufferedAmount && closingHandshakeCompletion == ClosingHandshakeComplete && code != WebSocketChannel::CloseEventCodeAbnormalClosure;

    // hasPendingActivity() returns false when m_state is CLOSED. So, it's
    // possible that the wrapper gets garbage-collected during execution of the
    // event. We need to keep this object alive to continue the rest of this
    // method. Since the event we dispatch below sets "this" to the wrapper
    // object, it doesn't get collected, but just to be sure, put a reference
    // for protection.
    //
    // We can move m_channel clean up code before event dispatching, but it
    // makes it harder to check correctness. Comparing cost, we now have this
    // temporary reference.
    RefPtr<WebSocket> protect(this);

    m_state = CLOSED;
    m_bufferedAmount = unhandledBufferedAmount;
    m_eventQueue->dispatch(CloseEvent::create(wasClean, code, reason));

    if (m_channel) {
        m_channel->disconnect();
        m_channel = 0;
    }
<<<<<<< HEAD
    if (hasPendingActivity())
        ActiveDOMObject::unsetPendingActivity(this);
=======
>>>>>>> 8c15b39e
}

size_t WebSocket::getFramingOverhead(size_t payloadSize)
{
    static const size_t hybiBaseFramingOverhead = 2; // Every frame has at least two-byte header.
    static const size_t hybiMaskingKeyLength = 4; // Every frame from client must have masking key.
    static const size_t minimumPayloadSizeWithTwoByteExtendedPayloadLength = 126;
    static const size_t minimumPayloadSizeWithEightByteExtendedPayloadLength = 0x10000;
    size_t overhead = hybiBaseFramingOverhead + hybiMaskingKeyLength;
    if (payloadSize >= minimumPayloadSizeWithEightByteExtendedPayloadLength)
        overhead += 8;
    else if (payloadSize >= minimumPayloadSizeWithTwoByteExtendedPayloadLength)
        overhead += 2;
    return overhead;
}

} // namespace WebCore<|MERGE_RESOLUTION|>--- conflicted
+++ resolved
@@ -38,13 +38,7 @@
 #include "core/dom/ExceptionCode.h"
 #include "core/dom/ExecutionContext.h"
 #include "core/events/Event.h"
-<<<<<<< HEAD
-#include "core/events/EventListener.h"
 #include "core/events/MessageEvent.h"
-#include "core/events/ThreadLocalEventNames.h"
-=======
-#include "core/events/MessageEvent.h"
->>>>>>> 8c15b39e
 #include "core/fileapi/Blob.h"
 #include "core/frame/ConsoleTypes.h"
 #include "core/frame/ContentSecurityPolicy.h"
@@ -52,21 +46,12 @@
 #include "core/frame/Frame.h"
 #include "core/inspector/ScriptCallStack.h"
 #include "modules/websockets/CloseEvent.h"
-<<<<<<< HEAD
-#include "modules/websockets/WebSocketChannel.h"
-#include "platform/Logging.h"
-#include "platform/blob/BlobData.h"
-#include "weborigin/KnownPorts.h"
-#include "weborigin/SecurityOrigin.h"
-=======
 #include "platform/Logging.h"
 #include "platform/blob/BlobData.h"
 #include "platform/weborigin/KnownPorts.h"
 #include "platform/weborigin/SecurityOrigin.h"
->>>>>>> 8c15b39e
 #include "wtf/ArrayBuffer.h"
 #include "wtf/ArrayBufferView.h"
-#include "wtf/Deque.h"
 #include "wtf/HashSet.h"
 #include "wtf/PassOwnPtr.h"
 #include "wtf/StdLibExtras.h"
@@ -236,10 +221,6 @@
     , m_binaryType(BinaryTypeBlob)
     , m_subprotocol("")
     , m_extensions("")
-<<<<<<< HEAD
-    , m_dropProtectionRunner(this, &WebSocket::dropProtection)
-=======
->>>>>>> 8c15b39e
     , m_eventQueue(EventQueue::create(this))
 {
     ScriptWrappable::init(this);
@@ -251,15 +232,6 @@
         m_channel->disconnect();
 }
 
-<<<<<<< HEAD
-PassRefPtr<WebSocket> WebSocket::create(ExecutionContext* context, const String& url, ExceptionState& es)
-{
-    Vector<String> protocols;
-    return create(context, url, protocols, es);
-}
-
-PassRefPtr<WebSocket> WebSocket::create(ExecutionContext* context, const String& url, const Vector<String>& protocols, ExceptionState& es)
-=======
 void WebSocket::logError(const String& message)
 {
     executionContext()->addConsoleMessage(JSMessageSource, ErrorMessageLevel, message);
@@ -272,7 +244,6 @@
 }
 
 PassRefPtr<WebSocket> WebSocket::create(ExecutionContext* context, const String& url, const Vector<String>& protocols, ExceptionState& exceptionState)
->>>>>>> 8c15b39e
 {
     if (url.isNull()) {
         exceptionState.throwDOMException(SyntaxError, "Failed to create a WebSocket: the provided URL is invalid.");
@@ -289,19 +260,11 @@
     return webSocket.release();
 }
 
-<<<<<<< HEAD
-PassRefPtr<WebSocket> WebSocket::create(ExecutionContext* context, const String& url, const String& protocol, ExceptionState& es)
-{
-    Vector<String> protocols;
-    protocols.append(protocol);
-    return create(context, url, protocols, es);
-=======
 PassRefPtr<WebSocket> WebSocket::create(ExecutionContext* context, const String& url, const String& protocol, ExceptionState& exceptionState)
 {
     Vector<String> protocols;
     protocols.append(protocol);
     return create(context, url, protocols, exceptionState);
->>>>>>> 8c15b39e
 }
 
 void WebSocket::connect(const String& url, ExceptionState& exceptionState)
@@ -395,11 +358,7 @@
         exceptionState.throwDOMException(SyntaxError, "The message contains invalid characters.");
         return;
     case WebSocketChannel::SendFail:
-<<<<<<< HEAD
-        executionContext()->addConsoleMessage(JSMessageSource, ErrorMessageLevel, "WebSocket send() failed.");
-=======
         logError("WebSocket send() failed.");
->>>>>>> 8c15b39e
         return;
     case WebSocketChannel::SendSuccess:
         return;
@@ -412,11 +371,7 @@
     m_bufferedAmountAfterClose = saturateAdd(m_bufferedAmountAfterClose, payloadSize);
     m_bufferedAmountAfterClose = saturateAdd(m_bufferedAmountAfterClose, getFramingOverhead(payloadSize));
 
-<<<<<<< HEAD
-    executionContext()->addConsoleMessage(JSMessageSource, ErrorMessageLevel, "WebSocket is already in CLOSING or CLOSED state.");
-=======
     logError("WebSocket is already in CLOSING or CLOSED state.");
->>>>>>> 8c15b39e
 }
 
 void WebSocket::send(const String& message, ExceptionState& exceptionState)
@@ -470,11 +425,7 @@
 
 void WebSocket::send(Blob* binaryData, ExceptionState& exceptionState)
 {
-<<<<<<< HEAD
-    LOG(Network, "WebSocket %p send() Sending Blob '%s'", this, binaryData->uuid().utf8().data());
-=======
     WTF_LOG(Network, "WebSocket %p send() Sending Blob '%s'", this, binaryData->uuid().utf8().data());
->>>>>>> 8c15b39e
     ASSERT(binaryData);
     if (m_state == CONNECTING) {
         setInvalidStateErrorForSendMethod(exceptionState);
@@ -485,11 +436,7 @@
         return;
     }
     ASSERT(m_channel);
-<<<<<<< HEAD
-    handleSendResult(m_channel->send(binaryData->blobDataHandle()), es);
-=======
     handleSendResult(m_channel->send(binaryData->blobDataHandle()), exceptionState);
->>>>>>> 8c15b39e
 }
 
 void WebSocket::close(unsigned short code, const String& reason, ExceptionState& exceptionState)
@@ -510,15 +457,9 @@
 void WebSocket::closeInternal(int code, const String& reason, ExceptionState& exceptionState)
 {
     if (code == WebSocketChannel::CloseEventCodeNotSpecified) {
-<<<<<<< HEAD
-        LOG(Network, "WebSocket %p close() without code and reason", this);
-    } else {
-        LOG(Network, "WebSocket %p close() code=%d reason='%s'", this, code, reason.utf8().data());
-=======
         WTF_LOG(Network, "WebSocket %p close() without code and reason", this);
     } else {
         WTF_LOG(Network, "WebSocket %p close() code=%d reason='%s'", this, code, reason.utf8().data());
->>>>>>> 8c15b39e
         if (!(code == WebSocketChannel::CloseEventCodeNormalClosure || (WebSocketChannel::CloseEventCodeMinimumUserDefined <= code && code <= WebSocketChannel::CloseEventCodeMaximumUserDefined))) {
             exceptionState.throwDOMException(InvalidAccessError, "The code must be either 1000, or between 3000 and 4999. " + String::number(code) + " is neither.");
             return;
@@ -589,11 +530,7 @@
         m_binaryType = BinaryTypeArrayBuffer;
         return;
     }
-<<<<<<< HEAD
-    executionContext()->addConsoleMessage(JSMessageSource, ErrorMessageLevel, "'" + binaryType + "' is not a valid value for binaryType; binaryType remains unchanged.");
-=======
     logError("'" + binaryType + "' is not a valid value for binaryType; binaryType remains unchanged.");
->>>>>>> 8c15b39e
 }
 
 const AtomicString& WebSocket::interfaceName() const
@@ -614,14 +551,11 @@
     ActiveDOMObject::contextDestroyed();
 }
 
-<<<<<<< HEAD
-=======
 bool WebSocket::hasPendingActivity() const
 {
     return m_state != CLOSED;
 }
 
->>>>>>> 8c15b39e
 void WebSocket::suspend()
 {
     if (m_channel)
@@ -634,14 +568,6 @@
     if (m_channel)
         m_channel->resume();
     m_eventQueue->resume();
-<<<<<<< HEAD
-}
-
-void WebSocket::dropProtection()
-{
-    unsetPendingActivity(this);
-=======
->>>>>>> 8c15b39e
 }
 
 void WebSocket::stop()
@@ -658,17 +584,6 @@
         m_channel = 0;
     }
     m_state = CLOSED;
-<<<<<<< HEAD
-
-    ActiveDOMObject::stop();
-
-    // ContextLifecycleNotifier is iterating over the set of ActiveDOMObject
-    // instances. Deleting this WebSocket instance synchronously leads to
-    // ContextLifecycleNotifier::removeObserver() call which is prohibited
-    // to be called during iteration. Defer it.
-    m_dropProtectionRunner.runAsync();
-=======
->>>>>>> 8c15b39e
 }
 
 void WebSocket::didConnect()
@@ -713,11 +628,7 @@
 
 void WebSocket::didReceiveMessageError()
 {
-<<<<<<< HEAD
-    LOG(Network, "WebSocket %p didReceiveMessageError()", this);
-=======
     WTF_LOG(Network, "WebSocket %p didReceiveMessageError()", this);
->>>>>>> 8c15b39e
     m_eventQueue->dispatch(Event::create(EventTypeNames::error));
 }
 
@@ -762,11 +673,6 @@
         m_channel->disconnect();
         m_channel = 0;
     }
-<<<<<<< HEAD
-    if (hasPendingActivity())
-        ActiveDOMObject::unsetPendingActivity(this);
-=======
->>>>>>> 8c15b39e
 }
 
 size_t WebSocket::getFramingOverhead(size_t payloadSize)
