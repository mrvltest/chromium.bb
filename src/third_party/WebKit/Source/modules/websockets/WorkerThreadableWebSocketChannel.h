--- conflicted
+++ resolved
@@ -177,11 +177,7 @@
         Peer* m_peer;
     };
 
-<<<<<<< HEAD
-    WorkerThreadableWebSocketChannel(WorkerGlobalScope*, WebSocketChannelClient*, const String& taskMode);
-=======
     WorkerThreadableWebSocketChannel(WorkerGlobalScope*, WebSocketChannelClient*, const String& taskMode, const String& sourceURL, unsigned lineNumber);
->>>>>>> 8c15b39e
 
     static void mainThreadConnect(ExecutionContext*, Peer*, const KURL&, const String& protocol);
     static void mainThreadSend(ExecutionContext*, Peer*, const String& message);
