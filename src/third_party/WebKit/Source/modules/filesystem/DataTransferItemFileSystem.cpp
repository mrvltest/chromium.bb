--- conflicted
+++ resolved
@@ -51,11 +51,7 @@
 PassRefPtr<Entry> DataTransferItemFileSystem::webkitGetAsEntry(ExecutionContext* executionContext, DataTransferItem* item)
 {
     if (!item->dataObjectItem()->isFilename())
-<<<<<<< HEAD
-        return adoptRef(static_cast<Entry*>(0));
-=======
         return 0;
->>>>>>> 8c15b39e
 
     // For dragged files getAsFile must be pretty lightweight.
     Blob* file = item->getAsFile().get();
