/*
 * Copyright (C) 2010 Google Inc. All rights reserved.
 *
 * Redistribution and use in source and binary forms, with or without
 * modification, are permitted provided that the following conditions are
 * met:
 *
 *     * Redistributions of source code must retain the above copyright
 * notice, this list of conditions and the following disclaimer.
 *     * Redistributions in binary form must reproduce the above
 * copyright notice, this list of conditions and the following disclaimer
 * in the documentation and/or other materials provided with the
 * distribution.
 *     * Neither the name of Google Inc. nor the names of its
 * contributors may be used to endorse or promote products derived from
 * this software without specific prior written permission.
 *
 * THIS SOFTWARE IS PROVIDED BY THE COPYRIGHT HOLDERS AND CONTRIBUTORS
 * "AS IS" AND ANY EXPRESS OR IMPLIED WARRANTIES, INCLUDING, BUT NOT
 * LIMITED TO, THE IMPLIED WARRANTIES OF MERCHANTABILITY AND FITNESS FOR
 * A PARTICULAR PURPOSE ARE DISCLAIMED. IN NO EVENT SHALL THE COPYRIGHT
 * OWNER OR CONTRIBUTORS BE LIABLE FOR ANY DIRECT, INDIRECT, INCIDENTAL,
 * SPECIAL, EXEMPLARY, OR CONSEQUENTIAL DAMAGES (INCLUDING, BUT NOT
 * LIMITED TO, PROCUREMENT OF SUBSTITUTE GOODS OR SERVICES; LOSS OF USE,
 * DATA, OR PROFITS; OR BUSINESS INTERRUPTION) HOWEVER CAUSED AND ON ANY
 * THEORY OF LIABILITY, WHETHER IN CONTRACT, STRICT LIABILITY, OR TORT
 * (INCLUDING NEGLIGENCE OR OTHERWISE) ARISING IN ANY WAY OUT OF THE USE
 * OF THIS SOFTWARE, EVEN IF ADVISED OF THE POSSIBILITY OF SUCH DAMAGE.
 */

#ifndef DOMFileSystem_h
#define DOMFileSystem_h

#include "bindings/v8/ScriptWrappable.h"
#include "core/dom/ActiveDOMObject.h"
#include "core/dom/ExecutionContext.h"
#include "core/dom/ExecutionContextTask.h"
#include "modules/filesystem/DOMFileSystemBase.h"
#include "modules/filesystem/EntriesCallback.h"

namespace WebCore {

class DirectoryEntry;
class File;
class FileCallback;
class FileEntry;
class FileWriterCallback;

class DOMFileSystem : public DOMFileSystemBase, public ScriptWrappable, public ActiveDOMObject {
public:
    static PassRefPtr<DOMFileSystem> create(ExecutionContext*, const String& name, FileSystemType, const KURL& rootURL);

    // Creates a new isolated file system for the given filesystemId.
    static PassRefPtr<DOMFileSystem> createIsolatedFileSystem(ExecutionContext*, const String& filesystemId);

    PassRefPtr<DirectoryEntry> root();

    // DOMFileSystemBase overrides.
    virtual void addPendingCallbacks() OVERRIDE;
    virtual void removePendingCallbacks() OVERRIDE;
    virtual void reportError(PassOwnPtr<ErrorCallback>, PassRefPtr<FileError>) OVERRIDE;

    void createWriter(const FileEntry*, PassOwnPtr<FileWriterCallback>, PassOwnPtr<ErrorCallback>);
    void createFile(const FileEntry*, PassOwnPtr<FileCallback>, PassOwnPtr<ErrorCallback>);

    // Schedule a callback. This should not cross threads (should be called on the same context thread).
    // FIXME: move this to a more generic place.
    template <typename CB, typename CBArg>
<<<<<<< HEAD
    static void scheduleCallback(ExecutionContext*, PassRefPtr<CB>, PassRefPtr<CBArg>);

    template <typename CB, typename CBArg>
    static void scheduleCallback(ExecutionContext*, PassRefPtr<CB>, const CBArg&);
=======
    static void scheduleCallback(ExecutionContext*, PassOwnPtr<CB>, PassRefPtr<CBArg>);

    template <typename CB, typename CBArg>
    static void scheduleCallback(ExecutionContext*, PassOwnPtr<CB>, const CBArg&);
>>>>>>> 8c15b39e

    template <typename CB, typename CBArg>
    void scheduleCallback(PassOwnPtr<CB> callback, PassRefPtr<CBArg> callbackArg)
    {
        scheduleCallback(executionContext(), callback, callbackArg);
    }

    template <typename CB, typename CBArg>
    void scheduleCallback(PassOwnPtr<CB> callback,  const CBArg& callbackArg)
    {
        scheduleCallback(executionContext(), callback, callbackArg);
    }

private:
    DOMFileSystem(ExecutionContext*, const String& name, FileSystemType, const KURL& rootURL);

    // A helper template to schedule a callback task.
    template <typename CB, typename CBArg>
    class DispatchCallbacRefPtrArgTask : public ExecutionContextTask {
    public:
        DispatchCallbacRefPtrArgTask(PassOwnPtr<CB> callback, PassRefPtr<CBArg> arg)
            : m_callback(callback)
            , m_callbackArg(arg)
        {
        }

        virtual void performTask(ExecutionContext*)
        {
            m_callback->handleEvent(m_callbackArg.get());
        }

    private:
        OwnPtr<CB> m_callback;
        RefPtr<CBArg> m_callbackArg;
    };

    template <typename CB, typename CBArg>
    class DispatchCallbackNonPtrArgTask : public ExecutionContextTask {
    public:
        DispatchCallbackNonPtrArgTask(PassOwnPtr<CB> callback, const CBArg& arg)
            : m_callback(callback)
            , m_callbackArg(arg)
        {
        }

        virtual void performTask(ExecutionContext*)
        {
            m_callback->handleEvent(m_callbackArg);
        }

    private:
        OwnPtr<CB> m_callback;
        CBArg m_callbackArg;
    };
};

template <typename CB, typename CBArg>
<<<<<<< HEAD
void DOMFileSystem::scheduleCallback(ExecutionContext* executionContext, PassRefPtr<CB> callback, PassRefPtr<CBArg> arg)
=======
void DOMFileSystem::scheduleCallback(ExecutionContext* executionContext, PassOwnPtr<CB> callback, PassRefPtr<CBArg> arg)
>>>>>>> 8c15b39e
{
    ASSERT(executionContext->isContextThread());
    if (callback)
        executionContext->postTask(adoptPtr(new DispatchCallbacRefPtrArgTask<CB, CBArg>(callback, arg)));
}

template <typename CB, typename CBArg>
<<<<<<< HEAD
void DOMFileSystem::scheduleCallback(ExecutionContext* executionContext, PassRefPtr<CB> callback, const CBArg& arg)
=======
void DOMFileSystem::scheduleCallback(ExecutionContext* executionContext, PassOwnPtr<CB> callback, const CBArg& arg)
>>>>>>> 8c15b39e
{
    ASSERT(executionContext->isContextThread());
    if (callback)
        executionContext->postTask(adoptPtr(new DispatchCallbackNonPtrArgTask<CB, CBArg>(callback, arg)));
}

} // namespace

#endif // DOMFileSystem_h<|MERGE_RESOLUTION|>--- conflicted
+++ resolved
@@ -66,17 +66,10 @@
     // Schedule a callback. This should not cross threads (should be called on the same context thread).
     // FIXME: move this to a more generic place.
     template <typename CB, typename CBArg>
-<<<<<<< HEAD
-    static void scheduleCallback(ExecutionContext*, PassRefPtr<CB>, PassRefPtr<CBArg>);
-
-    template <typename CB, typename CBArg>
-    static void scheduleCallback(ExecutionContext*, PassRefPtr<CB>, const CBArg&);
-=======
     static void scheduleCallback(ExecutionContext*, PassOwnPtr<CB>, PassRefPtr<CBArg>);
 
     template <typename CB, typename CBArg>
     static void scheduleCallback(ExecutionContext*, PassOwnPtr<CB>, const CBArg&);
->>>>>>> 8c15b39e
 
     template <typename CB, typename CBArg>
     void scheduleCallback(PassOwnPtr<CB> callback, PassRefPtr<CBArg> callbackArg)
@@ -134,11 +127,7 @@
 };
 
 template <typename CB, typename CBArg>
-<<<<<<< HEAD
-void DOMFileSystem::scheduleCallback(ExecutionContext* executionContext, PassRefPtr<CB> callback, PassRefPtr<CBArg> arg)
-=======
 void DOMFileSystem::scheduleCallback(ExecutionContext* executionContext, PassOwnPtr<CB> callback, PassRefPtr<CBArg> arg)
->>>>>>> 8c15b39e
 {
     ASSERT(executionContext->isContextThread());
     if (callback)
@@ -146,11 +135,7 @@
 }
 
 template <typename CB, typename CBArg>
-<<<<<<< HEAD
-void DOMFileSystem::scheduleCallback(ExecutionContext* executionContext, PassRefPtr<CB> callback, const CBArg& arg)
-=======
 void DOMFileSystem::scheduleCallback(ExecutionContext* executionContext, PassOwnPtr<CB> callback, const CBArg& arg)
->>>>>>> 8c15b39e
 {
     ASSERT(executionContext->isContextThread());
     if (callback)
