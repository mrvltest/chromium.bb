--- conflicted
+++ resolved
@@ -49,10 +49,6 @@
     this._tabbedPane.element.insertBefore(settingsLabelElement, this._tabbedPane.element.firstChild);
     this._tabbedPane.element.appendChild(this._createCloseButton());
     this._tabbedPane.appendTab(WebInspector.SettingsScreen.Tabs.General, WebInspector.UIString("General"), new WebInspector.GenericSettingsTab());
-<<<<<<< HEAD
-    this._tabbedPane.appendTab(WebInspector.SettingsScreen.Tabs.Overrides,WebInspector.UIString("Overrides"),new WebInspector.OverridesSettingsTab());
-=======
->>>>>>> 8c15b39e
     this._tabbedPane.appendTab(WebInspector.SettingsScreen.Tabs.Workspace, WebInspector.UIString("Workspace"), new WebInspector.WorkspaceSettingsTab());
     if (WebInspector.experimentsSettings.experimentsEnabled)
         this._tabbedPane.appendTab(WebInspector.SettingsScreen.Tabs.Experiments, WebInspector.UIString("Experiments"), new WebInspector.ExperimentsSettingsTab());
@@ -459,8 +455,6 @@
         WebInspector.DebuggerModel.applySkipStackFrameSettings();
     },
 
-<<<<<<< HEAD
-=======
     /**
      * @param {?Element} p
      */
@@ -474,7 +468,6 @@
         noteElement.createTextChild(WebInspector.UIString("toolbar item"));
     },
 
->>>>>>> 8c15b39e
     __proto__: WebInspector.SettingsTab.prototype
 }
 
@@ -508,20 +501,6 @@
     this._updateEditFileSystemButtonState();
 
     this._reset();
-}
-
-/**
- * @constructor
- * @extends {WebInspector.SettingsTab}
- */
-WebInspector.OverridesSettingsTab = function()
-{
-    WebInspector.SettingsTab.call(this, WebInspector.UIString("Overrides"), "overrides-tab-content");
-    this.containerElement.appendChild(WebInspector.SettingsTab.createSettingCheckbox(WebInspector.UIString("Show 'Emulation' view in console drawer"), WebInspector.settings.showEmulationViewInDrawer));
-}
-
-WebInspector.OverridesSettingsTab.prototype = {
-    __proto__: WebInspector.SettingsTab.prototype
 }
 
 WebInspector.WorkspaceSettingsTab.prototype = {
@@ -761,16 +740,12 @@
     /**
      * @return {!Element}
      */
-<<<<<<< HEAD
-    _mouseUp: function(event)
-=======
     get statusBarItem()
     {
         return this._statusBarButton.element;
     },
 
     _mouseUp: function()
->>>>>>> 8c15b39e
     {
         this.showSettingsScreen();
     },
