/*
 * Copyright (C) 2013 Google Inc. All rights reserved.
 *
 * Redistribution and use in source and binary forms, with or without
 * modification, are permitted provided that the following conditions are
 * met:
 *
 *     * Redistributions of source code must retain the above copyright
 * notice, this list of conditions and the following disclaimer.
 *     * Redistributions in binary form must reproduce the above
 * copyright notice, this list of conditions and the following disclaimer
 * in the documentation and/or other materials provided with the
 * distribution.
 *     * Neither the name of Google Inc. nor the names of its
 * contributors may be used to endorse or promote products derived from
 * this software without specific prior written permission.
 *
 * THIS SOFTWARE IS PROVIDED BY THE COPYRIGHT HOLDERS AND CONTRIBUTORS
 * "AS IS" AND ANY EXPRESS OR IMPLIED WARRANTIES, INCLUDING, BUT NOT
 * LIMITED TO, THE IMPLIED WARRANTIES OF MERCHANTABILITY AND FITNESS FOR
 * A PARTICULAR PURPOSE ARE DISCLAIMED. IN NO EVENT SHALL THE COPYRIGHT
 * OWNER OR CONTRIBUTORS BE LIABLE FOR ANY DIRECT, INDIRECT, INCIDENTAL,
 * SPECIAL, EXEMPLARY, OR CONSEQUENTIAL DAMAGES (INCLUDING, BUT NOT
 * LIMITED TO, PROCUREMENT OF SUBSTITUTE GOODS OR SERVICES; LOSS OF USE,
 * DATA, OR PROFITS; OR BUSINESS INTERRUPTION) HOWEVER CAUSED AND ON ANY
 * THEORY OF LIABILITY, WHETHER IN CONTRACT, STRICT LIABILITY, OR TORT
 * (INCLUDING NEGLIGENCE OR OTHERWISE) ARISING IN ANY WAY OUT OF THE USE
 * OF THIS SOFTWARE, EVEN IF ADVISED OF THE POSSIBILITY OF SUCH DAMAGE.
 */

/**
 * @interface
 */
WebInspector.SuggestBoxDelegate = function()
{
}

WebInspector.SuggestBoxDelegate.prototype = {
    /**
     * @param {string} suggestion
     * @param {boolean=} isIntermediateSuggestion
     */
    applySuggestion: function(suggestion, isIntermediateSuggestion) { },

    /**
     * acceptSuggestion will be always called after call to applySuggestion with isIntermediateSuggestion being equal to false.
     */
    acceptSuggestion: function() { },
}

/**
 * @constructor
 * @param {!WebInspector.SuggestBoxDelegate} suggestBoxDelegate
 * @param {!Element} anchorElement
 * @param {string=} className
 * @param {number=} maxItemsHeight
 */
WebInspector.SuggestBox = function(suggestBoxDelegate, anchorElement, className, maxItemsHeight)
{
    this._suggestBoxDelegate = suggestBoxDelegate;
    this._anchorElement = anchorElement;
    this._length = 0;
    this._selectedIndex = -1;
    this._selectedElement = null;
    this._maxItemsHeight = maxItemsHeight;
    this._boundOnScroll = this._onScrollOrResize.bind(this, true);
    this._boundOnResize = this._onScrollOrResize.bind(this, false);
    window.addEventListener("scroll", this._boundOnScroll, true);
    window.addEventListener("resize", this._boundOnResize, true);

    this._bodyElement = anchorElement.ownerDocument.body;
    this._element = anchorElement.ownerDocument.createElement("div");
    this._element.className = "suggest-box " + (className || "");
    this._element.addEventListener("mousedown", this._onBoxMouseDown.bind(this), true);
    this.containerElement = this._element.createChild("div", "container");
    this.contentElement = this.containerElement.createChild("div", "content");
}

WebInspector.SuggestBox.prototype = {
    /**
     * @return {boolean}
     */
    visible: function()
    {
        return !!this._element.parentElement;
    },

    /**
     * @param {boolean} isScroll
     * @param {?Event} event
     */
    _onScrollOrResize: function(isScroll, event)
    {
        if (isScroll && this._element.isAncestor(event.target) || !this.visible())
            return;
        this._updateBoxPosition(this._anchorBox);
    },

    /**
     * @param {!AnchorBox} anchorBox
     */
    setPosition: function(anchorBox)
    {
        this._updateBoxPosition(anchorBox);
    },

    /**
<<<<<<< HEAD
     * @param {AnchorBox=} anchorBox
=======
     * @param {!AnchorBox=} anchorBox
>>>>>>> 8c15b39e
     */
    _updateBoxPosition: function(anchorBox)
    {
        this._anchorBox = anchorBox;
        anchorBox = anchorBox || this._anchorElement.boxInWindow(window);

        // Measure the content element box.
        this.contentElement.style.display = "inline-block";
        document.body.appendChild(this.contentElement);
        this.contentElement.positionAt(0, 0);
        var contentWidth = this.contentElement.offsetWidth;
        var contentHeight = this.contentElement.offsetHeight;
        this.contentElement.style.display = "block";
        this.containerElement.appendChild(this.contentElement);

        const spacer = 6;
        const suggestBoxPaddingX = 21;
        const suggestBoxPaddingY = 2;

        var maxWidth = document.body.offsetWidth - anchorBox.x - spacer;
        var width = Math.min(contentWidth, maxWidth - suggestBoxPaddingX) + suggestBoxPaddingX;
        var paddedWidth = contentWidth + suggestBoxPaddingX;
        var boxX = anchorBox.x;
        if (width < paddedWidth) {
            // Shift the suggest box to the left to accommodate the content without trimming to the BODY edge.
            maxWidth = document.body.offsetWidth - spacer;
            width = Math.min(contentWidth, maxWidth - suggestBoxPaddingX) + suggestBoxPaddingX;
            boxX = document.body.offsetWidth - width;
        }

        var boxY;
        var aboveHeight = anchorBox.y;
        var underHeight = document.body.offsetHeight - anchorBox.y - anchorBox.height;

        var maxHeight = this._maxItemsHeight ? contentHeight * this._maxItemsHeight / this._length : Math.max(underHeight, aboveHeight) - spacer;
        var height = Math.min(contentHeight, maxHeight - suggestBoxPaddingY) + suggestBoxPaddingY;
        if (underHeight >= aboveHeight) {
            // Locate the suggest box under the anchorBox.
            boxY = anchorBox.y + anchorBox.height;
            this._element.classList.remove("above-anchor");
            this._element.classList.add("under-anchor");
        } else {
            // Locate the suggest box above the anchorBox.
            boxY = anchorBox.y - height;
            this._element.classList.remove("under-anchor");
            this._element.classList.add("above-anchor");
        }

        this._element.positionAt(boxX, boxY);
        this._element.style.width = width + "px";
        this._element.style.height = height + "px";
    },

    /**
     * @param {?Event} event
     */
    _onBoxMouseDown: function(event)
    {
        event.preventDefault();
    },

    hide: function()
    {
        if (!this.visible())
            return;

        this._element.remove();
        delete this._selectedElement;
        this._selectedIndex = -1;
    },

    removeFromElement: function()
    {
        window.removeEventListener("scroll", this._boundOnScroll, true);
        window.removeEventListener("resize", this._boundOnResize, true);
        this.hide();
    },

    /**
     * @param {string=} text
     * @param {boolean=} isIntermediateSuggestion
     */
    _applySuggestion: function(text, isIntermediateSuggestion)
    {
        if (!this.visible() || !(text || this._selectedElement))
            return false;

        var suggestion = text || this._selectedElement.textContent;
        if (!suggestion)
            return false;

        this._suggestBoxDelegate.applySuggestion(suggestion, isIntermediateSuggestion);
        return true;
    },

    /**
     * @param {string=} text
     * @return {boolean}
     */
    acceptSuggestion: function(text)
    {
        var result = this._applySuggestion(text, false);
        this.hide();
        if (!result)
            return false;

        this._suggestBoxDelegate.acceptSuggestion();

        return true;
    },

    /**
     * @param {number} shift
     * @param {boolean=} isCircular
     * @return {boolean} is changed
     */
    _selectClosest: function(shift, isCircular)
    {
        if (!this._length)
            return false;

        if (this._selectedIndex === -1 && shift < 0)
            shift += 1;

        var index = this._selectedIndex + shift;

        if (isCircular)
            index = (this._length + index) % this._length;
        else
            index = Number.constrain(index, 0, this._length - 1);

        this._selectItem(index);
        this._applySuggestion(undefined, true);
        return true;
    },

    /**
     * @param {string} text
     * @param {?Event} event
     */
    _onItemMouseDown: function(text, event)
    {
        this.acceptSuggestion(text);
        event.consume(true);
    },

    /**
     * @param {string} prefix
     * @param {string} text
     */
    _createItemElement: function(prefix, text)
    {
        var element = document.createElement("div");
        element.className = "suggest-box-content-item source-code";
        element.tabIndex = -1;
        if (prefix && prefix.length && !text.indexOf(prefix)) {
            var prefixElement = element.createChild("span", "prefix");
            prefixElement.textContent = prefix;
            var suffixElement = element.createChild("span", "suffix");
            suffixElement.textContent = text.substring(prefix.length);
        } else {
            var suffixElement = element.createChild("span", "suffix");
            suffixElement.textContent = text;
        }
        element.addEventListener("mousedown", this._onItemMouseDown.bind(this, text), false);
        return element;
    },

    /**
     * @param {!Array.<string>} items
     * @param {number} selectedIndex
     * @param {string} userEnteredText
     */
    _updateItems: function(items, selectedIndex, userEnteredText)
    {
        this._length = items.length;
        this.contentElement.removeChildren();

        for (var i = 0; i < items.length; ++i) {
            var item = items[i];
            var currentItemElement = this._createItemElement(userEnteredText, item);
            this.contentElement.appendChild(currentItemElement);
        }

        this._selectedElement = null;
        if (typeof selectedIndex === "number")
            this._selectItem(selectedIndex);
    },

    /**
     * @param {number} index
     */
    _selectItem: function(index)
    {
        if (this._selectedElement)
            this._selectedElement.classList.remove("selected");

        this._selectedIndex = index;
        if (index < 0)
            return;

        this._selectedElement = this.contentElement.children[index];
        this._selectedElement.classList.add("selected");

        this._selectedElement.scrollIntoViewIfNeeded(false);
    },

    /**
     * @param {!Array.<string>} completions
     * @param {boolean} canShowForSingleItem
     * @param {string} userEnteredText
     */
    _canShowBox: function(completions, canShowForSingleItem, userEnteredText)
    {
        if (!completions || !completions.length)
            return false;

        if (completions.length > 1)
            return true;

        // Do not show a single suggestion if it is the same as user-entered prefix, even if allowed to show single-item suggest boxes.
        return canShowForSingleItem && completions[0] !== userEnteredText;
    },

    _rememberRowCountPerViewport: function()
    {
        if (!this.contentElement.firstChild)
            return;

        this._rowCountPerViewport = Math.floor(this.containerElement.offsetHeight / this.contentElement.firstChild.offsetHeight);
    },

    /**
     * @param {!AnchorBox} anchorBox
     * @param {!Array.<string>} completions
     * @param {number} selectedIndex
     * @param {boolean} canShowForSingleItem
     * @param {string} userEnteredText
     */
    updateSuggestions: function(anchorBox, completions, selectedIndex, canShowForSingleItem, userEnteredText)
    {
        if (this._canShowBox(completions, canShowForSingleItem, userEnteredText)) {
            this._updateItems(completions, selectedIndex, userEnteredText);
            this._updateBoxPosition(anchorBox);
            if (!this.visible())
                this._bodyElement.appendChild(this._element);
            this._rememberRowCountPerViewport();
        } else
            this.hide();
    },

    /**
     * @param {!KeyboardEvent} event
     * @return {boolean}
     */
    keyPressed: function(event)
    {
        switch (event.keyIdentifier) {
        case "Up":
            return this.upKeyPressed();
        case "Down":
            return this.downKeyPressed();
        case "PageUp":
            return this.pageUpKeyPressed();
        case "PageDown":
            return this.pageDownKeyPressed();
        case "Enter":
            return this.enterKeyPressed();
        }
        return false;
    },

    /**
     * @return {boolean}
     */
    upKeyPressed: function()
    {
        return this._selectClosest(-1, true);
    },

    /**
     * @return {boolean}
     */
    downKeyPressed: function()
    {
        return this._selectClosest(1, true);
    },

    /**
     * @return {boolean}
     */
    pageUpKeyPressed: function()
    {
        return this._selectClosest(-this._rowCountPerViewport, false);
    },

    /**
     * @return {boolean}
     */
    pageDownKeyPressed: function()
    {
        return this._selectClosest(this._rowCountPerViewport, false);
    },

    /**
     * @return {boolean}
     */
    enterKeyPressed: function()
    {
        var hasSelectedItem = !!this._selectedElement;
        this.acceptSuggestion();

        // Report the event as non-handled if there is no selected item,
        // to commit the input or handle it otherwise.
        return hasSelectedItem;
    }
}<|MERGE_RESOLUTION|>--- conflicted
+++ resolved
@@ -105,11 +105,7 @@
     },
 
     /**
-<<<<<<< HEAD
-     * @param {AnchorBox=} anchorBox
-=======
      * @param {!AnchorBox=} anchorBox
->>>>>>> 8c15b39e
      */
     _updateBoxPosition: function(anchorBox)
     {
