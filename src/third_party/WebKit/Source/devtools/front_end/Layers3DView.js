--- conflicted
+++ resolved
@@ -56,10 +56,7 @@
     this._scaleAdjustmentStylesheet = this.element.ownerDocument.head.createChild("style");
     this._scaleAdjustmentStylesheet.disabled = true;
     this._lastOutlinedElement = {};
-<<<<<<< HEAD
-=======
     this._layerImage = document.createElement("img");
->>>>>>> 8c15b39e
     WebInspector.settings.showPaintRects.addChangeListener(this._update, this);
 }
 
@@ -219,30 +216,17 @@
     },
 
     /**
-<<<<<<< HEAD
-     * @param {WebInspector.Event} event
+     * @param {!WebInspector.Event} event
      */
     _onLayerPainted: function(event)
     {
-        var layer = /** @type {WebInspector.Layer} */ (event.data);
-=======
-     * @param {!WebInspector.Event} event
-     */
-    _onLayerPainted: function(event)
-    {
         var layer = /** @type {!WebInspector.Layer} */ (event.data);
->>>>>>> 8c15b39e
         this._updatePaintRect(this._elementForLayer(layer));
     },
 
     /**
-<<<<<<< HEAD
-     * @param {WebInspector.Layer} layer
-     * @return {Element}
-=======
      * @param {!WebInspector.Layer} layer
      * @return {!Element}
->>>>>>> 8c15b39e
      */
     _elementForLayer: function(layer)
     {
@@ -324,29 +308,6 @@
         style.borderColor = color.toString(WebInspector.Color.Format.RGBA);
     },
 
-    _updatePaintRect: function(element)
-    {
-        var details = element.__layerDetails;
-        var paintRect = details.layer.lastPaintRect();
-        var paintRectElement = details.paintRectElement;
-        if (!paintRect || !WebInspector.settings.showPaintRects.get()) {
-            paintRectElement.addStyleClass("hidden");
-            return;
-        }
-        paintRectElement.removeStyleClass("hidden");
-        if (details.paintCount === details.layer.paintCount())
-            return;
-        details.paintCount = details.layer.paintCount();
-        var style = paintRectElement.style;
-        style.left = paintRect.x + "px";
-        style.top = paintRect.y + "px";
-        style.width = paintRect.width + "px";
-        style.height = paintRect.height + "px";
-        var color = WebInspector.Layers3DView.PaintRectColors[details.paintCount % WebInspector.Layers3DView.PaintRectColors.length];
-        style.borderWidth = Math.ceil(1 / this._scale) + "px";
-        style.borderColor = color.toString(WebInspector.Color.Format.RGBA);
-    },
-
     /**
      * @param {!Element} element
      */
@@ -477,13 +438,8 @@
 
 /**
  * @constructor
-<<<<<<< HEAD
- * @param {WebInspector.Layer} layer
- * @param {Element} paintRectElement
-=======
  * @param {!WebInspector.Layer} layer
  * @param {!Element} paintRectElement
->>>>>>> 8c15b39e
  */
 WebInspector.LayerDetails = function(layer, paintRectElement)
 {
