/*
 * Copyright (C) 2012 Google Inc. All rights reserved.
 *
 * Redistribution and use in source and binary forms, with or without
 * modification, are permitted provided that the following conditions are
 * met:
 *
 *     * Redistributions of source code must retain the above copyright
 * notice, this list of conditions and the following disclaimer.
 *     * Redistributions in binary form must reproduce the above
 * copyright notice, this list of conditions and the following disclaimer
 * in the documentation and/or other materials provided with the
 * distribution.
 *     * Neither the name of Google Inc. nor the names of its
 * contributors may be used to endorse or promote products derived from
 * this software without specific prior written permission.
 *
 * THIS SOFTWARE IS PROVIDED BY THE COPYRIGHT HOLDERS AND CONTRIBUTORS
 * "AS IS" AND ANY EXPRESS OR IMPLIED WARRANTIES, INCLUDING, BUT NOT
 * LIMITED TO, THE IMPLIED WARRANTIES OF MERCHANTABILITY AND FITNESS FOR
 * A PARTICULAR PURPOSE ARE DISCLAIMED. IN NO EVENT SHALL THE COPYRIGHT
 * OWNER OR CONTRIBUTORS BE LIABLE FOR ANY DIRECT, INDIRECT, INCIDENTAL,
 * SPECIAL, EXEMPLARY, OR CONSEQUENTIAL DAMAGES (INCLUDING, BUT NOT
 * LIMITED TO, PROCUREMENT OF SUBSTITUTE GOODS OR SERVICES; LOSS OF USE,
 * DATA, OR PROFITS; OR BUSINESS INTERRUPTION) HOWEVER CAUSED AND ON ANY
 * THEORY OF LIABILITY, WHETHER IN CONTRACT, STRICT LIABILITY, OR TORT
 * (INCLUDING NEGLIGENCE OR OTHERWISE) ARISING IN ANY WAY OUT OF THE USE
 * OF THIS SOFTWARE, EVEN IF ADVISED OF THE POSSIBILITY OF SUCH DAMAGE.
 */

/**
 * @interface
 */
WebInspector.LinkifierFormatter = function()
{
}

WebInspector.LinkifierFormatter.prototype = {
    /**
     * @param {!Element} anchor
     * @param {!WebInspector.UILocation} uiLocation
     */
    formatLiveAnchor: function(anchor, uiLocation) { }
}

/**
 * @constructor
 * @param {!WebInspector.LinkifierFormatter=} formatter
 */
WebInspector.Linkifier = function(formatter)
{
    this._formatter = formatter || new WebInspector.Linkifier.DefaultFormatter(WebInspector.Linkifier.MaxLengthForDisplayedURLs);
    this._liveLocations = [];
}

WebInspector.Linkifier.prototype = {
    /**
     * @param {string} sourceURL
     * @param {number} lineNumber
     * @param {number=} columnNumber
     * @param {string=} classes
     * @return {?Element}
     */
    linkifyLocation: function(sourceURL, lineNumber, columnNumber, classes)
    {
        var rawLocation = WebInspector.debuggerModel.createRawLocationByURL(sourceURL, lineNumber, columnNumber || 0);
        if (!rawLocation)
            return WebInspector.linkifyResourceAsNode(sourceURL, lineNumber, classes);
        return this.linkifyRawLocation(rawLocation, classes);
    },

    /**
     * @param {!WebInspector.DebuggerModel.Location} rawLocation
     * @param {string=} classes
     * @return {?Element}
     */
    linkifyRawLocation: function(rawLocation, classes)
    {
        var script = WebInspector.debuggerModel.scriptForId(rawLocation.scriptId);
        if (!script)
            return null;
        var anchor = WebInspector.linkifyURLAsNode("", "", classes, false);
        var liveLocation = script.createLiveLocation(rawLocation, this._updateAnchor.bind(this, anchor));
        this._liveLocations.push(liveLocation);
        return anchor;
    },

    /**
     * @param {?CSSAgent.StyleSheetId} styleSheetId
<<<<<<< HEAD
     * @param {WebInspector.CSSLocation} rawLocation
=======
     * @param {!WebInspector.CSSLocation} rawLocation
>>>>>>> 8c15b39e
     * @param {string=} classes
     * @return {?Element}
     */
    linkifyCSSLocation: function(styleSheetId, rawLocation, classes)
    {
        var anchor = WebInspector.linkifyURLAsNode("", "", classes, false);
        var liveLocation = WebInspector.cssModel.createLiveLocation(styleSheetId, rawLocation, this._updateAnchor.bind(this, anchor));
        if (!liveLocation)
            return null;
        this._liveLocations.push(liveLocation);
        return anchor;
    },

    reset: function()
    {
        for (var i = 0; i < this._liveLocations.length; ++i)
            this._liveLocations[i].dispose();
        this._liveLocations = [];
    },

    /**
     * @param {!Element} anchor
     * @param {!WebInspector.UILocation} uiLocation
     */
    _updateAnchor: function(anchor, uiLocation)
    {
        anchor.preferredPanel = "sources";
        anchor.href = sanitizeHref(uiLocation.uiSourceCode.originURL());
        anchor.uiSourceCode = uiLocation.uiSourceCode;
        anchor.lineNumber = uiLocation.lineNumber;
        anchor.columnNumber = uiLocation.columnNumber;
        this._formatter.formatLiveAnchor(anchor, uiLocation);
    }
}

/**
 * @constructor
 * @implements {WebInspector.LinkifierFormatter}
 * @param {number=} maxLength
 */
WebInspector.Linkifier.DefaultFormatter = function(maxLength)
{
    this._maxLength = maxLength;
}

WebInspector.Linkifier.DefaultFormatter.prototype = {
    /**
     * @param {!Element} anchor
     * @param {!WebInspector.UILocation} uiLocation
     */
    formatLiveAnchor: function(anchor, uiLocation)
    {
        var text = uiLocation.linkText();
        if (this._maxLength)
            text = text.trimMiddle(this._maxLength);
        anchor.textContent = text;

        var titleText = uiLocation.uiSourceCode.originURL();
        if (typeof uiLocation.lineNumber === "number")
            titleText += ":" + (uiLocation.lineNumber + 1);
        anchor.title = titleText;
    },

    __proto__: WebInspector.LinkifierFormatter.prototype
}

/**
 * @constructor
 * @extends {WebInspector.Linkifier.DefaultFormatter}
 */
WebInspector.Linkifier.DefaultCSSFormatter = function()
{
    WebInspector.Linkifier.DefaultFormatter.call(this, WebInspector.Linkifier.DefaultCSSFormatter.MaxLengthForDisplayedURLs);
}

WebInspector.Linkifier.DefaultCSSFormatter.MaxLengthForDisplayedURLs = 30;

WebInspector.Linkifier.DefaultCSSFormatter.prototype = {
    /**
     * @param {!Element} anchor
     * @param {!WebInspector.UILocation} uiLocation
     */
    formatLiveAnchor: function(anchor, uiLocation)
    {
        WebInspector.Linkifier.DefaultFormatter.prototype.formatLiveAnchor.call(this, anchor, uiLocation);
        anchor.classList.add("webkit-html-resource-link");
        anchor.setAttribute("data-uncopyable", anchor.textContent);
        anchor.textContent = "";
    },
    __proto__: WebInspector.Linkifier.DefaultFormatter.prototype
}

/**
 * The maximum number of characters to display in a URL.
 * @const
 * @type {number}
 */
WebInspector.Linkifier.MaxLengthForDisplayedURLs = 150;<|MERGE_RESOLUTION|>--- conflicted
+++ resolved
@@ -87,11 +87,7 @@
 
     /**
      * @param {?CSSAgent.StyleSheetId} styleSheetId
-<<<<<<< HEAD
-     * @param {WebInspector.CSSLocation} rawLocation
-=======
      * @param {!WebInspector.CSSLocation} rawLocation
->>>>>>> 8c15b39e
      * @param {string=} classes
      * @return {?Element}
      */
