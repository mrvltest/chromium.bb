--- conflicted
+++ resolved
@@ -154,11 +154,7 @@
     /**
      * @param {string} path
      * @param {string} newName
-<<<<<<< HEAD
-     * @param {function(boolean, string=, string=, string=, WebInspector.ResourceType=)} callback
-=======
      * @param {function(boolean, string=, string=, string=, !WebInspector.ResourceType=)} callback
->>>>>>> 8c15b39e
      */
     rename: function(path, newName, callback)
     {
@@ -168,10 +164,7 @@
         /**
          * @param {boolean} success
          * @param {string=} newName
-<<<<<<< HEAD
-=======
          * @this {WebInspector.FileSystemProjectDelegate}
->>>>>>> 8c15b39e
          */
         function innerCallback(success, newName)
         {
@@ -179,16 +172,6 @@
                 callback(false, newName);
                 return;
             }
-<<<<<<< HEAD
-            var slash = filePath.lastIndexOf("/");
-            var parentPath = filePath.substring(0, slash);
-            filePath = parentPath + "/" + newName;
-            var newURL = this._workspace.urlForPath(this._fileSystem.path(), filePath);
-            var extension = this._extensionForPath(newName);
-            var newOriginURL = this._fileSystemURL + filePath
-            var newContentType = this._contentTypeForExtension(extension);
-            callback(true, newName, newURL, newOriginURL, newContentType);
-=======
             var validNewName = /** @type {string} */ (newName);
             console.assert(validNewName);
             var slash = filePath.lastIndexOf("/");
@@ -199,7 +182,6 @@
             var newOriginURL = this._fileSystemURL + filePath
             var newContentType = this._contentTypeForExtension(extension);
             callback(true, validNewName, newURL, newOriginURL, newContentType);
->>>>>>> 8c15b39e
         }
     },
 
@@ -473,13 +455,6 @@
 
         /**
          * @param {?string} filePath
-<<<<<<< HEAD
-         */
-        function innerCallback(filePath)
-        {
-            createFilePath = filePath;
-            if (!filePath || !content) {
-=======
          * @this {WebInspector.FileSystemProjectDelegate}
          */
         function innerCallback(filePath)
@@ -490,19 +465,15 @@
             }
             createFilePath = filePath;
             if (!content) {
->>>>>>> 8c15b39e
                 contentSet.call(this);
                 return;
             }
             this._fileSystem.setFileContent(filePath, content, contentSet.bind(this));
         }
 
-<<<<<<< HEAD
-=======
         /**
          * @this {WebInspector.FileSystemProjectDelegate}
          */
->>>>>>> 8c15b39e
         function contentSet()
         {
             this._addFile(createFilePath);
