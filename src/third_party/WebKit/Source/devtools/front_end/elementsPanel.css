--- conflicted
+++ resolved
@@ -187,21 +187,12 @@
     background-clip: padding;
     -webkit-user-select: text;
     border-bottom: 1px solid rgb(191, 191, 191);
-<<<<<<< HEAD
 }
 
 .styles-pane .sidebar-separator {
     border-top: 0px none;
 }
 
-=======
-}
-
-.styles-pane .sidebar-separator {
-    border-top: 0px none;
-}
-
->>>>>>> 8c15b39e
 .styles-section.user-rule {
     display: none;
 }
