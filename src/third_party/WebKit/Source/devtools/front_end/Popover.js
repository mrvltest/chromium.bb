/*
 * Copyright (C) 2009 Google Inc. All rights reserved.
 *
 * Redistribution and use in source and binary forms, with or without
 * modification, are permitted provided that the following conditions are
 * met:
 *
 *     * Redistributions of source code must retain the above copyright
 * notice, this list of conditions and the following disclaimer.
 *     * Redistributions in binary form must reproduce the above
 * copyright notice, this list of conditions and the following disclaimer
 * in the documentation and/or other materials provided with the
 * distribution.
 *     * Neither the name of Google Inc. nor the names of its
 * contributors may be used to endorse or promote products derived from
 * this software without specific prior written permission.
 *
 * THIS SOFTWARE IS PROVIDED BY THE COPYRIGHT HOLDERS AND CONTRIBUTORS
 * "AS IS" AND ANY EXPRESS OR IMPLIED WARRANTIES, INCLUDING, BUT NOT
 * LIMITED TO, THE IMPLIED WARRANTIES OF MERCHANTABILITY AND FITNESS FOR
 * A PARTICULAR PURPOSE ARE DISCLAIMED. IN NO EVENT SHALL THE COPYRIGHT
 * OWNER OR CONTRIBUTORS BE LIABLE FOR ANY DIRECT, INDIRECT, INCIDENTAL,
 * SPECIAL, EXEMPLARY, OR CONSEQUENTIAL DAMAGES (INCLUDING, BUT NOT
 * LIMITED TO, PROCUREMENT OF SUBSTITUTE GOODS OR SERVICES; LOSS OF USE,
 * DATA, OR PROFITS; OR BUSINESS INTERRUPTION) HOWEVER CAUSED AND ON ANY
 * THEORY OF LIABILITY, WHETHER IN CONTRACT, STRICT LIABILITY, OR TORT
 * (INCLUDING NEGLIGENCE OR OTHERWISE) ARISING IN ANY WAY OUT OF THE USE
 * OF THIS SOFTWARE, EVEN IF ADVISED OF THE POSSIBILITY OF SUCH DAMAGE.
 */

/**
 * @constructor
 * @extends {WebInspector.View}
 * @param {!WebInspector.PopoverHelper=} popoverHelper
 */
WebInspector.Popover = function(popoverHelper)
{
    WebInspector.View.call(this);
    this.markAsRoot();
    this.element.className = "popover custom-popup-vertical-scroll custom-popup-horizontal-scroll";

    this._popupArrowElement = document.createElement("div");
    this._popupArrowElement.className = "arrow";
    this.element.appendChild(this._popupArrowElement);

    this._contentDiv = document.createElement("div");
    this._contentDiv.className = "content";
    this.element.appendChild(this._contentDiv);

    this._popoverHelper = popoverHelper;
}

WebInspector.Popover.prototype = {
    /**
     * @param {!Element} element
     * @param {!Element|!AnchorBox} anchor
     * @param {?number=} preferredWidth
     * @param {?number=} preferredHeight
     * @param {?WebInspector.Popover.Orientation=} arrowDirection
     */
    show: function(element, anchor, preferredWidth, preferredHeight, arrowDirection)
    {
        this._innerShow(null, element, anchor, preferredWidth, preferredHeight, arrowDirection);
    },

    /**
     * @param {!WebInspector.View} view
     * @param {!Element|!AnchorBox} anchor
     * @param {?number=} preferredWidth
     * @param {?number=} preferredHeight
     */
    showView: function(view, anchor, preferredWidth, preferredHeight)
    {
        this._innerShow(view, view.element, anchor, preferredWidth, preferredHeight);
    },

    /**
     * @param {?WebInspector.View} view
     * @param {!Element} contentElement
     * @param {!Element|!AnchorBox} anchor
     * @param {?number=} preferredWidth
     * @param {?number=} preferredHeight
     * @param {?WebInspector.Popover.Orientation=} arrowDirection
     */
    _innerShow: function(view, contentElement, anchor, preferredWidth, preferredHeight, arrowDirection)
    {
        if (this._disposed)
            return;
        this.contentElement = contentElement;

        // This should not happen, but we hide previous popup to be on the safe side.
        if (WebInspector.Popover._popover)
            WebInspector.Popover._popover.detach();
        WebInspector.Popover._popover = this;

        // Temporarily attach in order to measure preferred dimensions.
        var preferredSize = view ? view.measurePreferredSize() : this.contentElement.measurePreferredSize();
        preferredWidth = preferredWidth || preferredSize.width;
        preferredHeight = preferredHeight || preferredSize.height;

        WebInspector.View.prototype.show.call(this, document.body);

        if (view)
            view.show(this._contentDiv);
        else
            this._contentDiv.appendChild(this.contentElement);

        this._positionElement(anchor, preferredWidth, preferredHeight, arrowDirection);

        if (this._popoverHelper) {
            this._contentDiv.addEventListener("mousemove", this._popoverHelper._killHidePopoverTimer.bind(this._popoverHelper), true);
            this.element.addEventListener("mouseout", this._popoverHelper._popoverMouseOut.bind(this._popoverHelper), true);
        }
    },

    hide: function()
    {
        this.detach();
        delete WebInspector.Popover._popover;
    },

    get disposed()
    {
        return this._disposed;
    },

    dispose: function()
    {
        if (this.isShowing())
            this.hide();
        this._disposed = true;
    },

    setCanShrink: function(canShrink)
    {
        this._hasFixedHeight = !canShrink;
        this._contentDiv.classList.add("fixed-height");
    },

    /**
     * @param {!Element|!AnchorBox} anchorElement
     * @param {number} preferredWidth
     * @param {number} preferredHeight
     * @param {?WebInspector.Popover.Orientation=} arrowDirection
     */
    _positionElement: function(anchorElement, preferredWidth, preferredHeight, arrowDirection)
    {
        const borderWidth = 25;
        const scrollerWidth = this._hasFixedHeight ? 0 : 11;
        const arrowHeight = 15;
        const arrowOffset = 10;
        const borderRadius = 10;

        // Skinny tooltips are not pretty, their arrow location is not nice.
        preferredWidth = Math.max(preferredWidth, 50);
        const totalWidth = window.innerWidth;
        const totalHeight = window.innerHeight;

        var anchorBox = anchorElement instanceof AnchorBox ? anchorElement : anchorElement.boxInWindow(window);
        var newElementPosition = { x: 0, y: 0, width: preferredWidth + scrollerWidth, height: preferredHeight };

        var verticalAlignment;
        var roomAbove = anchorBox.y;
        var roomBelow = totalHeight - anchorBox.y - anchorBox.height;

        if ((roomAbove > roomBelow) || (arrowDirection === WebInspector.Popover.Orientation.Bottom)) {
            // Positioning above the anchor.
            if ((anchorBox.y > newElementPosition.height + arrowHeight + borderRadius) || (arrowDirection === WebInspector.Popover.Orientation.Bottom))
                newElementPosition.y = anchorBox.y - newElementPosition.height - arrowHeight;
            else {
                newElementPosition.y = borderRadius;
                newElementPosition.height = anchorBox.y - borderRadius * 2 - arrowHeight;
                if (this._hasFixedHeight && newElementPosition.height < preferredHeight) {
                    newElementPosition.y = borderRadius;
                    newElementPosition.height = preferredHeight;
                }
            }
            verticalAlignment = WebInspector.Popover.Orientation.Bottom;
        } else {
            // Positioning below the anchor.
            newElementPosition.y = anchorBox.y + anchorBox.height + arrowHeight;
            if ((newElementPosition.y + newElementPosition.height + arrowHeight - borderWidth >= totalHeight) && (arrowDirection !== WebInspector.Popover.Orientation.Top)) {
                newElementPosition.height = totalHeight - anchorBox.y - anchorBox.height - borderRadius * 2 - arrowHeight;
                if (this._hasFixedHeight && newElementPosition.height < preferredHeight) {
                    newElementPosition.y = totalHeight - preferredHeight - borderRadius;
                    newElementPosition.height = preferredHeight;
                }
            }
            // Align arrow.
            verticalAlignment = WebInspector.Popover.Orientation.Top;
        }

        var horizontalAlignment;
        if (anchorBox.x + newElementPosition.width < totalWidth) {
            newElementPosition.x = Math.max(borderRadius, anchorBox.x - borderRadius - arrowOffset);
            horizontalAlignment = "left";
        } else if (newElementPosition.width + borderRadius * 2 < totalWidth) {
            newElementPosition.x = totalWidth - newElementPosition.width - borderRadius;
            horizontalAlignment = "right";
            // Position arrow accurately.
            var arrowRightPosition = Math.max(0, totalWidth - anchorBox.x - anchorBox.width - borderRadius - arrowOffset);
            arrowRightPosition += anchorBox.width / 2;
            arrowRightPosition = Math.min(arrowRightPosition, newElementPosition.width - borderRadius - arrowOffset);
            this._popupArrowElement.style.right = arrowRightPosition + "px";
        } else {
            newElementPosition.x = borderRadius;
            newElementPosition.width = totalWidth - borderRadius * 2;
            newElementPosition.height += scrollerWidth;
            horizontalAlignment = "left";
            if (verticalAlignment === WebInspector.Popover.Orientation.Bottom)
                newElementPosition.y -= scrollerWidth;
            // Position arrow accurately.
            this._popupArrowElement.style.left = Math.max(0, anchorBox.x - borderRadius * 2 - arrowOffset) + "px";
            this._popupArrowElement.style.left += anchorBox.width / 2;
        }

        this.element.className = "popover custom-popup-vertical-scroll custom-popup-horizontal-scroll " + verticalAlignment + "-" + horizontalAlignment + "-arrow";
        this.element.positionAt(newElementPosition.x - borderWidth, newElementPosition.y - borderWidth);
        this.element.style.width = newElementPosition.width + borderWidth * 2 + "px";
        this.element.style.height = newElementPosition.height + borderWidth * 2 + "px";
    },

    __proto__: WebInspector.View.prototype
}

/**
 * @constructor
 * @param {!Element} panelElement
 * @param {function(!Element, !Event):(!Element|!AnchorBox)|undefined} getAnchor
 * @param {function(!Element, !WebInspector.Popover):undefined} showPopover
 * @param {function()=} onHide
 * @param {boolean=} disableOnClick
 */
WebInspector.PopoverHelper = function(panelElement, getAnchor, showPopover, onHide, disableOnClick)
{
    this._panelElement = panelElement;
    this._getAnchor = getAnchor;
    this._showPopover = showPopover;
    this._onHide = onHide;
    this._disableOnClick = !!disableOnClick;
    panelElement.addEventListener("mousedown", this._mouseDown.bind(this), false);
    panelElement.addEventListener("mousemove", this._mouseMove.bind(this), false);
    panelElement.addEventListener("mouseout", this._mouseOut.bind(this), false);
    this.setTimeout(1000);
}

WebInspector.PopoverHelper.prototype = {
    setTimeout: function(timeout)
    {
        this._timeout = timeout;
    },

    /**
     * @param {!MouseEvent} event
     * @return {boolean}
     */
    _eventInHoverElement: function(event)
    {
        if (!this._hoverElement)
            return false;
        var box = this._hoverElement instanceof AnchorBox ? this._hoverElement : this._hoverElement.boxInWindow();
        return (box.x <= event.clientX && event.clientX <= box.x + box.width &&
            box.y <= event.clientY && event.clientY <= box.y + box.height);
    },

    _mouseDown: function(event)
    {
        if (this._disableOnClick || !this._eventInHoverElement(event))
            this.hidePopover();
        else {
            this._killHidePopoverTimer();
            this._handleMouseAction(event, true);
        }
    },

    _mouseMove: function(event)
    {
        // Pretend that nothing has happened.
        if (this._eventInHoverElement(event))
            return;

        this._startHidePopoverTimer();
        this._handleMouseAction(event, false);
    },

    _popoverMouseOut: function(event)
    {
        if (!this.isPopoverVisible())
            return;
        if (event.relatedTarget && !event.relatedTarget.isSelfOrDescendant(this._popover._contentDiv))
            this._startHidePopoverTimer();
    },

    _mouseOut: function(event)
    {
        if (!this.isPopoverVisible())
            return;
        if (!this._eventInHoverElement(event))
            this._startHidePopoverTimer();
    },

    _startHidePopoverTimer: function()
    {
        // User has 500ms (this._timeout / 2) to reach the popup.
        if (!this._popover || this._hidePopoverTimer)
            return;

        /**
         * @this {WebInspector.PopoverHelper}
         */
        function doHide()
        {
            this._hidePopover();
            delete this._hidePopoverTimer;
        }
        this._hidePopoverTimer = setTimeout(doHide.bind(this), this._timeout / 2);
    },

    _handleMouseAction: function(event, isMouseDown)
    {
        this._resetHoverTimer();
        if (event.which && this._disableOnClick)
            return;
        this._hoverElement = this._getAnchor(event.target, event);
        if (!this._hoverElement)
            return;
        const toolTipDelay = isMouseDown ? 0 : (this._popup ? this._timeout * 0.6 : this._timeout);
        this._hoverTimer = setTimeout(this._mouseHover.bind(this, this._hoverElement), toolTipDelay);
    },

    _resetHoverTimer: function()
    {
        if (this._hoverTimer) {
            clearTimeout(this._hoverTimer);
            delete this._hoverTimer;
        }
    },

    isPopoverVisible: function()
    {
        return !!this._popover;
    },

    hidePopover: function()
    {
        this._resetHoverTimer();
        this._hidePopover();
    },

    _hidePopover: function()
    {
        if (!this._popover)
            return;

        if (this._onHide)
            this._onHide();

        this._popover.dispose();
        delete this._popover;
        this._hoverElement = null;
    },

    _mouseHover: function(element)
    {
        delete this._hoverTimer;

        this._hidePopover();
        this._popover = new WebInspector.Popover(this);
        this._showPopover(element, this._popover);
    },

    _killHidePopoverTimer: function()
    {
        if (this._hidePopoverTimer) {
            clearTimeout(this._hidePopoverTimer);
            delete this._hidePopoverTimer;

            // We know that we reached the popup, but we might have moved over other elements.
            // Discard pending command.
            this._resetHoverTimer();
        }
    }
}

/** @enum {string} */
WebInspector.Popover.Orientation = {
    Top: "top",
    Bottom: "bottom"
<<<<<<< HEAD
}

/**
 * @constructor
 * @param {string} title
 */
WebInspector.PopoverContentHelper = function(title)
{
    this._contentTable = document.createElement("table");
    var titleCell = this._createCell(WebInspector.UIString("%s - Details", title), "popover-details-title");
    titleCell.colSpan = 2;
    var titleRow = document.createElement("tr");
    titleRow.appendChild(titleCell);
    this._contentTable.appendChild(titleRow);
}

WebInspector.PopoverContentHelper.prototype = {
    contentTable: function()
    {
        return this._contentTable;
    },

    /**
     * @param {string=} styleName
     */
    _createCell: function(content, styleName)
    {
        var text = document.createElement("label");
        text.appendChild(document.createTextNode(content));
        var cell = document.createElement("td");
        cell.className = "popover-details";
        if (styleName)
            cell.className += " " + styleName;
        cell.textContent = content;
        return cell;
    },

    appendTextRow: function(title, content)
    {
        var row = document.createElement("tr");
        row.appendChild(this._createCell(title, "popover-details-row-title"));
        row.appendChild(this._createCell(content, "popover-details-row-data"));
        this._contentTable.appendChild(row);
    },

    /**
     * @param {string=} titleStyle
     */
    appendElementRow: function(title, content, titleStyle)
    {
        var row = document.createElement("tr");
        var titleCell = this._createCell(title, "popover-details-row-title");
        if (titleStyle)
            titleCell.addStyleClass(titleStyle);
        row.appendChild(titleCell);
        var cell = document.createElement("td");
        cell.className = "details";
        cell.appendChild(content);
        row.appendChild(cell);
        this._contentTable.appendChild(row);
    },

    /**
     * @param {string} title
     * @param {!Array.<ConsoleAgent.CallFrame>} stackTrace
     * @param {function(ConsoleAgent.CallFrame)} callFrameLinkifier
     */
    appendStackTrace: function(title, stackTrace, callFrameLinkifier)
    {
        this.appendTextRow("", "");
        var framesTable = document.createElement("table");
        for (var i = 0; i < stackTrace.length; ++i) {
            var stackFrame = stackTrace[i];
            var row = document.createElement("tr");
            row.className = "details";
            row.appendChild(this._createCell(stackFrame.functionName || WebInspector.UIString("(anonymous function)"), "function-name"));
            row.appendChild(this._createCell(" @ "));
            var linkCell = document.createElement("td");
            var urlElement = callFrameLinkifier(stackFrame);
            linkCell.appendChild(urlElement);
            row.appendChild(linkCell);
            framesTable.appendChild(row);
        }
        this.appendElementRow(title, framesTable, "popover-stacktrace-title");
    }
=======
>>>>>>> 8c15b39e
}<|MERGE_RESOLUTION|>--- conflicted
+++ resolved
@@ -386,92 +386,4 @@
 WebInspector.Popover.Orientation = {
     Top: "top",
     Bottom: "bottom"
-<<<<<<< HEAD
-}
-
-/**
- * @constructor
- * @param {string} title
- */
-WebInspector.PopoverContentHelper = function(title)
-{
-    this._contentTable = document.createElement("table");
-    var titleCell = this._createCell(WebInspector.UIString("%s - Details", title), "popover-details-title");
-    titleCell.colSpan = 2;
-    var titleRow = document.createElement("tr");
-    titleRow.appendChild(titleCell);
-    this._contentTable.appendChild(titleRow);
-}
-
-WebInspector.PopoverContentHelper.prototype = {
-    contentTable: function()
-    {
-        return this._contentTable;
-    },
-
-    /**
-     * @param {string=} styleName
-     */
-    _createCell: function(content, styleName)
-    {
-        var text = document.createElement("label");
-        text.appendChild(document.createTextNode(content));
-        var cell = document.createElement("td");
-        cell.className = "popover-details";
-        if (styleName)
-            cell.className += " " + styleName;
-        cell.textContent = content;
-        return cell;
-    },
-
-    appendTextRow: function(title, content)
-    {
-        var row = document.createElement("tr");
-        row.appendChild(this._createCell(title, "popover-details-row-title"));
-        row.appendChild(this._createCell(content, "popover-details-row-data"));
-        this._contentTable.appendChild(row);
-    },
-
-    /**
-     * @param {string=} titleStyle
-     */
-    appendElementRow: function(title, content, titleStyle)
-    {
-        var row = document.createElement("tr");
-        var titleCell = this._createCell(title, "popover-details-row-title");
-        if (titleStyle)
-            titleCell.addStyleClass(titleStyle);
-        row.appendChild(titleCell);
-        var cell = document.createElement("td");
-        cell.className = "details";
-        cell.appendChild(content);
-        row.appendChild(cell);
-        this._contentTable.appendChild(row);
-    },
-
-    /**
-     * @param {string} title
-     * @param {!Array.<ConsoleAgent.CallFrame>} stackTrace
-     * @param {function(ConsoleAgent.CallFrame)} callFrameLinkifier
-     */
-    appendStackTrace: function(title, stackTrace, callFrameLinkifier)
-    {
-        this.appendTextRow("", "");
-        var framesTable = document.createElement("table");
-        for (var i = 0; i < stackTrace.length; ++i) {
-            var stackFrame = stackTrace[i];
-            var row = document.createElement("tr");
-            row.className = "details";
-            row.appendChild(this._createCell(stackFrame.functionName || WebInspector.UIString("(anonymous function)"), "function-name"));
-            row.appendChild(this._createCell(" @ "));
-            var linkCell = document.createElement("td");
-            var urlElement = callFrameLinkifier(stackFrame);
-            linkCell.appendChild(urlElement);
-            row.appendChild(linkCell);
-            framesTable.appendChild(row);
-        }
-        this.appendElementRow(title, framesTable, "popover-stacktrace-title");
-    }
-=======
->>>>>>> 8c15b39e
 }