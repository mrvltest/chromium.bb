/*
 * Copyright (C) 2012 Google Inc. All rights reserved.
 *
 * Redistribution and use in source and binary forms, with or without
 * modification, are permitted provided that the following conditions are
 * met:
 *
 *     * Redistributions of source code must retain the above copyright
 * notice, this list of conditions and the following disclaimer.
 *     * Redistributions in binary form must reproduce the above
 * copyright notice, this list of conditions and the following disclaimer
 * in the documentation and/or other materials provided with the
 * distribution.
 *     * Neither the name of Google Inc. nor the names of its
 * contributors may be used to endorse or promote products derived from
 * this software without specific prior written permission.
 *
 * THIS SOFTWARE IS PROVIDED BY THE COPYRIGHT HOLDERS AND CONTRIBUTORS
 * "AS IS" AND ANY EXPRESS OR IMPLIED WARRANTIES, INCLUDING, BUT NOT
 * LIMITED TO, THE IMPLIED WARRANTIES OF MERCHANTABILITY AND FITNESS FOR
 * A PARTICULAR PURPOSE ARE DISCLAIMED. IN NO EVENT SHALL THE COPYRIGHT
 * OWNER OR CONTRIBUTORS BE LIABLE FOR ANY DIRECT, INDIRECT, INCIDENTAL,
 * SPECIAL, EXEMPLARY, OR CONSEQUENTIAL DAMAGES (INCLUDING, BUT NOT
 * LIMITED TO, PROCUREMENT OF SUBSTITUTE GOODS OR SERVICES; LOSS OF USE,
 * DATA, OR PROFITS; OR BUSINESS INTERRUPTION) HOWEVER CAUSED AND ON ANY
 * THEORY OF LIABILITY, WHETHER IN CONTRACT, STRICT LIABILITY, OR TORT
 * (INCLUDING NEGLIGENCE OR OTHERWISE) ARISING IN ANY WAY OUT OF THE USE
 * OF THIS SOFTWARE, EVEN IF ADVISED OF THE POSSIBILITY OF SUCH DAMAGE.
 */

/**
 * Implements Source Map V3 model. See http://code.google.com/p/closure-compiler/wiki/SourceMaps
 * for format description.
 * @constructor
 * @param {string} sourceMappingURL
 * @param {!SourceMapV3} payload
 */
WebInspector.SourceMap = function(sourceMappingURL, payload)
{
    if (!WebInspector.SourceMap.prototype._base64Map) {
        const base64Digits = "ABCDEFGHIJKLMNOPQRSTUVWXYZabcdefghijklmnopqrstuvwxyz0123456789+/";
        WebInspector.SourceMap.prototype._base64Map = {};
        for (var i = 0; i < base64Digits.length; ++i)
            WebInspector.SourceMap.prototype._base64Map[base64Digits.charAt(i)] = i;
    }

    this._sourceMappingURL = sourceMappingURL;
    this._reverseMappingsBySourceURL = {};
    this._mappings = [];
    this._sources = {};
    this._sourceContentByURL = {};
    this._parseMappingPayload(payload);
}

WebInspector.SourceMap._sourceMapRequestHeaderName = "X-Source-Map-Request-From";
WebInspector.SourceMap._sourceMapRequestHeaderValue = "inspector";

WebInspector.SourceMap.hasSourceMapRequestHeader = function(request)
{
    return request && request.requestHeaderValue(WebInspector.SourceMap._sourceMapRequestHeaderName) === WebInspector.SourceMap._sourceMapRequestHeaderValue;
}

/**
 * @param {string} sourceMapURL
 * @param {string} compiledURL
 * @param {function(?WebInspector.SourceMap)} callback
 * @this {WebInspector.SourceMap}
 */
WebInspector.SourceMap.load = function(sourceMapURL, compiledURL, callback)
{
    var headers = {};
    headers[WebInspector.SourceMap._sourceMapRequestHeaderName] = WebInspector.SourceMap._sourceMapRequestHeaderValue;
    NetworkAgent.loadResourceForFrontend(WebInspector.resourceTreeModel.mainFrame.id, sourceMapURL, headers, contentLoaded.bind(this));

    /**
     * @param {?Protocol.Error} error
     * @param {number} statusCode
     * @param {!NetworkAgent.Headers} headers
     * @param {string} content
     */
    function contentLoaded(error, statusCode, headers, content)
    {
        if (error || !content || statusCode >= 400) {
            callback(null);
            return;
        }

        if (content.slice(0, 3) === ")]}")
            content = content.substring(content.indexOf('\n'));
        try {
            var payload = /** @type {!SourceMapV3} */ (JSON.parse(content));
            var baseURL = sourceMapURL.startsWith("data:") ? compiledURL : sourceMapURL;
            callback(new WebInspector.SourceMap(baseURL, payload));
        } catch(e) {
            console.error(e.message);
            callback(null);
        }
    }
}

WebInspector.SourceMap.prototype = {
    /**
     * @return {string}
     */
    url: function()
    {
        return this._sourceMappingURL;
    },

   /**
<<<<<<< HEAD
     * @return {Array.<string>}
=======
     * @return {!Array.<string>}
>>>>>>> 8c15b39e
     */
    sources: function()
    {
        return Object.keys(this._sources);
    },

    /**
     * @param {string} sourceURL
     * @return {string|undefined}
     */
    sourceContent: function(sourceURL)
    {
        return this._sourceContentByURL[sourceURL];
    },

    /**
     * @param {string} sourceURL
     * @param {!WebInspector.ResourceType} contentType
     * @return {!WebInspector.ContentProvider}
     */
    sourceContentProvider: function(sourceURL, contentType)
    {
        var sourceContent = this.sourceContent(sourceURL);
        if (sourceContent)
            return new WebInspector.StaticContentProvider(contentType, sourceContent);
        return new WebInspector.CompilerSourceMappingContentProvider(sourceURL, contentType);
    },

    /**
     * @param {!SourceMapV3} mappingPayload
     */
    _parseMappingPayload: function(mappingPayload)
    {
        if (mappingPayload.sections)
            this._parseSections(mappingPayload.sections);
        else
            this._parseMap(mappingPayload, 0, 0);
    },

    /**
     * @param {!Array.<!SourceMapV3.Section>} sections
     */
    _parseSections: function(sections)
    {
        for (var i = 0; i < sections.length; ++i) {
            var section = sections[i];
            this._parseMap(section.map, section.offset.line, section.offset.column);
        }
    },

    /**
     * @param {number} lineNumber in compiled resource
     * @param {number} columnNumber in compiled resource
     * @return {?Array.<*>}
     */
    findEntry: function(lineNumber, columnNumber)
    {
        var first = 0;
        var count = this._mappings.length;
        while (count > 1) {
          var step = count >> 1;
          var middle = first + step;
          var mapping = this._mappings[middle];
          if (lineNumber < mapping[0] || (lineNumber === mapping[0] && columnNumber < mapping[1]))
              count = step;
          else {
              first = middle;
              count -= step;
          }
        }
        var entry = this._mappings[first];
        if (!first && entry && (lineNumber < entry[0] || (lineNumber === entry[0] && columnNumber < entry[1])))
            return null;
        return entry;
    },

    /**
     * @param {string} sourceURL of the originating resource
     * @param {number} lineNumber in the originating resource
     * @return {!Array.<*>}
     */
    findEntryReversed: function(sourceURL, lineNumber)
    {
        var mappings = this._reverseMappingsBySourceURL[sourceURL];
        for ( ; lineNumber < mappings.length; ++lineNumber) {
            var mapping = mappings[lineNumber];
            if (mapping)
                return mapping;
        }
        return this._mappings[0];
    },

    /**
     * @override
     */
    _parseMap: function(map, lineNumber, columnNumber)
    {
        var sourceIndex = 0;
        var sourceLineNumber = 0;
        var sourceColumnNumber = 0;
        var nameIndex = 0;

        var sources = [];
        var originalToCanonicalURLMap = {};
        for (var i = 0; i < map.sources.length; ++i) {
            var originalSourceURL = map.sources[i];
            var sourceRoot = map.sourceRoot || "";
            if (sourceRoot && !sourceRoot.endsWith("/"))
                sourceRoot += "/";
            var href = sourceRoot + originalSourceURL;
            var url = WebInspector.ParsedURL.completeURL(this._sourceMappingURL, href) || href;
            originalToCanonicalURLMap[originalSourceURL] = url;
            sources.push(url);
            this._sources[url] = true;

            if (map.sourcesContent && map.sourcesContent[i])
                this._sourceContentByURL[url] = map.sourcesContent[i];
        }

        var stringCharIterator = new WebInspector.SourceMap.StringCharIterator(map.mappings);
        var sourceURL = sources[sourceIndex];

        while (true) {
            if (stringCharIterator.peek() === ",")
                stringCharIterator.next();
            else {
                while (stringCharIterator.peek() === ";") {
                    lineNumber += 1;
                    columnNumber = 0;
                    stringCharIterator.next();
                }
                if (!stringCharIterator.hasNext())
                    break;
            }

            columnNumber += this._decodeVLQ(stringCharIterator);
            if (this._isSeparator(stringCharIterator.peek())) {
                this._mappings.push([lineNumber, columnNumber]);
                continue;
            }

            var sourceIndexDelta = this._decodeVLQ(stringCharIterator);
            if (sourceIndexDelta) {
                sourceIndex += sourceIndexDelta;
                sourceURL = sources[sourceIndex];
            }
            sourceLineNumber += this._decodeVLQ(stringCharIterator);
            sourceColumnNumber += this._decodeVLQ(stringCharIterator);
            if (!this._isSeparator(stringCharIterator.peek()))
                nameIndex += this._decodeVLQ(stringCharIterator);

            this._mappings.push([lineNumber, columnNumber, sourceURL, sourceLineNumber, sourceColumnNumber]);
        }

        for (var i = 0; i < this._mappings.length; ++i) {
            var mapping = this._mappings[i];
            var url = mapping[2];
            if (!url)
                continue;
            if (!this._reverseMappingsBySourceURL[url])
                this._reverseMappingsBySourceURL[url] = [];
            var reverseMappings = this._reverseMappingsBySourceURL[url];
            var sourceLine = mapping[3];
            if (!reverseMappings[sourceLine])
                reverseMappings[sourceLine] = [mapping[0], mapping[1]];
        }
    },

    /**
     * @param {string} char
     * @return {boolean}
     */
    _isSeparator: function(char)
    {
        return char === "," || char === ";";
    },

    /**
     * @param {!WebInspector.SourceMap.StringCharIterator} stringCharIterator
     * @return {number}
     */
    _decodeVLQ: function(stringCharIterator)
    {
        // Read unsigned value.
        var result = 0;
        var shift = 0;
        do {
            var digit = this._base64Map[stringCharIterator.next()];
            result += (digit & this._VLQ_BASE_MASK) << shift;
            shift += this._VLQ_BASE_SHIFT;
        } while (digit & this._VLQ_CONTINUATION_MASK);

        // Fix the sign.
        var negative = result & 1;
        result >>= 1;
        return negative ? -result : result;
    },

    _VLQ_BASE_SHIFT: 5,
    _VLQ_BASE_MASK: (1 << 5) - 1,
    _VLQ_CONTINUATION_MASK: 1 << 5
}

/**
 * @constructor
 * @param {string} string
 */
WebInspector.SourceMap.StringCharIterator = function(string)
{
    this._string = string;
    this._position = 0;
}

WebInspector.SourceMap.StringCharIterator.prototype = {
    /**
     * @return {string}
     */
    next: function()
    {
        return this._string.charAt(this._position++);
    },

    /**
     * @return {string}
     */
    peek: function()
    {
        return this._string.charAt(this._position);
    },

    /**
     * @return {boolean}
     */
    hasNext: function()
    {
        return this._position < this._string.length;
    }
}<|MERGE_RESOLUTION|>--- conflicted
+++ resolved
@@ -108,11 +108,7 @@
     },
 
    /**
-<<<<<<< HEAD
-     * @return {Array.<string>}
-=======
      * @return {!Array.<string>}
->>>>>>> 8c15b39e
      */
     sources: function()
     {
