--- conflicted
+++ resolved
@@ -175,14 +175,6 @@
     right: 15px;
 }
 
-<<<<<<< HEAD
-#scripts-split-view.vbox button.status-bar-item.scripts-debugger-show-hide-button,
-#scripts-split-view.vbox #scripts-debug-sidebar-resizer-widget {
-    display: none;
-}
-
-=======
->>>>>>> 8c15b39e
 button.status-bar-item.scripts-debugger-show-hide-button.toggled-left {
     right: 0;
 }
