/*
 * Copyright (C) 2012 Google Inc. All rights reserved.
 *
 * Redistribution and use in source and binary forms, with or without
 * modification, are permitted provided that the following conditions are
 * met:
 *
 *     * Redistributions of source code must retain the above copyright
 * notice, this list of conditions and the following disclaimer.
 *     * Redistributions in binary form must reproduce the above
 * copyright notice, this list of conditions and the following disclaimer
 * in the documentation and/or other materials provided with the
 * distribution.
 *     * Neither the name of Google Inc. nor the names of its
 * contributors may be used to endorse or promote products derived from
 * this software without specific prior written permission.
 *
 * THIS SOFTWARE IS PROVIDED BY THE COPYRIGHT HOLDERS AND CONTRIBUTORS
 * "AS IS" AND ANY EXPRESS OR IMPLIED WARRANTIES, INCLUDING, BUT NOT
 * LIMITED TO, THE IMPLIED WARRANTIES OF MERCHANTABILITY AND FITNESS FOR
 * A PARTICULAR PURPOSE ARE DISCLAIMED. IN NO EVENT SHALL THE COPYRIGHT
 * OWNER OR CONTRIBUTORS BE LIABLE FOR ANY DIRECT, INDIRECT, INCIDENTAL,
 * SPECIAL, EXEMPLARY, OR CONSEQUENTIAL DAMAGES (INCLUDING, BUT NOT
 * LIMITED TO, PROCUREMENT OF SUBSTITUTE GOODS OR SERVICES; LOSS OF USE,
 * DATA, OR PROFITS; OR BUSINESS INTERRUPTION) HOWEVER CAUSED AND ON ANY
 * THEORY OF LIABILITY, WHETHER IN CONTRACT, STRICT LIABILITY, OR TORT
 * (INCLUDING NEGLIGENCE OR OTHERWISE) ARISING IN ANY WAY OUT OF THE USE
 * OF THIS SOFTWARE, EVEN IF ADVISED OF THE POSSIBILITY OF SUCH DAMAGE.
 */

/**
 * @constructor
 * @implements {WebInspector.ScriptSourceMapping}
 * @param {!WebInspector.Workspace} workspace
 * @param {!WebInspector.SimpleWorkspaceProvider} networkWorkspaceProvider
 */
WebInspector.CompilerScriptMapping = function(workspace, networkWorkspaceProvider)
{
    this._workspace = workspace;
    this._workspace.addEventListener(WebInspector.Workspace.Events.UISourceCodeAdded, this._uiSourceCodeAddedToWorkspace, this);
    this._networkWorkspaceProvider = networkWorkspaceProvider;
    /** @type {!Object.<string, !WebInspector.SourceMap>} */
    this._sourceMapForSourceMapURL = {};
    /** @type {!Object.<string, !Array.<function(?WebInspector.SourceMap)>>} */
    this._pendingSourceMapLoadingCallbacks = {};
    /** @type {!Object.<string, !WebInspector.SourceMap>} */
    this._sourceMapForScriptId = {};
    /** @type {!Map.<!WebInspector.SourceMap, !WebInspector.Script>} */
    this._scriptForSourceMap = new Map();
    /** @type {!StringMap.<!WebInspector.SourceMap>} */
    this._sourceMapForURL = new StringMap();
    WebInspector.debuggerModel.addEventListener(WebInspector.DebuggerModel.Events.GlobalObjectCleared, this._debuggerReset, this);
}

WebInspector.CompilerScriptMapping.prototype = {
    /**
     * @param {!WebInspector.RawLocation} rawLocation
     * @return {?WebInspector.UILocation}
     */
    rawLocationToUILocation: function(rawLocation)
    {
        var debuggerModelLocation = /** @type {!WebInspector.DebuggerModel.Location} */ (rawLocation);
        var sourceMap = this._sourceMapForScriptId[debuggerModelLocation.scriptId];
        if (!sourceMap)
            return null;
        var lineNumber = debuggerModelLocation.lineNumber;
        var columnNumber = debuggerModelLocation.columnNumber || 0;
        var entry = sourceMap.findEntry(lineNumber, columnNumber);
        if (!entry || entry.length === 2)
            return null;
        var url = /** @type {string} */ (entry[2]);
        var uiSourceCode = this._workspace.uiSourceCodeForURL(url);
        if (!uiSourceCode)
            return null;
        return new WebInspector.UILocation(uiSourceCode, /** @type {number} */ (entry[3]), /** @type {number} */ (entry[4]));
    },

    /**
     * @param {!WebInspector.UISourceCode} uiSourceCode
     * @param {number} lineNumber
     * @param {number} columnNumber
     * @return {?WebInspector.DebuggerModel.Location}
     */
    uiLocationToRawLocation: function(uiSourceCode, lineNumber, columnNumber)
    {
        if (!uiSourceCode.url)
            return null;
        var sourceMap = this._sourceMapForURL.get(uiSourceCode.url);
        if (!sourceMap)
            return null;
        var script = /** @type {!WebInspector.Script} */ (this._scriptForSourceMap.get(sourceMap));
        console.assert(script);
        var entry = sourceMap.findEntryReversed(uiSourceCode.url, lineNumber);
        return WebInspector.debuggerModel.createRawLocation(script, entry[0], entry[1]);
    },

    /**
<<<<<<< HEAD
     * @param {WebInspector.Script} script
=======
     * @param {!WebInspector.Script} script
>>>>>>> 8c15b39e
     */
    addScript: function(script)
    {
        script.pushSourceMapping(this);
        this.loadSourceMapForScript(script, sourceMapLoaded.bind(this));

        /**
         * @param {?WebInspector.SourceMap} sourceMap
         * @this {WebInspector.CompilerScriptMapping}
         */
        function sourceMapLoaded(sourceMap)
        {
            if (!sourceMap)
                return;

            if (this._scriptForSourceMap.get(sourceMap)) {
                this._sourceMapForScriptId[script.scriptId] = sourceMap;
                script.updateLocations();
                return;
            }

            this._sourceMapForScriptId[script.scriptId] = sourceMap;
            this._scriptForSourceMap.put(sourceMap, script);

            var sourceURLs = sourceMap.sources();
            for (var i = 0; i < sourceURLs.length; ++i) {
                var sourceURL = sourceURLs[i];
                if (this._sourceMapForURL.get(sourceURL))
                    continue;
                this._sourceMapForURL.put(sourceURL, sourceMap);
                if (!this._workspace.hasMappingForURL(sourceURL) && !this._workspace.uiSourceCodeForURL(sourceURL)) {
                    var contentProvider = sourceMap.sourceContentProvider(sourceURL, WebInspector.resourceTypes.Script);
                    this._networkWorkspaceProvider.addFileForURL(sourceURL, contentProvider, true);
                }
                var uiSourceCode = this._workspace.uiSourceCodeForURL(sourceURL);
                if (uiSourceCode) {
                    this._bindUISourceCode(uiSourceCode);
                    uiSourceCode.isContentScript = script.isContentScript;
                } else {
                    WebInspector.showErrorMessage(WebInspector.UIString("Failed to locate workspace file mapped to URL %s from source map %s", sourceURL, sourceMap.url()));
                }
            }
            script.updateLocations();
        }
    },

    /**
     * @param {!WebInspector.UISourceCode} uiSourceCode
     */
    _bindUISourceCode: function(uiSourceCode)
    {
        uiSourceCode.setSourceMapping(this);
    },

    /**
     * @param {!WebInspector.UISourceCode} uiSourceCode
     */
    _unbindUISourceCode: function(uiSourceCode)
    {
        uiSourceCode.setSourceMapping(null);
    },

    /**
     * @param {!WebInspector.Event} event
     */
    _uiSourceCodeAddedToWorkspace: function(event)
    {
        var uiSourceCode = /** @type {!WebInspector.UISourceCode} */ (event.data);
        if (!uiSourceCode.url || !this._sourceMapForURL.get(uiSourceCode.url))
            return;
        this._bindUISourceCode(uiSourceCode);
    },

    /**
     * @param {!WebInspector.Script} script
     * @param {function(?WebInspector.SourceMap)} callback
     */
    loadSourceMapForScript: function(script, callback)
    {
        // script.sourceURL can be a random string, but is generally an absolute path -> complete it to inspected page url for
        // relative links.
        if (!script.sourceMapURL) {
            callback(null);
            return;
        }
        var scriptURL = WebInspector.ParsedURL.completeURL(WebInspector.inspectedPageURL, script.sourceURL);
        if (!scriptURL) {
            callback(null);
            return;
        }
        var sourceMapURL = WebInspector.ParsedURL.completeURL(scriptURL, script.sourceMapURL);
        if (!sourceMapURL) {
            callback(null);
            return;
        }

        var sourceMap = this._sourceMapForSourceMapURL[sourceMapURL];
        if (sourceMap) {
            callback(sourceMap);
            return;
        }

        var pendingCallbacks = this._pendingSourceMapLoadingCallbacks[sourceMapURL];
        if (pendingCallbacks) {
            pendingCallbacks.push(callback);
            return;
        }

        pendingCallbacks = [callback];
        this._pendingSourceMapLoadingCallbacks[sourceMapURL] = pendingCallbacks;

        WebInspector.SourceMap.load(sourceMapURL, scriptURL, sourceMapLoaded.bind(this));

        /**
         * @param {?WebInspector.SourceMap} sourceMap
         * @this {WebInspector.CompilerScriptMapping}
         */
        function sourceMapLoaded(sourceMap)
        {
            var url = /** @type {string} */ (sourceMapURL);
            var callbacks = this._pendingSourceMapLoadingCallbacks[url];
            delete this._pendingSourceMapLoadingCallbacks[url];
            if (!callbacks)
                return;
            if (sourceMap)
                this._sourceMapForSourceMapURL[url] = sourceMap;
            for (var i = 0; i < callbacks.length; ++i)
                callbacks[i](sourceMap);
        }
    },

    _debuggerReset: function()
    {
        /**
         * @param {!WebInspector.SourceMap} sourceMap
         * @this {WebInspector.CompilerScriptMapping}
         */
        function unbindUISourceCodesForSourceMap(sourceMap)
        {
            var sourceURLs = sourceMap.sources();
            for (var i = 0; i < sourceURLs.length; ++i) {
                var sourceURL = sourceURLs[i];
                var uiSourceCode = this._workspace.uiSourceCodeForURL(sourceURL);
                if (!uiSourceCode)
                    continue;
                this._unbindUISourceCode(uiSourceCode);
            }
        }

        this._sourceMapForURL.values().forEach(unbindUISourceCodesForSourceMap.bind(this));

        this._sourceMapForSourceMapURL = {};
        this._pendingSourceMapLoadingCallbacks = {};
        this._sourceMapForScriptId = {};
        this._scriptForSourceMap.clear();
        this._sourceMapForURL.clear();
    }
}<|MERGE_RESOLUTION|>--- conflicted
+++ resolved
@@ -95,11 +95,7 @@
     },
 
     /**
-<<<<<<< HEAD
-     * @param {WebInspector.Script} script
-=======
      * @param {!WebInspector.Script} script
->>>>>>> 8c15b39e
      */
     addScript: function(script)
     {
