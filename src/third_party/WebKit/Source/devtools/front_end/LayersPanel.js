--- conflicted
+++ resolved
@@ -51,7 +51,6 @@
 
     this._model = new WebInspector.LayerTreeModel();
     this._model.addEventListener(WebInspector.LayerTreeModel.Events.LayerTreeChanged, this._onLayerTreeUpdated, this);
-    this._model.addEventListener(WebInspector.LayerTreeModel.Events.LayerPainted, this._onLayerPainted, this);
     this._currentlySelectedLayer = null;
     this._currentlyHoveredLayer = null;
 
@@ -68,10 +67,6 @@
     this._layers3DView.addEventListener(WebInspector.Layers3DView.Events.LayerHovered, this._onLayerHovered, this);
     this._layers3DView.addEventListener(WebInspector.Layers3DView.Events.LayerSnapshotRequested, this._onSnapshotRequested, this);
 
-<<<<<<< HEAD
-    this._layerDetailsView = new WebInspector.LayerDetailsView();
-    this._layerDetailsView.show(this._layerDetailsSplitView.secondElement());
-=======
     this._tabbedPane = new WebInspector.TabbedPane();
     this._tabbedPane.element.classList.add("fill");
     this._tabbedPane.show(this._rightSplitView.secondElement());
@@ -80,7 +75,6 @@
     this._tabbedPane.appendTab(WebInspector.LayersPanel.DetailsViewTabs.Details, WebInspector.UIString("Details"), this._layerDetailsView);
     this._paintProfilerView = new WebInspector.PaintProfilerView(this._model, this._layers3DView);
     this._tabbedPane.appendTab(WebInspector.LayersPanel.DetailsViewTabs.Profiler, WebInspector.UIString("Profiler"), this._paintProfilerView);
->>>>>>> 8c15b39e
 }
 
 WebInspector.LayersPanel.DetailsViewTabs = {
@@ -112,16 +106,6 @@
 
     /**
      * @param {!WebInspector.Event} event
-     */
-    _onLayerPainted: function(event)
-    {
-        var layer = /** @type {WebInspector.Layer} */ (event.data);
-        if (this._currentlySelectedLayer === layer)
-            this._layerDetailsView.updatePaintCount(this._currentlySelectedLayer.paintCount());
-    },
-
-    /**
-     * @param {WebInspector.Event} event
      */
     _onLayerSelected: function(event)
     {
