--- conflicted
+++ resolved
@@ -684,11 +684,7 @@
      * containing a rule to set "visibility: hidden" on the class and all it's
      * ancestors.
      *
-<<<<<<< HEAD
-     * @param {WebInspector.DOMNode} node
-=======
      * @param {!WebInspector.DOMNode} node
->>>>>>> 8c15b39e
      * @param {function(?WebInspector.RemoteObject, boolean=)=} userCallback
      */
     _toggleHideShortcut: function(node, userCallback)
