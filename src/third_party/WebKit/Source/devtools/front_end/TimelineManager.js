/*
 * Copyright (C) 2011 Google Inc. All rights reserved.
 *
 * Redistribution and use in source and binary forms, with or without
 * modification, are permitted provided that the following conditions are
 * met:
 *
 *     * Redistributions of source code must retain the above copyright
 * notice, this list of conditions and the following disclaimer.
 *     * Redistributions in binary form must reproduce the above
 * copyright notice, this list of conditions and the following disclaimer
 * in the documentation and/or other materials provided with the
 * distribution.
 *     * Neither the name of Google Inc. nor the names of its
 * contributors may be used to endorse or promote products derived from
 * this software without specific prior written permission.
 *
 * THIS SOFTWARE IS PROVIDED BY THE COPYRIGHT HOLDERS AND CONTRIBUTORS
 * "AS IS" AND ANY EXPRESS OR IMPLIED WARRANTIES, INCLUDING, BUT NOT
 * LIMITED TO, THE IMPLIED WARRANTIES OF MERCHANTABILITY AND FITNESS FOR
 * A PARTICULAR PURPOSE ARE DISCLAIMED. IN NO EVENT SHALL THE COPYRIGHT
 * OWNER OR CONTRIBUTORS BE LIABLE FOR ANY DIRECT, INDIRECT, INCIDENTAL,
 * SPECIAL, EXEMPLARY, OR CONSEQUENTIAL DAMAGES (INCLUDING, BUT NOT
 * LIMITED TO, PROCUREMENT OF SUBSTITUTE GOODS OR SERVICES; LOSS OF USE,
 * DATA, OR PROFITS; OR BUSINESS INTERRUPTION) HOWEVER CAUSED AND ON ANY
 * THEORY OF LIABILITY, WHETHER IN CONTRACT, STRICT LIABILITY, OR TORT
 * (INCLUDING NEGLIGENCE OR OTHERWISE) ARISING IN ANY WAY OUT OF THE USE
 * OF THIS SOFTWARE, EVEN IF ADVISED OF THE POSSIBILITY OF SUCH DAMAGE.
 */

/**
 * @constructor
 * @extends {WebInspector.Object}
 */
WebInspector.TimelineManager = function()
{
    WebInspector.Object.call(this);
    this._dispatcher = new WebInspector.TimelineDispatcher(this);
    this._enablementCount = 0;
    TimelineAgent.enable();
}

WebInspector.TimelineManager.EventTypes = {
    TimelineStarted: "TimelineStarted",
    TimelineStopped: "TimelineStopped",
    TimelineEventRecorded: "TimelineEventRecorded"
}

WebInspector.TimelineManager.prototype = {
    /**
     * @return {boolean}
     */
    isStarted: function()
    {
        return this._dispatcher.isStarted();
    },

    /**
     * @param {number=} maxCallStackDepth
     * @param {boolean=} includeDomCounters
<<<<<<< HEAD
     * @param {function(?Protocol.Error)=} callback
     */
    start: function(maxCallStackDepth, includeDomCounters, callback)
    {
        this._enablementCount++;
        if (this._enablementCount === 1)
            TimelineAgent.start(maxCallStackDepth, /* bufferEvents */false, includeDomCounters, callback);
=======
     * @param {boolean=} includeGPUEvents
     * @param {function(?Protocol.Error)=} callback
     */
    start: function(maxCallStackDepth, includeDomCounters, includeGPUEvents, callback)
    {
        this._enablementCount++;
        if (this._enablementCount === 1)
            TimelineAgent.start(maxCallStackDepth, /* bufferEvents */false, includeDomCounters, includeGPUEvents, callback);
>>>>>>> 8c15b39e
        else if (callback)
            callback(null);
    },

    /**
     * @param {function(?Protocol.Error)=} callback
     */
    stop: function(callback)
    {
        this._enablementCount--;
        if (this._enablementCount < 0) {
            console.error("WebInspector.TimelineManager start/stop calls are unbalanced " + new Error().stack);
            return;
        }
        if (!this._enablementCount)
            TimelineAgent.stop(callback);
        else if (callback)
            callback(null);
    },

    __proto__: WebInspector.Object.prototype
}

/**
 * @constructor
 * @implements {TimelineAgent.Dispatcher}
 */
WebInspector.TimelineDispatcher = function(manager)
{
    this._manager = manager;
    InspectorBackend.registerTimelineDispatcher(this);
}

WebInspector.TimelineDispatcher.prototype = {
    /**
     * @param {!TimelineAgent.TimelineEvent} record
     */
    eventRecorded: function(record)
    {
        this._manager.dispatchEventToListeners(WebInspector.TimelineManager.EventTypes.TimelineEventRecorded, record);
    },

    /**
     * @return {boolean}
     */
    isStarted: function()
    {
        return !!this._started;
    },

    /**
     * @param {boolean=} consoleTimeline
     */
    started: function(consoleTimeline)
    {
        if (consoleTimeline) {
            // Wake up timeline panel module.
            WebInspector.panel("timeline");
        }
        this._started = true;
        this._manager.dispatchEventToListeners(WebInspector.TimelineManager.EventTypes.TimelineStarted, consoleTimeline);
    },

    /**
     * @param {boolean=} consoleTimeline
     */
    stopped: function(consoleTimeline)
    {
        this._started = false;
        this._manager.dispatchEventToListeners(WebInspector.TimelineManager.EventTypes.TimelineStopped, consoleTimeline);
    }
}

/**
 * @type {!WebInspector.TimelineManager}
 */
WebInspector.timelineManager;<|MERGE_RESOLUTION|>--- conflicted
+++ resolved
@@ -58,15 +58,6 @@
     /**
      * @param {number=} maxCallStackDepth
      * @param {boolean=} includeDomCounters
-<<<<<<< HEAD
-     * @param {function(?Protocol.Error)=} callback
-     */
-    start: function(maxCallStackDepth, includeDomCounters, callback)
-    {
-        this._enablementCount++;
-        if (this._enablementCount === 1)
-            TimelineAgent.start(maxCallStackDepth, /* bufferEvents */false, includeDomCounters, callback);
-=======
      * @param {boolean=} includeGPUEvents
      * @param {function(?Protocol.Error)=} callback
      */
@@ -75,7 +66,6 @@
         this._enablementCount++;
         if (this._enablementCount === 1)
             TimelineAgent.start(maxCallStackDepth, /* bufferEvents */false, includeDomCounters, includeGPUEvents, callback);
->>>>>>> 8c15b39e
         else if (callback)
             callback(null);
     },
