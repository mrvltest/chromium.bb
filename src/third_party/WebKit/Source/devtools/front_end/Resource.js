/*
 * Copyright (C) 2007, 2008 Apple Inc.  All rights reserved.
 *
 * Redistribution and use in source and binary forms, with or without
 * modification, are permitted provided that the following conditions
 * are met:
 *
 * 1.  Redistributions of source code must retain the above copyright
 *     notice, this list of conditions and the following disclaimer.
 * 2.  Redistributions in binary form must reproduce the above copyright
 *     notice, this list of conditions and the following disclaimer in the
 *     documentation and/or other materials provided with the distribution.
 * 3.  Neither the name of Apple Computer, Inc. ("Apple") nor the names of
 *     its contributors may be used to endorse or promote products derived
 *     from this software without specific prior written permission.
 *
 * THIS SOFTWARE IS PROVIDED BY APPLE AND ITS CONTRIBUTORS "AS IS" AND ANY
 * EXPRESS OR IMPLIED WARRANTIES, INCLUDING, BUT NOT LIMITED TO, THE IMPLIED
 * WARRANTIES OF MERCHANTABILITY AND FITNESS FOR A PARTICULAR PURPOSE ARE
 * DISCLAIMED. IN NO EVENT SHALL APPLE OR ITS CONTRIBUTORS BE LIABLE FOR ANY
 * DIRECT, INDIRECT, INCIDENTAL, SPECIAL, EXEMPLARY, OR CONSEQUENTIAL DAMAGES
 * (INCLUDING, BUT NOT LIMITED TO, PROCUREMENT OF SUBSTITUTE GOODS OR SERVICES;
 * LOSS OF USE, DATA, OR PROFITS; OR BUSINESS INTERRUPTION) HOWEVER CAUSED AND
 * ON ANY THEORY OF LIABILITY, WHETHER IN CONTRACT, STRICT LIABILITY, OR TORT
 * (INCLUDING NEGLIGENCE OR OTHERWISE) ARISING IN ANY WAY OUT OF THE USE OF
 * THIS SOFTWARE, EVEN IF ADVISED OF THE POSSIBILITY OF SUCH DAMAGE.
 */

/**
 * @constructor
 * @extends {WebInspector.Object}
 * @implements {WebInspector.ContentProvider}
 * @param {?WebInspector.NetworkRequest} request
 * @param {string} url
 * @param {string} documentURL
 * @param {!PageAgent.FrameId} frameId
 * @param {!NetworkAgent.LoaderId} loaderId
 * @param {!WebInspector.ResourceType} type
 * @param {string} mimeType
 * @param {boolean=} isHidden
 */
WebInspector.Resource = function(request, url, documentURL, frameId, loaderId, type, mimeType, isHidden)
{
    this._request = request;
    this.url = url;
    this._documentURL = documentURL;
    this._frameId = frameId;
    this._loaderId = loaderId;
    this._type = type || WebInspector.resourceTypes.Other;
    this._mimeType = mimeType;
    this._isHidden = isHidden;

    /** @type {?string} */ this._content;
    /** @type {boolean} */ this._contentEncoded;
    this._pendingContentCallbacks = [];
    if (this._request && !this._request.finished)
        this._request.addEventListener(WebInspector.NetworkRequest.Events.FinishedLoading, this._requestFinished, this);
}

WebInspector.Resource.Events = {
    MessageAdded: "message-added",
    MessagesCleared: "messages-cleared",
}

WebInspector.Resource.prototype = {
    /**
     * @return {?WebInspector.NetworkRequest}
     */
    get request()
    {
        return this._request;
    },

    /**
     * @return {string}
     */
    get url()
    {
        return this._url;
    },

    set url(x)
    {
        this._url = x;
        this._parsedURL = new WebInspector.ParsedURL(x);
    },

    get parsedURL()
    {
        return this._parsedURL;
    },

    /**
     * @return {string}
     */
    get documentURL()
    {
        return this._documentURL;
    },

    /**
     * @return {!PageAgent.FrameId}
     */
    get frameId()
    {
        return this._frameId;
    },

    /**
     * @return {!NetworkAgent.LoaderId}
     */
    get loaderId()
    {
        return this._loaderId;
    },

    /**
     * @return {string}
     */
    get displayName()
    {
        return this._parsedURL.displayName;
    },

    /**
     * @return {!WebInspector.ResourceType}
     */
    get type()
    {
        return this._request ? this._request.type : this._type;
    },

    /**
     * @return {string}
     */
    get mimeType()
    {
        return this._request ? this._request.mimeType : this._mimeType;
    },

    /**
     * @return {!Array.<!WebInspector.ConsoleMessage>}
     */
    get messages()
    {
        return this._messages || [];
    },

    /**
     * @param {!WebInspector.ConsoleMessage} msg
     */
    addMessage: function(msg)
    {
        if (!msg.isErrorOrWarning() || !msg.message)
            return;

        if (!this._messages)
            this._messages = [];
        this._messages.push(msg);
        this.dispatchEventToListeners(WebInspector.Resource.Events.MessageAdded, msg);
    },

    /**
     * @return {number}
     */
    get errors()
    {
        return this._errors || 0;
    },

    set errors(x)
    {
        this._errors = x;
    },

    /**
     * @return {number}
     */
    get warnings()
    {
        return this._warnings || 0;
    },

    set warnings(x)
    {
        this._warnings = x;
    },

    clearErrorsAndWarnings: function()
    {
        this._messages = [];
        this._warnings = 0;
        this._errors = 0;
        this.dispatchEventToListeners(WebInspector.Resource.Events.MessagesCleared);
    },

    /**
     * @return {?string}
     */
    get content()
    {
        return this._content;
    },

    /**
     * @return {boolean}
     */
    get contentEncoded()
    {
        return this._contentEncoded;
    },

    /**
     * @return {string}
     */
    contentURL: function()
    {
        return this._url;
    },

    /**
     * @return {!WebInspector.ResourceType}
     */
    contentType: function()
    {
        return this.type;
    },

    /**
     * @param {function(?string)} callback
     */
    requestContent: function(callback)
    {
        if (typeof this._content !== "undefined") {
            callback(this._content);
            return;
        }

        this._pendingContentCallbacks.push(callback);
        if (!this._request || this._request.finished)
            this._innerRequestContent();
    },

    canonicalMimeType: function()
    {
        return this.type.canonicalMimeType() || this.mimeType;
    },

    /**
     * @param {string} query
     * @param {boolean} caseSensitive
     * @param {boolean} isRegex
     * @param {function(!Array.<!WebInspector.ContentProvider.SearchMatch>)} callback
     */
    searchInContent: function(query, caseSensitive, isRegex, callback)
    {
        /**
         * @param {?Protocol.Error} error
         * @param {!Array.<!PageAgent.SearchMatch>} searchMatches
         */
        function callbackWrapper(error, searchMatches)
        {
            callback(searchMatches || []);
        }

        if (this.type === WebInspector.resourceTypes.Document) {
<<<<<<< HEAD
            /**
             * @param {?string} content
             */
            function documentContentLoaded(content)
            {
                if (content === null) {
                    callback([]);
                    return;
                }

                var result = WebInspector.ContentProvider.performSearchInContent(content, query, caseSensitive, isRegex);
                callback(result);
            }

=======
>>>>>>> 8c15b39e
            this.requestContent(documentContentLoaded);
            return;
        }

        /**
         * @param {?string} content
         */
        function documentContentLoaded(content)
        {
            if (content === null) {
                callback([]);
                return;
            }

            var result = WebInspector.ContentProvider.performSearchInContent(content, query, caseSensitive, isRegex);
            callback(result);
        }

        if (this.frameId)
            PageAgent.searchInResource(this.frameId, this.url, query, caseSensitive, isRegex, callbackWrapper);
        else
            callback([]);
    },

    /**
     * @param {!Element} image
     */
    populateImageSource: function(image)
    {
        /**
         * @param {?string} content
<<<<<<< HEAD
=======
         * @this {WebInspector.Resource}
>>>>>>> 8c15b39e
         */
        function onResourceContent(content)
        {
            var imageSrc = WebInspector.contentAsDataURL(this._content, this.mimeType, this._contentEncoded);
            if (imageSrc === null)
                imageSrc = this.url;
            image.src = imageSrc;
        }

        this.requestContent(onResourceContent.bind(this));
    },

    _requestFinished: function()
    {
        this._request.removeEventListener(WebInspector.NetworkRequest.Events.FinishedLoading, this._requestFinished, this);
        if (this._pendingContentCallbacks.length)
            this._innerRequestContent();
    },


    _innerRequestContent: function()
    {
        if (this._contentRequested)
            return;
        this._contentRequested = true;

        /**
         * @param {?Protocol.Error} error
         * @param {?string} content
         * @param {boolean} contentEncoded
         * @this {WebInspector.Resource}
         */
        function contentLoaded(error, content, contentEncoded)
        {
            if (error || content === null) {
                loadFallbackContent.call(this, error);
                return;
            }
            replyWithContent.call(this, content, contentEncoded);
        }

        /**
         * @param {?string} content
         * @param {boolean} contentEncoded
         * @this {WebInspector.Resource}
         */
        function replyWithContent(content, contentEncoded)
        {
            this._content = content;
            this._contentEncoded = contentEncoded;
            var callbacks = this._pendingContentCallbacks.slice();
            for (var i = 0; i < callbacks.length; ++i)
                callbacks[i](this._content);
            this._pendingContentCallbacks.length = 0;
            delete this._contentRequested;
        }

        /**
         * @param {?Protocol.Error} error
         * @param {string} content
         * @param {boolean} contentEncoded
         * @this {WebInspector.Resource}
         */
        function resourceContentLoaded(error, content, contentEncoded)
        {
            contentLoaded.call(this, error, content, contentEncoded);
        }
        
        /**
         * @param {?Protocol.Error} error
         * @this {WebInspector.Resource}
         */
        function loadFallbackContent(error)
        {
            var scripts = WebInspector.debuggerModel.scriptsForSourceURL(this.url);
            if (!scripts.length) {
                console.error("Resource content request failed: " + error);
                replyWithContent.call(this, null, false);
                return;
            }

            var contentProvider;
            if (this.type === WebInspector.resourceTypes.Document)
                contentProvider = new WebInspector.ConcatenatedScriptsContentProvider(scripts);
            else if (this.type === WebInspector.resourceTypes.Script)
                contentProvider = scripts[0];

            if (!contentProvider) {
                console.error("Resource content request failed: " + error);
                replyWithContent.call(this, null, false);
                return;
            }

            contentProvider.requestContent(fallbackContentLoaded.bind(this));
        }

        /**
         * @param {?string} content
<<<<<<< HEAD
=======
         * @this {WebInspector.Resource}
>>>>>>> 8c15b39e
         */
        function fallbackContentLoaded(content)
        {
            replyWithContent.call(this, content, false);
        }

        if (this.request) {
<<<<<<< HEAD
            /**
             * @param {?string} content
             */
            function requestContentLoaded(content)
            {
                contentLoaded.call(this, null, content, this.request.contentEncoded);
            }
            
=======
>>>>>>> 8c15b39e
            this.request.requestContent(requestContentLoaded.bind(this));
            return;
        }

        /**
         * @param {?string} content
         * @this {WebInspector.Resource}
         */
        function requestContentLoaded(content)
        {
            contentLoaded.call(this, null, content, this.request.contentEncoded);
        }

        PageAgent.getResourceContent(this.frameId, this.url, resourceContentLoaded.bind(this));
    },

    /**
     * @return {boolean}
     */
    isHidden: function()
    {
        return !!this._isHidden;
    },

    __proto__: WebInspector.Object.prototype
}
<|MERGE_RESOLUTION|>--- conflicted
+++ resolved
@@ -264,23 +264,6 @@
         }
 
         if (this.type === WebInspector.resourceTypes.Document) {
-<<<<<<< HEAD
-            /**
-             * @param {?string} content
-             */
-            function documentContentLoaded(content)
-            {
-                if (content === null) {
-                    callback([]);
-                    return;
-                }
-
-                var result = WebInspector.ContentProvider.performSearchInContent(content, query, caseSensitive, isRegex);
-                callback(result);
-            }
-
-=======
->>>>>>> 8c15b39e
             this.requestContent(documentContentLoaded);
             return;
         }
@@ -312,10 +295,7 @@
     {
         /**
          * @param {?string} content
-<<<<<<< HEAD
-=======
-         * @this {WebInspector.Resource}
->>>>>>> 8c15b39e
+         * @this {WebInspector.Resource}
          */
         function onResourceContent(content)
         {
@@ -414,10 +394,7 @@
 
         /**
          * @param {?string} content
-<<<<<<< HEAD
-=======
-         * @this {WebInspector.Resource}
->>>>>>> 8c15b39e
+         * @this {WebInspector.Resource}
          */
         function fallbackContentLoaded(content)
         {
@@ -425,17 +402,6 @@
         }
 
         if (this.request) {
-<<<<<<< HEAD
-            /**
-             * @param {?string} content
-             */
-            function requestContentLoaded(content)
-            {
-                contentLoaded.call(this, null, content, this.request.contentEncoded);
-            }
-            
-=======
->>>>>>> 8c15b39e
             this.request.requestContent(requestContentLoaded.bind(this));
             return;
         }
