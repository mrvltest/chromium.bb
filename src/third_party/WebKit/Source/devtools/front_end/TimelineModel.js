/*
 * Copyright (C) 2012 Google Inc. All rights reserved.
 *
 * Redistribution and use in source and binary forms, with or without
 * modification, are permitted provided that the following conditions are
 * met:
 *
 *     * Redistributions of source code must retain the above copyright
 * notice, this list of conditions and the following disclaimer.
 *     * Redistributions in binary form must reproduce the above
 * copyright notice, this list of conditions and the following disclaimer
 * in the documentation and/or other materials provided with the
 * distribution.
 *     * Neither the name of Google Inc. nor the names of its
 * contributors may be used to endorse or promote products derived from
 * this software without specific prior written permission.
 *
 * THIS SOFTWARE IS PROVIDED BY THE COPYRIGHT HOLDERS AND CONTRIBUTORS
 * "AS IS" AND ANY EXPRESS OR IMPLIED WARRANTIES, INCLUDING, BUT NOT
 * LIMITED TO, THE IMPLIED WARRANTIES OF MERCHANTABILITY AND FITNESS FOR
 * A PARTICULAR PURPOSE ARE DISCLAIMED. IN NO EVENT SHALL THE COPYRIGHT
 * OWNER OR CONTRIBUTORS BE LIABLE FOR ANY DIRECT, INDIRECT, INCIDENTAL,
 * SPECIAL, EXEMPLARY, OR CONSEQUENTIAL DAMAGES (INCLUDING, BUT NOT
 * LIMITED TO, PROCUREMENT OF SUBSTITUTE GOODS OR SERVICES; LOSS OF USE,
 * DATA, OR PROFITS; OR BUSINESS INTERRUPTION) HOWEVER CAUSED AND ON ANY
 * THEORY OF LIABILITY, WHETHER IN CONTRACT, STRICT LIABILITY, OR TORT
 * (INCLUDING NEGLIGENCE OR OTHERWISE) ARISING IN ANY WAY OUT OF THE USE
 * OF THIS SOFTWARE, EVEN IF ADVISED OF THE POSSIBILITY OF SUCH DAMAGE.
 */

/**
 * @constructor
 * @extends {WebInspector.Object}
 */
WebInspector.TimelineModel = function()
{
    this._records = [];
    this._stringPool = new StringPool();
    this._minimumRecordTime = -1;
    this._maximumRecordTime = -1;

    WebInspector.timelineManager.addEventListener(WebInspector.TimelineManager.EventTypes.TimelineEventRecorded, this._onRecordAdded, this);
    WebInspector.timelineManager.addEventListener(WebInspector.TimelineManager.EventTypes.TimelineStarted, this._onStarted, this);
    WebInspector.timelineManager.addEventListener(WebInspector.TimelineManager.EventTypes.TimelineStopped, this._onStopped, this);
}

WebInspector.TimelineModel.TransferChunkLengthBytes = 5000000;

WebInspector.TimelineModel.RecordType = {
    Root: "Root",
    Program: "Program",
    EventDispatch: "EventDispatch",

    GPUTask: "GPUTask",

    BeginFrame: "BeginFrame",
    ActivateLayerTree: "ActivateLayerTree",
    ScheduleStyleRecalculation: "ScheduleStyleRecalculation",
    RecalculateStyles: "RecalculateStyles",
    InvalidateLayout: "InvalidateLayout",
    Layout: "Layout",
    AutosizeText: "AutosizeText",
    PaintSetup: "PaintSetup",
    Paint: "Paint",
    Rasterize: "Rasterize",
    ScrollLayer: "ScrollLayer",
    DecodeImage: "DecodeImage",
    ResizeImage: "ResizeImage",
    CompositeLayers: "CompositeLayers",

    ParseHTML: "ParseHTML",

    TimerInstall: "TimerInstall",
    TimerRemove: "TimerRemove",
    TimerFire: "TimerFire",

    XHRReadyStateChange: "XHRReadyStateChange",
    XHRLoad: "XHRLoad",
    EvaluateScript: "EvaluateScript",

    MarkLoad: "MarkLoad",
    MarkDOMContent: "MarkDOMContent",
    MarkFirstPaint: "MarkFirstPaint",

    TimeStamp: "TimeStamp",
    Time: "Time",
    TimeEnd: "TimeEnd",

    ScheduleResourceRequest: "ScheduleResourceRequest",
    ResourceSendRequest: "ResourceSendRequest",
    ResourceReceiveResponse: "ResourceReceiveResponse",
    ResourceReceivedData: "ResourceReceivedData",
    ResourceFinish: "ResourceFinish",

    FunctionCall: "FunctionCall",
    GCEvent: "GCEvent",

    RequestAnimationFrame: "RequestAnimationFrame",
    CancelAnimationFrame: "CancelAnimationFrame",
    FireAnimationFrame: "FireAnimationFrame",

    WebSocketCreate : "WebSocketCreate",
    WebSocketSendHandshakeRequest : "WebSocketSendHandshakeRequest",
    WebSocketReceiveHandshakeResponse : "WebSocketReceiveHandshakeResponse",
    WebSocketDestroy : "WebSocketDestroy",
}

WebInspector.TimelineModel.Events = {
    RecordAdded: "RecordAdded",
    RecordsCleared: "RecordsCleared",
    RecordingStarted: "RecordingStarted",
    RecordingStopped: "RecordingStopped"
}

WebInspector.TimelineModel.startTimeInSeconds = function(record)
{
    return record.startTime / 1000;
}

WebInspector.TimelineModel.endTimeInSeconds = function(record)
{
    return (record.endTime || record.startTime) / 1000;
}

WebInspector.TimelineModel.durationInSeconds = function(record)
{
    return WebInspector.TimelineModel.endTimeInSeconds(record) - WebInspector.TimelineModel.startTimeInSeconds(record);
}

/**
 * @param {!Object} total
 * @param {!Object} rawRecord
 */
WebInspector.TimelineModel.aggregateTimeForRecord = function(total, rawRecord)
{
    var childrenTime = 0;
    var children = rawRecord["children"] || [];
    for (var i = 0; i < children.length; ++i) {
        WebInspector.TimelineModel.aggregateTimeForRecord(total, children[i]);
        childrenTime += WebInspector.TimelineModel.durationInSeconds(children[i]);
    }
    var categoryName = WebInspector.TimelinePresentationModel.recordStyle(rawRecord).category.name;
    var ownTime = WebInspector.TimelineModel.durationInSeconds(rawRecord) - childrenTime;
    total[categoryName] = (total[categoryName] || 0) + ownTime;
}

/**
 * @param {!Object} total
 * @param {!Object} addend
 */
WebInspector.TimelineModel.aggregateTimeByCategory = function(total, addend)
{
    for (var category in addend)
        total[category] = (total[category] || 0) + addend[category];
}

WebInspector.TimelineModel.prototype = {
    /**
     * @param {boolean=} includeDomCounters
     */
    startRecording: function(includeDomCounters)
    {
        this._clientInitiatedRecording = true;
        this.reset();
<<<<<<< HEAD
        var maxStackFrames = WebInspector.settings.timelineLimitStackFramesFlag.get() ? WebInspector.settings.timelineStackFramesToCapture.get() : 30;
        WebInspector.timelineManager.start(maxStackFrames, includeDomCounters, this._fireRecordingStarted.bind(this));
=======
        var maxStackFrames = WebInspector.settings.timelineCaptureStacks.get() ? 30 : 0;
        var includeGPUEvents = WebInspector.experimentsSettings.gpuTimeline.isEnabled();
        WebInspector.timelineManager.start(maxStackFrames, includeDomCounters, includeGPUEvents, this._fireRecordingStarted.bind(this));
>>>>>>> 8c15b39e
    },

    stopRecording: function()
    {
        if (!this._clientInitiatedRecording) {
<<<<<<< HEAD
            // Console started this one and we are just sniffing it. Initiate recording so that we
            // could stop it.
            function stopTimeline()
            {
                WebInspector.timelineManager.stop(this._fireRecordingStopped.bind(this));
            }

            WebInspector.timelineManager.start(undefined, undefined, stopTimeline.bind(this));
=======
            WebInspector.timelineManager.start(undefined, undefined, undefined, stopTimeline.bind(this));
>>>>>>> 8c15b39e
            return;
        }

        /**
         * Console started this one and we are just sniffing it. Initiate recording so that we
         * could stop it.
         * @this {WebInspector.TimelineModel}
         */
        function stopTimeline()
        {
            WebInspector.timelineManager.stop(this._fireRecordingStopped.bind(this));
        }

        this._clientInitiatedRecording = false;
        WebInspector.timelineManager.stop(this._fireRecordingStopped.bind(this));
    },

    get records()
    {
        return this._records;
    },

    /**
     * @param {!WebInspector.Event} event
     */
    _onRecordAdded: function(event)
    {
        if (this._collectionEnabled)
            this._addRecord(/** @type {!TimelineAgent.TimelineEvent} */(event.data));
    },

    /**
     * @param {!WebInspector.Event} event
     */
    _onStarted: function(event)
    {
        if (event.data) {
            // Started from console.
            this._fireRecordingStarted();
        }
    },

    /**
     * @param {!WebInspector.Event} event
     */
    _onStopped: function(event)
    {
        if (event.data) {
            // Stopped from console.
            this._fireRecordingStopped();
        }
    },

    _fireRecordingStarted: function()
    {
        this._collectionEnabled = true;
        this.dispatchEventToListeners(WebInspector.TimelineModel.Events.RecordingStarted);
    },

    _fireRecordingStopped: function()
    {
        this._collectionEnabled = false;
        this.dispatchEventToListeners(WebInspector.TimelineModel.Events.RecordingStopped);
    },

    /**
     * @param {!TimelineAgent.TimelineEvent} record
     */
    _addRecord: function(record)
    {
        this._stringPool.internObjectStrings(record);
        this._records.push(record);
        this._updateBoundaries(record);
        this.dispatchEventToListeners(WebInspector.TimelineModel.Events.RecordAdded, record);
    },

    /**
     * @param {!Blob} file
     * @param {!WebInspector.Progress} progress
     */
    loadFromFile: function(file, progress)
    {
        var delegate = new WebInspector.TimelineModelLoadFromFileDelegate(this, progress);
        var fileReader = this._createFileReader(file, delegate);
        var loader = new WebInspector.TimelineModelLoader(this, fileReader, progress);
        fileReader.start(loader);
    },

    /**
     * @param {string} url
     */
    loadFromURL: function(url, progress)
    {
        var delegate = new WebInspector.TimelineModelLoadFromFileDelegate(this, progress);
        var urlReader = new WebInspector.ChunkedXHRReader(url, delegate);
        var loader = new WebInspector.TimelineModelLoader(this, urlReader, progress);
        urlReader.start(loader);
    },

    _createFileReader: function(file, delegate)
    {
        return new WebInspector.ChunkedFileReader(file, WebInspector.TimelineModel.TransferChunkLengthBytes, delegate);
    },

    _createFileWriter: function()
    {
        return new WebInspector.FileOutputStream();
    },

    saveToFile: function()
    {
        var now = new Date();
        var fileName = "TimelineRawData-" + now.toISO8601Compact() + ".json";
        var stream = this._createFileWriter();

        /**
         * @param {boolean} accepted
         * @this {WebInspector.TimelineModel}
         */
        function callback(accepted)
        {
            if (!accepted)
                return;
            var saver = new WebInspector.TimelineSaver(stream);
            saver.save(this._records, window.navigator.appVersion);
        }
        stream.open(fileName, callback.bind(this));
    },

    reset: function()
    {
        this._records = [];
        this._stringPool.reset();
        this._minimumRecordTime = -1;
        this._maximumRecordTime = -1;
        this.dispatchEventToListeners(WebInspector.TimelineModel.Events.RecordsCleared);
    },

    minimumRecordTime: function()
    {
        return this._minimumRecordTime;
    },

    maximumRecordTime: function()
    {
        return this._maximumRecordTime;
    },

    /**
     * @param {!TimelineAgent.TimelineEvent} record
     */
    _updateBoundaries: function(record)
    {
        var startTime = WebInspector.TimelineModel.startTimeInSeconds(record);
        var endTime = WebInspector.TimelineModel.endTimeInSeconds(record);

        if (this._minimumRecordTime === -1 || startTime < this._minimumRecordTime)
            this._minimumRecordTime = startTime;
        if (this._maximumRecordTime === -1 || endTime > this._maximumRecordTime)
            this._maximumRecordTime = endTime;
    },

    /**
     * @param {!Object} rawRecord
     */
    recordOffsetInSeconds: function(rawRecord)
    {
        return WebInspector.TimelineModel.startTimeInSeconds(rawRecord) - this._minimumRecordTime;
    },

    __proto__: WebInspector.Object.prototype
}

/**
 * @constructor
 * @implements {WebInspector.OutputStream}
 * @param {!WebInspector.TimelineModel} model
 * @param {!{cancel: function()}} reader
 * @param {!WebInspector.Progress} progress
 */
WebInspector.TimelineModelLoader = function(model, reader, progress)
{
    this._model = model;
    this._reader = reader;
    this._progress = progress;
    this._buffer = "";
    this._firstChunk = true;
}

WebInspector.TimelineModelLoader.prototype = {
    /**
     * @param {string} chunk
     */
    write: function(chunk)
    {
        var data = this._buffer + chunk;
        var lastIndex = 0;
        var index;
        do {
            index = lastIndex;
            lastIndex = WebInspector.findBalancedCurlyBrackets(data, index);
        } while (lastIndex !== -1)

        var json = data.slice(0, index) + "]";
        this._buffer = data.slice(index);

        if (!index)
            return;

        // Prepending "0" to turn string into valid JSON.
        if (!this._firstChunk)
            json = "[0" + json;

        var items;
        try {
            items = /** @type {!Array.<!TimelineAgent.TimelineEvent>} */ (JSON.parse(json));
        } catch (e) {
            WebInspector.showErrorMessage("Malformed timeline data.");
            this._model.reset();
            this._reader.cancel();
            this._progress.done();
            return;
        }

        if (this._firstChunk) {
            this._version = items[0];
            this._firstChunk = false;
            this._model.reset();
        }

        // Skip 0-th element - it is either version or 0.
        for (var i = 1, size = items.length; i < size; ++i)
            this._model._addRecord(items[i]);
    },

    close: function() { }
}

/**
 * @constructor
 * @implements {WebInspector.OutputStreamDelegate}
 * @param {!WebInspector.TimelineModel} model
 * @param {!WebInspector.Progress} progress
 */
WebInspector.TimelineModelLoadFromFileDelegate = function(model, progress)
{
    this._model = model;
    this._progress = progress;
}

WebInspector.TimelineModelLoadFromFileDelegate.prototype = {
    onTransferStarted: function()
    {
        this._progress.setTitle(WebInspector.UIString("Loading\u2026"));
    },

    /**
     * @param {!WebInspector.ChunkedReader} reader
     */
    onChunkTransferred: function(reader)
    {
        if (this._progress.isCanceled()) {
            reader.cancel();
            this._progress.done();
            this._model.reset();
            return;
        }

        var totalSize = reader.fileSize();
        if (totalSize) {
            this._progress.setTotalWork(totalSize);
            this._progress.setWorked(reader.loadedSize());
        }
    },

    onTransferFinished: function()
    {
        this._progress.done();
    },

    /**
     * @param {!WebInspector.ChunkedReader} reader
     */
    onError: function(reader, event)
    {
        this._progress.done();
        this._model.reset();
        switch (event.target.error.code) {
        case FileError.NOT_FOUND_ERR:
            WebInspector.showErrorMessage(WebInspector.UIString("File \"%s\" not found.", reader.fileName()));
            break;
        case FileError.NOT_READABLE_ERR:
            WebInspector.showErrorMessage(WebInspector.UIString("File \"%s\" is not readable", reader.fileName()));
            break;
        case FileError.ABORT_ERR:
            break;
        default:
            WebInspector.showErrorMessage(WebInspector.UIString("An error occurred while reading the file \"%s\"", reader.fileName()));
        }
    }
}

/**
 * @constructor
 */
WebInspector.TimelineSaver = function(stream)
{
    this._stream = stream;
}

WebInspector.TimelineSaver.prototype = {
    /**
     * @param {!Array.<*>} records
     * @param {string} version
     */
    save: function(records, version)
    {
        this._records = records;
        this._recordIndex = 0;
        this._prologue = "[" + JSON.stringify(version);

        this._writeNextChunk(this._stream);
    },

    _writeNextChunk: function(stream)
    {
        const separator = ",\n";
        var data = [];
        var length = 0;

        if (this._prologue) {
            data.push(this._prologue);
            length += this._prologue.length;
            delete this._prologue;
        } else {
            if (this._recordIndex === this._records.length) {
                stream.close();
                return;
            }
            data.push("");
        }
        while (this._recordIndex < this._records.length) {
            var item = JSON.stringify(this._records[this._recordIndex]);
            var itemLength = item.length + separator.length;
            if (length + itemLength > WebInspector.TimelineModel.TransferChunkLengthBytes)
                break;
            length += itemLength;
            data.push(item);
            ++this._recordIndex;
        }
        if (this._recordIndex === this._records.length)
            data.push(data.pop() + "]");
        stream.write(data.join(separator), this._writeNextChunk.bind(this));
    }
}<|MERGE_RESOLUTION|>--- conflicted
+++ resolved
@@ -162,31 +162,15 @@
     {
         this._clientInitiatedRecording = true;
         this.reset();
-<<<<<<< HEAD
-        var maxStackFrames = WebInspector.settings.timelineLimitStackFramesFlag.get() ? WebInspector.settings.timelineStackFramesToCapture.get() : 30;
-        WebInspector.timelineManager.start(maxStackFrames, includeDomCounters, this._fireRecordingStarted.bind(this));
-=======
         var maxStackFrames = WebInspector.settings.timelineCaptureStacks.get() ? 30 : 0;
         var includeGPUEvents = WebInspector.experimentsSettings.gpuTimeline.isEnabled();
         WebInspector.timelineManager.start(maxStackFrames, includeDomCounters, includeGPUEvents, this._fireRecordingStarted.bind(this));
->>>>>>> 8c15b39e
     },
 
     stopRecording: function()
     {
         if (!this._clientInitiatedRecording) {
-<<<<<<< HEAD
-            // Console started this one and we are just sniffing it. Initiate recording so that we
-            // could stop it.
-            function stopTimeline()
-            {
-                WebInspector.timelineManager.stop(this._fireRecordingStopped.bind(this));
-            }
-
-            WebInspector.timelineManager.start(undefined, undefined, stopTimeline.bind(this));
-=======
             WebInspector.timelineManager.start(undefined, undefined, undefined, stopTimeline.bind(this));
->>>>>>> 8c15b39e
             return;
         }
 
