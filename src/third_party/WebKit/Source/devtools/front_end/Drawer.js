/*
 * Copyright (C) 2007, 2008 Apple Inc.  All rights reserved.
 * Copyright (C) 2009 Joseph Pecoraro
 *
 * Redistribution and use in source and binary forms, with or without
 * modification, are permitted provided that the following conditions
 * are met:
 *
 * 1.  Redistributions of source code must retain the above copyright
 *     notice, this list of conditions and the following disclaimer.
 * 2.  Redistributions in binary form must reproduce the above copyright
 *     notice, this list of conditions and the following disclaimer in the
 *     documentation and/or other materials provided with the distribution.
 * 3.  Neither the name of Apple Computer, Inc. ("Apple") nor the names of
 *     its contributors may be used to endorse or promote products derived
 *     from this software without specific prior written permission.
 *
 * THIS SOFTWARE IS PROVIDED BY APPLE AND ITS CONTRIBUTORS "AS IS" AND ANY
 * EXPRESS OR IMPLIED WARRANTIES, INCLUDING, BUT NOT LIMITED TO, THE IMPLIED
 * WARRANTIES OF MERCHANTABILITY AND FITNESS FOR A PARTICULAR PURPOSE ARE
 * DISCLAIMED. IN NO EVENT SHALL APPLE OR ITS CONTRIBUTORS BE LIABLE FOR ANY
 * DIRECT, INDIRECT, INCIDENTAL, SPECIAL, EXEMPLARY, OR CONSEQUENTIAL DAMAGES
 * (INCLUDING, BUT NOT LIMITED TO, PROCUREMENT OF SUBSTITUTE GOODS OR SERVICES;
 * LOSS OF USE, DATA, OR PROFITS; OR BUSINESS INTERRUPTION) HOWEVER CAUSED AND
 * ON ANY THEORY OF LIABILITY, WHETHER IN CONTRACT, STRICT LIABILITY, OR TORT
 * (INCLUDING NEGLIGENCE OR OTHERWISE) ARISING IN ANY WAY OUT OF THE USE OF
 * THIS SOFTWARE, EVEN IF ADVISED OF THE POSSIBILITY OF SUCH DAMAGE.
 */

/**
 * @constructor
 * @implements {WebInspector.ViewFactory}
<<<<<<< HEAD
 * @param {WebInspector.InspectorView} inspectorView
=======
 * @param {!WebInspector.InspectorView} inspectorView
>>>>>>> 8c15b39e
 */
WebInspector.Drawer = function(inspectorView)
{
    this._inspectorView = inspectorView;

<<<<<<< HEAD
    this.element = this._inspectorView.element.createChild("div", "drawer");
=======
    this.element = this._inspectorView.devtoolsElement().createChild("div", "drawer");
>>>>>>> 8c15b39e
    this.element.style.flexBasis = 0;

    this._savedHeight = 200; // Default.

    this._drawerContentsElement = this.element.createChild("div");
    this._drawerContentsElement.id = "drawer-contents";

<<<<<<< HEAD
    this._footerElementContainer = this.element.createChild("div", "status-bar hidden");
    this._footerElementContainer.id = "drawer-footer";

    this._toggleDrawerButton = new WebInspector.StatusBarButton(WebInspector.UIString("Show drawer."), "console-status-bar-item");
    this._toggleDrawerButton.addEventListener("click", this.toggle, this);

    this._viewFactories = [];
    this._tabbedPane = new WebInspector.TabbedPane();
    this._tabbedPane.closeableTabs = false;
    this._tabbedPane.markAsRoot();
=======
    this._toggleDrawerButton = new WebInspector.StatusBarButton(WebInspector.UIString("Show drawer."), "console-status-bar-item");
    this._toggleDrawerButton.addEventListener("click", this.toggle, this);

    this._viewFactories = [];
    this._tabbedPane = new WebInspector.TabbedPane();
    this._tabbedPane.closeableTabs = false;
    this._tabbedPane.markAsRoot();

    // Register console early for it to be the first in the list.
>>>>>>> 8c15b39e
    this.registerView("console", WebInspector.UIString("Console"), this);

    this._tabbedPane.addEventListener(WebInspector.TabbedPane.EventTypes.TabClosed, this._updateTabStrip, this);
    this._tabbedPane.addEventListener(WebInspector.TabbedPane.EventTypes.TabSelected, this._tabSelected, this);
    WebInspector.installDragHandle(this._tabbedPane.headerElement(), this._startStatusBarDragging.bind(this), this._statusBarDragging.bind(this), this._endStatusBarDragging.bind(this), "row-resize");
    this._tabbedPane.element.createChild("div", "drawer-resizer");
<<<<<<< HEAD
=======
    this._showDrawerOnLoadSetting = WebInspector.settings.createSetting("WebInspector.Drawer.showOnLoad", false);
    this._lastSelectedViewSetting = WebInspector.settings.createSetting("WebInspector.Drawer.lastSelectedView", "console");
>>>>>>> 8c15b39e
}

WebInspector.Drawer.prototype = {
    /**
<<<<<<< HEAD
     * @param {WebInspector.Panel} panel
     */
    panelSelected: function(panel)
    {
        this._toggleDrawerButton.setEnabled(panel.name !== "console");
    },

    /**
     * @return {Element}
=======
     * @return {!Element}
>>>>>>> 8c15b39e
     */
    toggleButtonElement: function()
    {
        return this._toggleDrawerButton.element;
    },

    _constrainHeight: function(height)
    {
<<<<<<< HEAD
        return Number.constrain(height, Preferences.minConsoleHeight, this._inspectorView.element.offsetHeight - Preferences.minConsoleHeight);
=======
        return Number.constrain(height, Preferences.minConsoleHeight, this._inspectorView.devtoolsElement().offsetHeight - Preferences.minConsoleHeight);
>>>>>>> 8c15b39e
    },

    isHiding: function()
    {
        return this._isHiding;
    },

    /**
     * @param {string} tabId
     * @param {string} title
<<<<<<< HEAD
     * @param {WebInspector.View} view
=======
     * @param {!WebInspector.View} view
>>>>>>> 8c15b39e
     */
    _addView: function(tabId, title, view)
    {
        if (!this._tabbedPane.hasTab(tabId)) {
            this._tabbedPane.appendTab(tabId, title, view,  undefined, false);
        } else {
            this._tabbedPane.changeTabTitle(tabId, title);
            this._tabbedPane.changeTabView(tabId, view);
        }
    },

    /**
     * @param {string} id
     * @param {string} title
<<<<<<< HEAD
     * @param {WebInspector.ViewFactory} factory
=======
     * @param {!WebInspector.ViewFactory} factory
>>>>>>> 8c15b39e
     */
    registerView: function(id, title, factory)
    {
        if (this._tabbedPane.hasTab(id))
            this._tabbedPane.closeTab(id);
        this._viewFactories[id] = factory;
        this._tabbedPane.appendTab(id, title, new WebInspector.View());
    },

    /**
     * @param {string} id
     */
    unregisterView: function(id)
    {
        if (this._tabbedPane.hasTab(id))
            this._tabbedPane.closeTab(id);
        delete this._viewFactories[id];
    },
<<<<<<< HEAD

    /**
     * @param {string=} id
     * @return {WebInspector.View}
     */
    createView: function(id)
    {
        return WebInspector.consoleView;
    },

    /**
     * @param {string} id
     */
    closeView: function(id)
    {
        this._tabbedPane.closeTab(id);
    },

    /**
     * @param {string} id
     */
    showView: function(id)
    {
        if (!this._toggleDrawerButton.enabled())
            return;
        if (this._viewFactories[id])
            this._tabbedPane.changeTabView(id, this._viewFactories[id].createView(id));
        this._innerShow();
        this._tabbedPane.selectTab(id, true);
        this._updateTabStrip();
    },

    /**
     * @param {string} id
     * @param {string} title
     * @param {WebInspector.View} view
     */
    showCloseableView: function(id, title, view)
    {
        if (!this._toggleDrawerButton.enabled())
            return;
        if (!this._tabbedPane.hasTab(id)) {
            this._tabbedPane.appendTab(id, title, view, undefined, false, true);
        } else {
            this._tabbedPane.changeTabView(id, view);
            this._tabbedPane.changeTabTitle(id, title);
        }
        this._innerShow();
        this._tabbedPane.selectTab(id, true);
        this._updateTabStrip();
    },

    /**
     * @param {boolean=} immediately
     */
    show: function(immediately)
    {
        this.showView(this._tabbedPane.selectedTabId);
    },

    /**
     * @param {boolean=} immediately
     */
    _innerShow: function(immediately)
    {
        WebInspector.searchController.cancelSearch();
        this._immediatelyFinishAnimation();

        if (this._toggleDrawerButton.toggled)
            return;
        this._toggleDrawerButton.toggled = true;
        this._toggleDrawerButton.title = WebInspector.UIString("Hide drawer.");

        document.body.addStyleClass("drawer-visible");
        this._tabbedPane.show(this._drawerContentsElement);

        var height = this._constrainHeight(this._savedHeight);
        var animations = [
            {element: this.element, start: {"flex-basis": 0}, end: {"flex-basis": height}},
=======

    /**
     * @param {string=} id
     * @return {?WebInspector.View}
     */
    createView: function(id)
    {
        return WebInspector.panel("console").createView(id);
    },

    /**
     * @param {string} id
     */
    closeView: function(id)
    {
        this._tabbedPane.closeTab(id);
    },

    /**
     * @param {string} id
     * @param {boolean=} immediately
     */
    showView: function(id, immediately)
    {
        if (!this._toggleDrawerButton.enabled())
            return;
        if (this._viewFactories[id])
            this._tabbedPane.changeTabView(id, this._viewFactories[id].createView(id));
        this._innerShow(immediately);
        this._tabbedPane.selectTab(id, true);
        this._updateTabStrip();
    },

    /**
     * @param {string} id
     * @param {string} title
     * @param {!WebInspector.View} view
     */
    showCloseableView: function(id, title, view)
    {
        if (!this._toggleDrawerButton.enabled())
            return;
        if (!this._tabbedPane.hasTab(id)) {
            this._tabbedPane.appendTab(id, title, view, undefined, false, true);
        } else {
            this._tabbedPane.changeTabView(id, view);
            this._tabbedPane.changeTabTitle(id, title);
        }
        this._innerShow();
        this._tabbedPane.selectTab(id, true);
        this._updateTabStrip();
    },

    /**
     * @param {boolean=} immediately
     */
    show: function(immediately)
    {
        this.showView(this._tabbedPane.selectedTabId, immediately);
    },

    showOnLoadIfNecessary: function()
    {
        if (this._showDrawerOnLoadSetting.get())
            this.showView(this._lastSelectedViewSetting.get(), true);
    },

    /**
     * @param {boolean=} immediately
     */
    _innerShow: function(immediately)
    {
        this._immediatelyFinishAnimation();

        if (this._toggleDrawerButton.toggled)
            return;
        this._showDrawerOnLoadSetting.set(true);
        this._toggleDrawerButton.toggled = true;
        this._toggleDrawerButton.title = WebInspector.UIString("Hide drawer.");

        document.body.classList.add("drawer-visible");
        this._tabbedPane.show(this._drawerContentsElement);

        var height = this._constrainHeight(this._savedHeight);
        var animations = [
            {element: this.element, start: {"flex-basis": 23}, end: {"flex-basis": height}},
>>>>>>> 8c15b39e
        ];

        /**
         * @param {boolean} finished
         * @this {WebInspector.Drawer}
         */
        function animationCallback(finished)
        {
            if (this._inspectorView.currentPanel())
                this._inspectorView.currentPanel().doResize();
            if (!finished)
                return;
            this._updateTabStrip();
            if (this._visibleView()) {
                // Get console content back
                this._tabbedPane.changeTabView(this._tabbedPane.selectedTabId, this._visibleView());
                if (this._visibleView().afterShow)
                    this._visibleView().afterShow();
            }
            delete this._currentAnimation;
        }

        this._currentAnimation = WebInspector.animateStyle(animations, this._animationDuration(immediately), animationCallback.bind(this));

        if (immediately)
            this._currentAnimation.forceComplete();
    },

    /**
     * @param {boolean=} immediately
     */
    hide: function(immediately)
    {
<<<<<<< HEAD
        WebInspector.searchController.cancelSearch();
=======
>>>>>>> 8c15b39e
        this._immediatelyFinishAnimation();

        if (!this._toggleDrawerButton.toggled)
            return;
<<<<<<< HEAD
=======
        this._showDrawerOnLoadSetting.set(false);
>>>>>>> 8c15b39e
        this._toggleDrawerButton.toggled = false;
        this._toggleDrawerButton.title = WebInspector.UIString("Show console.");

        this._isHiding = true;
        this._savedHeight = this.element.offsetHeight;

        WebInspector.restoreFocusFromElement(this.element);

        // Temporarily set properties and classes to mimic the post-animation values so panels
        // like Elements in their updateStatusBarItems call will size things to fit the final location.
<<<<<<< HEAD
        document.body.removeStyleClass("drawer-visible");
        this._inspectorView.currentPanel().statusBarResized();
        document.body.addStyleClass("drawer-visible");

        var animations = [
            {element: this.element, start: {"flex-basis": this.element.offsetHeight }, end: {"flex-basis": 0}},
=======
        document.body.classList.remove("drawer-visible");
        this._inspectorView.currentPanel().statusBarResized();
        document.body.classList.add("drawer-visible");

        var animations = [
            {element: this.element, start: {"flex-basis": this.element.offsetHeight }, end: {"flex-basis": 23}},
>>>>>>> 8c15b39e
        ];

        /**
         * @param {boolean} finished
         * @this {WebInspector.Drawer}
         */
        function animationCallback(finished)
        {
<<<<<<< HEAD
            if (this._inspectorView.currentPanel())
                this._inspectorView.currentPanel().doResize();
            if (!finished)
                return;
=======
            var panel = this._inspectorView.currentPanel();
            if (!finished) {
                panel.doResize();
                return;
            }
>>>>>>> 8c15b39e
            this._tabbedPane.detach();
            this._drawerContentsElement.removeChildren();
            document.body.classList.remove("drawer-visible");
            panel.doResize();
            delete this._currentAnimation;
            delete this._isHiding;
        }

        this._currentAnimation = WebInspector.animateStyle(animations, this._animationDuration(immediately), animationCallback.bind(this));

        if (immediately)
            this._currentAnimation.forceComplete();
    },

    resize: function()
    {
        if (!this._toggleDrawerButton.toggled)
            return;

        this._visibleView().storeScrollPositions();
        var height = this._constrainHeight(this.element.offsetHeight);
        this.element.style.flexBasis = height + "px";
        this._tabbedPane.doResize();
    },

    _immediatelyFinishAnimation: function()
    {
        if (this._currentAnimation)
            this._currentAnimation.forceComplete();
    },

    /**
     * @param {boolean=} immediately
     * @return {number}
     */
    _animationDuration: function(immediately)
    {
        return immediately ? 0 : 50;
    },

    /**
     * @return {boolean}
     */
    _startStatusBarDragging: function(event)
    {
        if (!this._toggleDrawerButton.toggled || event.target !== this._tabbedPane.headerElement())
            return false;

        this._visibleView().storeScrollPositions();
        this._statusBarDragOffset = event.pageY - this.element.totalOffsetTop();
        return true;
    },

    _statusBarDragging: function(event)
    {
        var height = window.innerHeight - event.pageY + this._statusBarDragOffset;
<<<<<<< HEAD
        height = Number.constrain(height, Preferences.minConsoleHeight, this._inspectorView.element.offsetHeight - Preferences.minConsoleHeight);
=======
        height = Number.constrain(height, Preferences.minConsoleHeight, this._inspectorView.devtoolsElement().offsetHeight - Preferences.minConsoleHeight);
>>>>>>> 8c15b39e

        this.element.style.flexBasis = height + "px";
        if (this._inspectorView.currentPanel())
            this._inspectorView.currentPanel().doResize();
        this._tabbedPane.doResize();

        event.consume(true);
    },

    _endStatusBarDragging: function(event)
    {
        this._savedHeight = this.element.offsetHeight;
        delete this._statusBarDragOffset;

        event.consume();
    },

    /**
     * @return {!WebInspector.View} view
     */
    _visibleView: function()
    {
<<<<<<< HEAD
        if (element) {
            this._footerElementContainer.removeStyleClass("hidden");
            this._footerElementContainer.appendChild(element);
            this._drawerContentsElement.style.bottom = this._footerElementContainer.offsetHeight + "px";
        } else {
            this._footerElementContainer.addStyleClass("hidden");
            this._footerElementContainer.removeChildren();
            this._drawerContentsElement.style.bottom = 0;
        }
        this._tabbedPane.doResize();
=======
        return this._tabbedPane.visibleView;
    },

    _updateTabStrip: function()
    {
        this._tabbedPane.onResize();
        this._tabbedPane.doResize();
    },

    _tabSelected: function()
    {
        var tabId = this._tabbedPane.selectedTabId;
        if (!this._tabbedPane.isTabCloseable(tabId))
            this._lastSelectedViewSetting.set(tabId);
        if (this._viewFactories[tabId])
            this._tabbedPane.changeTabView(tabId, this._viewFactories[tabId].createView(tabId));
    },

    toggle: function()
    {
        if (this._toggleDrawerButton.toggled)
            this.hide();
        else
            this.show();
>>>>>>> 8c15b39e
    },

    /**
     * @return {boolean}
     */
    visible: function()
    {
<<<<<<< HEAD
        var view = this._visibleView();
        return /** @type {WebInspector.Searchable} */ (view && view.performSearch ? view : null);
    },

    /**
     * @return {WebInspector.View} view
     */
    _visibleView: function()
    {
        return this._tabbedPane.visibleView;
    },

    _updateTabStrip: function()
    {
        this._tabbedPane.onResize();
        this._tabbedPane.doResize();
    },

    _tabSelected: function()
    {
        var tabId = this._tabbedPane.selectedTabId;
        if (this._viewFactories[tabId])
            this._tabbedPane.changeTabView(tabId, this._viewFactories[tabId].createView(tabId));
    },

    toggle: function()
    {
        if (this._toggleDrawerButton.toggled)
            this.hide();
        else
            this.show();
    },

    /**
     * @return {boolean}
     */
    visible: function()
    {
        return this._toggleDrawerButton.toggled;
=======
        return this._toggleDrawerButton.toggled;
    },

    /**
     * @return {string}
     */
    selectedViewId: function()
    {
        return this._tabbedPane.selectedTabId;
>>>>>>> 8c15b39e
    }
}<|MERGE_RESOLUTION|>--- conflicted
+++ resolved
@@ -30,31 +30,19 @@
 /**
  * @constructor
  * @implements {WebInspector.ViewFactory}
-<<<<<<< HEAD
- * @param {WebInspector.InspectorView} inspectorView
-=======
  * @param {!WebInspector.InspectorView} inspectorView
->>>>>>> 8c15b39e
  */
 WebInspector.Drawer = function(inspectorView)
 {
     this._inspectorView = inspectorView;
 
-<<<<<<< HEAD
-    this.element = this._inspectorView.element.createChild("div", "drawer");
-=======
     this.element = this._inspectorView.devtoolsElement().createChild("div", "drawer");
->>>>>>> 8c15b39e
     this.element.style.flexBasis = 0;
 
     this._savedHeight = 200; // Default.
 
     this._drawerContentsElement = this.element.createChild("div");
     this._drawerContentsElement.id = "drawer-contents";
-
-<<<<<<< HEAD
-    this._footerElementContainer = this.element.createChild("div", "status-bar hidden");
-    this._footerElementContainer.id = "drawer-footer";
 
     this._toggleDrawerButton = new WebInspector.StatusBarButton(WebInspector.UIString("Show drawer."), "console-status-bar-item");
     this._toggleDrawerButton.addEventListener("click", this.toggle, this);
@@ -63,45 +51,21 @@
     this._tabbedPane = new WebInspector.TabbedPane();
     this._tabbedPane.closeableTabs = false;
     this._tabbedPane.markAsRoot();
-=======
-    this._toggleDrawerButton = new WebInspector.StatusBarButton(WebInspector.UIString("Show drawer."), "console-status-bar-item");
-    this._toggleDrawerButton.addEventListener("click", this.toggle, this);
-
-    this._viewFactories = [];
-    this._tabbedPane = new WebInspector.TabbedPane();
-    this._tabbedPane.closeableTabs = false;
-    this._tabbedPane.markAsRoot();
 
     // Register console early for it to be the first in the list.
->>>>>>> 8c15b39e
     this.registerView("console", WebInspector.UIString("Console"), this);
 
     this._tabbedPane.addEventListener(WebInspector.TabbedPane.EventTypes.TabClosed, this._updateTabStrip, this);
     this._tabbedPane.addEventListener(WebInspector.TabbedPane.EventTypes.TabSelected, this._tabSelected, this);
     WebInspector.installDragHandle(this._tabbedPane.headerElement(), this._startStatusBarDragging.bind(this), this._statusBarDragging.bind(this), this._endStatusBarDragging.bind(this), "row-resize");
     this._tabbedPane.element.createChild("div", "drawer-resizer");
-<<<<<<< HEAD
-=======
     this._showDrawerOnLoadSetting = WebInspector.settings.createSetting("WebInspector.Drawer.showOnLoad", false);
     this._lastSelectedViewSetting = WebInspector.settings.createSetting("WebInspector.Drawer.lastSelectedView", "console");
->>>>>>> 8c15b39e
 }
 
 WebInspector.Drawer.prototype = {
     /**
-<<<<<<< HEAD
-     * @param {WebInspector.Panel} panel
-     */
-    panelSelected: function(panel)
-    {
-        this._toggleDrawerButton.setEnabled(panel.name !== "console");
-    },
-
-    /**
-     * @return {Element}
-=======
      * @return {!Element}
->>>>>>> 8c15b39e
      */
     toggleButtonElement: function()
     {
@@ -110,11 +74,7 @@
 
     _constrainHeight: function(height)
     {
-<<<<<<< HEAD
-        return Number.constrain(height, Preferences.minConsoleHeight, this._inspectorView.element.offsetHeight - Preferences.minConsoleHeight);
-=======
         return Number.constrain(height, Preferences.minConsoleHeight, this._inspectorView.devtoolsElement().offsetHeight - Preferences.minConsoleHeight);
->>>>>>> 8c15b39e
     },
 
     isHiding: function()
@@ -125,11 +85,7 @@
     /**
      * @param {string} tabId
      * @param {string} title
-<<<<<<< HEAD
-     * @param {WebInspector.View} view
-=======
      * @param {!WebInspector.View} view
->>>>>>> 8c15b39e
      */
     _addView: function(tabId, title, view)
     {
@@ -144,11 +100,7 @@
     /**
      * @param {string} id
      * @param {string} title
-<<<<<<< HEAD
-     * @param {WebInspector.ViewFactory} factory
-=======
      * @param {!WebInspector.ViewFactory} factory
->>>>>>> 8c15b39e
      */
     registerView: function(id, title, factory)
     {
@@ -167,15 +119,14 @@
             this._tabbedPane.closeTab(id);
         delete this._viewFactories[id];
     },
-<<<<<<< HEAD
 
     /**
      * @param {string=} id
-     * @return {WebInspector.View}
+     * @return {?WebInspector.View}
      */
     createView: function(id)
     {
-        return WebInspector.consoleView;
+        return WebInspector.panel("console").createView(id);
     },
 
     /**
@@ -188,14 +139,15 @@
 
     /**
      * @param {string} id
-     */
-    showView: function(id)
+     * @param {boolean=} immediately
+     */
+    showView: function(id, immediately)
     {
         if (!this._toggleDrawerButton.enabled())
             return;
         if (this._viewFactories[id])
             this._tabbedPane.changeTabView(id, this._viewFactories[id].createView(id));
-        this._innerShow();
+        this._innerShow(immediately);
         this._tabbedPane.selectTab(id, true);
         this._updateTabStrip();
     },
@@ -203,7 +155,7 @@
     /**
      * @param {string} id
      * @param {string} title
-     * @param {WebInspector.View} view
+     * @param {!WebInspector.View} view
      */
     showCloseableView: function(id, title, view)
     {
@@ -225,87 +177,6 @@
      */
     show: function(immediately)
     {
-        this.showView(this._tabbedPane.selectedTabId);
-    },
-
-    /**
-     * @param {boolean=} immediately
-     */
-    _innerShow: function(immediately)
-    {
-        WebInspector.searchController.cancelSearch();
-        this._immediatelyFinishAnimation();
-
-        if (this._toggleDrawerButton.toggled)
-            return;
-        this._toggleDrawerButton.toggled = true;
-        this._toggleDrawerButton.title = WebInspector.UIString("Hide drawer.");
-
-        document.body.addStyleClass("drawer-visible");
-        this._tabbedPane.show(this._drawerContentsElement);
-
-        var height = this._constrainHeight(this._savedHeight);
-        var animations = [
-            {element: this.element, start: {"flex-basis": 0}, end: {"flex-basis": height}},
-=======
-
-    /**
-     * @param {string=} id
-     * @return {?WebInspector.View}
-     */
-    createView: function(id)
-    {
-        return WebInspector.panel("console").createView(id);
-    },
-
-    /**
-     * @param {string} id
-     */
-    closeView: function(id)
-    {
-        this._tabbedPane.closeTab(id);
-    },
-
-    /**
-     * @param {string} id
-     * @param {boolean=} immediately
-     */
-    showView: function(id, immediately)
-    {
-        if (!this._toggleDrawerButton.enabled())
-            return;
-        if (this._viewFactories[id])
-            this._tabbedPane.changeTabView(id, this._viewFactories[id].createView(id));
-        this._innerShow(immediately);
-        this._tabbedPane.selectTab(id, true);
-        this._updateTabStrip();
-    },
-
-    /**
-     * @param {string} id
-     * @param {string} title
-     * @param {!WebInspector.View} view
-     */
-    showCloseableView: function(id, title, view)
-    {
-        if (!this._toggleDrawerButton.enabled())
-            return;
-        if (!this._tabbedPane.hasTab(id)) {
-            this._tabbedPane.appendTab(id, title, view, undefined, false, true);
-        } else {
-            this._tabbedPane.changeTabView(id, view);
-            this._tabbedPane.changeTabTitle(id, title);
-        }
-        this._innerShow();
-        this._tabbedPane.selectTab(id, true);
-        this._updateTabStrip();
-    },
-
-    /**
-     * @param {boolean=} immediately
-     */
-    show: function(immediately)
-    {
         this.showView(this._tabbedPane.selectedTabId, immediately);
     },
 
@@ -334,7 +205,6 @@
         var height = this._constrainHeight(this._savedHeight);
         var animations = [
             {element: this.element, start: {"flex-basis": 23}, end: {"flex-basis": height}},
->>>>>>> 8c15b39e
         ];
 
         /**
@@ -368,18 +238,11 @@
      */
     hide: function(immediately)
     {
-<<<<<<< HEAD
-        WebInspector.searchController.cancelSearch();
-=======
->>>>>>> 8c15b39e
         this._immediatelyFinishAnimation();
 
         if (!this._toggleDrawerButton.toggled)
             return;
-<<<<<<< HEAD
-=======
         this._showDrawerOnLoadSetting.set(false);
->>>>>>> 8c15b39e
         this._toggleDrawerButton.toggled = false;
         this._toggleDrawerButton.title = WebInspector.UIString("Show console.");
 
@@ -390,21 +253,12 @@
 
         // Temporarily set properties and classes to mimic the post-animation values so panels
         // like Elements in their updateStatusBarItems call will size things to fit the final location.
-<<<<<<< HEAD
-        document.body.removeStyleClass("drawer-visible");
-        this._inspectorView.currentPanel().statusBarResized();
-        document.body.addStyleClass("drawer-visible");
-
-        var animations = [
-            {element: this.element, start: {"flex-basis": this.element.offsetHeight }, end: {"flex-basis": 0}},
-=======
         document.body.classList.remove("drawer-visible");
         this._inspectorView.currentPanel().statusBarResized();
         document.body.classList.add("drawer-visible");
 
         var animations = [
             {element: this.element, start: {"flex-basis": this.element.offsetHeight }, end: {"flex-basis": 23}},
->>>>>>> 8c15b39e
         ];
 
         /**
@@ -413,18 +267,11 @@
          */
         function animationCallback(finished)
         {
-<<<<<<< HEAD
-            if (this._inspectorView.currentPanel())
-                this._inspectorView.currentPanel().doResize();
-            if (!finished)
-                return;
-=======
             var panel = this._inspectorView.currentPanel();
             if (!finished) {
                 panel.doResize();
                 return;
             }
->>>>>>> 8c15b39e
             this._tabbedPane.detach();
             this._drawerContentsElement.removeChildren();
             document.body.classList.remove("drawer-visible");
@@ -481,11 +328,7 @@
     _statusBarDragging: function(event)
     {
         var height = window.innerHeight - event.pageY + this._statusBarDragOffset;
-<<<<<<< HEAD
-        height = Number.constrain(height, Preferences.minConsoleHeight, this._inspectorView.element.offsetHeight - Preferences.minConsoleHeight);
-=======
         height = Number.constrain(height, Preferences.minConsoleHeight, this._inspectorView.devtoolsElement().offsetHeight - Preferences.minConsoleHeight);
->>>>>>> 8c15b39e
 
         this.element.style.flexBasis = height + "px";
         if (this._inspectorView.currentPanel())
@@ -508,18 +351,6 @@
      */
     _visibleView: function()
     {
-<<<<<<< HEAD
-        if (element) {
-            this._footerElementContainer.removeStyleClass("hidden");
-            this._footerElementContainer.appendChild(element);
-            this._drawerContentsElement.style.bottom = this._footerElementContainer.offsetHeight + "px";
-        } else {
-            this._footerElementContainer.addStyleClass("hidden");
-            this._footerElementContainer.removeChildren();
-            this._drawerContentsElement.style.bottom = 0;
-        }
-        this._tabbedPane.doResize();
-=======
         return this._tabbedPane.visibleView;
     },
 
@@ -544,7 +375,6 @@
             this.hide();
         else
             this.show();
->>>>>>> 8c15b39e
     },
 
     /**
@@ -552,48 +382,7 @@
      */
     visible: function()
     {
-<<<<<<< HEAD
-        var view = this._visibleView();
-        return /** @type {WebInspector.Searchable} */ (view && view.performSearch ? view : null);
-    },
-
-    /**
-     * @return {WebInspector.View} view
-     */
-    _visibleView: function()
-    {
-        return this._tabbedPane.visibleView;
-    },
-
-    _updateTabStrip: function()
-    {
-        this._tabbedPane.onResize();
-        this._tabbedPane.doResize();
-    },
-
-    _tabSelected: function()
-    {
-        var tabId = this._tabbedPane.selectedTabId;
-        if (this._viewFactories[tabId])
-            this._tabbedPane.changeTabView(tabId, this._viewFactories[tabId].createView(tabId));
-    },
-
-    toggle: function()
-    {
-        if (this._toggleDrawerButton.toggled)
-            this.hide();
-        else
-            this.show();
-    },
-
-    /**
-     * @return {boolean}
-     */
-    visible: function()
-    {
         return this._toggleDrawerButton.toggled;
-=======
-        return this._toggleDrawerButton.toggled;
     },
 
     /**
@@ -602,6 +391,5 @@
     selectedViewId: function()
     {
         return this._tabbedPane.selectedTabId;
->>>>>>> 8c15b39e
     }
 }