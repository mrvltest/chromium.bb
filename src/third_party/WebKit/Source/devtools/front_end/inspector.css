/*
 * Copyright (C) 2006, 2007, 2008 Apple Inc.  All rights reserved.
 * Copyright (C) 2009 Anthony Ricaud <rik@webkit.org>
 *
 * Redistribution and use in source and binary forms, with or without
 * modification, are permitted provided that the following conditions
 * are met:
 *
 * 1.  Redistributions of source code must retain the above copyright
 *     notice, this list of conditions and the following disclaimer.
 * 2.  Redistributions in binary form must reproduce the above copyright
 *     notice, this list of conditions and the following disclaimer in the
 *     documentation and/or other materials provided with the distribution.
 * 3.  Neither the name of Apple Computer, Inc. ("Apple") nor the names of
 *     its contributors may be used to endorse or promote products derived
 *     from this software without specific prior written permission.
 *
 * THIS SOFTWARE IS PROVIDED BY APPLE AND ITS CONTRIBUTORS "AS IS" AND ANY
 * EXPRESS OR IMPLIED WARRANTIES, INCLUDING, BUT NOT LIMITED TO, THE IMPLIED
 * WARRANTIES OF MERCHANTABILITY AND FITNESS FOR A PARTICULAR PURPOSE ARE
 * DISCLAIMED. IN NO EVENT SHALL APPLE OR ITS CONTRIBUTORS BE LIABLE FOR ANY
 * DIRECT, INDIRECT, INCIDENTAL, SPECIAL, EXEMPLARY, OR CONSEQUENTIAL DAMAGES
 * (INCLUDING, BUT NOT LIMITED TO, PROCUREMENT OF SUBSTITUTE GOODS OR SERVICES;
 * LOSS OF USE, DATA, OR PROFITS; OR BUSINESS INTERRUPTION) HOWEVER CAUSED AND
 * ON ANY THEORY OF LIABILITY, WHETHER IN CONTRACT, STRICT LIABILITY, OR TORT
 * (INCLUDING NEGLIGENCE OR OTHERWISE) ARISING IN ANY WAY OUT OF THE USE OF
 * THIS SOFTWARE, EVEN IF ADVISED OF THE POSSIBILITY OF SUCH DAMAGE.
 */

input[type="search"]:focus,
input[type="text"]:focus {
    outline: auto 5px -webkit-focus-ring-color;
}

.fill {
    position: absolute;
    top: 0;
    left: 0;
    right: 0;
    bottom: 0;
}

.hbox {
    display: flex !important;
    flex-direction: row;
}

.vbox {
    display: flex !important;
    flex-direction: column;
}

.inline-block {
    display: inline-block;
}

.hidden {
    display: none !important;
}

.nowrap,
.nowrap-below,
.nowrap-below div,
.nowrap-below span {
    white-space: nowrap !important;
}

.toolbar-background {
    background-image: -webkit-gradient(linear, left top, left bottom, from(rgb(191, 191, 191)), to(rgb(151, 151, 151)));
    padding: 1px 0 0 1px;
    border-bottom: 1px solid rgb(80, 80, 80);
    background-origin: padding-box;
    background-clip: padding-box;
}

.toolbar {
    flex: 0 0 25px;
    display: flex;
    flex-direction: row;
    position: relative;
<<<<<<< HEAD
}

.toolbar .tabbed-pane-header {
    border: none;
}

.toolbar .tabbed-pane-header-contents {
    margin: 0;
}

.toolbar .tabbed-pane-header-tab {
    border-width: 0 2px 0 2px;
    background: none;
    padding-right: 3px;
}

.toolbar .tabbed-pane-header-tab.selected {
    border-width: 0 2px 0 2px;
    -webkit-border-image: url(Images/toolbarItemSelected.png) 0 2 0 2;
}

.toolbar button.status-bar-item {
    border: none;
    margin: 0 -2px;
}

button,
input,
select {
  font-family: inherit;
  font-size: inherit;
}

body.inactive .toolbar-background {
    background-image: -webkit-gradient(linear, left top, left bottom, from(rgb(233, 233, 233)), to(rgb(207, 207, 207)));
    border-bottom: 1px solid rgb(64%, 64%, 64%);
}

body.dock-to-bottom .toolbar-background {
    padding-top: 0;
    border-top: 1px solid rgb(100, 100, 100);
    cursor: default;
}

body.dock-to-bottom.platform-mac .toolbar-background {
    border-top-color: white;
}

body.dock-to-bottom.inactive .toolbar-background {
    border-top: 1px solid rgb(64%, 64%, 64%);
}

body.platform-windows .toolbar-background,
body.platform-windows.inactive .toolbar-background {
    background-image: none;
}

body.undocked.platform-mac-leopard .toolbar-background {
    background-image: -webkit-gradient(linear, left top, left bottom, from(rgb(175, 175, 175)), to(rgb(151, 151, 151))) !important;
}

body.undocked.platform-mac-leopard.inactive .toolbar-background {
    background-image: -webkit-gradient(linear, left top, left bottom, from(rgb(221, 221, 221)), to(rgb(207, 207, 207))) !important;
}

body.undocked.platform-mac-snowleopard .toolbar-background {
    background-image: -webkit-gradient(linear, left top, left bottom, from(rgb(189, 189, 189)), to(rgb(167, 167, 167))) !important;
}

body.undocked.platform-mac-snowleopard.inactive .toolbar-background {
    background-image: -webkit-gradient(linear, left top, left bottom, from(rgb(228, 228, 228)), to(rgb(216, 216, 216))) !important;
}

body.undocked.platform-mac-mountain-lion .toolbar-background {
    background-image: -webkit-gradient(linear, left top, left bottom, from(rgb(208, 208, 208)), to(rgb(200, 200, 200))) !important;
}

body.undocked.platform-mac-mountain-lion.inactive .toolbar-background {
    background-image: -webkit-gradient(linear, left top, left bottom, from(rgb(238, 238, 238)), to(rgb(224, 224, 224))) !important;
}

.toolbar > .tabbed-pane-header {
    flex: auto;
}

=======
}

.toolbar .tabbed-pane-header {
    border: none;
}

.toolbar .tabbed-pane-header-contents {
    margin: 0;
}

.toolbar .tabbed-pane-header-tab {
    border-width: 0 2px 0 2px;
    background: none;
    padding-right: 3px;
}

.toolbar .tabbed-pane-header-tab.selected {
    border-width: 0 2px 0 2px;
    -webkit-border-image: url(Images/toolbarItemSelected.png) 0 2 0 2;
}

.toolbar button.status-bar-item {
    border: none;
    margin: 0 -2px;
}

button,
input,
select {
  font-family: inherit;
  font-size: inherit;
}

body.inactive .toolbar-background {
    background-image: -webkit-gradient(linear, left top, left bottom, from(rgb(233, 233, 233)), to(rgb(207, 207, 207)));
    border-bottom: 1px solid rgb(64%, 64%, 64%);
}

body.dock-to-bottom .toolbar-background {
    padding-top: 0;
}

body.dock-to-bottom.platform-mac:not(.overlay-contents) .toolbar-background {
    border-top-color: white;
}

body.dock-to-bottom:not(.overlay-contents) .toolbar-background {
    border-top: 1px solid rgb(100, 100, 100);
    cursor: default;
}

body.dock-to-bottom.inactive:not(.overlay-contents) .toolbar-background {
    border-top: 1px solid rgb(64%, 64%, 64%);
}

body.dock-to-bottom.overlay-contents .toolbar-background .tabbed-pane-header {
    cursor: ns-resize;
}

body.dock-to-bottom.overlay-contents .toolbar-background .tabbed-pane-header .tabbed-pane-header-tabs {
    cursor: default;
}

body.platform-windows .toolbar-background,
body.platform-windows.inactive .toolbar-background {
    background-image: none;
}

body.undocked.platform-mac-leopard .toolbar-background {
    background-image: -webkit-gradient(linear, left top, left bottom, from(rgb(175, 175, 175)), to(rgb(151, 151, 151))) !important;
    color: #333 !important;
}

body.undocked.platform-mac-leopard.inactive .toolbar-background {
    background-image: -webkit-gradient(linear, left top, left bottom, from(rgb(221, 221, 221)), to(rgb(207, 207, 207))) !important;
    color: #555 !important;
}

body.undocked.platform-mac-snowleopard .toolbar-background {
    background-image: -webkit-gradient(linear, left top, left bottom, from(rgb(189, 189, 189)), to(rgb(167, 167, 167))) !important;
    color: #333 !important;
}

body.undocked.platform-mac-snowleopard.inactive .toolbar-background {
    background-image: -webkit-gradient(linear, left top, left bottom, from(rgb(228, 228, 228)), to(rgb(216, 216, 216))) !important;
    color: #555 !important;
}

body.undocked.platform-mac-mountain-lion .toolbar-background {
    background-image: -webkit-gradient(linear, left top, left bottom, from(rgb(208, 208, 208)), to(rgb(200, 200, 200))) !important;
    color: #333 !important;
}

body.undocked.platform-mac-mountain-lion.inactive .toolbar-background {
    background-image: -webkit-gradient(linear, left top, left bottom, from(rgb(238, 238, 238)), to(rgb(224, 224, 224))) !important;
    color: #555 !important;
}

.toolbar > .tabbed-pane-header {
    flex: auto;
}

>>>>>>> 8c15b39e
.toolbar-controls-left {
    flex: none;
    opacity: 0.8;
    padding-top: 1px;
}

.toolbar-controls-right {
    flex: none;
    margin-right: 2px;
    padding-top: 1px;
}

.toolbar-controls-right #error-warning-count,
.toolbar-controls-right .console-status-bar-item,
.toolbar-controls-right .settings-status-bar-item,
.toolbar-controls-right .dock-status-bar-item
{
    opacity: 0.8;
}

.scrollable-content {
    position: static;
    height: 100%;
    overflow-y: auto;
    width: 100%;
    margin-right: 12px;
    padding-right: 3px;
}

.scrollable-content::-webkit-scrollbar {
    width: 11px;
}

.scrollable-content::-webkit-scrollbar-corner,
.scrollable-content::-webkit-resizer {
    display: none;
}

.scrollable-content::-webkit-scrollbar-thumb:vertical {
    background: -webkit-gradient(linear, left top, right top, from(rgb(192, 192, 192)), to(rgb(192, 192, 192)), color-stop(40%, rgb(214, 214, 214)));
    border-radius: 5px;
    min-height: 20px;
}

.scrollable-content::-webkit-scrollbar-thumb:vertical:hover,
.scrollable-content::-webkit-scrollbar-thumb:vertical:active {
    background: -webkit-gradient(linear, left top, right top, from(rgb(230, 230, 230)), to(rgb(230, 230, 230)), color-stop(40%, rgb(252, 252, 252)));
}

.scrollable-content::-webkit-scrollbar-track:vertical {
    background: -webkit-gradient(linear, left top, right top, from(rgb(128, 128, 128)), to(rgb(164, 164, 164)), color-stop(25%, rgb(164, 164, 164)));
    border-radius: 5px;
}

.search-replace {
    -webkit-appearance: none;
    border: 0;
    padding: 0 2px;
    margin: 0;
    -webkit-flex: 1;
}

.search-replace:focus {
    outline: none;
}

.toolbar-search {
    border-spacing: 1px;
}

.toolbar-search td {
    padding: 0 5px 0 0;
}

.toolbar-search-navigation-controls {
    vertical-align: top;
    background-image: -webkit-linear-gradient(rgb(228, 228, 228), rgb(206, 206, 206));
}

.toolbar-search-navigation {
    display: inline-block;
    width: 18px;
    height: 18px;
    background-repeat: no-repeat;
    background-position: 4px 7px;
    border-left: 1px solid rgb(170, 170, 170);
    opacity: 0.3;
}

.toolbar-search-navigation.enabled {
    opacity: 1.0;
}

.toolbar-search label {
    vertical-align: bottom;
}

.toolbar-search input[type="checkbox"] {
    position: relative;
    margin-top: -1px;
    margin-left: 15px;
    top: 2px;
}

.toolbar-search button {
    border: 1px solid rgb(163, 163, 163);
    border-radius: 8px;
    margin: 0;
    background-image: -webkit-linear-gradient(rgb(241, 241, 241), rgb(220, 220, 220));
    width: 100%;
    height: 20px;
}

.toolbar-search button:active {
    background-image: -webkit-linear-gradient(rgb(185, 185, 185), rgb(156, 156, 156));
}

.toolbar-search-control {
    display: -webkit-flex;
    width: 253px;
    position: relative;
    background-color: white;
    border: 1px solid rgb(163, 163, 163);
    height: 20px;
    border-radius: 2px;
}

.toolbar-replace-control {
    border: 1px solid rgb(163, 163, 163);
    height: 20px;
    border-radius: 2px;
    width: 100%;
}

.toolbar-search-navigation.enabled:active {
    background-position: 4px 7px, 0 0;
}

.toolbar-search-navigation.toolbar-search-navigation-prev {
    background-image: url(Images/searchPrev.png);
    border-left: 1px solid rgb(163, 163, 163);
}

.toolbar-search-navigation.toolbar-search-navigation-prev.enabled:active {
    background-image: url(Images/searchPrev.png), -webkit-linear-gradient(rgb(168, 168, 168), rgb(116, 116, 116));
}

.toolbar-search-navigation.toolbar-search-navigation-next {
    background-image: url(Images/searchNext.png);
    border-left: 1px solid rgb(230, 230, 230);
}

.toolbar-search-navigation.toolbar-search-navigation-next.enabled:active {
    background-image: url(Images/searchNext.png), -webkit-linear-gradient(rgb(168, 168, 168), rgb(116, 116, 116));
}

.search-results-matches {
    display: inline-block;
    min-height: 10px;
    text-align: right;
    font-size: 11px;
    padding: 1px 4px;
    color: rgb(165, 165, 165);
}

.close-button,
.close-button-gray {
    background-image: url(Images/statusbarButtonGlyphs.png);
    background-size: 320px 120px;
    display: inline-block;
}

.close-button {
    width: 14px;
    height: 14px;
    background-position: -128px -216px;
}

.close-button-gray {
    width: 13px;
    height: 13px;
    background-position: -175px -216px;
}

@media (-webkit-min-device-pixel-ratio: 1.5) {
.close-button,
.close-button-gray {
    background-image: url(Images/statusbarButtonGlyphs2x.png);
}
} /* media */

.close-button:hover {
    background-position: -96px -216px;
}

.close-button:active {
    background-position: -111px -216px;
}

.close-button-gray:hover {
    background-position: -143px -216px;
}

.close-button-gray:active {
    background-position: -160px -216px;
}

<<<<<<< HEAD

=======
>>>>>>> 8c15b39e
body.undocked .toolbar-item .close-button {
    display: none;
}

body.remote .toolbar-item .close-button {
    display: none;
}

.panel-status-bar {
    border-top: none;
    display: flex;
<<<<<<< HEAD
    pointer-events: none;
    background-color: white;
    flex: 0 0 23px;
    position: relative;
=======
    background-color: white;
    flex: 0 0 23px;
    position: relative;
}

.panel-status-bar label {
    margin: 2px 20px 0 0;
}

.panel-status-bar label > input {
    height: 13px;
    width: 13px;
    vertical-align: -2px;
>>>>>>> 8c15b39e
}

.status-bar {
    position: relative;
    white-space: nowrap;
    height: 23px;
    overflow: hidden;
    width: 100%;
    z-index: 12;
    border-top: 1px solid rgb(202, 202, 202);
    display: -webkit-flex;
}

.status-bar > div {
    display: inline-block;
    vertical-align: top;
    overflow: visible;
}

.status-bar-item {
    display: inline-block;
    cursor: default;
    height: 22px;
    padding: 0;
    margin-left: -1px;
    margin-right: 0;
    vertical-align: top;
    border: 0 transparent none;
    background-color: transparent;
    flex: none;
}

.status-bar-text {
    padding-left: 5px;
    padding-right: 15px;
    padding-top: 3px;
}

#drawer-view-anchor {
    display: inline-block;
}

.status-bar-item:active {
    position: relative;
    z-index: 200;
}

.glyph {
    position: absolute;
    top: -1px;
    bottom: 1px;
    left: 0;
    right: 0;
    background-color: rgba(0, 0, 0, 0.75);
    z-index: 1;
}

.glyph.shadow {
    top: 0;
    bottom: 0;
    background-color: white;
    z-index: 0;
}

.long-click-glyph {
    background-color: rgba(0, 0, 0, 0.75);
    -webkit-mask-image: url(Images/statusbarButtonGlyphs.png);
    -webkit-mask-position: -288px -48px;
    -webkit-mask-size: 320px 120px;
    z-index: 1;
}

@media (-webkit-min-device-pixel-ratio: 1.5) {
.long-click-glyph {
    -webkit-mask-image: url(Images/statusbarButtonGlyphs2x.png);
}
} /* media */

.long-click-glyph.shadow {
    top: 1px;
    background-color: white !important;
    z-index: 0;
}

button.status-bar-item {
    position: relative;
    width: 32px;
}

.status-bar button.status-bar-item .glyph {
    margin: 0 -1px;
}

button.status-bar-item .glyph.shadow {
<<<<<<< HEAD
    background-color: rgba(255, 255, 255, 0.33) !important;
=======
    background-color: rgba(255, 255, 255, 0.33);
}

button.status-bar-item.toggled-on .glyph:not(.shadow) {
    background-color: rgb(66, 129, 235) !important;
>>>>>>> 8c15b39e
}

button.status-bar-item:hover .glyph {
    opacity: 1;
}

button.status-bar-item:hover .glyph {
    opacity: 1;
}

button.status-bar-item:disabled {
    background-position: 0 0 !important;
}

button.status-bar-item:disabled .glyph {
    opacity: 0.5 !important;
}

button.status-bar-item.extension {
    background-image: none;
}

.status-bar-select-container {
    display: inline-block;
}

.status-bar-select-arrow {
    background-image: url(Images/statusbarButtonGlyphs.png);
    background-size: 320px 120px;
    opacity: 0.7;
    width: 10px;
    height: 10px;
    background-position: -20px -96px;
    display: inline-block;
    pointer-events: none;
    position: relative;
    top: 3px;
    left: -3px;
}

@media (-webkit-min-device-pixel-ratio: 1.5) {
.status-bar-select-arrow {
    background-image: url(Images/statusbarButtonGlyphs2x.png);
}
} /* media */

select.status-bar-item {
    min-width: 48px;
    color: rgb(48, 48, 48);
    text-shadow: rgba(255, 255, 255, 0.75) 0 1px 0;
    -webkit-appearance: none;
    border: 0;
    border-radius: 0;
    padding: 0 15px 0 5px;
    margin-right: -10px;
    position: relative;
    line-height: 20px;
}

<<<<<<< HEAD
=======
.status-bar-item.checkbox {
    margin: 2px 0 0 0;
}

>>>>>>> 8c15b39e
.status-bar-item > .glyph {
    -webkit-mask-image: url(Images/statusbarButtonGlyphs.png);
    -webkit-mask-size: 320px 120px;
    opacity: 0.8;
}

.console-filter > .glyph {
    -webkit-mask-position: -32px -48px;
}

@media (-webkit-min-device-pixel-ratio: 1.5) {
.status-bar-item > .glyph {
    -webkit-mask-image: url(Images/statusbarButtonGlyphs2x.png);
}
} /* media */

button.status-bar-item.dock-status-bar-item.toggled-undock .glyph {
    -webkit-mask-position: 0 -48px;
}

button.status-bar-item.dock-status-bar-item.toggled-bottom .glyph {
    -webkit-mask-position: -32px -24px;
}

button.status-bar-item.dock-status-bar-item.toggled-right .glyph {
    -webkit-mask-position: -256px -48px;
}

body.undocked .alternate-status-bar-buttons-bar {
    margin-left: 1px;
}

.alternate-status-bar-buttons-bar {
    position: absolute;
    width: 31px;
    bottom: -3px;
    background: white;
}

.alternate-status-bar-buttons-bar .status-bar-item {
    height: 24px;
    margin-top: -1px;
    border: 1px solid rgb(202, 202, 202);
}

.alternate-status-bar-buttons-bar .status-bar-item.emulate-active {
    background-color: rgb(163,163,163);
    border: 1px solid rgb(120, 120, 120);
}

button.status-bar-item.settings-status-bar-item,
button.status-bar-item.settings-status-bar-item:active {
    border-right: 0 transparent none;
}

button.status-bar-item.left-sidebar-show-hide-button,
button.status-bar-item.right-sidebar-show-hide-button {
    position: absolute;
    top: 0;
    background-image: none;
    height: 16px;
    width: 16px;
    margin: 4px 2px 2px 2px;
    border: none;
    z-index: 10;
}

button.status-bar-item.left-sidebar-show-hide-button:active,
button.status-bar-item.right-sidebar-show-hide-button:active {
    margin: 5px 1px 1px 3px;
}

button.status-bar-item.left-sidebar-show-hide-button.toggled-left > .glyph {
    -webkit-mask-position: -199px -76px;
}

button.status-bar-item.left-sidebar-show-hide-button.toggled-right > .glyph {
    -webkit-mask-position: -168px -76px;
}

button.status-bar-item.right-sidebar-show-hide-button.toggled-left > .glyph {
    -webkit-mask-position: -296px -76px;
}

button.status-bar-item.right-sidebar-show-hide-button.toggled-right > .glyph {
    -webkit-mask-position: -264px -76px;
}

button.status-bar-item.left-sidebar-show-hide-button.toggled-overlay > .glyph {
    -webkit-mask-position: -231px -76px;
}

div.resizer-widget {
    position: absolute;
    top: 0;
    right: 0;
    height: 24px;
    width: 16px;
    background-image: url(Images/statusbarResizerHorizontal.png);
    background-repeat: no-repeat;
    background-position: center;
    z-index: 13;
}

.settings-status-bar-item .glyph {
    -webkit-mask-position: -160px -24px;
}

body.remote .dock-status-bar-item {
    display: none;
}

.console-status-bar-item .glyph {
    -webkit-mask-position: -64px -24px;
}

.screencast-status-bar-item .glyph {
    -webkit-mask-position: -256px -96px;
}

.clear-status-bar-item .glyph {
    -webkit-mask-position: -64px 0;
}

.error-icon-small,
.warning-icon-small,
.red-ball,
.green-ball,
.orange-ball {
    background-image: url(Images/statusbarButtonGlyphs.png);
    background-size: 320px 120px;
    width: 10px;
    height: 10px;
    display: inline-block;
}

@media (-webkit-min-device-pixel-ratio: 1.5) {
.error-icon-small,
.warning-icon-small,
.red-ball,
.green-ball,
.orange-ball {
    background-image: url(Images/statusbarButtonGlyphs2x.png);
}
} /* media */

.error-icon-small {
    background-position: -213px -96px;
}

.warning-icon-small {
    background-position: -202px -107px;
}

.red-ball {
    background-position: -224px -96px;
}

.green-ball {
    background-position: -235px -96px;
}

.orange-ball {
    background-position: -246px -96px;
}

#error-warning-count {
    display: inline-block;
    padding: 4px 6px 6px 0;
    font-size: 11px;
    height: 19px;
    cursor: pointer;
    line-height: 14px;
}

#error-warning-count:hover {
    border-bottom: 1px solid rgb(96, 96, 96);
}

#error-warning-count .error-icon-small,
#error-warning-count .warning-icon-small {
    vertical-align: -1px;
    margin-right: 2px;
}

#error-warning-count .warning-icon-small {
    margin-left: 6px;
}

.drawer {
    display: none;
    flex: 0 0 200px;
    position: relative;
    background-color: white;
    z-index: 1;
}

#drawer-contents {
    position: absolute;
    top: 0;
    bottom: 0;
    left: 0;
    right: 0;
    display: flex;
}

#drawer-contents > .tabbed-pane > .tabbed-pane-header {
    background-color: rgb(236, 236, 236);
<<<<<<< HEAD
    cursor: ns-resize;
=======
>>>>>>> 8c15b39e
    border-top: 1px solid rgb(124, 124, 124);
    border-bottom: 1px solid rgb(203, 203, 203);
}

body.inactive #drawer-contents .tabbed-pane-header {
    border-top: 1px solid rgb(64%, 64%, 64%);
}

#drawer-contents .tabbed-pane-header .tabbed-pane-header-tab {
    cursor: default;
}

.drawer-resizer {
    position: absolute;
    right: 0;
    top: 8px;
    content: url(Images/statusbarResizerVertical.png);
    height: 8px;
    pointer-events: none;
}

#drawer-footer {
    position: absolute;
    bottom: 0;
    left: 0;
    right: 0;
    font-size: 11px;
    height: 23px;
    background-color: rgb(236, 236, 236);
}

body.drawer-visible .drawer {
    display: block;
}

body.platform-mac .monospace,
body.platform-mac .source-code {
    font-size: 11px !important;
    font-family: Menlo, monospace;
}

body.platform-mac.platform-mac-tiger .monospace,
body.platform-mac.platform-mac-tiger .source-code {
    font-size: 10px !important;
    font-family: Monaco, monospace;
}

body.platform-windows .monospace,
body.platform-windows .source-code {
    font-size: 12px !important;
    font-family: Consolas, Lucida Console, monospace;
}

body.platform-linux .monospace,
body.platform-linux .source-code {
    font-size: 11px !important;
    font-family: dejavu sans mono, monospace;
}

<<<<<<< HEAD
=======
.console-view {
    background-color: white;
}

.console-view-wrapper {
    background-color: rgb(236, 236, 236);
}

>>>>>>> 8c15b39e
.console-status-bar {
    flex: 0 0 23px;
    overflow: hidden;
}

#console-messages {
    flex: 1 1;
    padding: 2px 0;
    overflow-y: auto;
    word-wrap: break-word;
    -webkit-user-select: text;
    border-top: 1px solid rgb(230, 230, 230);
}

#console-prompt {
    clear: right;
    position: relative;
    padding: 1px 22px 1px 0;
    margin-left: 24px;
    min-height: 16px;
    white-space: pre-wrap;
    -webkit-user-modify: read-write-plaintext-only;
}

#console-prompt::before {
    background-position: -192px -96px;
}

.console-user-command-result.console-log-level::before {
    background-position: -202px -96px;
}

.console-message,
.console-user-command {
    clear: right;
    position: relative;
    border-bottom: 1px solid rgb(240, 240, 240);
    padding: 1px 22px 1px 0;
    margin-left: 24px;
    min-height: 16px;
}

.console-mesage:first-child {
    border-top: none;
}

.console-adjacent-user-command-result {
    border-bottom: none;
}

.console-adjacent-user-command-result + .console-user-command-result.console-log-level::before {
    background-image: none;
}

.console-message::before,
.console-user-command::before,
#console-prompt::before,
.console-group-title::before {
    position: absolute;
    display: block;
    content: "";
    left: -17px;
    top: 0.8em;
    width: 10px;
    height: 10px;
    margin-top: -6px;
    -webkit-user-select: none;
    background-image: url(Images/statusbarButtonGlyphs.png);
    background-size: 320px 120px;
}

@media (-webkit-min-device-pixel-ratio: 1.5) {
.console-message::before,
.console-user-command::before,
#console-prompt::before,
.console-group-title::before {
    background-image: url(Images/statusbarButtonGlyphs2x.png);
}
} /* media */

.console-message > .outline-disclosure li.parent::before {
    top: 0;
}

.console-message .outline-disclosure .stacktrace-entry:hover {
    background-color: rgba(0, 0, 0, 0.05);
}

.console-message .bubble {
    display: inline-block;
    height: 14px;
    background-color: rgb(128, 151, 189);
    vertical-align: middle;
    white-space: nowrap;
    padding: 1px 4px;
    margin-top: -1px;
    margin-right: 4px;
    margin-left: -18px;
    text-align: left;
    font-size: 11px;
    line-height: normal;
    font-weight: bold;
    text-shadow: none;
    color: white;
    border-radius: 7px;
}

.console-message-text {
    white-space: pre-wrap;
}

.repeated-message.console-error-level::before,
.repeated-message.console-warning-level:before,
.repeated-message.console-debug-level:before,
.repeated-message.console-info-level:before {
    visibility: hidden;
}

.repeated-message .outline-disclosure,
.repeated-message > .console-message-text {
    -webkit-flex: 1;
}

.console-info {
    color: rgb(128, 128, 128);
    font-style: italic;
}

.console-group .console-group > .console-group-messages {
    margin-left: 16px;
}

.console-group-title {
    font-weight: bold;
}

.console-group-title::before {
    -webkit-user-select: none;
    -webkit-mask-image: url(Images/statusbarButtonGlyphs.png);
    -webkit-mask-size: 320px 120px;
    float: left;
    width: 8px;
    content: "a";
    color: transparent;
    text-shadow: none;
    margin-left: 3px;
    margin-top: -7px;
}

@media (-webkit-min-device-pixel-ratio: 1.5) {
.console-group-title::before {
    -webkit-mask-image: url(Images/statusbarButtonGlyphs2x.png);
}
} /* media */

.console-group .console-group-title::before {
    -webkit-mask-position: -20px -96px;
    background-color: rgb(110, 110, 110);
}

.console-group.collapsed .console-group-title::before {
    -webkit-mask-position: -4px -96px;
}

.console-group.collapsed > .console-group-messages {
    display: none;
}

.console-group {
    position: relative;
}

.console-group-bracket {
    position:absolute;
    top: 15px;
    left: 13px;
    bottom: 5px;
    width: 3px;
    border-style: solid;
    border-color: #A3A3A3;
    border-width: 0 0 1px 1px;
}

.console-group.collapsed > .console-group-bracket {
    display: none;
}

.console-error-level .console-message-text,
.console-error-level .section > .header .title {
    color: red !important;
}

.console-debug-level .console-message-text {
    color: blue;
}

.console-error-level::before,
.console-warning-level::before,
.console-debug-level::before,
.console-info-level::before {
    background-image: url(Images/statusbarButtonGlyphs.png);
    background-size: 320px 120px;
    width: 10px;
    height: 10px;
}

@media (-webkit-min-device-pixel-ratio: 1.5) {
.console-error-level::before,
.console-warning-level::before,
.console-debug-level::before,
.console-info-level::before {
    background-image: url(Images/statusbarButtonGlyphs2x.png);
}
} /* media */

.console-warning-level::before {
    background-position: -202px -107px;
}

.console-error-level::before {
    background-position: -213px -96px;
}

.console-info-level::before {
    background-position: -213px -107px;
}

.console-user-command .console-message {
    margin-left: -24px;
    padding-right: 0;
    border-bottom: none;
}

.console-user-command::before {
    background-position: -192px -107px;
}

.console-user-command > .console-message-text {
    color: rgb(0, 128, 255);
}

#console-messages a {
    color: rgb(33%, 33%, 33%);
    cursor: pointer;
}

#console-messages a:hover {
    color: rgb(15%, 15%, 15%);
}

ol.watch-expressions > li.hovered {
    background-color: #F0F0F0;
}

.console-message-url {
    float: right;
    text-align: right;
    max-width: 100%;
    margin-left: 4px;
}

.console-group-messages .section {
    margin: 0 0 0 12px !important;
}

.console-group-messages .section > .header {
    padding: 0 8px 0 0;
    background-image: none;
    border: none;
    min-height: 0;
}

.console-group-messages .section > .header::before {
    margin-left: -12px;
}

.console-group-messages .section > .header .title {
    color: #222;
    font-weight: normal;
    line-height: 13px;
}

.console-group-messages .section .properties li .info {
    padding-top: 0;
    padding-bottom: 0;
    color: rgb(60%, 60%, 60%);
}

.console-group-messages .outline-disclosure {
    padding-left: 0;
}

.console-group-messages .outline-disclosure > ol {
    padding: 0 0 0 12px !important;
}

.console-group-messages .outline-disclosure,
.console-group-messages .outline-disclosure ol {
    font-size: inherit;
    line-height: 12px;
}

.console-group-messages .outline-disclosure.single-node li {
    padding-left: 2px;
}

.console-group-messages .outline-disclosure li .selection {
    margin-left: -6px;
    margin-right: -6px;
}

.console-group-messages .add-attribute {
    display: none;
}

.console-formatted-object,
.console-formatted-node,
.console-formatted-array {
    position: relative;
    display: inline-block;
    vertical-align: top;
    color: #222;
}

.console-formatted-node:hover {
    background-color: rgba(56, 121, 217, 0.1);
}

.console-formatted-object .section,
.console-formatted-node .section,
.console-formatted-array .section {
    position: static;
}

.console-formatted-object .section > .header::before {
    margin-top: 0;
}

.console-formatted-object .properties,
.console-formatted-node .properties {
    padding-left: 0 !important;
}

.console-formatted-number {
    color: rgb(28, 0, 207);
}

.console-formatted-string,
.console-formatted-regexp {
    color: rgb(196, 26, 22);
    white-space: pre;
}

.console-formatted-null,
.console-formatted-undefined {
    color: rgb(128, 128, 128);
}

.console-formatted-preview-node,
.section .console-formatted-node {
    color: rgb(136, 18, 128);
}

.console-object-preview {
    font-style: italic;
}

.object-info-state-note {
    display: none;
    width: 11px;
    height: 11px;
    background-color: rgb(179, 203, 247);
    color: white;
    text-align: center;
    border-radius: 3px;
    line-height: 13px;
    margin: 0 6px;
    font-size: 9px;
}

.object-info-state-note::before {
    content: "i";
}

.section.expanded .object-info-state-note {
    display: inline-block;
}

.error-message {
    color: red;
}

.error-input {
    background-color: rgb(220, 130, 130);
}

.auto-complete-text,
.editing .auto-complete-text {
    color: rgb(128, 128, 128) !important;
    -webkit-user-select: none;
    -webkit-user-modify: read-only;
}

.panel {
    display: none;
    overflow: hidden;
    position: absolute;
    top: 0;
    left: 0;
    right: 0;
    bottom: 0;
    z-index: 0;
}

.panel.visible {
    display: flex;
}

.panel.extension-panel.visible {
    display: flex !important;
    flex-direction: column;
}

.extension-view {
    flex: auto;
}

.panel.extension-panel.visible {
    display: flex !important;
    flex-direction: column;
}

.extension-view {
    flex: auto;
    position: relative;
}

iframe.extension {
    width: 100%;
    height: 100%;
}

iframe.panel.extension {
    display: block;
    height: 100%;
}

.webkit-line-gutter-backdrop {
    /* Keep this in sync with view-source.css (.webkit-line-gutter-backdrop) */
    width: 31px;
    background-color: rgb(240, 240, 240);
    border-right: 1px solid rgb(187, 187, 187);
    position: absolute;
    z-index: -1;
    left: 0;
    top: 0;
    height: 100%
}

.outline-disclosure li.hovered:not(.selected) .selection {
    display: block;
    left: 3px;
    right: 3px;
    background-color: rgba(56, 121, 217, 0.1);
    border-radius: 5px;
}

.outline-disclosure li .selection {
    display: none;
    position: absolute;
    left: 0;
    right: 0;
    height: 15px;
    z-index: -1;
}

.outline-disclosure li.selected .selection {
    display: block;
    background-color: rgb(212, 212, 212);
}

.outline-disclosure li.elements-drag-over .selection {
    display: block;
    margin-top: -2px;
    border-top: 2px solid rgb(56, 121, 217);
}

.outline-disclosure ol:focus li.selected .selection {
    background-color: rgb(56, 121, 217);
}

.outline-disclosure ol:focus li.parent.selected::before {
    background-color: white;
}

.outline-disclosure > ol {
    position: relative;
    padding: 2px 6px !important;
    margin: 0;
    cursor: default;
    min-width: 100%;
}

.outline-disclosure,
.outline-disclosure ol {
    list-style-type: none;
    -webkit-padding-start: 12px;
    margin: 0;
}

.source-code {
    font-family: monospace;
    font-size: 11px !important;
    white-space: pre-wrap;
}

.outline-disclosure li {
    padding: 0 0 0 14px;
    margin-top: 1px;
    margin-left: -2px;
    word-wrap: break-word;
}

.outline-disclosure ol:focus li.selected {
    color: white;
}

.outline-disclosure ol:focus li.selected * {
    color: inherit;
}

.outline-disclosure li.parent {
    margin-left: -12px
}

.outline-disclosure li .webkit-html-tag.close {
    margin-left: -12px;
}

.outline-disclosure li.parent::before {
    float: left;
    width: 8px;
    padding-right: 2px;
}

.outline-disclosure li.parent::before {
    -webkit-user-select: none;
    -webkit-mask-image: url(Images/statusbarButtonGlyphs.png);
    -webkit-mask-size: 320px 120px;
    content: "a";
    color: transparent;
    text-shadow: none;
    position: relative;
    top: 2px;
    margin-right: 1px;
    height: 12px;
}

@media (-webkit-min-device-pixel-ratio: 1.5) {
.outline-disclosure li.parent::before {
    -webkit-mask-image: url(Images/statusbarButtonGlyphs2x.png);
}
} /* media */

.outline-disclosure li.parent::before {
    -webkit-mask-position: -4px -96px;
    background-color: rgb(110, 110, 110);
}

.outline-disclosure li.parent.expanded::before {
    -webkit-mask-position: -20px -96px;
}

.outline-disclosure ol.children {
    display: none;
}

.outline-disclosure ol.children.expanded {
    display: block;
}

.placard {
    position: relative;
    border-top: 1px solid transparent;
    padding: 3px 8px 4px 18px;
    min-height: 18px;
    white-space: nowrap;
}

.placard.grouped {
    padding-left: 36px;
}

.placard:nth-of-type(2n) {
    background-color: rgb(234, 243, 255);
}

.placard.selected {
    border-top: 1px solid rgb(172, 172, 172);
    background-image: -webkit-gradient(linear, left top, left bottom, from(rgb(182, 182, 182)), to(rgb(162, 162, 162)));
    background-origin: padding-box;
    background-clip: padding-box;
}

:focus .placard.selected {
    border-top: 1px solid rgb(70, 103, 215);
    background-image: -webkit-gradient(linear, left top, left bottom, from(rgb(92, 147, 213)), to(rgb(56, 121, 217)));
}

.placard .title {
    font-weight: normal;
    word-wrap: break-word;
    white-space: normal;
}

.placard.selected .title {
    color: white;
    font-weight: bold;
}

.placard .subtitle {
    float: right;
    font-size: 10px;
    margin-left: 5px;
    color: rgba(0, 0, 0, 0.7);
    text-overflow: ellipsis;
    overflow: hidden;
}

.placard.selected .subtitle {
    color: rgba(255, 255, 255, 0.7);
}

.placard .subtitle a {
    color: inherit;
}

.section {
    position: relative;
    margin-top: 1px;
}

.events-pane .section {
    margin: 0;
}
.events-pane .section:not(:nth-of-type(1)) {
    border-top: 1px solid rgb(231, 231, 231);
}

.section > .header {
    padding: 0 8px 0 5px;
    min-height: 18px;
    white-space: nowrap;
    background-origin: padding-box;
    background-clip: padding-box;
}

.section > .header::before {
    -webkit-user-select: none;
    background-image: url(Images/statusbarButtonGlyphs.png);
    background-size: 320px 120px;
    opacity: 0.5;
    content: "a";
    color: transparent;
    text-shadow: none;
    float: left;
    width: 8px;
    margin-right: 4px;
    margin-top: 2px;
}

@media (-webkit-min-device-pixel-ratio: 1.5) {
.section > .header::before {
    background-image: url(Images/statusbarButtonGlyphs2x.png);
}
} /* media */

.section > .header::before {
    background-position: -4px -96px;
}

.section.expanded > .header::before {
    background-position: -20px -96px;
}

.section > .header .title,
.event-bar .header .title {
    font-weight: normal;
    word-wrap: break-word;
    white-space: normal;
    line-height: 18px;
}

.section > .header .title.blank-title {
    font-style: italic;
}

.section > .header label,
.event-bar .header label {
    display: none;
}

.section.expanded .header label,
.event-bar.expanded .header label {
    display: inline;
}

.section > .header .subtitle,
.event-bar .header .subtitle {
    float: right;
    margin-left: 5px;
    max-width: 55%;
    text-overflow: ellipsis;
    overflow: hidden;
}

.section > .header .subtitle a {
    color: inherit;
}

.section .properties,
.event-bar .event-properties {
    display: none;
}

.section.expanded .properties,
.event-bar.expanded .event-properties {
    display: block;
}

.event-bar .event-properties {
    padding-left: 16px;
}

.section.no-affect .properties li {
    opacity: 0.5;
}

.section.no-affect .properties li.editing {
    opacity: 1.0;
}

.properties-tree {
    margin: 0;
    padding: 0 6px 2px;
    list-style: none;
    min-height: 18px;
}

.properties-tree li {
    margin-left: 12px;
    white-space: nowrap;
    text-overflow: ellipsis;
    overflow: hidden;
    -webkit-user-select: text;
    cursor: default;
    padding-top: 2px;
    line-height: 12px;
}

.properties-tree li.parent {
    margin-left: 1px;
}


.properties-tree li.parent::before {
    -webkit-user-select: none;
    background-image: url(Images/statusbarButtonGlyphs.png);
    background-size: 320px 120px;
    opacity: 0.5;
    content: "a";
    width: 8px;
    float: left;
    margin-right: 4px;
    color: transparent;
    text-shadow: none;
}

.properties-calculate-value-button:hover {
    text-decoration: underline;
}

.properties-accessor-property-name {
    font-style: italic;
}

@media (-webkit-min-device-pixel-ratio: 1.5) {
.properties-tree li.parent::before {
    background-image: url(Images/statusbarButtonGlyphs2x.png);
}
} /* media */

.properties-tree li.parent::before {
    background-position: -4px -96px;
}

.properties-tree li.parent.expanded::before {
    background-position: -20px -96px;
}

.properties-tree li .info {
    padding-top: 4px;
    padding-bottom: 3px;
}

.properties-tree ol {
    display: none;
    margin: 0;
    -webkit-padding-start: 12px;
    list-style: none;
}

.properties-tree ol.expanded {
    display: block;
}

.editing {
    -webkit-user-select: text;
    box-shadow: rgba(0, 0, 0, .5) 3px 3px 4px;
    outline: 1px solid rgb(66%, 66%, 66%) !important;
    background-color: white;
    -webkit-user-modify: read-write-plaintext-only;
    text-overflow: clip !important;
    padding-left: 2px;
    margin-left: -2px;
    padding-right: 2px;
    margin-right: -2px;
    margin-bottom: -1px;
    padding-bottom: 1px;
    opacity: 1.0 !important;
}

.editing,
.editing * {
    color: #222 !important;
    text-decoration: none !important;
}

.child-editing {
    color: #222 !important;
    text-decoration: none !important;
    overflow: visible !important;
}

.editing br {
    display: none;
}

.section .properties li.editing {
    margin-left: 10px;
    text-overflow: clip;
}

li.editing .swatch, li.editing .enabled-button,
li.editing-sub-part .delete-button {
    display: none !important;
}

.sidebar-tabbed-pane .watch-expressions {
    margin-top: 17px;
}

.properties-tree.watch-expressions {
    padding-left: 0 !important;
}

.properties-tree.watch-expressions > li {
    padding-left: 4px;
}

.properties-tree.watch-expressions > li > .value {
    display: inline;
    position: static;
}

.properties-tree.watch-expressions > li:not(.parent) {
    margin-left: 1px;
    padding-left: 15px;
}

.properties-tree.watch-expressions > li.hovered {
    padding-right: 14px;
}

.watch-expressions > li.editing-sub-part .text-prompt {
    display: block;
    width: 100%;
}

.watch-expressions > li.editing-sub-part .value,
.watch-expressions > li.editing-sub-part .separator  {
    display: none;
}

.section .properties li.editing-sub-part {
    padding: 3px 6px 8px 18px;
    margin: -3px -6px -8px -6px;
    text-overflow: clip;
}

.section .properties .delete-button {
    width: 10px;
    height: 10px;
    background-image: url(Images/deleteIcon.png);
    background-position: 0 0;
    background-color: transparent;
    background-repeat: no-repeat;
    border: 0 none transparent;
    position: absolute;
    right: 8px;
    display: none;
}

.section .properties li.hovered .delete-button {
    display: inline;
}

.section .properties .name,
.event-properties .name,
.console-formatted-object .name {
    color: rgb(136, 19, 145);
}

.section .properties .dimmed {
    opacity: 0.6;
}

.section .properties .value.error {
    color: red;
}

.section .properties .number,
.event-properties .number {
    color: blue;
}

.section .properties .keyword,
.event-properties .keyword {
    color: rgb(136, 19, 79);
}

.section .properties .color,
.event-properties .color {
    color: rgb(118, 15, 21);
}

.swatch {
    margin-left: 1px;
    margin-right: 2px;
    width: 1em;
    height: 1em;
    position: relative;
    top: 1px;
    display: inline-block;
    background-image: url(Images/checker.png);
    -webkit-user-select: none;
}

.swatch-inner {
    width: 100%;
    height: 100%;
    display: inline-block;
    border: 1px solid rgba(128, 128, 128, 0.6);
}

.swatch-inner:hover {
    border: 1px solid rgba(64, 64, 64, 0.8);
}

.sidebar {
    overflow-x: hidden;
    background-color: rgb(214, 221, 229);
}

body.inactive .sidebar {
    background-color: rgb(232, 232, 232);
}

.pane-title-button {
    color: rgb(6, 6, 6);
    background-color: transparent;
    border: 1px solid rgb(165, 165, 165);
    background-color: rgb(237, 237, 237);
    background-image: -webkit-gradient(linear, left top, left bottom, from(rgb(252, 252, 252)), to(rgb(223, 223, 223)));
    border-radius: 12px;
    -webkit-appearance: none;
}

.pane-title-button:active {
    background-color: rgb(215, 215, 215);
    background-image: -webkit-gradient(linear, left top, left bottom, from(rgb(194, 194, 194)), to(rgb(239, 239, 239)));
}

button.show-all-nodes {
    font-size: 13px;
    margin: 0;
    padding: 0 20px;
    height: 20px;
    color: rgb(6, 6, 6);
    background-color: transparent;
    border: 1px solid rgb(165, 165, 165);
    background-color: rgb(237, 237, 237);
    background-image: -webkit-gradient(linear, left top, left bottom, from(rgb(252, 252, 252)), to(rgb(223, 223, 223)));
    border-radius: 12px;
    -webkit-appearance: none;
}

body.inactive button.show-all-nodes {
    color: rgb(130, 130, 130);
    border-color: rgb(212, 212, 212);
    background-color: rgb(239, 239, 239);
    background-image: -webkit-gradient(linear, left top, left bottom, from(rgb(250, 250, 250)), to(rgb(235, 235, 235)));
}

button.show-all-nodes:active {
    background-color: rgb(215, 215, 215);
    background-image: -webkit-gradient(linear, left top, left bottom, from(rgb(194, 194, 194)), to(rgb(239, 239, 239)));
}

button.enable-toggle-status-bar-item .glyph {
    -webkit-mask-position: -192px 0;
}

button.enable-toggle-status-bar-item.toggled-on .glyph {
    -webkit-mask-position: -96px -24px;
}

#console-messages.console-filter-top {
    margin-top: 23px;
}

.scope-bar {
    line-height: 19px;
    padding-right: 10px;
    overflow: hidden;
}

.scope-bar li {
    display: inline-block;
    margin: 0 2px;
    padding: 2px 6px;
    line-height: 12px;
    background: transparent;
    text-shadow: rgba(255, 255, 255, 0.5) 0 1px 0;
    border-radius: 8px;
    vertical-align: middle;
}

.scope-bar-divider {
    background-color: rgba(0, 0, 0, 0.4);
    height: 16px;
    width: 1px;
    vertical-align: middle;
    display: inline-block;
}

.scope-bar li.selected,
.scope-bar li:hover,
.scope-bar li:active {
    color: white;
    text-shadow: rgba(0, 0, 0, 0.4) 0 1px 0;
}

.scope-bar li.all {
    margin: 0 8px;
}

.scope-bar li:hover {
    background: rgba(0, 0, 0, 0.2);
}

.scope-bar li.selected {
    background: rgba(0, 0, 0, 0.3);
}

.scope-bar li:active {
    background: rgba(0, 0, 0, 0.5);
}


.console-warning-level.repeated-message,
.console-error-level.repeated-message,
.console-log-level.repeated-message,
.console-debug-level.repeated-message,
.console-info-level.repeated-message {
    display: -webkit-flex;
}

.console-user-command-result {
    display: block;
}

.source-view-frame {
    width: 100%;
    height: 100%;
}

.sidebar-resizer-vertical {
    position: absolute;
    top: 0;
    bottom: 0;
    width: 5px;
    z-index: 500;
}

.sidebar-tree,
.sidebar-tree .children {
    position: relative;
    padding: 0;
    margin: 0;
    list-style: none;
}

.sidebar-tree-section {
    position: relative;
    height: 18px;
    padding: 1px 10px 6px 10px;
    white-space: nowrap;
    margin-top: 1px;
    color: rgb(92, 110, 129);
    text-shadow: rgba(255, 255, 255, 0.75) 0 1px 0;
}

.sidebar-tree-item {
    position: relative;
    height: 36px;
    padding: 0 5px 0 5px;
    white-space: nowrap;
    overflow-x: hidden;
    overflow-y: hidden;
    margin-top: 1px;
    line-height: 34px;
    border-top: 1px solid transparent;
}

.sidebar-tree .children {
    display: none;
}

.sidebar-tree .children.expanded {
    display: block;
}

.sidebar-tree-section + .children > .sidebar-tree-item {
    padding-left: 10px !important;
}

.sidebar-tree-section + .children.small > .sidebar-tree-item {
    padding-left: 17px !important;
}

.sidebar-tree > .children > .sidebar-tree-item {
    padding-left: 37px;
}

.sidebar-tree > .children > .children > .sidebar-tree-item {
    padding-left: 37px;
}

.sidebar-tree.hide-disclosure-buttons > .children {
    display: none;
}

.sidebar-tree > .children.hide-disclosure-buttons > .children {
    display: none;
}

.sidebar-tree.some-expandable:not(.hide-disclosure-buttons) > .sidebar-tree-item:not(.parent) .icon {
    margin-left: 16px;
}

.sidebar-tree-item .disclosure-button {
    float: left;
    width: 10px;
    height: 10px;
    border: 0;
    -webkit-mask-image: url(Images/statusbarButtonGlyphs.png);
    -webkit-mask-size: 320px 120px;
    -webkit-appearance: none;
    background-color: rgba(0, 0, 0, 0.75);
    position: relative;
    top: 10px;
}

@media (-webkit-min-device-pixel-ratio: 1.5) {
.sidebar-tree-item .disclosure-button {
    -webkit-mask-image: url(Images/statusbarButtonGlyphs2x.png);
}
} /* media */

.sidebar-tree.hide-disclosure-buttons .sidebar-tree-item .disclosure-button {
    display: none;
}

.sidebar-tree-item .disclosure-button {
    -webkit-mask-position: -4px -96px;
}

.sidebar-tree-item.selected .disclosure-button {
    background-color: white;
    -webkit-mask-position: -4px -96px;
}

.sidebar-tree-item.expanded .disclosure-button {
    -webkit-mask-position: -20px -96px;
}

.sidebar-tree-item.selected.expanded .disclosure-button {
    background-color: white;
    -webkit-mask-position: -20px -96px;
}

.sidebar-tree-item .icon {
    float: left;
    width: 32px;
    height: 32px;
    margin-top: 1px;
    margin-right: 3px;
}

li .status {
    float: right;
    height: 16px;
    margin-top: 9px;
    margin-left: 4px;
    line-height: 1em;
}

li .status:empty {
    display: none;
}

li .status .bubble {
    display: inline-block;
    height: 14px;
    min-width: 16px;
    margin-top: 1px;
    background-color: rgb(128, 151, 189);
    vertical-align: middle;
    white-space: nowrap;
    padding: 1px 4px;
    text-align: center;
    font-size: 11px;
    line-height: normal;
    font-weight: bold;
    text-shadow: none;
    color: white;
    border-radius: 7px;
}

li .status .bubble:empty {
    display: none;
}

li.selected .status .bubble {
    background-color: white !important;
    color: rgb(132, 154, 190) !important;
}

:focus li.selected .status .bubble {
    color: rgb(36, 98, 172) !important;
}

body.inactive li.selected .status .bubble {
    color: rgb(159, 159, 159) !important;
}

.sidebar-tree.small .sidebar-tree-item,
.sidebar-tree .children.small .sidebar-tree-item,
.sidebar-tree-item.small,
.small .resources-graph-side {
    height: 20px;
}

.sidebar-tree.small .sidebar-tree-item .icon,
.sidebar-tree .children.small .sidebar-tree-item .icon,
.sidebar-tree-item.small .icon {
    width: 16px;
    height: 16px;
}

.sidebar-tree.small .sidebar-tree-item .status,
.sidebar-tree .children.small .sidebar-tree-item .status,
.sidebar-tree-item.small .status {
    margin-top: 1px;
}

.sidebar-tree-item.selected {
    color: white;
    text-shadow: rgba(0, 0, 0, 0.33) 1px 1px 0;
    background-origin: padding-box;
    background-clip: padding-box;
    background-color: rgb(56, 121, 217);
}

:focus .sidebar-tree-item.selected {
    background-color: rgb(56, 121, 217);
}

body.inactive .sidebar-tree-item.selected {
    background-color: rgb(180,180,180);
}

.sidebar-tree-item .titles {
    position: relative;
    top: 5px;
    line-height: 12px;
    padding-bottom: 1px;
    text-overflow: ellipsis;
    overflow: hidden;
    white-space: nowrap;
}

.sidebar-tree-item .titles.no-subtitle {
    top: 10px;
}

.sidebar-tree.small .sidebar-tree-item .titles,
.sidebar-tree .children.small .sidebar-tree-item .titles,
.sidebar-tree-item.small .titles {
    top: 2px;
    line-height: normal;
}

.sidebar-tree:not(.small) .sidebar-tree-item:not(.small) .title::after,
.sidebar-tree .children:not(.small) .sidebar-tree-item .title::after {
    content: "\A";
    white-space: pre;
}

.sidebar-tree-item .subtitle {
    font-size: 80%;
}

.sidebar-tree.small .sidebar-tree-item .subtitle,
.sidebar-tree .children.small .sidebar-tree-item .subtitle,
.sidebar-tree-item.small .subtitle {
    display: none;
}

.sidebar-tree-item.selected .subtitle {
    color: white;
}

.bubble.debug,
.console-debug-level .bubble {
    background-color: rgb(0, 0, 255) !important;
}

.bubble.warning,
.console-warning-level .bubble {
    background-color: rgb(232, 164, 0) !important;
}

.bubble.error,
.console-error-level .bubble {
    background-color: rgb(216, 35, 35) !important;
}

.storage-application-cache-status-icon,
.storage-application-cache-connectivity-icon {
    margin: 5px 5px 0;
    vertical-align: middle;
}

.status-bar-divider {
    margin-left: 7px;
    border-right: 1px solid #CCC;
}

.storage-application-cache-status,
.storage-application-cache-connectivity {
    position: relative;
    top: 4px;
}

.status-bar-items {
    position: absolute;
    top: 0;
    bottom: 0;
    left: 0;
    overflow: hidden;
    border-left: 1px solid rgb(184, 184, 184);
    margin-left: -1px;
}

.node-search-status-bar-item .glyph {
    -webkit-mask-position: -224px -24px;
}

.delete-storage-status-bar-item .glyph {
    -webkit-mask-position: -128px 0;
}

.clear-storage-status-bar-item .glyph {
    -webkit-mask-position: -64px 0;
}

.refresh-storage-status-bar-item .glyph {
    -webkit-mask-position: 0 0;
}

.webkit-html-js-node,
.webkit-html-css-node {
    white-space: pre;
}

.source-frame-breakpoint-condition {
    z-index: 30;
    padding: 4px;
    background-color: rgb(203, 226, 255);
    border-radius: 7px;
    border: 2px solid rgb(169, 172, 203);
    width: 90%;
    pointer-events: auto;
}

.source-frame-breakpoint-message {
    background-color: transparent;
    font-weight: normal;
    font-size: 11px;
    text-align: left;
    text-shadow: none;
    color: rgb(85, 85, 85);
    cursor: default;
    margin: 0 0 2px 0;
}

#source-frame-breakpoint-condition {
    margin: 0;
    border: 1px inset rgb(190, 190, 190) !important;
    width: 100%;
    box-shadow: none !important;
    outline: none !important;
    -webkit-user-modify: read-write;
}

.source-frame-popover-title {
    text-overflow: ellipsis;
    overflow: hidden;
    white-space: nowrap;
    font-weight: bold;
    padding-left: 18px;
}

.source-frame-popover-tree {
    border-top: 1px solid rgb(194, 194, 147);
    overflow: auto;
    position: absolute;
    top: 15px;
    bottom: 0;
    left: 0;
    right: 0;
}

.source-frame-eval-expression {
    outline: 1px solid rgb(163, 41, 34);
    background-color: rgb(255, 255, 194);
}

.source-frame-stepin-mark {
    cursor: pointer;
    text-decoration: underline;
}

.source-frame-stepin-mark-highlighted {
    font-weight: 800;
    cursor: pointer;
    text-decoration: underline;
}

.workers-list {
    list-style: none;
    margin: 0;
    padding: 0;
}

.resource-content-unavailable {
    color: rgb(50%, 50%, 50%);
    font-style: italic;
    font-size: 14px;
    text-align: center;
    padding: 32px;
}

.node-link {
    text-decoration: underline;
    cursor: pointer;
}

.cursor-pointer {
    cursor: pointer;
}

.cursor-auto {
    cursor: auto;
}

.please-wait-msg {
    position: absolute;
    left: 0;
    top: 0;
    border: 4px black solid;
    border-radius: 4px;
    background-color: black;
    opacity: 0.85;
    color: white;
    font-size: 12px;
    font-weight: bold;
    z-index: 10000;
}

.resource-view.json {
    padding: 5px;
}

.resource-view.html iframe {
    width: 100%;
    height: 100%;
    position: absolute;
}

.soft-context-menu-glass-pane {
    position: absolute;
    top: 0;
    bottom: 0;
    left: 0;
    right: 0;
    z-index: 20000;
}

.soft-context-menu {
    position: absolute;
    border: 1px solid rgba(196, 196, 196, 0.9);
    border-top: 1px solid rgba(196, 196, 196, 0.5);
    border-bottom: 1px solid rgba(150, 150, 150, 0.9);
    padding: 4px 0 4px 0;
    border-radius: 4px;
    background-color: white;
    box-shadow: 0 5px 10px rgba(0, 0, 0, 0.25);
}

.soft-context-menu-item {
    width: 100%;
    line-height: 13px;
    font-size: 14px;
    border-top: 1px solid transparent;
    border-bottom: 1px solid transparent;
    padding: 2px 7px 2px 6px;
    margin: 0 13px 0 0;
    white-space: nowrap;
}

.soft-context-menu-separator {
    height: 10px;
    margin: 0 1px;
}

.soft-context-menu-separator > .separator-line {
    margin: 0;
    height: 5px;
    border-bottom: 1px solid rgb(227, 227, 227);
    pointer-events: none;
}

.soft-context-menu-item-mouse-over {
    border-top: 1px solid rgb(56, 121, 217);
    border-bottom: 1px solid rgb(56, 121, 217);
    background-color: rgb(56, 121, 217);
    color: white;
}

body.platform-mac .soft-context-menu-item-mouse-over {
    border-top: 1px solid rgb(90, 131, 236);
    border-bottom: 1px solid rgb(18, 88, 233);
    background-image: -webkit-gradient(linear, left top, left bottom, from(rgb(100, 140, 243)), to(rgb(36, 101, 243)));
}

.soft-context-menu-item-checkmark {
    color: rgb(108, 108, 108);
    pointer-events: none;
}

.soft-context-menu-item-submenu-arrow {
    color: #222;
    float: right;
    pointer-events: none;
}

.soft-context-menu-item-mouse-over .soft-context-menu-item-checkmark {
    color: white;
}

.search-view {
    position: absolute;
    top: 0;
    bottom: 0;
    left: 0;
    right: 0;
}

.search-drawer-header {
    flex: none;
    padding: 4px;
}

.search-drawer-header input[type="text"].search-config-search {
    -webkit-appearance: none;
    padding: 0 2px;
    margin: 0;
    border: 1px solid rgb(163, 163, 163);
    height: 20px;
    border-radius: 2px;
    color: #303030;
}

.search-drawer-header input[type="search"].search-config-search:focus {
    border: 1px solid rgb(190, 190, 190);
    outline: none;
}

body.platform-mac .search-drawer-header input[type="search"].search-config-search {
    top: 1px;
}

.search-drawer-header label.search-config-label {
    margin-left: 8px;
    color: #303030;
}

.search-drawer-header input[type="checkbox"].search-config-checkbox {
    vertical-align: bottom;
}

body:not(.platform-mac) .search-drawer-header input[type="checkbox"].search-config-checkbox {
    margin-bottom: 5px;
}

body.platform-mac .search-drawer-header input[type="checkbox"].search-config-checkbox {
    margin-bottom: 4px;
}

#bottom-status-bar-container {
    -webkit-flex: 1 1 0;
    width: 0;
    overflow: hidden;
}

.search-status-bar-summary {
    background-color: rgb(236, 236, 236);
    border-top: 1px solid #ccc;
    padding-left: 5px;
    flex: 0 0 19px;
}

.search-status-bar-summary .progress-bar-container {
    margin-top: -4px;
}

.progress-bar-stop-button-item {
    width: 19px;
    height: 24px;
    overflow: hidden;
}

.progress-bar-stop-button .glyph {
    -webkit-mask-position: -96px -48px;
    background-color: rgb(216, 0, 0) !important;
}

.search-view .search-results {
    overflow-y: auto;
    flex: auto;
}

#search-results-pane-file-based li {
    list-style: none;
}

#search-results-pane-file-based ol {
    -webkit-padding-start: 0;
    margin-top: 0;
}

#search-results-pane-file-based ol.children {
    display: none;
}

#search-results-pane-file-based ol.children.expanded {
    display: block;
}

#search-results-pane-file-based li.parent::before {
    -webkit-user-select: none;
    background-image: url(Images/statusbarButtonGlyphs.png);
    background-size: 320px 120px;
    opacity: 0.5;
    width: 8px;
    content: "a";
    color: transparent;
    margin-left: -5px;
    padding-right: 4px;
}

@media (-webkit-min-device-pixel-ratio: 1.5) {
#search-results-pane-file-based li.parent::before {
    background-image: url(Images/statusbarButtonGlyphs2x.png);
}
} /* media */

#search-results-pane-file-based li.parent::before {
    background-position: -4px -96px;
}

#search-results-pane-file-based li.parent.expanded::before {
    background-position: -20px -96px;
}

#search-results-pane-file-based .search-result {
    font-size: 11px;
    padding: 2px 0 2px 10px;
    word-wrap: normal;
    white-space: pre;
    cursor: pointer;
}

#search-results-pane-file-based .search-result:hover {
    background-color: rgba(121, 121, 121, 0.1);
}

#search-results-pane-file-based .search-result .search-result-file-name {
    font-weight: bold;
    color: #222;
}

#search-results-pane-file-based .search-result .search-result-matches-count {
    margin-left: 5px;
    color: #222;
}

#search-results-pane-file-based .show-more-matches {
    padding: 4px 0;
    color: #222;
    cursor: pointer;
    font-size: 11px;
    margin-left: 20px;
}

#search-results-pane-file-based .show-more-matches:hover {
    text-decoration: underline;
}

#search-results-pane-file-based .search-match {
    word-wrap: normal;
    white-space: pre;
}

#search-results-pane-file-based .search-match .search-match-line-number {
    color: rgb(128, 128, 128);
    text-align: right;
    vertical-align: top;
    word-break: normal;
    padding-right: 4px;
    padding-left: 6px;
    margin-right: 5px;
    border-right: 1px solid #BBB;
}

#search-results-pane-file-based .search-match:not(:hover) .search-match-line-number {
    background-color: #F0F0F0;
}

#search-results-pane-file-based .search-match:hover {
    background-color: rgba(56, 121, 217, 0.1);
}

#search-results-pane-file-based .search-match .highlighted-match {
    background-color: #F1EA00;
}

#search-results-pane-file-based a {
    text-decoration: none;
    display: block;
}

#search-results-pane-file-based .search-match .search-match-content {
    color: #000;
}

.record-cpu-profile-status-bar-item .glyph,
.record-profile-status-bar-item .glyph {
    -webkit-mask-position: -288px 0;
}

button.record-cpu-profile-status-bar-item.toggled-on .glyph:not(.shadow),
button.record-profile-status-bar-item.toggled-on .glyph:not(.shadow) {
    -webkit-mask-position: -288px -24px;
    background-color: rgb(216, 0, 0) !important;
}

.empty-view,
.storage-view .storage-table-error {
    position: absolute;
    top: 0;
    bottom: 25%;
    left: 0;
    right: 0;
    font-size: 24px;
    color: rgb(75%, 75%, 75%);
    margin-top: auto;
    margin-bottom: auto;
    height: 50px;
    line-height: 26px;
    text-align: center;
    font-weight: bold;
    padding: 10px;
    white-space: pre-wrap;
}

/* Generic suggest box style */

.suggest-box.generic-suggest {
    margin-left: -1px;
    border-color: rgb(66%, 66%, 66%);
}

.suggest-box.generic-suggest.above-anchor {
   border-radius: 5px 5px 5px 0;
}

.suggest-box.generic-suggest.under-anchor {
   border-radius: 0 5px 5px 5px;
}

/* Custom popup scrollers */

.custom-popup-horizontal-scroll ::-webkit-scrollbar,
.custom-popup-vertical-scroll ::-webkit-scrollbar {
    width: 11px;
    height: 11px;
}

.custom-popup-horizontal-scroll ::-webkit-scrollbar-corner,
.custom-popup-vertical-scroll ::-webkit-scrollbar-corner {
    display: none;
}

.custom-popup-horizontal-scroll ::-webkit-resizer,
.custom-popup-vertical-scroll ::-webkit-resizer {
    display: none;
}

.custom-popup-horizontal-scroll ::-webkit-scrollbar-button,
.custom-popup-vertical-scroll ::-webkit-scrollbar-button {
    display: none;
}

/* Custom Horizontal Scrollbar Styles */

.custom-popup-horizontal-scroll ::-webkit-scrollbar:horizontal:corner-present {
    border-right-width: 0;
}

.custom-popup-horizontal-scroll ::-webkit-scrollbar-thumb:horizontal {
    -webkit-border-image: url(Images/thumbHoriz.png) 0 11 0 11;
    border-color: transparent;
    border-width: 0 11px;
    min-width: 20px;
}

.custom-popup-horizontal-scroll ::-webkit-scrollbar-thumb:horizontal:hover {
    -webkit-border-image: url(Images/thumbHoverHoriz.png) 0 11 0 11;
}

.custom-popup-horizontal-scroll ::-webkit-scrollbar-thumb:horizontal:active {
    -webkit-border-image: url(Images/thumbActiveHoriz.png) 0 11 0 11;
}

.custom-popup-horizontal-scroll ::-webkit-scrollbar-track-piece:horizontal:start {
    margin-left: 5px;
}

.custom-popup-horizontal-scroll ::-webkit-scrollbar-track-piece:horizontal:end {
    margin-right: 5px;
}

.custom-popup-horizontal-scroll ::-webkit-scrollbar-track-piece:horizontal:end:corner-present {
    margin-right: 4px;
}

.custom-popup-horizontal-scroll ::-webkit-scrollbar-track-piece:horizontal:decrement {
    -webkit-border-image: url(Images/trackHoriz.png) 0 11 0 11;
    border-color: transparent;
    border-width: 0 0 0 11px;
}

.custom-popup-horizontal-scroll ::-webkit-scrollbar-track-piece:horizontal:increment {
    -webkit-border-image: url(Images/trackHoriz.png) 0 11 0 11;
    border-color: transparent;
    border-width: 0 11px 0 0;
}

/* Custom Vertical Scrollbar Styles */

.custom-popup-vertical-scroll ::-webkit-scrollbar:vertical:corner-present {
    border-bottom-width: 0;
}

.custom-popup-vertical-scroll ::-webkit-scrollbar-thumb:vertical {
    -webkit-border-image: url(Images/thumbVert.png) 11 0 11 0;
    border-color: transparent;
    border-width: 11px 0;
    min-height: 20px;
}

.custom-popup-vertical-scroll ::-webkit-scrollbar-thumb:vertical:hover {
    -webkit-border-image: url(Images/thumbHoverVert.png) 11 0 11 0;
}

.custom-popup-vertical-scroll ::-webkit-scrollbar-thumb:vertical:active {
    -webkit-border-image: url(Images/thumbActiveVert.png) 11 0 11 0;
}

.custom-popup-vertical-scroll ::-webkit-scrollbar-track-piece:vertical:start {
    margin-top: 5px;
}

.custom-popup-vertical-scroll ::-webkit-scrollbar-track-piece:vertical:end {
    margin-bottom: 5px;
}

.custom-popup-vertical-scroll ::-webkit-scrollbar-track-piece:vertical:end:corner-present {
    margin-bottom: 4px;
}

.custom-popup-vertical-scroll ::-webkit-scrollbar-track-piece:vertical:decrement {
    -webkit-border-image: url(Images/trackVert.png) 11 0 11 0;
    border-color: transparent;
    border-width: 11px 0 0 0;
}

.custom-popup-vertical-scroll ::-webkit-scrollbar-track-piece:vertical:increment {
    -webkit-border-image: url(Images/trackVert.png) 11 0 11 0;
    border-color: transparent;
    border-width: 0 0 11px 0;
}

.console-context {
    max-width: 200px;
}

<<<<<<< HEAD
=======
.inspector-view {
    overflow: hidden;
}

>>>>>>> 8c15b39e
.inspector-footer.status-bar {
    flex: 0 0 auto;
    background-color: rgb(236, 236, 236);
    height: auto;
}

.progress-bar-container {
    display: inline-flex;
    margin: 0 8px;
    -webkit-flex: 1 0;
}

.progress-bar-container span {
    padding: 6px;
}

.progress-bar-container progress {
    margin-top: 7px;
    -webkit-flex: 1 0;
}

body.platform-mac .progress-bar-container progress {
    margin-top: 6px;
}

.progress-bar-container button.status-bar-item {
    border-left: none;
    margin-top: 1px;
}

.elements-tree-outline li.parent::before {
    top: 0 !important;
}

<<<<<<< HEAD
=======
.elements-tree-outline li.shadow-root + ol {
    margin-left: 5px;
    padding-left: 5px;
    border-left: 1px solid gray;
}

>>>>>>> 8c15b39e
#drawer-editor-view {
    flex: auto;
}

.toolbar-close-button-item {
    display: inline-block;
    float: right;
    padding-right: 4px;
    padding-top: 4px;
    padding-left: 2px;
}

body.undocked .toolbar-close-button-item {
    display: none;
<<<<<<< HEAD
=======
}

body.dock-to-bottom.overlay-contents #inspector-split-view .split-view-resizer {
    display: none;
>>>>>>> 8c15b39e
}<|MERGE_RESOLUTION|>--- conflicted
+++ resolved
@@ -78,7 +78,6 @@
     display: flex;
     flex-direction: row;
     position: relative;
-<<<<<<< HEAD
 }
 
 .toolbar .tabbed-pane-header {
@@ -119,16 +118,27 @@
 
 body.dock-to-bottom .toolbar-background {
     padding-top: 0;
+}
+
+body.dock-to-bottom.platform-mac:not(.overlay-contents) .toolbar-background {
+    border-top-color: white;
+}
+
+body.dock-to-bottom:not(.overlay-contents) .toolbar-background {
     border-top: 1px solid rgb(100, 100, 100);
     cursor: default;
 }
 
-body.dock-to-bottom.platform-mac .toolbar-background {
-    border-top-color: white;
-}
-
-body.dock-to-bottom.inactive .toolbar-background {
+body.dock-to-bottom.inactive:not(.overlay-contents) .toolbar-background {
     border-top: 1px solid rgb(64%, 64%, 64%);
+}
+
+body.dock-to-bottom.overlay-contents .toolbar-background .tabbed-pane-header {
+    cursor: ns-resize;
+}
+
+body.dock-to-bottom.overlay-contents .toolbar-background .tabbed-pane-header .tabbed-pane-header-tabs {
+    cursor: default;
 }
 
 body.platform-windows .toolbar-background,
@@ -138,103 +148,6 @@
 
 body.undocked.platform-mac-leopard .toolbar-background {
     background-image: -webkit-gradient(linear, left top, left bottom, from(rgb(175, 175, 175)), to(rgb(151, 151, 151))) !important;
-}
-
-body.undocked.platform-mac-leopard.inactive .toolbar-background {
-    background-image: -webkit-gradient(linear, left top, left bottom, from(rgb(221, 221, 221)), to(rgb(207, 207, 207))) !important;
-}
-
-body.undocked.platform-mac-snowleopard .toolbar-background {
-    background-image: -webkit-gradient(linear, left top, left bottom, from(rgb(189, 189, 189)), to(rgb(167, 167, 167))) !important;
-}
-
-body.undocked.platform-mac-snowleopard.inactive .toolbar-background {
-    background-image: -webkit-gradient(linear, left top, left bottom, from(rgb(228, 228, 228)), to(rgb(216, 216, 216))) !important;
-}
-
-body.undocked.platform-mac-mountain-lion .toolbar-background {
-    background-image: -webkit-gradient(linear, left top, left bottom, from(rgb(208, 208, 208)), to(rgb(200, 200, 200))) !important;
-}
-
-body.undocked.platform-mac-mountain-lion.inactive .toolbar-background {
-    background-image: -webkit-gradient(linear, left top, left bottom, from(rgb(238, 238, 238)), to(rgb(224, 224, 224))) !important;
-}
-
-.toolbar > .tabbed-pane-header {
-    flex: auto;
-}
-
-=======
-}
-
-.toolbar .tabbed-pane-header {
-    border: none;
-}
-
-.toolbar .tabbed-pane-header-contents {
-    margin: 0;
-}
-
-.toolbar .tabbed-pane-header-tab {
-    border-width: 0 2px 0 2px;
-    background: none;
-    padding-right: 3px;
-}
-
-.toolbar .tabbed-pane-header-tab.selected {
-    border-width: 0 2px 0 2px;
-    -webkit-border-image: url(Images/toolbarItemSelected.png) 0 2 0 2;
-}
-
-.toolbar button.status-bar-item {
-    border: none;
-    margin: 0 -2px;
-}
-
-button,
-input,
-select {
-  font-family: inherit;
-  font-size: inherit;
-}
-
-body.inactive .toolbar-background {
-    background-image: -webkit-gradient(linear, left top, left bottom, from(rgb(233, 233, 233)), to(rgb(207, 207, 207)));
-    border-bottom: 1px solid rgb(64%, 64%, 64%);
-}
-
-body.dock-to-bottom .toolbar-background {
-    padding-top: 0;
-}
-
-body.dock-to-bottom.platform-mac:not(.overlay-contents) .toolbar-background {
-    border-top-color: white;
-}
-
-body.dock-to-bottom:not(.overlay-contents) .toolbar-background {
-    border-top: 1px solid rgb(100, 100, 100);
-    cursor: default;
-}
-
-body.dock-to-bottom.inactive:not(.overlay-contents) .toolbar-background {
-    border-top: 1px solid rgb(64%, 64%, 64%);
-}
-
-body.dock-to-bottom.overlay-contents .toolbar-background .tabbed-pane-header {
-    cursor: ns-resize;
-}
-
-body.dock-to-bottom.overlay-contents .toolbar-background .tabbed-pane-header .tabbed-pane-header-tabs {
-    cursor: default;
-}
-
-body.platform-windows .toolbar-background,
-body.platform-windows.inactive .toolbar-background {
-    background-image: none;
-}
-
-body.undocked.platform-mac-leopard .toolbar-background {
-    background-image: -webkit-gradient(linear, left top, left bottom, from(rgb(175, 175, 175)), to(rgb(151, 151, 151))) !important;
     color: #333 !important;
 }
 
@@ -267,7 +180,6 @@
     flex: auto;
 }
 
->>>>>>> 8c15b39e
 .toolbar-controls-left {
     flex: none;
     opacity: 0.8;
@@ -475,10 +387,6 @@
     background-position: -160px -216px;
 }
 
-<<<<<<< HEAD
-
-=======
->>>>>>> 8c15b39e
 body.undocked .toolbar-item .close-button {
     display: none;
 }
@@ -490,12 +398,6 @@
 .panel-status-bar {
     border-top: none;
     display: flex;
-<<<<<<< HEAD
-    pointer-events: none;
-    background-color: white;
-    flex: 0 0 23px;
-    position: relative;
-=======
     background-color: white;
     flex: 0 0 23px;
     position: relative;
@@ -509,7 +411,6 @@
     height: 13px;
     width: 13px;
     vertical-align: -2px;
->>>>>>> 8c15b39e
 }
 
 .status-bar {
@@ -604,19 +505,11 @@
 }
 
 button.status-bar-item .glyph.shadow {
-<<<<<<< HEAD
-    background-color: rgba(255, 255, 255, 0.33) !important;
-=======
     background-color: rgba(255, 255, 255, 0.33);
 }
 
 button.status-bar-item.toggled-on .glyph:not(.shadow) {
     background-color: rgb(66, 129, 235) !important;
->>>>>>> 8c15b39e
-}
-
-button.status-bar-item:hover .glyph {
-    opacity: 1;
 }
 
 button.status-bar-item:hover .glyph {
@@ -672,13 +565,10 @@
     line-height: 20px;
 }
 
-<<<<<<< HEAD
-=======
 .status-bar-item.checkbox {
     margin: 2px 0 0 0;
 }
 
->>>>>>> 8c15b39e
 .status-bar-item > .glyph {
     -webkit-mask-image: url(Images/statusbarButtonGlyphs.png);
     -webkit-mask-size: 320px 120px;
@@ -887,10 +777,6 @@
 
 #drawer-contents > .tabbed-pane > .tabbed-pane-header {
     background-color: rgb(236, 236, 236);
-<<<<<<< HEAD
-    cursor: ns-resize;
-=======
->>>>>>> 8c15b39e
     border-top: 1px solid rgb(124, 124, 124);
     border-bottom: 1px solid rgb(203, 203, 203);
 }
@@ -950,8 +836,6 @@
     font-family: dejavu sans mono, monospace;
 }
 
-<<<<<<< HEAD
-=======
 .console-view {
     background-color: white;
 }
@@ -960,7 +844,6 @@
     background-color: rgb(236, 236, 236);
 }
 
->>>>>>> 8c15b39e
 .console-status-bar {
     flex: 0 0 23px;
     overflow: hidden;
@@ -1388,16 +1271,6 @@
     flex: auto;
 }
 
-.panel.extension-panel.visible {
-    display: flex !important;
-    flex-direction: column;
-}
-
-.extension-view {
-    flex: auto;
-    position: relative;
-}
-
 iframe.extension {
     width: 100%;
     height: 100%;
@@ -2912,13 +2785,10 @@
     max-width: 200px;
 }
 
-<<<<<<< HEAD
-=======
 .inspector-view {
     overflow: hidden;
 }
 
->>>>>>> 8c15b39e
 .inspector-footer.status-bar {
     flex: 0 0 auto;
     background-color: rgb(236, 236, 236);
@@ -2953,15 +2823,12 @@
     top: 0 !important;
 }
 
-<<<<<<< HEAD
-=======
 .elements-tree-outline li.shadow-root + ol {
     margin-left: 5px;
     padding-left: 5px;
     border-left: 1px solid gray;
 }
 
->>>>>>> 8c15b39e
 #drawer-editor-view {
     flex: auto;
 }
@@ -2976,11 +2843,8 @@
 
 body.undocked .toolbar-close-button-item {
     display: none;
-<<<<<<< HEAD
-=======
 }
 
 body.dock-to-bottom.overlay-contents #inspector-split-view .split-view-resizer {
     display: none;
->>>>>>> 8c15b39e
 }