--- conflicted
+++ resolved
@@ -38,16 +38,12 @@
     WebInspector.View.call(this);
     this.registerRequiredCSS("filter.css");
 
-<<<<<<< HEAD
-    this.element.classList.add("fill", "vbox");
-=======
     this._searchableView = new WebInspector.SearchableView(this);
     this._searchableView.setMinimalSearchQuerySize(0);
     this._searchableView.show(this.element);
 
     this._contentsElement = this._searchableView.element;
     this._contentsElement.classList.add("fill", "vbox", "console-view");
->>>>>>> 8c15b39e
     this._visibleMessagesIndices = [];
     this._urlToMessageCount = {};
 
@@ -67,15 +63,6 @@
 
     this._filterBar = new WebInspector.FilterBar();
 
-<<<<<<< HEAD
-    var statusBarElement = this.element.createChild("div", "console-status-bar");
-    statusBarElement.appendChild(this._clearConsoleButton.element);
-    statusBarElement.appendChild(this._filterBar.filterButton());
-    statusBarElement.appendChild(this._frameSelector.element);
-    statusBarElement.appendChild(this._contextSelector.element);
-
-    this._filtersContainer = this.element.createChild("div", "console-filters-header hidden");
-=======
     var statusBarElement = this._contentsElement.createChild("div", "console-status-bar");
     statusBarElement.appendChild(this._clearConsoleButton.element);
     statusBarElement.appendChild(this._filterBar.filterButton().element);
@@ -83,7 +70,6 @@
     statusBarElement.appendChild(this._contextSelector.element);
 
     this._filtersContainer = this._contentsElement.createChild("div", "console-filters-header hidden");
->>>>>>> 8c15b39e
     this._filtersContainer.appendChild(this._filterBar.filtersElement());
     this._filterBar.addEventListener(WebInspector.FilterBar.Events.FiltersToggled, this._onFiltersToggled, this);
     this._filter.addFilters(this._filterBar);
@@ -144,8 +130,7 @@
 
 WebInspector.ConsoleView.prototype = {
     /**
-<<<<<<< HEAD
-     * @return {Element}
+     * @return {!Element}
      */
     defaultFocusedElement: function()
     {
@@ -154,17 +139,6 @@
 
     _onFiltersToggled: function(event)
     {
-=======
-     * @return {!Element}
-     */
-    defaultFocusedElement: function()
-    {
-        return this.promptElement
-    },
-
-    _onFiltersToggled: function(event)
-    {
->>>>>>> 8c15b39e
         var toggled = /** @type {boolean} */ (event.data);
         this._filtersContainer.enableStyleClass("hidden", !toggled);
     },
@@ -733,14 +707,6 @@
         delete this._searchRegex;
     },
 
-<<<<<<< HEAD
-    canSearchAndReplace: function()
-    {
-        return false;
-    },
-
-=======
->>>>>>> 8c15b39e
     /**
      * @param {string} query
      * @param {boolean} shouldJump
@@ -762,14 +728,7 @@
             this._jumpToSearchResult(0);
     },
 
-<<<<<<< HEAD
-    /**
-     * @param {WebInspector.Searchable=} self
-     */
-    jumpToNextSearchResult: function(self)
-=======
     jumpToNextSearchResult: function()
->>>>>>> 8c15b39e
     {
         if (!this._searchResultsIndices || !this._searchResultsIndices.length)
             return;
@@ -814,16 +773,7 @@
 WebInspector.ConsoleViewFilter = function()
 {
     this._messageURLFilters = WebInspector.settings.messageURLFilters.get();
-<<<<<<< HEAD
-    this._hideCSSErrorsInConsole = WebInspector.settings.hideCSSErrorsInConsole.get();
-    this._messageLevelFilters = WebInspector.settings.messageLevelFilters.get();
-
     this._filterChanged = this.dispatchEventToListeners.bind(this, WebInspector.ConsoleViewFilter.Events.FilterChanged);
-
-    WebInspector.settings.messageLevelFilters.addChangeListener(this._updateLevelFilter.bind(this));
-=======
-    this._filterChanged = this.dispatchEventToListeners.bind(this, WebInspector.ConsoleViewFilter.Events.FilterChanged);
->>>>>>> 8c15b39e
 };
 
 WebInspector.ConsoleViewFilter.Events = {
@@ -833,11 +783,7 @@
 WebInspector.ConsoleViewFilter.prototype = {
     addFilters: function(filterBar)
     {
-<<<<<<< HEAD
-        this._textFilterUI = new WebInspector.TextFilterUI();
-=======
         this._textFilterUI = new WebInspector.TextFilterUI(true);
->>>>>>> 8c15b39e
         this._textFilterUI.addEventListener(WebInspector.FilterUI.Events.FilterChanged, this._textFilterChanged, this);
         filterBar.addFilter(this._textFilterUI);
 
@@ -847,47 +793,18 @@
         this._levelFilterUI.addBit("info", WebInspector.UIString("Info"));
         this._levelFilterUI.addBit("log", WebInspector.UIString("Logs"));
         this._levelFilterUI.addBit("debug", WebInspector.UIString("Debug"));
-<<<<<<< HEAD
-        this._levelFilterUI.addEventListener(WebInspector.FilterUI.Events.FilterChanged, this._levelFilterChanged, this);
-        filterBar.addFilter(this._levelFilterUI);
-        this._updateLevelFilter();
-=======
         this._levelFilterUI.bindSetting(WebInspector.settings.messageLevelFilters);
         this._levelFilterUI.addEventListener(WebInspector.FilterUI.Events.FilterChanged, this._filterChanged, this);
         filterBar.addFilter(this._levelFilterUI);
->>>>>>> 8c15b39e
     },
 
     _textFilterChanged: function(event)
     {
-<<<<<<< HEAD
-        var query = this._textFilterUI.value();
-        if (!query)
-            delete this._filterRegex;
-        else
-            this._filterRegex = createPlainTextSearchRegex(query, "gi");
-=======
         this._filterRegex = this._textFilterUI.regex();
->>>>>>> 8c15b39e
 
         this._filterChanged();
     },
 
-<<<<<<< HEAD
-    _levelFilterChanged: function(event)
-    {
-        if (this._updatingLevelFilter)
-            return;
-        var filteredOutTypes = this._levelFilterUI.filteredOutTypes();
-        this._messageLevelFilters = {};
-        for (var i = 0; i < filteredOutTypes.length; ++i)
-            this._messageLevelFilters[filteredOutTypes[i]] = true;
-        WebInspector.settings.messageLevelFilters.set(this._messageLevelFilters);
-        this._filterChanged();
-    },
-
-=======
->>>>>>> 8c15b39e
     /**
      * @param {string} url
      */
@@ -944,46 +861,17 @@
                 return false;
         }
 
-<<<<<<< HEAD
-        if (message.source && message.source === WebInspector.ConsoleMessage.MessageSource.CSS && this._hideCSSErrorsInConsole)
-            return false;
-
-=======
->>>>>>> 8c15b39e
         return true;
     },
 
     reset: function()
     {
-<<<<<<< HEAD
-        this._hideCSSErrorsInConsole = false;
-        WebInspector.settings.hideCSSErrorsInConsole.set(this._hideCSSErrorsInConsole);
-        this._messageURLFilters = {};
-        WebInspector.settings.messageURLFilters.set(this._messageURLFilters);
-        this._messageLevelFilters = {};
-        WebInspector.settings.messageLevelFilters.set(this._messageLevelFilters);
-        this._filterChanged();
-    },
-
-    /**
-     * @private
-     */
-    _updateLevelFilter: function()
-    {
-        this._updatingLevelFilter = true;
-        var filteredOutTypes = Object.keys(this._messageLevelFilters);
-        this._levelFilterUI.setFilteredOutTypes(filteredOutTypes);
-        delete this._updatingLevelFilter;
-    },
-
-=======
         this._messageURLFilters = {};
         WebInspector.settings.messageURLFilters.set(this._messageURLFilters);
         WebInspector.settings.messageLevelFilters.set({});
         this._filterChanged();
     },
 
->>>>>>> 8c15b39e
     __proto__: WebInspector.Object.prototype
 };
 
@@ -1167,15 +1055,6 @@
 
     wasShown: function()
     {
-<<<<<<< HEAD
-        if (this.element.hasStyleClass("collapsed"))
-            return;
-        var node = this.messagesElement.firstChild;
-        while (node) {
-            if (node.hasStyleClass("console-message") && node.message)
-                node.message.wasShown();
-            if (node.hasStyleClass("console-group") && node.group)
-=======
         if (this.element.classList.contains("collapsed"))
             return;
         var node = this.messagesElement.firstChild;
@@ -1183,7 +1062,6 @@
             if (node.classList.contains("console-message") && node.message)
                 node.message.wasShown();
             if (node.classList.contains("console-group") && node.group)
->>>>>>> 8c15b39e
                 node.group.wasShown();
             node = node.nextSibling;
         }
