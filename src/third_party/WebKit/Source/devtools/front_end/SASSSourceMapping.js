--- conflicted
+++ resolved
@@ -353,10 +353,7 @@
 
             /**
              * @param {?string} content
-<<<<<<< HEAD
-=======
              * @this {WebInspector.SASSSourceMapping}
->>>>>>> 8c15b39e
              */
             function contentCallback(content)
             {
@@ -568,11 +565,7 @@
     },
 
     /**
-<<<<<<< HEAD
-     * @param {WebInspector.Event} event
-=======
      * @param {!WebInspector.Event} event
->>>>>>> 8c15b39e
      */
     _uiSourceCodeAdded: function(event)
     {
