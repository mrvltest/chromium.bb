/*
 * Copyright (C) 2007 Apple Inc.  All rights reserved.
 * Copyright (C) 2009 Joseph Pecoraro
 *
 * Redistribution and use in source and binary forms, with or without
 * modification, are permitted provided that the following conditions
 * are met:
 *
 * 1.  Redistributions of source code must retain the above copyright
 *     notice, this list of conditions and the following disclaimer.
 * 2.  Redistributions in binary form must reproduce the above copyright
 *     notice, this list of conditions and the following disclaimer in the
 *     documentation and/or other materials provided with the distribution.
 * 3.  Neither the name of Apple Computer, Inc. ("Apple") nor the names of
 *     its contributors may be used to endorse or promote products derived
 *     from this software without specific prior written permission.
 *
 * THIS SOFTWARE IS PROVIDED BY APPLE AND ITS CONTRIBUTORS "AS IS" AND ANY
 * EXPRESS OR IMPLIED WARRANTIES, INCLUDING, BUT NOT LIMITED TO, THE IMPLIED
 * WARRANTIES OF MERCHANTABILITY AND FITNESS FOR A PARTICULAR PURPOSE ARE
 * DISCLAIMED. IN NO EVENT SHALL APPLE OR ITS CONTRIBUTORS BE LIABLE FOR ANY
 * DIRECT, INDIRECT, INCIDENTAL, SPECIAL, EXEMPLARY, OR CONSEQUENTIAL DAMAGES
 * (INCLUDING, BUT NOT LIMITED TO, PROCUREMENT OF SUBSTITUTE GOODS OR SERVICES;
 * LOSS OF USE, DATA, OR PROFITS; OR BUSINESS INTERRUPTION) HOWEVER CAUSED AND
 * ON ANY THEORY OF LIABILITY, WHETHER IN CONTRACT, STRICT LIABILITY, OR TORT
 * (INCLUDING NEGLIGENCE OR OTHERWISE) ARISING IN ANY WAY OUT OF THE USE OF
 * THIS SOFTWARE, EVEN IF ADVISED OF THE POSSIBILITY OF SUCH DAMAGE.
 */

/**
 * @constructor
 * @extends {WebInspector.SidebarPane}
 * @param {!WebInspector.ComputedStyleSidebarPane} computedStylePane
 * @param {function(!DOMAgent.NodeId, string, boolean)} setPseudoClassCallback
 */
WebInspector.StylesSidebarPane = function(computedStylePane, setPseudoClassCallback)
{
    WebInspector.SidebarPane.call(this, WebInspector.UIString("Styles"));

    this.settingsSelectElement = document.createElement("select");
    this.settingsSelectElement.className = "select-settings";

    var option = document.createElement("option");
    option.value = WebInspector.Color.Format.Original;
    option.label = WebInspector.UIString(WebInspector.useLowerCaseMenuTitles() ? "As authored" : "As Authored");
    this.settingsSelectElement.appendChild(option);

    option = document.createElement("option");
    option.value = WebInspector.Color.Format.HEX;
    option.label = WebInspector.UIString("Hex Colors");
    this.settingsSelectElement.appendChild(option);

    option = document.createElement("option");
    option.value = WebInspector.Color.Format.RGB;
    option.label = WebInspector.UIString("RGB Colors");
    this.settingsSelectElement.appendChild(option);

    option = document.createElement("option");
    option.value = WebInspector.Color.Format.HSL;
    option.label = WebInspector.UIString("HSL Colors");
    this.settingsSelectElement.appendChild(option);

    // Prevent section from collapsing.
    var muteEventListener = function(event) { event.consume(true); };

    this.settingsSelectElement.addEventListener("click", muteEventListener, true);
    this.settingsSelectElement.addEventListener("change", this._changeSetting.bind(this), false);
    this._updateColorFormatFilter();

    this.titleElement.appendChild(this.settingsSelectElement);

    this._elementStateButton = document.createElement("button");
    this._elementStateButton.className = "pane-title-button element-state";
    this._elementStateButton.title = WebInspector.UIString("Toggle Element State");
    this._elementStateButton.addEventListener("click", this._toggleElementStatePane.bind(this), false);
    this.titleElement.appendChild(this._elementStateButton);

    var addButton = document.createElement("button");
    addButton.className = "pane-title-button add";
    addButton.id = "add-style-button-test-id";
    addButton.title = WebInspector.UIString("New Style Rule");
    addButton.addEventListener("click", this._createNewRule.bind(this), false);
    this.titleElement.appendChild(addButton);

    this._computedStylePane = computedStylePane;
    computedStylePane._stylesSidebarPane = this;
    this._setPseudoClassCallback = setPseudoClassCallback;
    this.element.addEventListener("contextmenu", this._contextMenuEventFired.bind(this), true);
    WebInspector.settings.colorFormat.addChangeListener(this._colorFormatSettingChanged.bind(this));

    this._createElementStatePane();
    this.bodyElement.appendChild(this._elementStatePane);
    this._sectionsContainer = document.createElement("div");
    this.bodyElement.appendChild(this._sectionsContainer);

    this._spectrumHelper = new WebInspector.SpectrumPopupHelper();
    this._linkifier = new WebInspector.Linkifier(new WebInspector.Linkifier.DefaultCSSFormatter());

    WebInspector.cssModel.addEventListener(WebInspector.CSSStyleModel.Events.StyleSheetAdded, this._styleSheetOrMediaQueryResultChanged, this);
    WebInspector.cssModel.addEventListener(WebInspector.CSSStyleModel.Events.StyleSheetRemoved, this._styleSheetOrMediaQueryResultChanged, this);
    WebInspector.cssModel.addEventListener(WebInspector.CSSStyleModel.Events.StyleSheetChanged, this._styleSheetOrMediaQueryResultChanged, this);
    WebInspector.cssModel.addEventListener(WebInspector.CSSStyleModel.Events.MediaQueryResultChanged, this._styleSheetOrMediaQueryResultChanged, this);
    WebInspector.domAgent.addEventListener(WebInspector.DOMAgent.Events.AttrModified, this._attributeChanged, this);
    WebInspector.domAgent.addEventListener(WebInspector.DOMAgent.Events.AttrRemoved, this._attributeChanged, this);
    WebInspector.settings.showUserAgentStyles.addChangeListener(this._showUserAgentStylesSettingChanged.bind(this));
<<<<<<< HEAD
    this.element.addStyleClass("styles-pane");
=======
    WebInspector.resourceTreeModel.addEventListener(WebInspector.ResourceTreeModel.EventTypes.FrameResized, this._frameResized, this);
    this.element.classList.add("styles-pane");
>>>>>>> 8c15b39e
    this.element.enableStyleClass("show-user-styles", WebInspector.settings.showUserAgentStyles.get());
    this.element.addEventListener("mousemove", this._mouseMovedOverElement.bind(this), false);
    document.body.addEventListener("keydown", this._keyDown.bind(this), false);
    document.body.addEventListener("keyup", this._keyUp.bind(this), false);
}

// Keep in sync with RenderStyleConstants.h PseudoId enum. Array below contains pseudo id names for corresponding enum indexes.
// First item is empty due to its artificial NOPSEUDO nature in the enum.
// FIXME: find a way of generating this mapping or getting it from combination of RenderStyleConstants and CSSSelector.cpp at
// runtime.
WebInspector.StylesSidebarPane.PseudoIdNames = [
    "", "first-line", "first-letter", "before", "after", "selection", "", "-webkit-scrollbar", "-webkit-file-upload-button",
    "-webkit-input-placeholder", "-webkit-slider-thumb", "-webkit-search-cancel-button", "-webkit-search-decoration",
    "-webkit-search-results-decoration", "-webkit-search-results-button", "-webkit-media-controls-panel",
    "-webkit-media-controls-play-button", "-webkit-media-controls-mute-button", "-webkit-media-controls-timeline",
    "-webkit-media-controls-timeline-container", "-webkit-media-controls-volume-slider",
    "-webkit-media-controls-volume-slider-container", "-webkit-media-controls-current-time-display",
    "-webkit-media-controls-time-remaining-display", "-webkit-media-controls-seek-back-button", "-webkit-media-controls-seek-forward-button",
    "-webkit-media-controls-fullscreen-button", "-webkit-media-controls-rewind-button", "-webkit-media-controls-return-to-realtime-button",
    "-webkit-media-controls-toggle-closed-captions-button", "-webkit-media-controls-status-display", "-webkit-scrollbar-thumb",
    "-webkit-scrollbar-button", "-webkit-scrollbar-track", "-webkit-scrollbar-track-piece", "-webkit-scrollbar-corner",
    "-webkit-resizer", "-webkit-inner-spin-button", "-webkit-outer-spin-button"
];

WebInspector.StylesSidebarPane._colorRegex = /((?:rgb|hsl)a?\([^)]+\)|#[0-9a-fA-F]{6}|#[0-9a-fA-F]{3}|\b\w+\b(?!-))/g;

/**
 * @param {!WebInspector.CSSProperty} property
 */
WebInspector.StylesSidebarPane.createExclamationMark = function(property)
{
    var exclamationElement = document.createElement("div");
    exclamationElement.className = "exclamation-mark" + (WebInspector.StylesSidebarPane._ignoreErrorsForProperty(property) ? "" : " warning-icon-small");
    exclamationElement.title = WebInspector.CSSMetadata.cssPropertiesMetainfo.keySet()[property.name.toLowerCase()] ? WebInspector.UIString("Invalid property value.") : WebInspector.UIString("Unknown property name.");
    return exclamationElement;
}

/**
 * @param {!WebInspector.Color} color
 */
WebInspector.StylesSidebarPane._colorFormat = function(color)
{
    const cf = WebInspector.Color.Format;
    var format;
    var formatSetting = WebInspector.settings.colorFormat.get();
    if (formatSetting === cf.Original)
        format = cf.Original;
    else if (formatSetting === cf.RGB)
        format = (color.hasAlpha() ? cf.RGBA : cf.RGB);
    else if (formatSetting === cf.HSL)
        format = (color.hasAlpha() ? cf.HSLA : cf.HSL);
    else if (!color.hasAlpha())
        format = (color.canBeShortHex() ? cf.ShortHEX : cf.HEX);
    else
        format = cf.RGBA;

    return format;
}

/**
 * @param {!WebInspector.CSSProperty} property
 */
WebInspector.StylesSidebarPane._ignoreErrorsForProperty = function(property) {
    function hasUnknownVendorPrefix(string)
    {
        return !string.startsWith("-webkit-") && /^[-_][\w\d]+-\w/.test(string);
    }

    var name = property.name.toLowerCase();

    // IE hack.
    if (name.charAt(0) === "_")
        return true;

    // IE has a different format for this.
    if (name === "filter")
        return true;

    // Common IE-specific property prefix.
    if (name.startsWith("scrollbar-"))
        return true;
    if (hasUnknownVendorPrefix(name))
        return true;

    var value = property.value.toLowerCase();

    // IE hack.
    if (value.endsWith("\9"))
        return true;
    if (hasUnknownVendorPrefix(value))
        return true;

    return false;
}

WebInspector.StylesSidebarPane.prototype = {
    /**
     * @param {?Event} event
     */
    _contextMenuEventFired: function(event)
    {
        // We start editing upon click -> default navigation to resources panel is not available
        // Hence we add a soft context menu for hrefs.
        var contextMenu = new WebInspector.ContextMenu(event);
        contextMenu.appendApplicableItems(/** @type {!Node} */ (event.target));
        contextMenu.show();
    },

    get _forcedPseudoClasses()
    {
        return this.node ? (this.node.getUserProperty("pseudoState") || undefined) : undefined;
    },

    _updateForcedPseudoStateInputs: function()
    {
        if (!this.node)
            return;

        var hasPseudoType = !!this.node.pseudoType();
        this._elementStateButton.enableStyleClass("hidden", hasPseudoType);
        this._elementStatePane.enableStyleClass("expanded", !hasPseudoType && this._elementStateButton.classList.contains("toggled"));

        var nodePseudoState = this._forcedPseudoClasses;
        if (!nodePseudoState)
            nodePseudoState = [];

        var inputs = this._elementStatePane.inputs;
        for (var i = 0; i < inputs.length; ++i)
            inputs[i].checked = nodePseudoState.indexOf(inputs[i].state) >= 0;
    },

    /**
     * @param {?WebInspector.DOMNode} node
     * @param {boolean=} forceUpdate
     */
    update: function(node, forceUpdate)
    {
        this._spectrumHelper.hide();
        this._discardElementUnderMouse();

        var refresh = false;

        if (forceUpdate)
            delete this.node;

        if (!forceUpdate && (node === this.node))
            refresh = true;

        if (node && node.nodeType() === Node.TEXT_NODE && node.parentNode)
            node = node.parentNode;

        if (node && node.nodeType() !== Node.ELEMENT_NODE)
            node = null;

        if (node)
            this.node = node;
        else
            node = this.node;

        this._updateForcedPseudoStateInputs();

        if (refresh)
            this._refreshUpdate();
        else
            this._rebuildUpdate();
    },

    /**
     * @param {!WebInspector.StylePropertiesSection=} editedSection
     * @param {boolean=} forceFetchComputedStyle
     * @param {function()=} userCallback
     */
    _refreshUpdate: function(editedSection, forceFetchComputedStyle, userCallback)
    {
        if (this._refreshUpdateInProgress) {
            this._lastNodeForInnerRefresh = this.node;
            return;
        }

        var node = this._validateNode(userCallback);
        if (!node)
            return;

        /**
         * @param {?WebInspector.CSSStyleDeclaration} computedStyle
         * @this {WebInspector.StylesSidebarPane}
         */
        function computedStyleCallback(computedStyle)
        {
            delete this._refreshUpdateInProgress;

            if (this._lastNodeForInnerRefresh) {
                delete this._lastNodeForInnerRefresh;
                this._refreshUpdate(editedSection, forceFetchComputedStyle, userCallback);
                return;
            }

            if (this.node === node && computedStyle)
                this._innerRefreshUpdate(node, computedStyle, editedSection);

            if (userCallback)
                userCallback();
        }

        if (this._computedStylePane.isShowing() || forceFetchComputedStyle) {
            this._refreshUpdateInProgress = true;
            WebInspector.cssModel.getComputedStyleAsync(node.id, computedStyleCallback.bind(this));
        } else {
            this._innerRefreshUpdate(node, null, editedSection);
            if (userCallback)
                userCallback();
        }
    },

    _rebuildUpdate: function()
    {
        if (this._rebuildUpdateInProgress) {
            this._lastNodeForInnerRebuild = this.node;
            return;
        }

        var node = this._validateNode();
        if (!node)
            return;

        this._rebuildUpdateInProgress = true;

        var resultStyles = {};

        /**
         * @param {?*} matchedResult
         * @this {WebInspector.StylesSidebarPane}
         */
        function stylesCallback(matchedResult)
        {
            delete this._rebuildUpdateInProgress;

            var lastNodeForRebuild = this._lastNodeForInnerRebuild;
            if (lastNodeForRebuild) {
                delete this._lastNodeForInnerRebuild;
                if (lastNodeForRebuild !== this.node) {
                    this._rebuildUpdate();
                    return;
                }
            }

            if (matchedResult && this.node === node) {
                resultStyles.matchedCSSRules = matchedResult.matchedCSSRules;
                resultStyles.pseudoElements = matchedResult.pseudoElements;
                resultStyles.inherited = matchedResult.inherited;
                this._innerRebuildUpdate(node, resultStyles);
            }

            if (lastNodeForRebuild) {
                // lastNodeForRebuild is the same as this.node - another rebuild has been requested.
                this._rebuildUpdate();
                return;
            }
        }

        /**
         * @param {?WebInspector.CSSStyleDeclaration} inlineStyle
         * @param {?WebInspector.CSSStyleDeclaration} attributesStyle
         */
        function inlineCallback(inlineStyle, attributesStyle)
        {
            resultStyles.inlineStyle = inlineStyle;
            resultStyles.attributesStyle = attributesStyle;
        }

        /**
         * @param {?WebInspector.CSSStyleDeclaration} computedStyle
         */
        function computedCallback(computedStyle)
        {
            resultStyles.computedStyle = computedStyle;
        }

        if (this._computedStylePane.isShowing())
            WebInspector.cssModel.getComputedStyleAsync(node.id, computedCallback.bind(this));
        WebInspector.cssModel.getInlineStylesAsync(node.id, inlineCallback.bind(this));
        WebInspector.cssModel.getMatchedStylesAsync(node.id, true, true, stylesCallback.bind(this));
    },

    /**
     * @param {function()=} userCallback
     */
    _validateNode: function(userCallback)
    {
        if (!this.node) {
            this._sectionsContainer.removeChildren();
            this._computedStylePane.bodyElement.removeChildren();
            this.sections = {};
            if (userCallback)
                userCallback();
            return null;
        }
        return this.node;
    },

    _styleSheetOrMediaQueryResultChanged: function()
    {
        if (this._userOperation || this._isEditingStyle)
            return;

        this._rebuildUpdate();
    },

    _frameResized: function()
    {
        /**
         * @this {WebInspector.StylesSidebarPane}
         */
        function refreshContents()
        {
            this._rebuildUpdate();
            delete this._activeTimer;
        }

        if (this._activeTimer)
            clearTimeout(this._activeTimer);

        this._activeTimer = setTimeout(refreshContents.bind(this), 100);
    },

    _attributeChanged: function(event)
    {
        // Any attribute removal or modification can affect the styles of "related" nodes.
        // Do not touch the styles if they are being edited.
        if (this._isEditingStyle || this._userOperation)
            return;

        if (!this._canAffectCurrentStyles(event.data.node))
            return;

        this._rebuildUpdate();
    },

    _canAffectCurrentStyles: function(node)
    {
        return this.node && (this.node === node || node.parentNode === this.node.parentNode || node.isAncestor(this.node));
    },

    _innerRefreshUpdate: function(node, computedStyle, editedSection)
    {
        for (var pseudoId in this.sections) {
            var styleRules = this._refreshStyleRules(this.sections[pseudoId], computedStyle);
            var usedProperties = {};
            this._markUsedProperties(styleRules, usedProperties);
            this._refreshSectionsForStyleRules(styleRules, usedProperties, editedSection);
        }
        if (computedStyle)
            this.sections[0][0].rebuildComputedTrace(this.sections[0]);

        this._nodeStylesUpdatedForTest(node, false);
    },

    _innerRebuildUpdate: function(node, styles)
    {
        this._sectionsContainer.removeChildren();
        this._computedStylePane.bodyElement.removeChildren();
        this._linkifier.reset();

        var styleRules = this._rebuildStyleRules(node, styles);
        var usedProperties = {};
        this._markUsedProperties(styleRules, usedProperties);
        this.sections[0] = this._rebuildSectionsForStyleRules(styleRules, usedProperties, null);
        var anchorElement = this.sections[0].inheritedPropertiesSeparatorElement;

        if (styles.computedStyle)
            this.sections[0][0].rebuildComputedTrace(this.sections[0]);

        for (var i = 0; i < styles.pseudoElements.length; ++i) {
            var pseudoElementCSSRules = styles.pseudoElements[i];

            styleRules = [];
            var pseudoId = pseudoElementCSSRules.pseudoId;

            var entry = { isStyleSeparator: true, pseudoId: pseudoId };
            styleRules.push(entry);

            // Add rules in reverse order to match the cascade order.
            for (var j = pseudoElementCSSRules.rules.length - 1; j >= 0; --j) {
                var rule = pseudoElementCSSRules.rules[j];
                styleRules.push({ style: rule.style, selectorText: rule.selectorText, media: rule.media, sourceURL: rule.resourceURL(), rule: rule, editable: !!(rule.style && rule.style.id) });
            }
            usedProperties = {};
            this._markUsedProperties(styleRules, usedProperties);
            this.sections[pseudoId] = this._rebuildSectionsForStyleRules(styleRules, usedProperties, anchorElement);
        }

        this._nodeStylesUpdatedForTest(node, true);
    },

    _nodeStylesUpdatedForTest: function(node, rebuild)
    {
        // Tests override this method.
    },

    _refreshStyleRules: function(sections, computedStyle)
    {
        var nodeComputedStyle = computedStyle;
        var styleRules = [];
        for (var i = 0; sections && i < sections.length; ++i) {
            var section = sections[i];
            if (section.isBlank)
                continue;
            if (section.computedStyle)
                section.styleRule.style = nodeComputedStyle;
            var styleRule = { section: section, style: section.styleRule.style, computedStyle: section.computedStyle, rule: section.rule, editable: !!(section.styleRule.style && section.styleRule.style.id),
                isAttribute: section.styleRule.isAttribute, isInherited: section.styleRule.isInherited, parentNode: section.styleRule.parentNode };
            styleRules.push(styleRule);
        }
        return styleRules;
    },

    _rebuildStyleRules: function(node, styles)
    {
        var nodeComputedStyle = styles.computedStyle;
        this.sections = {};

        var styleRules = [];

        function addAttributesStyle()
        {
            if (!styles.attributesStyle)
                return;
            var attrStyle = { style: styles.attributesStyle, editable: false };
            attrStyle.selectorText = node.nodeNameInCorrectCase() + "[" + WebInspector.UIString("Attributes Style") + "]";
            styleRules.push(attrStyle);
        }

        styleRules.push({ computedStyle: true, selectorText: "", style: nodeComputedStyle, editable: false });

        if (!!node.pseudoType())
            styleRules.push({ isStyleSeparator: true, isPlaceholder: true });

        // Inline style has the greatest specificity.
        if (styles.inlineStyle && node.nodeType() === Node.ELEMENT_NODE) {
            var inlineStyle = { selectorText: "element.style", style: styles.inlineStyle, isAttribute: true };
            styleRules.push(inlineStyle);
        }

        // Add rules in reverse order to match the cascade order.
        var addedAttributesStyle;
        for (var i = styles.matchedCSSRules.length - 1; i >= 0; --i) {
            var rule = styles.matchedCSSRules[i];
            if ((rule.isUser || rule.isUserAgent) && !addedAttributesStyle) {
                // Show element's Style Attributes after all author rules.
                addedAttributesStyle = true;
                addAttributesStyle();
            }
            styleRules.push({ style: rule.style, selectorText: rule.selectorText, media: rule.media, sourceURL: rule.resourceURL(), rule: rule, editable: !!(rule.style && rule.style.id) });
        }

        if (!addedAttributesStyle)
            addAttributesStyle();

        // Walk the node structure and identify styles with inherited properties.
        var parentNode = node.parentNode;
        function insertInheritedNodeSeparator(node)
        {
            var entry = {};
            entry.isStyleSeparator = true;
            entry.node = node;
            styleRules.push(entry);
        }

        for (var parentOrdinal = 0; parentOrdinal < styles.inherited.length; ++parentOrdinal) {
            var parentStyles = styles.inherited[parentOrdinal];
            var separatorInserted = false;
            if (parentStyles.inlineStyle) {
                if (this._containsInherited(parentStyles.inlineStyle)) {
                    var inlineStyle = { selectorText: WebInspector.UIString("Style Attribute"), style: parentStyles.inlineStyle, isAttribute: true, isInherited: true, parentNode: parentNode };
                    if (!separatorInserted) {
                        insertInheritedNodeSeparator(parentNode);
                        separatorInserted = true;
                    }
                    styleRules.push(inlineStyle);
                }
            }

            for (var i = parentStyles.matchedCSSRules.length - 1; i >= 0; --i) {
                var rulePayload = parentStyles.matchedCSSRules[i];
                if (!this._containsInherited(rulePayload.style))
                    continue;
                var rule = rulePayload;

                if (!separatorInserted) {
                    insertInheritedNodeSeparator(parentNode);
                    separatorInserted = true;
                }
                styleRules.push({ style: rule.style, selectorText: rule.selectorText, media: rule.media, sourceURL: rule.resourceURL(), rule: rule, isInherited: true, parentNode: parentNode, editable: !!(rule.style && rule.style.id) });
            }
            parentNode = parentNode.parentNode;
        }
        return styleRules;
    },

    _markUsedProperties: function(styleRules, usedProperties)
    {
        var foundImportantProperties = {};
        var propertyToEffectiveRule = {};
        var inheritedPropertyToNode = {};
        for (var i = 0; i < styleRules.length; ++i) {
            var styleRule = styleRules[i];
            if (styleRule.computedStyle || styleRule.isStyleSeparator)
                continue;
            if (styleRule.section && styleRule.section.noAffect)
                continue;

            styleRule.usedProperties = {};

            var style = styleRule.style;
            var allProperties = style.allProperties;
            for (var j = 0; j < allProperties.length; ++j) {
                var property = allProperties[j];
                if (!property.isLive || !property.parsedOk)
                    continue;

                // Do not pick non-inherited properties from inherited styles.
                if (styleRule.isInherited && !WebInspector.CSSMetadata.isPropertyInherited(property.name))
                    continue;

                var canonicalName = WebInspector.CSSMetadata.canonicalPropertyName(property.name);
                if (foundImportantProperties.hasOwnProperty(canonicalName))
                    continue;

                var isImportant = property.priority.length;
                if (!isImportant && usedProperties.hasOwnProperty(canonicalName))
                    continue;

                var isKnownProperty = propertyToEffectiveRule.hasOwnProperty(canonicalName);
                if (!isKnownProperty && styleRule.isInherited && !inheritedPropertyToNode[canonicalName])
                    inheritedPropertyToNode[canonicalName] = styleRule.parentNode;

                if (isImportant) {
                    if (styleRule.isInherited && isKnownProperty && styleRule.parentNode !== inheritedPropertyToNode[canonicalName])
                        continue;

                    foundImportantProperties[canonicalName] = true;
                    if (isKnownProperty)
                        delete propertyToEffectiveRule[canonicalName].usedProperties[canonicalName];
                }

                styleRule.usedProperties[canonicalName] = true;
                usedProperties[canonicalName] = true;
                propertyToEffectiveRule[canonicalName] = styleRule;
            }
        }
    },

    _refreshSectionsForStyleRules: function(styleRules, usedProperties, editedSection)
    {
        // Walk the style rules and update the sections with new overloaded and used properties.
        for (var i = 0; i < styleRules.length; ++i) {
            var styleRule = styleRules[i];
            var section = styleRule.section;
            if (styleRule.computedStyle) {
                section._usedProperties = usedProperties;
                section.update();
            } else {
                section._usedProperties = styleRule.usedProperties;
                section.update(section === editedSection);
            }
        }
    },

    /**
     * @param {!Array.<!Object>} styleRules
     * @param {!Object.<string, boolean>} usedProperties
     * @param {?Element} anchorElement
     */
    _rebuildSectionsForStyleRules: function(styleRules, usedProperties, anchorElement)
    {
        // Make a property section for each style rule.
        var sections = [];
        for (var i = 0; i < styleRules.length; ++i) {
            var styleRule = styleRules[i];
            if (styleRule.isStyleSeparator) {
                var separatorElement = document.createElement("div");
                if (styleRule.isPlaceholder) {
                    separatorElement.className = "styles-sidebar-placeholder";
                    this._sectionsContainer.insertBefore(separatorElement, anchorElement);
                    continue;
                }
                separatorElement.className = "sidebar-separator";
                if (styleRule.node) {
                    var link = WebInspector.DOMPresentationUtils.linkifyNodeReference(styleRule.node);
                    separatorElement.appendChild(document.createTextNode(WebInspector.UIString("Inherited from") + " "));
                    separatorElement.appendChild(link);
                    if (!sections.inheritedPropertiesSeparatorElement)
                        sections.inheritedPropertiesSeparatorElement = separatorElement;
                } else if ("pseudoId" in styleRule) {
                    var pseudoName = WebInspector.StylesSidebarPane.PseudoIdNames[styleRule.pseudoId];
                    if (pseudoName)
                        separatorElement.textContent = WebInspector.UIString("Pseudo ::%s element", pseudoName);
                    else
                        separatorElement.textContent = WebInspector.UIString("Pseudo element");
                } else
                    separatorElement.textContent = styleRule.text;
                this._sectionsContainer.insertBefore(separatorElement, anchorElement);
                continue;
            }
            var computedStyle = styleRule.computedStyle;

            // Default editable to true if it was omitted.
            var editable = styleRule.editable;
            if (typeof editable === "undefined")
                editable = true;

            if (computedStyle)
                var section = new WebInspector.ComputedStylePropertiesSection(this, styleRule, usedProperties);
            else {
                var section = new WebInspector.StylePropertiesSection(this, styleRule, editable, styleRule.isInherited);
                section._markSelectorMatches();
            }
            section.expanded = true;

            if (computedStyle)
                this._computedStylePane.bodyElement.appendChild(section.element);
            else
                this._sectionsContainer.insertBefore(section.element, anchorElement);
            sections.push(section);
        }
        return sections;
    },

    _containsInherited: function(style)
    {
        var properties = style.allProperties;
        for (var i = 0; i < properties.length; ++i) {
            var property = properties[i];
            // Does this style contain non-overridden inherited property?
            if (property.isLive && WebInspector.CSSMetadata.isPropertyInherited(property.name))
                return true;
        }
        return false;
    },

    _colorFormatSettingChanged: function(event)
    {
        this._updateColorFormatFilter();
        for (var pseudoId in this.sections) {
            var sections = this.sections[pseudoId];
            for (var i = 0; i < sections.length; ++i)
                sections[i].update(true);
        }
    },

    _updateColorFormatFilter: function()
    {
        // Select the correct color format setting again, since it needs to be selected.
        var selectedIndex = 0;
        var value = WebInspector.settings.colorFormat.get();
        var options = this.settingsSelectElement.options;
        for (var i = 0; i < options.length; ++i) {
            if (options[i].value === value) {
                selectedIndex = i;
                break;
            }
        }
        this.settingsSelectElement.selectedIndex = selectedIndex;
    },

    _changeSetting: function(event)
    {
        var options = this.settingsSelectElement.options;
        var selectedOption = options[this.settingsSelectElement.selectedIndex];
        WebInspector.settings.colorFormat.set(selectedOption.value);
    },

    _createNewRule: function(event)
    {
        event.consume();
        this.expand();
        this.addBlankSection().startEditingSelector();
    },

    addBlankSection: function()
    {
        var blankSection = new WebInspector.BlankStylePropertiesSection(this, this.node ? WebInspector.DOMPresentationUtils.appropriateSelectorFor(this.node, true) : "");

        var elementStyleSection = this.sections[0][1];
        this._sectionsContainer.insertBefore(blankSection.element, elementStyleSection.element.nextSibling);

        this.sections[0].splice(2, 0, blankSection);

        return blankSection;
    },

    removeSection: function(section)
    {
        for (var pseudoId in this.sections) {
            var sections = this.sections[pseudoId];
            var index = sections.indexOf(section);
            if (index === -1)
                continue;
            sections.splice(index, 1);
            section.element.remove();
        }
    },

    _toggleElementStatePane: function(event)
    {
        event.consume();

        var buttonToggled = !this._elementStateButton.classList.contains("toggled");
        if (buttonToggled)
            this.expand();
        this._elementStateButton.enableStyleClass("toggled", buttonToggled);
        this._elementStatePane.enableStyleClass("expanded", buttonToggled);
    },

    _createElementStatePane: function()
    {
        this._elementStatePane = document.createElement("div");
        this._elementStatePane.className = "styles-element-state-pane source-code";
        var table = document.createElement("table");

        var inputs = [];
        this._elementStatePane.inputs = inputs;

        /**
         * @param {?Event} event
         * @this {WebInspector.StylesSidebarPane}
         */
        function clickListener(event)
        {
            var node = this._validateNode();
            if (!node)
                return;
            this._setPseudoClassCallback(node.id, event.target.state, event.target.checked);
        }

        /**
         * @param {string} state
         * @return {!Element}
         * @this {WebInspector.StylesSidebarPane}
         */
        function createCheckbox(state)
        {
            var td = document.createElement("td");
            var label = document.createElement("label");
            var input = document.createElement("input");
            input.type = "checkbox";
            input.state = state;
            input.addEventListener("click", clickListener.bind(this), false);
            inputs.push(input);
            label.appendChild(input);
            label.appendChild(document.createTextNode(":" + state));
            td.appendChild(label);
            return td;
        }

        var tr = document.createElement("tr");
        tr.appendChild(createCheckbox.call(this, "active"));
        tr.appendChild(createCheckbox.call(this, "hover"));
        table.appendChild(tr);

        tr = document.createElement("tr");
        tr.appendChild(createCheckbox.call(this, "focus"));
        tr.appendChild(createCheckbox.call(this, "visited"));
        table.appendChild(tr);

        this._elementStatePane.appendChild(table);
    },

    /**
<<<<<<< HEAD
     * @param {WebInspector.Event} event
=======
     * @param {!WebInspector.Event} event
>>>>>>> 8c15b39e
     */
    _showUserAgentStylesSettingChanged: function(event)
    {
        var showStyles = /** @type {boolean} */ (event.data);
        this.element.enableStyleClass("show-user-styles", showStyles);
    },

    willHide: function()
    {
        this._spectrumHelper.hide();
        this._discardElementUnderMouse();
    },

    _discardElementUnderMouse: function()
    {
        if (this._elementUnderMouse)
            this._elementUnderMouse.classList.remove("styles-panel-hovered");
        delete this._elementUnderMouse;
    },

    _mouseMovedOverElement: function(e)
    {
        if (this._elementUnderMouse && e.target !== this._elementUnderMouse)
            this._discardElementUnderMouse();
        this._elementUnderMouse = e.target;
        if (WebInspector.KeyboardShortcut.eventHasCtrlOrMeta(e))
            this._elementUnderMouse.classList.add("styles-panel-hovered");
    },

    _keyDown: function(e)
    {
        if ((!WebInspector.isMac() && e.keyCode === WebInspector.KeyboardShortcut.Keys.Ctrl.code) ||
            (WebInspector.isMac() && e.keyCode === WebInspector.KeyboardShortcut.Keys.Meta.code)) {
            if (this._elementUnderMouse)
                this._elementUnderMouse.classList.add("styles-panel-hovered");
        }
    },

    _keyUp: function(e)
    {
        if ((!WebInspector.isMac() && e.keyCode === WebInspector.KeyboardShortcut.Keys.Ctrl.code) ||
            (WebInspector.isMac() && e.keyCode === WebInspector.KeyboardShortcut.Keys.Meta.code)) {
            this._discardElementUnderMouse();
        }
    },

    __proto__: WebInspector.SidebarPane.prototype
}

/**
 * @constructor
 * @extends {WebInspector.SidebarPane}
 */
WebInspector.ComputedStyleSidebarPane = function()
{
    WebInspector.SidebarPane.call(this, WebInspector.UIString("Computed Style"));
    var showInheritedCheckbox = new WebInspector.Checkbox(WebInspector.UIString("Show inherited"), "sidebar-pane-subtitle");
    this.titleElement.appendChild(showInheritedCheckbox.element);
    this._hasFreshContent = false;

    if (WebInspector.settings.showInheritedComputedStyleProperties.get()) {
        this.bodyElement.classList.add("show-inherited");
        showInheritedCheckbox.checked = true;
    }

    /**
     * @this {WebInspector.ComputedStyleSidebarPane}
     */
    function showInheritedToggleFunction()
    {
        WebInspector.settings.showInheritedComputedStyleProperties.set(showInheritedCheckbox.checked);
        if (WebInspector.settings.showInheritedComputedStyleProperties.get())
            this.bodyElement.classList.add("show-inherited");
        else
            this.bodyElement.classList.remove("show-inherited");
    }

    showInheritedCheckbox.addEventListener(showInheritedToggleFunction.bind(this));
}

WebInspector.ComputedStyleSidebarPane.prototype = {
    wasShown: function()
    {
        WebInspector.SidebarPane.prototype.wasShown.call(this);
        if (!this._hasFreshContent)
            this.prepareContent();
    },

    /**
     * @param {function()=} callback
     */
    prepareContent: function(callback)
    {
        /**
         * @this {WebInspector.ComputedStyleSidebarPane}
         */
        function wrappedCallback() {
            this._hasFreshContent = true;
            if (callback)
                callback();
            delete this._hasFreshContent;
        }
        this._stylesSidebarPane._refreshUpdate(null, true, wrappedCallback.bind(this));
    },

    __proto__: WebInspector.SidebarPane.prototype
}

/**
 * @constructor
 * @extends {WebInspector.PropertiesSection}
 * @param {!WebInspector.StylesSidebarPane} parentPane
 * @param {!Object} styleRule
 * @param {boolean} editable
 * @param {boolean} isInherited
 */
WebInspector.StylePropertiesSection = function(parentPane, styleRule, editable, isInherited)
{
    WebInspector.PropertiesSection.call(this, "");

    this._parentPane = parentPane;
    this.styleRule = styleRule;
    this.rule = this.styleRule.rule;
    this.editable = editable;
    this.isInherited = isInherited;

    var extraClasses = (this.rule && (this.rule.isUser || this.rule.isUserAgent) ? " user-rule" : "");
    this.element.className = "styles-section matched-styles monospace" + extraClasses;
    // We don't really use properties' disclosure.
<<<<<<< HEAD
    this.propertiesElement.removeStyleClass("properties-tree");
=======
    this.propertiesElement.classList.remove("properties-tree");
>>>>>>> 8c15b39e

    if (styleRule.media) {
        for (var i = styleRule.media.length - 1; i >= 0; --i) {
            var media = styleRule.media[i];
            var mediaDataElement = this.titleElement.createChild("div", "media");
            var mediaText;
            switch (media.source) {
            case WebInspector.CSSMedia.Source.LINKED_SHEET:
            case WebInspector.CSSMedia.Source.INLINE_SHEET:
                mediaText = "media=\"" + media.text + "\"";
                break;
            case WebInspector.CSSMedia.Source.MEDIA_RULE:
                mediaText = "@media " + media.text;
                break;
            case WebInspector.CSSMedia.Source.IMPORT_RULE:
                mediaText = "@import " + media.text;
                break;
            }

            if (media.sourceURL) {
                var refElement = mediaDataElement.createChild("div", "subtitle");
                var rawLocation;
                var mediaHeader;
                if (media.range) {
                    mediaHeader = media.header();
                    if (mediaHeader) {
                        var lineNumber = media.lineNumberInSource();
                        var columnNumber = media.columnNumberInSource();
                        console.assert(typeof lineNumber !== "undefined" && typeof columnNumber !== "undefined");
                        rawLocation = new WebInspector.CSSLocation(media.sourceURL, lineNumber, columnNumber);
                    }
                }

                var anchor;
                if (rawLocation)
                    anchor = this._parentPane._linkifier.linkifyCSSLocation(mediaHeader.id, rawLocation);
                else {
                    // The "linkedStylesheet" case.
                    anchor = WebInspector.linkifyResourceAsNode(media.sourceURL, undefined, "subtitle", media.sourceURL);
                }
                anchor.preferredPanel = "sources";
                anchor.style.float = "right";
                refElement.appendChild(anchor);
            }

            var mediaTextElement = mediaDataElement.createChild("span");
            mediaTextElement.textContent = mediaText;
            mediaTextElement.title = media.text;
        }
    }

    var selectorContainer = document.createElement("div");
    this._selectorElement = document.createElement("span");
    this._selectorElement.textContent = styleRule.selectorText;
    selectorContainer.appendChild(this._selectorElement);

    var openBrace = document.createElement("span");
    openBrace.textContent = " {";
    selectorContainer.appendChild(openBrace);
    selectorContainer.addEventListener("mousedown", this._handleEmptySpaceMouseDown.bind(this), false);
    selectorContainer.addEventListener("click", this._handleSelectorContainerClick.bind(this), false);

    var closeBrace = document.createElement("div");
    closeBrace.textContent = "}";
    this.element.appendChild(closeBrace);

    this._selectorElement.addEventListener("click", this._handleSelectorClick.bind(this), false);
    this.element.addEventListener("mousedown", this._handleEmptySpaceMouseDown.bind(this), false);
    this.element.addEventListener("click", this._handleEmptySpaceClick.bind(this), false);

    if (this.rule) {
        // Prevent editing the user agent and user rules.
        if (this.rule.isUserAgent || this.rule.isUser)
            this.editable = false;
        else {
            // Check this is a real CSSRule, not a bogus object coming from WebInspector.BlankStylePropertiesSection.
            if (this.rule.id)
                this.navigable = !!this.rule.resourceURL();
        }
        this.titleElement.classList.add("styles-selector");
    }

    this._usedProperties = styleRule.usedProperties;

    this._selectorRefElement = document.createElement("div");
    this._selectorRefElement.className = "subtitle";
    this._updateRuleOrigin();
    selectorContainer.insertBefore(this._selectorRefElement, selectorContainer.firstChild);
    this.titleElement.appendChild(selectorContainer);
    this._selectorContainer = selectorContainer;

    if (isInherited)
        this.element.classList.add("show-inherited"); // This one is related to inherited rules, not computed style.

    if (this.navigable)
        this.element.classList.add("navigable");

    if (!this.editable)
        this.element.classList.add("read-only");
}

WebInspector.StylePropertiesSection.prototype = {
    get pane()
    {
        return this._parentPane;
    },

    collapse: function()
    {
        // Overriding with empty body.
    },

    isPropertyInherited: function(propertyName)
    {
        if (this.isInherited) {
            // While rendering inherited stylesheet, reverse meaning of this property.
            // Render truly inherited properties with black, i.e. return them as non-inherited.
            return !WebInspector.CSSMetadata.isPropertyInherited(propertyName);
        }
        return false;
    },

    /**
     * @param {string} propertyName
     * @param {boolean=} isShorthand
     */
    isPropertyOverloaded: function(propertyName, isShorthand)
    {
        if (!this._usedProperties || this.noAffect)
            return false;

        if (this.isInherited && !WebInspector.CSSMetadata.isPropertyInherited(propertyName)) {
            // In the inherited sections, only show overrides for the potentially inherited properties.
            return false;
        }

        var canonicalName = WebInspector.CSSMetadata.canonicalPropertyName(propertyName);
        var used = (canonicalName in this._usedProperties);
        if (used || !isShorthand)
            return !used;

        // Find out if any of the individual longhand properties of the shorthand
        // are used, if none are then the shorthand is overloaded too.
        var longhandProperties = this.styleRule.style.longhandProperties(propertyName);
        for (var j = 0; j < longhandProperties.length; ++j) {
            var individualProperty = longhandProperties[j];
            if (WebInspector.CSSMetadata.canonicalPropertyName(individualProperty.name) in this._usedProperties)
                return false;
        }

        return true;
    },

    nextEditableSibling: function()
    {
        var curSection = this;
        do {
            curSection = curSection.nextSibling;
        } while (curSection && !curSection.editable);

        if (!curSection) {
            curSection = this.firstSibling;
            while (curSection && !curSection.editable)
                curSection = curSection.nextSibling;
        }

        return (curSection && curSection.editable) ? curSection : null;
    },

    previousEditableSibling: function()
    {
        var curSection = this;
        do {
            curSection = curSection.previousSibling;
        } while (curSection && !curSection.editable);

        if (!curSection) {
            curSection = this.lastSibling;
            while (curSection && !curSection.editable)
                curSection = curSection.previousSibling;
        }

        return (curSection && curSection.editable) ? curSection : null;
    },

    update: function(full)
    {
        if (this.styleRule.selectorText)
            this._selectorElement.textContent = this.styleRule.selectorText;
        this._markSelectorMatches();
        if (full) {
            this.propertiesTreeOutline.removeChildren();
            this.populated = false;
        } else {
            var child = this.propertiesTreeOutline.children[0];
            while (child) {
                child.overloaded = this.isPropertyOverloaded(child.name, child.isShorthand);
                child = child.traverseNextTreeElement(false, null, true);
            }
        }
        this.afterUpdate();
    },

    afterUpdate: function()
    {
        if (this._afterUpdate) {
            this._afterUpdate(this);
            delete this._afterUpdate;
        }
    },

    onpopulate: function()
    {
        var style = this.styleRule.style;
        var allProperties = style.allProperties;
        this.uniqueProperties = [];

        var styleHasEditableSource = this.editable && !!style.range;
        if (styleHasEditableSource) {
            for (var i = 0; i < allProperties.length; ++i) {
                var property = allProperties[i];
                this.uniqueProperties.push(property);
                if (property.styleBased)
                    continue;

                var isShorthand = !!WebInspector.CSSMetadata.cssPropertiesMetainfo.longhands(property.name);
                var inherited = this.isPropertyInherited(property.name);
                var overloaded = property.inactive || this.isPropertyOverloaded(property.name);
                var item = new WebInspector.StylePropertyTreeElement(this._parentPane, this.styleRule, style, property, isShorthand, inherited, overloaded);
                this.propertiesTreeOutline.appendChild(item);
            }
            return;
        }

        var generatedShorthands = {};
        // For style-based properties, generate shorthands with values when possible.
        for (var i = 0; i < allProperties.length; ++i) {
            var property = allProperties[i];
            this.uniqueProperties.push(property);
            var isShorthand = !!WebInspector.CSSMetadata.cssPropertiesMetainfo.longhands(property.name);

            // For style-based properties, try generating shorthands.
            var shorthands = isShorthand ? null : WebInspector.CSSMetadata.cssPropertiesMetainfo.shorthands(property.name);
            var shorthandPropertyAvailable = false;
            for (var j = 0; shorthands && !shorthandPropertyAvailable && j < shorthands.length; ++j) {
                var shorthand = shorthands[j];
                if (shorthand in generatedShorthands) {
                    shorthandPropertyAvailable = true;
                    continue;  // There already is a shorthand this longhands falls under.
                }
                if (style.getLiveProperty(shorthand)) {
                    shorthandPropertyAvailable = true;
                    continue;  // There is an explict shorthand property this longhands falls under.
                }
                if (!style.shorthandValue(shorthand)) {
                    shorthandPropertyAvailable = false;
                    continue;  // Never generate synthetic shorthands when no value is available.
                }

                // Generate synthetic shorthand we have a value for.
                var shorthandProperty = new WebInspector.CSSProperty(style, style.allProperties.length, shorthand, style.shorthandValue(shorthand), "", "style", true, true);
                var overloaded = property.inactive || this.isPropertyOverloaded(property.name, true);
                var item = new WebInspector.StylePropertyTreeElement(this._parentPane, this.styleRule, style, shorthandProperty,  /* isShorthand */ true, /* inherited */ false, overloaded);
                this.propertiesTreeOutline.appendChild(item);
                generatedShorthands[shorthand] = shorthandProperty;
                shorthandPropertyAvailable = true;
            }
            if (shorthandPropertyAvailable)
                continue;  // Shorthand for the property found.

            var inherited = this.isPropertyInherited(property.name);
            var overloaded = property.inactive || this.isPropertyOverloaded(property.name, isShorthand);
            var item = new WebInspector.StylePropertyTreeElement(this._parentPane, this.styleRule, style, property, isShorthand, inherited, overloaded);
            this.propertiesTreeOutline.appendChild(item);
        }
    },

    _markSelectorMatches: function()
    {
        var rule = this.styleRule.rule;
        if (!rule)
            return;

        var matchingSelectors = rule.matchingSelectors;
        // .selector is rendered as non-affecting selector by default.
        if (this.noAffect || matchingSelectors)
            this._selectorElement.className = "selector";
        if (!matchingSelectors)
            return;

        var selectors = rule.selectors;
        var fragment = document.createDocumentFragment();
        var currentMatch = 0;
        for (var i = 0; i < selectors.length ; ++i) {
            if (i)
                fragment.appendChild(document.createTextNode(", "));
            var isSelectorMatching = matchingSelectors[currentMatch] === i;
            if (isSelectorMatching)
                ++currentMatch;
            var rawLocation = new WebInspector.CSSLocation(rule.sourceURL, rule.lineNumberInSource(i), rule.columnNumberInSource(i));
            var matchingSelectorClass = isSelectorMatching ? " selector-matches" : "";
            var selectorElement = document.createElement("span");
            selectorElement.className = "simple-selector" + matchingSelectorClass;
            if (rule.id)
                selectorElement._selectorIndex = i;
            selectorElement.textContent = selectors[i].value;

            fragment.appendChild(selectorElement);
        }

        this._selectorElement.removeChildren();
        this._selectorElement.appendChild(fragment);
    },

    _checkWillCancelEditing: function()
    {
        var willCauseCancelEditing = this._willCauseCancelEditing;
        delete this._willCauseCancelEditing;
        return willCauseCancelEditing;
    },

    _handleSelectorContainerClick: function(event)
    {
        if (this._checkWillCancelEditing() || !this.editable)
            return;
        if (event.target === this._selectorContainer)
            this.addNewBlankProperty(0).startEditing();
    },

    /**
     * @param {number=} index
     */
    addNewBlankProperty: function(index)
    {
        var style = this.styleRule.style;
        var property = style.newBlankProperty(index);
        var item = new WebInspector.StylePropertyTreeElement(this._parentPane, this.styleRule, style, property, false, false, false);
        index = property.index;
        this.propertiesTreeOutline.insertChild(item, index);
        item.listItemElement.textContent = "";
        item._newProperty = true;
        item.updateTitle();
        return item;
    },

    _createRuleOriginNode: function()
    {
        /**
         * @param {string} url
         * @param {number} line
         */
        function linkifyUncopyable(url, line)
        {
            var link = WebInspector.linkifyResourceAsNode(url, line, "", url + ":" + (line + 1));
            link.preferredPanel = "sources";
            link.classList.add("webkit-html-resource-link");
            link.setAttribute("data-uncopyable", link.textContent);
            link.textContent = "";
            return link;
        }

        if (this.styleRule.sourceURL) {
            var firstMatchingIndex = this.styleRule.rule.matchingSelectors && this.rule.matchingSelectors.length ? this.rule.matchingSelectors[0] : 0;
            var matchingSelectorLocation = new WebInspector.CSSLocation(this.styleRule.sourceURL, this.rule.lineNumberInSource(firstMatchingIndex), this.rule.columnNumberInSource(firstMatchingIndex));
            return this._parentPane._linkifier.linkifyCSSLocation(this.rule.id.styleSheetId, matchingSelectorLocation) || linkifyUncopyable(this.styleRule.sourceURL, this.rule.lineNumberInSource());
        }

        if (!this.rule)
            return document.createTextNode("");

        if (this.rule.isUserAgent)
            return document.createTextNode(WebInspector.UIString("user agent stylesheet"));
        if (this.rule.isUser)
            return document.createTextNode(WebInspector.UIString("user stylesheet"));
        if (this.rule.isViaInspector)
            return document.createTextNode(WebInspector.UIString("via inspector"));
        return document.createTextNode("");
    },

    _handleEmptySpaceMouseDown: function()
    {
        this._willCauseCancelEditing = this._parentPane._isEditingStyle;
    },

    _handleEmptySpaceClick: function(event)
    {
        if (!this.editable)
            return;

        if (!window.getSelection().isCollapsed)
            return;

        if (this._checkWillCancelEditing())
            return;

        if (event.target.classList.contains("header") || this.element.classList.contains("read-only") || event.target.enclosingNodeOrSelfWithClass("media")) {
            event.consume();
            return;
        }
        this.expand();
        this.addNewBlankProperty().startEditing();
    },

    _handleSelectorClick: function(event)
    {
<<<<<<< HEAD
        if (WebInspector.KeyboardShortcut.eventHasCtrlOrMeta(event) && this.navigable && event.target.hasStyleClass("simple-selector")) {
            var index = event.target._selectorIndex;
            var range = this.rule.selectors[index].range;
=======
        if (WebInspector.KeyboardShortcut.eventHasCtrlOrMeta(event) && this.navigable && event.target.classList.contains("simple-selector")) {
            var index = event.target._selectorIndex;
>>>>>>> 8c15b39e
            var styleSheetHeader = WebInspector.cssModel.styleSheetHeaderForId(this.rule.id.styleSheetId);
            var uiLocation = styleSheetHeader.rawLocationToUILocation(this.rule.lineNumberInSource(index), this.rule.columnNumberInSource(index));
            if (uiLocation)
                WebInspector.panel("sources").showUILocation(uiLocation);
            return;
        }
        this._startEditingOnMouseEvent();
        event.consume(true);
    },

    _startEditingOnMouseEvent: function()
    {
        if (!this.editable)
            return;

        if (!this.rule && this.propertiesTreeOutline.children.length === 0) {
            this.expand();
            this.addNewBlankProperty().startEditing();
            return;
        }

        if (!this.rule)
            return;

        this.startEditingSelector();
    },

    startEditingSelector: function()
    {
        var element = this._selectorElement;
        if (WebInspector.isBeingEdited(element))
            return;

        element.scrollIntoViewIfNeeded(false);
        element.textContent = element.textContent; // Reset selector marks in group.

        var config = new WebInspector.EditingConfig(this.editingSelectorCommitted.bind(this), this.editingSelectorCancelled.bind(this));
        WebInspector.startEditing(this._selectorElement, config);

        window.getSelection().setBaseAndExtent(element, 0, element, 1);
        this._parentPane._isEditingStyle = true;
    },

    _moveEditorFromSelector: function(moveDirection)
    {
        this._markSelectorMatches();

        if (!moveDirection)
            return;

        if (moveDirection === "forward") {
            this.expand();
            var firstChild = this.propertiesTreeOutline.children[0];
            while (firstChild && firstChild.inherited)
                firstChild = firstChild.nextSibling;
            if (!firstChild)
                this.addNewBlankProperty().startEditing();
            else
                firstChild.startEditing(firstChild.nameElement);
        } else {
            var previousSection = this.previousEditableSibling();
            if (!previousSection)
                return;

            previousSection.expand();
            previousSection.addNewBlankProperty().startEditing();
        }
    },

    editingSelectorCommitted: function(element, newContent, oldContent, context, moveDirection)
    {
        this._editingSelectorEnded();
        if (newContent)
            newContent = newContent.trim();
        if (newContent === oldContent) {
            // Revert to a trimmed version of the selector if need be.
            this._selectorElement.textContent = newContent;
            return this._moveEditorFromSelector(moveDirection);
        }

        var selectedNode = this._parentPane.node;

<<<<<<< HEAD
=======
        /**
         * @param {!WebInspector.CSSRule} newRule
         * @this {WebInspector.StylePropertiesSection}
         */
>>>>>>> 8c15b39e
        function successCallback(newRule)
        {
            var doesAffectSelectedNode = newRule.matchingSelectors.length > 0;
            if (!doesAffectSelectedNode) {
                this.noAffect = true;
                this.element.classList.add("no-affect");
            } else {
                delete this.noAffect;
                this.element.classList.remove("no-affect");
            }

            this.rule = newRule;
            this.styleRule = { section: this, style: newRule.style, selectorText: newRule.selectorText, media: newRule.media, sourceURL: newRule.resourceURL(), rule: newRule };

            this._parentPane.update(selectedNode);
            this._updateRuleOrigin();

            finishOperationAndMoveEditor.call(this, moveDirection);
        }

        /**
         * @this {WebInspector.StylePropertiesSection}
         */
        function finishOperationAndMoveEditor(direction)
        {
            delete this._parentPane._userOperation;
            this._moveEditorFromSelector(direction);
        }

        // This gets deleted in finishOperationAndMoveEditor(), which is called both on success and failure.
        this._parentPane._userOperation = true;
        WebInspector.cssModel.setRuleSelector(this.rule.id, selectedNode ? selectedNode.id : 0, newContent, successCallback.bind(this), finishOperationAndMoveEditor.bind(this, moveDirection));
    },

    _updateRuleOrigin: function()
    {
        this._selectorRefElement.removeChildren();
        this._selectorRefElement.appendChild(this._createRuleOriginNode());
    },

<<<<<<< HEAD
=======
    _editingSelectorEnded: function()
    {
        delete this._parentPane._isEditingStyle;
    },

>>>>>>> 8c15b39e
    editingSelectorCancelled: function()
    {
        this._editingSelectorEnded();

        // Mark the selectors in group if necessary.
        // This is overridden by BlankStylePropertiesSection.
        this._markSelectorMatches();
    },

    __proto__: WebInspector.PropertiesSection.prototype
}

/**
 * @constructor
 * @extends {WebInspector.PropertiesSection}
 * @param {!WebInspector.StylesSidebarPane} stylesPane
 * @param {!Object} styleRule
 * @param {!Object.<string, boolean>} usedProperties
 */
WebInspector.ComputedStylePropertiesSection = function(stylesPane, styleRule, usedProperties)
{
    WebInspector.PropertiesSection.call(this, "");
<<<<<<< HEAD
    this.headerElement.addStyleClass("hidden");
=======
    this.headerElement.classList.add("hidden");
>>>>>>> 8c15b39e
    this.element.className = "styles-section monospace read-only computed-style";
    this._stylesPane = stylesPane;
    this.styleRule = styleRule;
    this._usedProperties = usedProperties;
    this._alwaysShowComputedProperties = { "display": true, "height": true, "width": true };
    this.computedStyle = true;
    this._propertyTreeElements = {};
    this._expandedPropertyNames = {};
}

WebInspector.ComputedStylePropertiesSection.prototype = {
    collapse: function(dontRememberState)
    {
        // Overriding with empty body.
    },

    _isPropertyInherited: function(propertyName)
    {
        var canonicalName = WebInspector.CSSMetadata.canonicalPropertyName(propertyName);
        return !(canonicalName in this._usedProperties) && !(canonicalName in this._alwaysShowComputedProperties);
    },

    update: function()
    {
        this._expandedPropertyNames = {};
        for (var name in this._propertyTreeElements) {
            if (this._propertyTreeElements[name].expanded)
                this._expandedPropertyNames[name] = true;
        }
        this._propertyTreeElements = {};
        this.propertiesTreeOutline.removeChildren();
        this.populated = false;
    },

    onpopulate: function()
    {
        function sorter(a, b)
        {
            return a.name.compareTo(b.name);
        }

        var style = this.styleRule.style;
        if (!style)
            return;

        var uniqueProperties = [];
        var allProperties = style.allProperties;
        for (var i = 0; i < allProperties.length; ++i)
            uniqueProperties.push(allProperties[i]);
        uniqueProperties.sort(sorter);

        this._propertyTreeElements = {};
        for (var i = 0; i < uniqueProperties.length; ++i) {
            var property = uniqueProperties[i];
            var inherited = this._isPropertyInherited(property.name);
            var item = new WebInspector.ComputedStylePropertyTreeElement(this._stylesPane, this.styleRule, style, property, inherited);
            this.propertiesTreeOutline.appendChild(item);
            this._propertyTreeElements[property.name] = item;
        }
    },

    rebuildComputedTrace: function(sections)
    {
        for (var i = 0; i < sections.length; ++i) {
            var section = sections[i];
            if (section.computedStyle || section.isBlank)
                continue;

            for (var j = 0; j < section.uniqueProperties.length; ++j) {
                var property = section.uniqueProperties[j];
                if (property.disabled)
                    continue;
                if (section.isInherited && !WebInspector.CSSMetadata.isPropertyInherited(property.name))
                    continue;

                var treeElement = this._propertyTreeElements[property.name.toLowerCase()];
                if (treeElement) {
                    var fragment = document.createDocumentFragment();
                    var selector = fragment.createChild("span");
                    selector.style.color = "gray";
                    selector.textContent = section.styleRule.selectorText;
                    fragment.appendChild(document.createTextNode(" - " + property.value + " "));
                    var subtitle = fragment.createChild("span");
                    subtitle.style.float = "right";
                    subtitle.appendChild(section._createRuleOriginNode());
                    var childElement = new TreeElement(fragment, null, false);
                    treeElement.appendChild(childElement);
                    if (property.inactive || section.isPropertyOverloaded(property.name))
                        childElement.listItemElement.classList.add("overloaded");
                    if (!property.parsedOk) {
                        childElement.listItemElement.classList.add("not-parsed-ok");
                        childElement.listItemElement.insertBefore(WebInspector.StylesSidebarPane.createExclamationMark(property), childElement.listItemElement.firstChild);
                        if (WebInspector.StylesSidebarPane._ignoreErrorsForProperty(property))
                            childElement.listItemElement.classList.add("has-ignorable-error");
                    }
                }
            }
        }

        // Restore expanded state after update.
        for (var name in this._expandedPropertyNames) {
            if (name in this._propertyTreeElements)
                this._propertyTreeElements[name].expand();
        }
    },

    __proto__: WebInspector.PropertiesSection.prototype
}

/**
 * @constructor
 * @extends {WebInspector.StylePropertiesSection}
 * @param {!WebInspector.StylesSidebarPane} stylesPane
 * @param {string} defaultSelectorText
 */
WebInspector.BlankStylePropertiesSection = function(stylesPane, defaultSelectorText)
{
    WebInspector.StylePropertiesSection.call(this, stylesPane, {selectorText: defaultSelectorText, rule: {isViaInspector: true}}, true, false);
<<<<<<< HEAD
    this.element.addStyleClass("blank-section");
=======
    this.element.classList.add("blank-section");
>>>>>>> 8c15b39e
}

WebInspector.BlankStylePropertiesSection.prototype = {
    get isBlank()
    {
        return !this._normal;
    },

    expand: function()
    {
        if (!this.isBlank)
            WebInspector.StylePropertiesSection.prototype.expand.call(this);
    },

    editingSelectorCommitted: function(element, newContent, oldContent, context, moveDirection)
    {
        if (!this.isBlank) {
            WebInspector.StylePropertiesSection.prototype.editingSelectorCommitted.call(this, element, newContent, oldContent, context, moveDirection);
            return;
        }

<<<<<<< HEAD
=======
        /**
         * @param {!WebInspector.CSSRule} newRule
         * @this {WebInspector.StylePropertiesSection}
         */
>>>>>>> 8c15b39e
        function successCallback(newRule)
        {
            var doesSelectorAffectSelectedNode = newRule.matchingSelectors.length > 0;
            var styleRule = { section: this, style: newRule.style, selectorText: newRule.selectorText, sourceURL: newRule.resourceURL(), rule: newRule };
            this.makeNormal(styleRule);

            if (!doesSelectorAffectSelectedNode) {
                this.noAffect = true;
                this.element.classList.add("no-affect");
            }

            this._updateRuleOrigin();
            this.expand();
            if (this.element.parentElement) // Might have been detached already.
                this._moveEditorFromSelector(moveDirection);

            delete this._parentPane._userOperation;
            this._editingSelectorEnded();
            this._markSelectorMatches();
        }

        if (newContent)
            newContent = newContent.trim();
        this._parentPane._userOperation = true;
        WebInspector.cssModel.addRule(this.pane.node.id, newContent, successCallback.bind(this), this.editingSelectorCancelled.bind(this));
    },

    editingSelectorCancelled: function()
    {
        delete this._parentPane._userOperation;
        if (!this.isBlank) {
            WebInspector.StylePropertiesSection.prototype.editingSelectorCancelled.call(this);
            return;
        }

        this._editingSelectorEnded();
        this.pane.removeSection(this);
    },

    makeNormal: function(styleRule)
    {
        this.element.classList.remove("blank-section");
        this.styleRule = styleRule;
        this.rule = styleRule.rule;

        // FIXME: replace this instance by a normal WebInspector.StylePropertiesSection.
        this._normal = true;
    },

    __proto__: WebInspector.StylePropertiesSection.prototype
}

/**
 * @constructor
 * @extends {TreeElement}
 * @param {!Object} styleRule
 * @param {!WebInspector.CSSStyleDeclaration} style
 * @param {!WebInspector.CSSProperty} property
 * @param {boolean} inherited
 * @param {boolean} overloaded
 * @param {boolean} hasChildren
 */
WebInspector.StylePropertyTreeElementBase = function(styleRule, style, property, inherited, overloaded, hasChildren)
{
    this._styleRule = styleRule;
    this.style = style;
    this.property = property;
    this._inherited = inherited;
    this._overloaded = overloaded;

    // Pass an empty title, the title gets made later in onattach.
    TreeElement.call(this, "", null, hasChildren);

    this.selectable = false;
}

WebInspector.StylePropertyTreeElementBase.prototype = {
    /**
     * @return {?WebInspector.DOMNode}
     */
    node: function()
    {
        return null;  // Overridden by ancestors.
    },

    /**
     * @return {?WebInspector.StylesSidebarPane}
     */
    editablePane: function()
    {
        return null;  // Overridden by ancestors.
    },

    get inherited()
    {
        return this._inherited;
    },

    hasIgnorableError: function()
    {
        return !this.parsedOk && WebInspector.StylesSidebarPane._ignoreErrorsForProperty(this.property);
    },

    set inherited(x)
    {
        if (x === this._inherited)
            return;
        this._inherited = x;
        this.updateState();
    },

    get overloaded()
    {
        return this._overloaded;
    },

    set overloaded(x)
    {
        if (x === this._overloaded)
            return;
        this._overloaded = x;
        this.updateState();
    },

    get disabled()
    {
        return this.property.disabled;
    },

    get name()
    {
        if (!this.disabled || !this.property.text)
            return this.property.name;

        var text = this.property.text;
        var index = text.indexOf(":");
        if (index < 1)
            return this.property.name;

        text = text.substring(0, index).trim();
        if (text.startsWith("/*"))
            text = text.substring(2).trim();
        return text;
    },

    get priority()
    {
        if (this.disabled)
            return ""; // rely upon raw text to render it in the value field
        return this.property.priority;
    },

    get value()
    {
        if (!this.disabled || !this.property.text)
            return this.property.value;

        var match = this.property.text.match(/(.*);\s*/);
        if (!match || !match[1])
            return this.property.value;

        var text = match[1];
        var index = text.indexOf(":");
        if (index < 1)
            return this.property.value;

        return text.substring(index + 1).trim();
    },

    get parsedOk()
    {
        return this.property.parsedOk;
    },

    onattach: function()
    {
        this.updateTitle();
    },

    updateTitle: function()
    {
        var value = this.value;

        this.updateState();

        var nameElement = document.createElement("span");
        nameElement.className = "webkit-css-property";
        nameElement.textContent = this.name;
        nameElement.title = this.property.propertyText;
        this.nameElement = nameElement;

        this._expandElement = document.createElement("span");
        this._expandElement.className = "expand-element";

        var valueElement = document.createElement("span");
        valueElement.className = "value";
        this.valueElement = valueElement;

        /**
         * @param {!RegExp} regex
         * @return {!DocumentFragment}
         */
        function processValue(regex, processor, nextProcessor, valueText)
        {
            var container = document.createDocumentFragment();

            var items = valueText.replace(regex, "\0$1\0").split("\0");
            for (var i = 0; i < items.length; ++i) {
                if ((i % 2) === 0) {
                    if (nextProcessor)
                        container.appendChild(nextProcessor(items[i]));
                    else
                        container.appendChild(document.createTextNode(items[i]));
                } else {
                    var processedNode = processor(items[i]);
                    if (processedNode)
                        container.appendChild(processedNode);
                }
            }

            return container;
        }

        /**
         * @param {string} url
         * @return {!Node}
         * @this {WebInspector.StylePropertyTreeElementBase}
         */
        function linkifyURL(url)
        {
            var hrefUrl = url;
            var match = hrefUrl.match(/['"]?([^'"]+)/);
            if (match)
                hrefUrl = match[1];
            var container = document.createDocumentFragment();
            container.appendChild(document.createTextNode("url("));
            if (this._styleRule.sourceURL)
                hrefUrl = WebInspector.ParsedURL.completeURL(this._styleRule.sourceURL, hrefUrl);
            else if (this.node())
                hrefUrl = this.node().resolveURL(hrefUrl);
            var hasResource = hrefUrl && !!WebInspector.resourceForURL(hrefUrl);
            // FIXME: WebInspector.linkifyURLAsNode() should really use baseURI.
            container.appendChild(WebInspector.linkifyURLAsNode(hrefUrl || url, url, undefined, !hasResource));
            container.appendChild(document.createTextNode(")"));
            return container;
        }

        if (value) {
            var colorProcessor = processValue.bind(this, WebInspector.StylesSidebarPane._colorRegex, this._processColor.bind(this, nameElement, valueElement), null);
            valueElement.appendChild(processValue(/url\(\s*([^)]+)\s*\)/g, linkifyURL.bind(this), WebInspector.CSSMetadata.isColorAwareProperty(this.name) && this.parsedOk ? colorProcessor : null, value));
        }

        this.listItemElement.removeChildren();
        nameElement.normalize();
        valueElement.normalize();

        if (!this.treeOutline)
            return;

        if (this.disabled)
            this.listItemElement.createChild("span", "styles-clipboard-only").createTextChild("/* ");
        this.listItemElement.appendChild(nameElement);
        this.listItemElement.appendChild(document.createTextNode(": "));
        this.listItemElement.appendChild(this._expandElement);
        this.listItemElement.appendChild(valueElement);
        this.listItemElement.appendChild(document.createTextNode(";"));
        if (this.disabled)
            this.listItemElement.createChild("span", "styles-clipboard-only").createTextChild(" */");

        if (!this.parsedOk) {
            // Avoid having longhands under an invalid shorthand.
            this.hasChildren = false;
            this.listItemElement.classList.add("not-parsed-ok");

            // Add a separate exclamation mark IMG element with a tooltip.
            this.listItemElement.insertBefore(WebInspector.StylesSidebarPane.createExclamationMark(this.property), this.listItemElement.firstChild);
        }
        if (this.property.inactive)
            this.listItemElement.classList.add("inactive");
    },

    /**
     * @param {!Element} nameElement
     * @param {!Element} valueElement
     * @param {string} text
     */
    _processColor: function(nameElement, valueElement, text)
    {
        var color = WebInspector.Color.parse(text);

        // We can be called with valid non-color values of |text| (like 'none' from border style)
        if (!color)
            return document.createTextNode(text);

        var format = WebInspector.StylesSidebarPane._colorFormat(color);
        var spectrumHelper = this.editablePane() && this.editablePane()._spectrumHelper;
        var spectrum = spectrumHelper ? spectrumHelper.spectrum() : null;

        var colorSwatch = new WebInspector.ColorSwatch();
        colorSwatch.setColorString(text);
        colorSwatch.element.addEventListener("click", swatchClick.bind(this), false);

        var scrollerElement;
        var boundSpectrumChanged = spectrumChanged.bind(this);
        var boundSpectrumHidden = spectrumHidden.bind(this);

        /**
         * @param {!WebInspector.Event} e
         * @this {WebInspector.StylePropertyTreeElementBase}
         */
        function spectrumChanged(e)
        {
            var colorString = /** @type {string} */ (e.data);
            spectrum.displayText = colorString;
            colorValueElement.textContent = colorString;
            colorSwatch.setColorString(colorString);
            this.applyStyleText(nameElement.textContent + ": " + valueElement.textContent, false, false, false);
        }

        /**
         * @param {!WebInspector.Event} event
         * @this {WebInspector.StylePropertyTreeElementBase}
         */
        function spectrumHidden(event)
        {
            if (scrollerElement)
                scrollerElement.removeEventListener("scroll", repositionSpectrum, false);
            var commitEdit = event.data;
            var propertyText = !commitEdit && this.originalPropertyText ? this.originalPropertyText : (nameElement.textContent + ": " + valueElement.textContent);
            this.applyStyleText(propertyText, true, true, false);
            spectrum.removeEventListener(WebInspector.Spectrum.Events.ColorChanged, boundSpectrumChanged);
            spectrumHelper.removeEventListener(WebInspector.SpectrumPopupHelper.Events.Hidden, boundSpectrumHidden);

            delete this.editablePane()._isEditingStyle;
            delete this.originalPropertyText;
        }

        function repositionSpectrum()
        {
            spectrumHelper.reposition(colorSwatch.element);
        }

        /**
         * @param {?Event} e
         * @this {WebInspector.StylePropertyTreeElementBase}
         */
        function swatchClick(e)
        {
            // Shift + click toggles color formats.
            // Click opens colorpicker, only if the element is not in computed styles section.
            if (!spectrumHelper || e.shiftKey) {
                changeColorDisplay();
            } else {
                var visible = spectrumHelper.toggle(colorSwatch.element, color, format);

                if (visible) {
                    spectrum.displayText = color.toString(format);
                    this.originalPropertyText = this.property.propertyText;
                    this.editablePane()._isEditingStyle = true;
                    spectrum.addEventListener(WebInspector.Spectrum.Events.ColorChanged, boundSpectrumChanged);
                    spectrumHelper.addEventListener(WebInspector.SpectrumPopupHelper.Events.Hidden, boundSpectrumHidden);

                    scrollerElement = colorSwatch.element.enclosingNodeOrSelfWithClass("scroll-target");
                    if (scrollerElement)
                        scrollerElement.addEventListener("scroll", repositionSpectrum, false);
                    else
                        console.error("Unable to handle color picker scrolling");
                }
            }
            e.consume(true);
        }

        var colorValueElement = document.createElement("span");
        colorValueElement.textContent = color.toString(format);

        /**
         * @param {string} curFormat
         */
        function nextFormat(curFormat)
        {
            // The format loop is as follows:
            // * original
            // * rgb(a)
            // * hsl(a)
            // * nickname (if the color has a nickname)
            // * if the color is simple:
            //   - shorthex (if has short hex)
            //   - hex
            var cf = WebInspector.Color.Format;

            switch (curFormat) {
                case cf.Original:
                    return !color.hasAlpha() ? cf.RGB : cf.RGBA;

                case cf.RGB:
                case cf.RGBA:
                    return !color.hasAlpha() ? cf.HSL : cf.HSLA;

                case cf.HSL:
                case cf.HSLA:
                    if (color.nickname())
                        return cf.Nickname;
                    if (!color.hasAlpha())
                        return color.canBeShortHex() ? cf.ShortHEX : cf.HEX;
                    else
                        return cf.Original;

                case cf.ShortHEX:
                    return cf.HEX;

                case cf.HEX:
                    return cf.Original;

                case cf.Nickname:
                    if (!color.hasAlpha())
                        return color.canBeShortHex() ? cf.ShortHEX : cf.HEX;
                    else
                        return cf.Original;

                default:
                    return cf.RGBA;
            }
        }

        function changeColorDisplay()
        {
            do {
                format = nextFormat(format);
                var currentValue = color.toString(format);
            } while (currentValue === colorValueElement.textContent);
            colorValueElement.textContent = currentValue;
        }

        var container = document.createElement("nobr");
        container.appendChild(colorSwatch.element);
        container.appendChild(colorValueElement);
        return container;
    },

    updateState: function()
    {
        if (!this.listItemElement)
            return;

        if (this.style.isPropertyImplicit(this.name))
            this.listItemElement.classList.add("implicit");
        else
            this.listItemElement.classList.remove("implicit");

        if (this.hasIgnorableError())
            this.listItemElement.classList.add("has-ignorable-error");
        else
            this.listItemElement.classList.remove("has-ignorable-error");

        if (this.inherited)
            this.listItemElement.classList.add("inherited");
        else
            this.listItemElement.classList.remove("inherited");

        if (this.overloaded)
            this.listItemElement.classList.add("overloaded");
        else
            this.listItemElement.classList.remove("overloaded");

        if (this.disabled)
            this.listItemElement.classList.add("disabled");
        else
            this.listItemElement.classList.remove("disabled");
    },

    __proto__: TreeElement.prototype
}

/**
 * @constructor
 * @extends {WebInspector.StylePropertyTreeElementBase}
 * @param {!WebInspector.StylesSidebarPane} stylesPane
 * @param {!Object} styleRule
 * @param {!WebInspector.CSSStyleDeclaration} style
 * @param {!WebInspector.CSSProperty} property
 * @param {boolean} inherited
 */
WebInspector.ComputedStylePropertyTreeElement = function(stylesPane, styleRule, style, property, inherited)
{
    WebInspector.StylePropertyTreeElementBase.call(this, styleRule, style, property, inherited, false, false);
    this._stylesPane = stylesPane;
}

WebInspector.ComputedStylePropertyTreeElement.prototype = {
    /**
     * @return {?WebInspector.DOMNode}
     */
    node: function()
    {
        return this._stylesPane.node;
    },

    /**
     * @return {?WebInspector.StylesSidebarPane}
     */
    editablePane: function()
    {
        return null;
    },

    __proto__: WebInspector.StylePropertyTreeElementBase.prototype
}

/**
 * @constructor
 * @extends {WebInspector.StylePropertyTreeElementBase}
 * @param {!WebInspector.StylesSidebarPane} stylesPane
 * @param {!Object} styleRule
 * @param {!WebInspector.CSSStyleDeclaration} style
 * @param {!WebInspector.CSSProperty} property
 * @param {boolean} isShorthand
 * @param {boolean} inherited
 * @param {boolean} overloaded
 */
WebInspector.StylePropertyTreeElement = function(stylesPane, styleRule, style, property, isShorthand, inherited, overloaded)
{
    WebInspector.StylePropertyTreeElementBase.call(this, styleRule, style, property, inherited, overloaded, isShorthand);
    this._parentPane = stylesPane;
    this.isShorthand = isShorthand;
}

WebInspector.StylePropertyTreeElement.prototype = {
    /**
     * @return {?WebInspector.DOMNode}
     */
    node: function()
    {
        return this._parentPane.node;
    },

    /**
     * @return {?WebInspector.StylesSidebarPane}
     */
    editablePane: function()
    {
        return this._parentPane;
    },

    /**
     * @return {?WebInspector.StylePropertiesSection}
     */
    section: function()
    {
        return this.treeOutline && this.treeOutline.section;
    },

    /**
     * @param {function()=} userCallback
     */
    _updatePane: function(userCallback)
    {
        var section = this.section();
        if (section && section.pane)
            section.pane._refreshUpdate(section, false, userCallback);
        else  {
            if (userCallback)
                userCallback();
        }
    },

    /**
     * @param {?Event} event
     */
    toggleEnabled: function(event)
    {
        var disabled = !event.target.checked;

        /**
         * @param {?WebInspector.CSSStyleDeclaration} newStyle
         * @this {WebInspector.StylePropertyTreeElement}
         */
        function callback(newStyle)
        {
            if (!newStyle)
                return;

            newStyle.parentRule = this.style.parentRule;
            this.style = newStyle;
            this._styleRule.style = newStyle;

            var section = this.section();
            if (section && section.pane)
                section.pane.dispatchEventToListeners("style property toggled");

            this._updatePane();

            delete this._parentPane._userOperation;
        }

        this._parentPane._userOperation = true;
        this.property.setDisabled(disabled, callback.bind(this));
        event.consume();
    },

    onpopulate: function()
    {
        // Only populate once and if this property is a shorthand.
        if (this.children.length || !this.isShorthand)
            return;

        var longhandProperties = this.style.longhandProperties(this.name);
        for (var i = 0; i < longhandProperties.length; ++i) {
            var name = longhandProperties[i].name;

            var section = this.section();
            if (section) {
                var inherited = section.isPropertyInherited(name);
                var overloaded = section.isPropertyOverloaded(name);
            }

            var liveProperty = this.style.getLiveProperty(name);
            if (!liveProperty)
                continue;

            var item = new WebInspector.StylePropertyTreeElement(this._parentPane, this._styleRule, this.style, liveProperty, false, inherited, overloaded);
            this.appendChild(item);
        }
    },

    onattach: function()
    {
        WebInspector.StylePropertyTreeElementBase.prototype.onattach.call(this);

        this.listItemElement.addEventListener("mousedown", this._mouseDown.bind(this));
        this.listItemElement.addEventListener("mouseup", this._resetMouseDownElement.bind(this));
        this.listItemElement.addEventListener("click", this._mouseClick.bind(this));
    },

    _mouseDown: function(event)
    {
        if (this._parentPane) {
            this._parentPane._mouseDownTreeElement = this;
            this._parentPane._mouseDownTreeElementIsName = this._isNameElement(event.target);
            this._parentPane._mouseDownTreeElementIsValue = this._isValueElement(event.target);
        }
    },

    _resetMouseDownElement: function()
    {
        if (this._parentPane) {
            delete this._parentPane._mouseDownTreeElement;
            delete this._parentPane._mouseDownTreeElementIsName;
            delete this._parentPane._mouseDownTreeElementIsValue;
        }
    },

    updateTitle: function()
    {
        WebInspector.StylePropertyTreeElementBase.prototype.updateTitle.call(this);

        if (this.parsedOk && this.section() && this.parent.root) {
            var enabledCheckboxElement = document.createElement("input");
            enabledCheckboxElement.className = "enabled-button";
            enabledCheckboxElement.type = "checkbox";
            enabledCheckboxElement.checked = !this.disabled;
            enabledCheckboxElement.addEventListener("click", this.toggleEnabled.bind(this), false);
            this.listItemElement.insertBefore(enabledCheckboxElement, this.listItemElement.firstChild);
        }
    },

    _mouseClick: function(event)
    {
        if (!window.getSelection().isCollapsed)
            return;

        event.consume(true);

        if (event.target === this.listItemElement) {
            var section = this.section();
            if (!section || !section.editable)
                return;

            if (section._checkWillCancelEditing())
                return;
            section.addNewBlankProperty(this.property.index + 1).startEditing();
            return;
        }

        if (WebInspector.KeyboardShortcut.eventHasCtrlOrMeta(event) && this.section().navigable) {
            this._navigateToSource(event.target);
            return;
        }

        this.startEditing(event.target);
    },

    /**
     * @param {!Element} element
     */
    _navigateToSource: function(element)
    {
        console.assert(this.section().navigable);
        var propertyNameClicked = element === this.nameElement;
        var uiLocation = this.property.uiLocation(propertyNameClicked);
        if (!uiLocation)
            return;

        WebInspector.panel("sources").showUILocation(uiLocation);
    },

    /**
     * @param {!Element} element
     */
    _isNameElement: function(element)
    {
        return element.enclosingNodeOrSelfWithClass("webkit-css-property") === this.nameElement;
    },

    /**
     * @param {!Element} element
     */
    _isValueElement: function(element)
    {
        return !!element.enclosingNodeOrSelfWithClass("value");
    },

    /**
     * @param {!Element=} selectElement
     */
    startEditing: function(selectElement)
    {
        // FIXME: we don't allow editing of longhand properties under a shorthand right now.
        if (this.parent.isShorthand)
            return;

        if (selectElement === this._expandElement)
            return;

        var section = this.section();
        if (section && !section.editable)
            return;

        if (!selectElement)
            selectElement = this.nameElement; // No arguments passed in - edit the name element by default.
        else
            selectElement = selectElement.enclosingNodeOrSelfWithClass("webkit-css-property") || selectElement.enclosingNodeOrSelfWithClass("value");

        if (WebInspector.isBeingEdited(selectElement))
            return;

        var isEditingName = selectElement === this.nameElement;
        if (!isEditingName)
            this.valueElement.textContent = restoreURLs(this.valueElement.textContent, this.value);

        /**
         * @param {string} fieldValue
         * @param {string} modelValue
         * @return {string}
         */
        function restoreURLs(fieldValue, modelValue)
        {
            const urlRegex = /\b(url\([^)]*\))/g;
            var splitFieldValue = fieldValue.split(urlRegex);
            if (splitFieldValue.length === 1)
                return fieldValue;
            var modelUrlRegex = new RegExp(urlRegex);
            for (var i = 1; i < splitFieldValue.length; i += 2) {
                var match = modelUrlRegex.exec(modelValue);
                if (match)
                    splitFieldValue[i] = match[0];
            }
            return splitFieldValue.join("");
        }

        var context = {
            expanded: this.expanded,
            hasChildren: this.hasChildren,
            isEditingName: isEditingName,
            previousContent: selectElement.textContent
        };

        // Lie about our children to prevent expanding on double click and to collapse shorthands.
        this.hasChildren = false;

        if (selectElement.parentElement)
            selectElement.parentElement.classList.add("child-editing");
        selectElement.textContent = selectElement.textContent; // remove color swatch and the like

        /**
         * @this {WebInspector.StylePropertyTreeElement}
         */
        function pasteHandler(context, event)
        {
            var data = event.clipboardData.getData("Text");
            if (!data)
                return;
            var colonIdx = data.indexOf(":");
            if (colonIdx < 0)
                return;
            var name = data.substring(0, colonIdx).trim();
            var value = data.substring(colonIdx + 1).trim();

            event.preventDefault();

            if (!("originalName" in context)) {
                context.originalName = this.nameElement.textContent;
                context.originalValue = this.valueElement.textContent;
            }
            this.property.name = name;
            this.property.value = value;
            this.nameElement.textContent = name;
            this.valueElement.textContent = value;
            this.nameElement.normalize();
            this.valueElement.normalize();

            this.editingCommitted(event.target.textContent, context, "forward");
        }

        /**
         * @this {WebInspector.StylePropertyTreeElement}
         */
        function blurListener(context, event)
        {
            var treeElement = this._parentPane._mouseDownTreeElement;
            var moveDirection = "";
            if (treeElement === this) {
                if (isEditingName && this._parentPane._mouseDownTreeElementIsValue)
                    moveDirection = "forward";
                if (!isEditingName && this._parentPane._mouseDownTreeElementIsName)
                    moveDirection = "backward";
            }
            this.editingCommitted(event.target.textContent, context, moveDirection);
        }

        delete this.originalPropertyText;

        this._parentPane._isEditingStyle = true;
        if (selectElement.parentElement)
            selectElement.parentElement.scrollIntoViewIfNeeded(false);

        var applyItemCallback = !isEditingName ? this._applyFreeFlowStyleTextEdit.bind(this, true) : undefined;
        this._prompt = new WebInspector.StylesSidebarPane.CSSPropertyPrompt(isEditingName ? WebInspector.CSSMetadata.cssPropertiesMetainfo : WebInspector.CSSMetadata.keywordsForProperty(this.nameElement.textContent), this, isEditingName);
        if (applyItemCallback) {
            this._prompt.addEventListener(WebInspector.TextPrompt.Events.ItemApplied, applyItemCallback, this);
            this._prompt.addEventListener(WebInspector.TextPrompt.Events.ItemAccepted, applyItemCallback, this);
        }
        var proxyElement = this._prompt.attachAndStartEditing(selectElement, blurListener.bind(this, context));

        proxyElement.addEventListener("keydown", this.editingNameValueKeyDown.bind(this, context), false);
        if (isEditingName)
            proxyElement.addEventListener("paste", pasteHandler.bind(this, context));

        window.getSelection().setBaseAndExtent(selectElement, 0, selectElement, 1);
    },

    editingNameValueKeyDown: function(context, event)
    {
        if (event.handled)
            return;

        var isEditingName = context.isEditingName;
        var result;

        function shouldCommitValueSemicolon(text, cursorPosition)
        {
            // FIXME: should this account for semicolons inside comments?
            var openQuote = "";
            for (var i = 0; i < cursorPosition; ++i) {
                var ch = text[i];
                if (ch === "\\" && openQuote !== "")
                    ++i; // skip next character inside string
                else if (!openQuote && (ch === "\"" || ch === "'"))
                    openQuote = ch;
                else if (openQuote === ch)
                    openQuote = "";
            }
            return !openQuote;
        }

        // FIXME: the ":"/";" detection does not work for non-US layouts due to the event being keydown rather than keypress.
        var isFieldInputTerminated = (event.keyCode === WebInspector.KeyboardShortcut.Keys.Semicolon.code) &&
            (isEditingName ? event.shiftKey : (!event.shiftKey && shouldCommitValueSemicolon(event.target.textContent, event.target.selectionLeftOffset())));
        if (isEnterKey(event) || isFieldInputTerminated) {
            // Enter or colon (for name)/semicolon outside of string (for value).
            event.preventDefault();
            result = "forward";
        } else if (event.keyCode === WebInspector.KeyboardShortcut.Keys.Esc.code || event.keyIdentifier === "U+001B")
            result = "cancel";
        else if (!isEditingName && this._newProperty && event.keyCode === WebInspector.KeyboardShortcut.Keys.Backspace.code) {
            // For a new property, when Backspace is pressed at the beginning of new property value, move back to the property name.
            var selection = window.getSelection();
            if (selection.isCollapsed && !selection.focusOffset) {
                event.preventDefault();
                result = "backward";
            }
        } else if (event.keyIdentifier === "U+0009") { // Tab key.
            result = event.shiftKey ? "backward" : "forward";
            event.preventDefault();
        }

        if (result) {
            switch (result) {
            case "cancel":
                this.editingCancelled(null, context);
                break;
            case "forward":
            case "backward":
                this.editingCommitted(event.target.textContent, context, result);
                break;
            }

            event.consume();
            return;
        }

        if (!isEditingName)
            this._applyFreeFlowStyleTextEdit(false);
    },

    _applyFreeFlowStyleTextEdit: function(now)
    {
        if (this._applyFreeFlowStyleTextEditTimer)
            clearTimeout(this._applyFreeFlowStyleTextEditTimer);

        /**
         * @this {WebInspector.StylePropertyTreeElement}
         */
        function apply()
        {
            var valueText = this.valueElement.textContent;
            if (valueText.indexOf(";") === -1)
                this.applyStyleText(this.nameElement.textContent + ": " + valueText, false, false, false);
        }
        if (now)
            apply.call(this);
        else
            this._applyFreeFlowStyleTextEditTimer = setTimeout(apply.bind(this), 100);
    },

    kickFreeFlowStyleEditForTest: function()
    {
        this._applyFreeFlowStyleTextEdit(true);
    },

    editingEnded: function(context)
    {
        this._resetMouseDownElement();
        if (this._applyFreeFlowStyleTextEditTimer)
            clearTimeout(this._applyFreeFlowStyleTextEditTimer);

        this.hasChildren = context.hasChildren;
        if (context.expanded)
            this.expand();
        var editedElement = context.isEditingName ? this.nameElement : this.valueElement;
        // The proxyElement has been deleted, no need to remove listener.
        if (editedElement.parentElement)
            editedElement.parentElement.classList.remove("child-editing");

        delete this._parentPane._isEditingStyle;
    },

    editingCancelled: function(element, context)
    {
        this._removePrompt();
        this._revertStyleUponEditingCanceled(this.originalPropertyText);
        // This should happen last, as it clears the info necessary to restore the property value after [Page]Up/Down changes.
        this.editingEnded(context);
    },

    _revertStyleUponEditingCanceled: function(originalPropertyText)
    {
        if (typeof originalPropertyText === "string") {
            delete this.originalPropertyText;
            this.applyStyleText(originalPropertyText, true, false, true);
        } else {
            if (this._newProperty)
                this.treeOutline.removeChild(this);
            else
                this.updateTitle();
        }
    },

    _findSibling: function(moveDirection)
    {
        var target = this;
        do {
            target = (moveDirection === "forward" ? target.nextSibling : target.previousSibling);
        } while(target && target.inherited);

        return target;
    },

    /**
     * @param {string} userInput
     * @param {!Object} context
     * @param {string} moveDirection
     */
    editingCommitted: function(userInput, context, moveDirection)
    {
        this._removePrompt();
        this.editingEnded(context);
        var isEditingName = context.isEditingName;

        // Determine where to move to before making changes
        var createNewProperty, moveToPropertyName, moveToSelector;
        var isDataPasted = "originalName" in context;
        var isDirtyViaPaste = isDataPasted && (this.nameElement.textContent !== context.originalName || this.valueElement.textContent !== context.originalValue);
        var isPropertySplitPaste = isDataPasted && isEditingName && this.valueElement.textContent !== context.originalValue;
        var moveTo = this;
        var moveToOther = (isEditingName ^ (moveDirection === "forward"));
        var abandonNewProperty = this._newProperty && !userInput && (moveToOther || isEditingName);
        if (moveDirection === "forward" && (!isEditingName || isPropertySplitPaste) || moveDirection === "backward" && isEditingName) {
            moveTo = moveTo._findSibling(moveDirection);
            if (moveTo)
                moveToPropertyName = moveTo.name;
            else if (moveDirection === "forward" && (!this._newProperty || userInput))
                createNewProperty = true;
            else if (moveDirection === "backward")
                moveToSelector = true;
        }

        // Make the Changes and trigger the moveToNextCallback after updating.
        var moveToIndex = moveTo && this.treeOutline ? this.treeOutline.children.indexOf(moveTo) : -1;
        var blankInput = /^\s*$/.test(userInput);
        var shouldCommitNewProperty = this._newProperty && (isPropertySplitPaste || moveToOther || (!moveDirection && !isEditingName) || (isEditingName && blankInput));
        var section = this.section();
        if (((userInput !== context.previousContent || isDirtyViaPaste) && !this._newProperty) || shouldCommitNewProperty) {
            section._afterUpdate = moveToNextCallback.bind(this, this._newProperty, !blankInput, section);
            var propertyText;
            if (blankInput || (this._newProperty && /^\s*$/.test(this.valueElement.textContent)))
                propertyText = "";
            else {
                if (isEditingName)
                    propertyText = userInput + ": " + this.property.value;
                else
                    propertyText = this.property.name + ": " + userInput;
            }
            this.applyStyleText(propertyText, true, true, false);
        } else {
            if (isEditingName)
                this.property.name = userInput;
            else
                this.property.value = userInput;
            if (!isDataPasted && !this._newProperty)
                this.updateTitle();
            moveToNextCallback.call(this, this._newProperty, false, section);
        }

        /**
         * The Callback to start editing the next/previous property/selector.
         * @this {WebInspector.StylePropertyTreeElement}
         */
        function moveToNextCallback(alreadyNew, valueChanged, section)
        {
            if (!moveDirection)
                return;

            // User just tabbed through without changes.
            if (moveTo && moveTo.parent) {
                moveTo.startEditing(!isEditingName ? moveTo.nameElement : moveTo.valueElement);
                return;
            }

            // User has made a change then tabbed, wiping all the original treeElements.
            // Recalculate the new treeElement for the same property we were going to edit next.
            if (moveTo && !moveTo.parent) {
                var propertyElements = section.propertiesTreeOutline.children;
                if (moveDirection === "forward" && blankInput && !isEditingName)
                    --moveToIndex;
                if (moveToIndex >= propertyElements.length && !this._newProperty)
                    createNewProperty = true;
                else {
                    var treeElement = moveToIndex >= 0 ? propertyElements[moveToIndex] : null;
                    if (treeElement) {
                        var elementToEdit = !isEditingName || isPropertySplitPaste ? treeElement.nameElement : treeElement.valueElement;
                        if (alreadyNew && blankInput)
                            elementToEdit = moveDirection === "forward" ? treeElement.nameElement : treeElement.valueElement;
                        treeElement.startEditing(elementToEdit);
                        return;
                    } else if (!alreadyNew)
                        moveToSelector = true;
                }
            }

            // Create a new attribute in this section (or move to next editable selector if possible).
            if (createNewProperty) {
                if (alreadyNew && !valueChanged && (isEditingName ^ (moveDirection === "backward")))
                    return;

                section.addNewBlankProperty().startEditing();
                return;
            }

            if (abandonNewProperty) {
                moveTo = this._findSibling(moveDirection);
                var sectionToEdit = (moveTo || moveDirection === "backward") ? section : section.nextEditableSibling();
                if (sectionToEdit) {
                    if (sectionToEdit.rule)
                        sectionToEdit.startEditingSelector();
                    else
                        sectionToEdit._moveEditorFromSelector(moveDirection);
                }
                return;
            }

            if (moveToSelector) {
                if (section.rule)
                    section.startEditingSelector();
                else
                    section._moveEditorFromSelector(moveDirection);
            }
        }
    },

    _removePrompt: function()
    {
        // BUG 53242. This cannot go into editingEnded(), as it should always happen first for any editing outcome.
        if (this._prompt) {
            this._prompt.detach();
            delete this._prompt;
        }
    },

    _hasBeenModifiedIncrementally: function()
    {
        // New properties applied via up/down or live editing have an originalPropertyText and will be deleted later
        // on, if cancelled, when the empty string gets applied as their style text.
        return typeof this.originalPropertyText === "string" || (!!this.property.propertyText && this._newProperty);
    },

    applyStyleText: function(styleText, updateInterface, majorChange, isRevert)
    {
        function userOperationFinishedCallback(parentPane, updateInterface)
        {
            if (updateInterface)
                delete parentPane._userOperation;
        }

        // Leave a way to cancel editing after incremental changes.
        if (!isRevert && !updateInterface && !this._hasBeenModifiedIncrementally()) {
            // Remember the rule's original CSS text on [Page](Up|Down), so it can be restored
            // if the editing is canceled.
            this.originalPropertyText = this.property.propertyText;
        }

        if (!this.treeOutline)
            return;

        var section = this.section();
        styleText = styleText.replace(/\s/g, " ").trim(); // Replace &nbsp; with whitespace.
        var styleTextLength = styleText.length;
        if (!styleTextLength && updateInterface && !isRevert && this._newProperty && !this._hasBeenModifiedIncrementally()) {
            // The user deleted everything and never applied a new property value via Up/Down scrolling/live editing, so remove the tree element and update.
            this.parent.removeChild(this);
            section.afterUpdate();
            return;
        }

        var currentNode = this._parentPane.node;
        if (updateInterface)
            this._parentPane._userOperation = true;

        /**
         * @param {function()} userCallback
         * @param {string} originalPropertyText
         * @param {?WebInspector.CSSStyleDeclaration} newStyle
         * @this {WebInspector.StylePropertyTreeElement}
         */
        function callback(userCallback, originalPropertyText, newStyle)
        {
            if (!newStyle) {
                if (updateInterface) {
                    // It did not apply, cancel editing.
                    this._revertStyleUponEditingCanceled(originalPropertyText);
                }
                userCallback();
                return;
            }

            if (this._newProperty)
                this._newPropertyInStyle = true;
            newStyle.parentRule = this.style.parentRule;
            this.style = newStyle;
            this.property = newStyle.propertyAt(this.property.index);
            this._styleRule.style = this.style;

            if (section && section.pane)
                section.pane.dispatchEventToListeners("style edited");

            if (updateInterface && currentNode === this.node()) {
                this._updatePane(userCallback);
                return;
            }

            userCallback();
        }

        // Append a ";" if the new text does not end in ";".
        // FIXME: this does not handle trailing comments.
        if (styleText.length && !/;\s*$/.test(styleText))
            styleText += ";";
        var overwriteProperty = !!(!this._newProperty || this._newPropertyInStyle);
        this.property.setText(styleText, majorChange, overwriteProperty, callback.bind(this, userOperationFinishedCallback.bind(null, this._parentPane, updateInterface), this.originalPropertyText));
    },

    ondblclick: function()
    {
        return true; // handled
    },

    isEventWithinDisclosureTriangle: function(event)
    {
        return event.target === this._expandElement;
    },

    __proto__: WebInspector.StylePropertyTreeElementBase.prototype
}

/**
 * @constructor
 * @extends {WebInspector.TextPrompt}
 * @param {!WebInspector.CSSMetadata} cssCompletions
 * @param {!WebInspector.StylePropertyTreeElement} sidebarPane
 * @param {boolean} isEditingName
 */
WebInspector.StylesSidebarPane.CSSPropertyPrompt = function(cssCompletions, sidebarPane, isEditingName)
{
    // Use the same callback both for applyItemCallback and acceptItemCallback.
    WebInspector.TextPrompt.call(this, this._buildPropertyCompletions.bind(this), WebInspector.StyleValueDelimiters);
    this.setSuggestBoxEnabled("generic-suggest");
    this._cssCompletions = cssCompletions;
    this._sidebarPane = sidebarPane;
    this._isEditingName = isEditingName;

    if (!isEditingName)
        this.disableDefaultSuggestionForEmptyInput();
}

WebInspector.StylesSidebarPane.CSSPropertyPrompt.prototype = {
    onKeyDown: function(event)
    {
        switch (event.keyIdentifier) {
        case "Up":
        case "Down":
        case "PageUp":
        case "PageDown":
            if (this._handleNameOrValueUpDown(event)) {
                event.preventDefault();
                return;
            }
            break;
        case "Enter":
            if (this.autoCompleteElement && !this.autoCompleteElement.textContent.length) {
                this.tabKeyPressed();
                return;
            }
            break;
        }

        WebInspector.TextPrompt.prototype.onKeyDown.call(this, event);
    },

    onMouseWheel: function(event)
    {
        if (this._handleNameOrValueUpDown(event)) {
            event.consume(true);
            return;
        }
        WebInspector.TextPrompt.prototype.onMouseWheel.call(this, event);
    },

    /** @override */
    tabKeyPressed: function()
    {
        this.acceptAutoComplete();

        // Always tab to the next field.
        return false;
    },

    /**
     * @param {?Event} event
     */
    _handleNameOrValueUpDown: function(event)
    {
        /**
         * @param {string} originalValue
         * @param {string} replacementString
         * @this {WebInspector.StylesSidebarPane.CSSPropertyPrompt}
         */
        function finishHandler(originalValue, replacementString)
        {
            // Synthesize property text disregarding any comments, custom whitespace etc.
            this._sidebarPane.applyStyleText(this._sidebarPane.nameElement.textContent + ": " + this._sidebarPane.valueElement.textContent, false, false, false);
        }

        // Handle numeric value increment/decrement only at this point.
        if (!this._isEditingName && WebInspector.handleElementValueModifications(event, this._sidebarPane.valueElement, finishHandler.bind(this), this._isValueSuggestion.bind(this)))
            return true;

        return false;
    },

    /**
     * @param {string} word
     * @return {boolean}
     */
    _isValueSuggestion: function(word)
    {
        if (!word)
            return false;
        word = word.toLowerCase();
        return this._cssCompletions.keySet().hasOwnProperty(word);
    },

    /**
     * @param {!Element} proxyElement
     * @param {!Range} wordRange
     * @param {boolean} force
     * @param {function(!Array.<string>, number=)} completionsReadyCallback
     */
    _buildPropertyCompletions: function(proxyElement, wordRange, force, completionsReadyCallback)
    {
        var prefix = wordRange.toString().toLowerCase();
        if (!prefix && !force && (this._isEditingName || proxyElement.textContent.length)) {
            completionsReadyCallback([]);
            return;
        }

        var results = this._cssCompletions.startsWith(prefix);
        var selectedIndex = this._cssCompletions.mostUsedOf(results);
        completionsReadyCallback(results, selectedIndex);
    },

    __proto__: WebInspector.TextPrompt.prototype
}<|MERGE_RESOLUTION|>--- conflicted
+++ resolved
@@ -103,12 +103,8 @@
     WebInspector.domAgent.addEventListener(WebInspector.DOMAgent.Events.AttrModified, this._attributeChanged, this);
     WebInspector.domAgent.addEventListener(WebInspector.DOMAgent.Events.AttrRemoved, this._attributeChanged, this);
     WebInspector.settings.showUserAgentStyles.addChangeListener(this._showUserAgentStylesSettingChanged.bind(this));
-<<<<<<< HEAD
-    this.element.addStyleClass("styles-pane");
-=======
     WebInspector.resourceTreeModel.addEventListener(WebInspector.ResourceTreeModel.EventTypes.FrameResized, this._frameResized, this);
     this.element.classList.add("styles-pane");
->>>>>>> 8c15b39e
     this.element.enableStyleClass("show-user-styles", WebInspector.settings.showUserAgentStyles.get());
     this.element.addEventListener("mousemove", this._mouseMovedOverElement.bind(this), false);
     document.body.addEventListener("keydown", this._keyDown.bind(this), false);
@@ -878,11 +874,7 @@
     },
 
     /**
-<<<<<<< HEAD
-     * @param {WebInspector.Event} event
-=======
      * @param {!WebInspector.Event} event
->>>>>>> 8c15b39e
      */
     _showUserAgentStylesSettingChanged: function(event)
     {
@@ -1012,11 +1004,7 @@
     var extraClasses = (this.rule && (this.rule.isUser || this.rule.isUserAgent) ? " user-rule" : "");
     this.element.className = "styles-section matched-styles monospace" + extraClasses;
     // We don't really use properties' disclosure.
-<<<<<<< HEAD
-    this.propertiesElement.removeStyleClass("properties-tree");
-=======
     this.propertiesElement.classList.remove("properties-tree");
->>>>>>> 8c15b39e
 
     if (styleRule.media) {
         for (var i = styleRule.media.length - 1; i >= 0; --i) {
@@ -1422,14 +1410,8 @@
 
     _handleSelectorClick: function(event)
     {
-<<<<<<< HEAD
-        if (WebInspector.KeyboardShortcut.eventHasCtrlOrMeta(event) && this.navigable && event.target.hasStyleClass("simple-selector")) {
-            var index = event.target._selectorIndex;
-            var range = this.rule.selectors[index].range;
-=======
         if (WebInspector.KeyboardShortcut.eventHasCtrlOrMeta(event) && this.navigable && event.target.classList.contains("simple-selector")) {
             var index = event.target._selectorIndex;
->>>>>>> 8c15b39e
             var styleSheetHeader = WebInspector.cssModel.styleSheetHeaderForId(this.rule.id.styleSheetId);
             var uiLocation = styleSheetHeader.rawLocationToUILocation(this.rule.lineNumberInSource(index), this.rule.columnNumberInSource(index));
             if (uiLocation)
@@ -1512,13 +1494,10 @@
 
         var selectedNode = this._parentPane.node;
 
-<<<<<<< HEAD
-=======
         /**
          * @param {!WebInspector.CSSRule} newRule
          * @this {WebInspector.StylePropertiesSection}
          */
->>>>>>> 8c15b39e
         function successCallback(newRule)
         {
             var doesAffectSelectedNode = newRule.matchingSelectors.length > 0;
@@ -1559,14 +1538,11 @@
         this._selectorRefElement.appendChild(this._createRuleOriginNode());
     },
 
-<<<<<<< HEAD
-=======
     _editingSelectorEnded: function()
     {
         delete this._parentPane._isEditingStyle;
     },
 
->>>>>>> 8c15b39e
     editingSelectorCancelled: function()
     {
         this._editingSelectorEnded();
@@ -1589,11 +1565,7 @@
 WebInspector.ComputedStylePropertiesSection = function(stylesPane, styleRule, usedProperties)
 {
     WebInspector.PropertiesSection.call(this, "");
-<<<<<<< HEAD
-    this.headerElement.addStyleClass("hidden");
-=======
     this.headerElement.classList.add("hidden");
->>>>>>> 8c15b39e
     this.element.className = "styles-section monospace read-only computed-style";
     this._stylesPane = stylesPane;
     this.styleRule = styleRule;
@@ -1712,11 +1684,7 @@
 WebInspector.BlankStylePropertiesSection = function(stylesPane, defaultSelectorText)
 {
     WebInspector.StylePropertiesSection.call(this, stylesPane, {selectorText: defaultSelectorText, rule: {isViaInspector: true}}, true, false);
-<<<<<<< HEAD
-    this.element.addStyleClass("blank-section");
-=======
     this.element.classList.add("blank-section");
->>>>>>> 8c15b39e
 }
 
 WebInspector.BlankStylePropertiesSection.prototype = {
@@ -1738,13 +1706,10 @@
             return;
         }
 
-<<<<<<< HEAD
-=======
         /**
          * @param {!WebInspector.CSSRule} newRule
          * @this {WebInspector.StylePropertiesSection}
          */
->>>>>>> 8c15b39e
         function successCallback(newRule)
         {
             var doesSelectorAffectSelectedNode = newRule.matchingSelectors.length > 0;
