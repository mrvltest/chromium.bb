/*
 * Copyright (C) 2009 Joseph Pecoraro
 *
 * Redistribution and use in source and binary forms, with or without
 * modification, are permitted provided that the following conditions
 * are met:
 *
 * 1.  Redistributions of source code must retain the above copyright
 *     notice, this list of conditions and the following disclaimer.
 * 2.  Redistributions in binary form must reproduce the above copyright
 *     notice, this list of conditions and the following disclaimer in the
 *     documentation and/or other materials provided with the distribution.
 * 3.  Neither the name of Apple Computer, Inc. ("Apple") nor the names of
 *     its contributors may be used to endorse or promote products derived
 *     from this software without specific prior written permission.
 *
 * THIS SOFTWARE IS PROVIDED BY APPLE AND ITS CONTRIBUTORS "AS IS" AND ANY
 * EXPRESS OR IMPLIED WARRANTIES, INCLUDING, BUT NOT LIMITED TO, THE IMPLIED
 * WARRANTIES OF MERCHANTABILITY AND FITNESS FOR A PARTICULAR PURPOSE ARE
 * DISCLAIMED. IN NO EVENT SHALL APPLE OR ITS CONTRIBUTORS BE LIABLE FOR ANY
 * DIRECT, INDIRECT, INCIDENTAL, SPECIAL, EXEMPLARY, OR CONSEQUENTIAL DAMAGES
 * (INCLUDING, BUT NOT LIMITED TO, PROCUREMENT OF SUBSTITUTE GOODS OR SERVICES;
 * LOSS OF USE, DATA, OR PROFITS; OR BUSINESS INTERRUPTION) HOWEVER CAUSED AND
 * ON ANY THEORY OF LIABILITY, WHETHER IN CONTRACT, STRICT LIABILITY, OR TORT
 * (INCLUDING NEGLIGENCE OR OTHERWISE) ARISING IN ANY WAY OUT OF THE USE OF
 * THIS SOFTWARE, EVEN IF ADVISED OF THE POSSIBILITY OF SUCH DAMAGE.
 */

/**
 * @constructor
 * @extends {WebInspector.Panel}
 * @implements {WebInspector.ViewFactory}
 */
WebInspector.ConsolePanel = function()
{
    WebInspector.Panel.call(this, "console");
    this._view = WebInspector.consoleView;
}

WebInspector.ConsolePanel.prototype = {
<<<<<<< HEAD
    wasShown: function()
    {
        WebInspector.Panel.prototype.wasShown.call(this);
        if (WebInspector.inspectorView.drawer().visible()) {
=======
    /**
     * @param {string=} id
     * @return {?WebInspector.View}
     */
    createView: function(id)
    {
        if (!this._consoleViewWrapper) {
            this._consoleViewWrapper = new WebInspector.View();
            this._consoleViewWrapper.element.classList.add("fill", "console-view-wrapper");
            if (WebInspector.inspectorView.currentPanel() !== this)
                this._showViewInWrapper();
        }
        return this._consoleViewWrapper;
    },

    defaultFocusedElement: function()
    {
        return this._view.defaultFocusedElement();
    },

    wasShown: function()
    {
        WebInspector.Panel.prototype.wasShown.call(this);
        if (WebInspector.inspectorView.drawer().visible() && WebInspector.inspectorView.selectedViewInDrawer() === "console") {
>>>>>>> 8c15b39e
            WebInspector.inspectorView.drawer().hide(true);
            this._drawerWasVisible = true;
        }
        this._view.show(this.element);
    },

    willHide: function()
    {
        if (this._drawerWasVisible) {
            WebInspector.inspectorView.drawer().show(true);
            delete this._drawerWasVisible;
        }

<<<<<<< HEAD
    searchCanceled: function()
    {
        this._view.searchCanceled();
    },

    /**
     * @param {string} query
     * @param {boolean} shouldJump
     */
    performSearch: function(query, shouldJump)
    {
        this._view.performSearch(query, shouldJump, this);
    },

    jumpToNextSearchResult: function()
    {
        this._view.jumpToNextSearchResult(this);
=======
        WebInspector.Panel.prototype.willHide.call(this);
        if (this._consoleViewWrapper)
            this._showViewInWrapper();
>>>>>>> 8c15b39e
    },

    _showViewInWrapper: function()
    {
        this._view.show(this._consoleViewWrapper.element);
        this._consoleViewWrapper.setDefaultFocusedElement(this._view.defaultFocusedElement());
    },

    __proto__: WebInspector.Panel.prototype
}<|MERGE_RESOLUTION|>--- conflicted
+++ resolved
@@ -38,12 +38,6 @@
 }
 
 WebInspector.ConsolePanel.prototype = {
-<<<<<<< HEAD
-    wasShown: function()
-    {
-        WebInspector.Panel.prototype.wasShown.call(this);
-        if (WebInspector.inspectorView.drawer().visible()) {
-=======
     /**
      * @param {string=} id
      * @return {?WebInspector.View}
@@ -68,7 +62,6 @@
     {
         WebInspector.Panel.prototype.wasShown.call(this);
         if (WebInspector.inspectorView.drawer().visible() && WebInspector.inspectorView.selectedViewInDrawer() === "console") {
->>>>>>> 8c15b39e
             WebInspector.inspectorView.drawer().hide(true);
             this._drawerWasVisible = true;
         }
@@ -82,29 +75,9 @@
             delete this._drawerWasVisible;
         }
 
-<<<<<<< HEAD
-    searchCanceled: function()
-    {
-        this._view.searchCanceled();
-    },
-
-    /**
-     * @param {string} query
-     * @param {boolean} shouldJump
-     */
-    performSearch: function(query, shouldJump)
-    {
-        this._view.performSearch(query, shouldJump, this);
-    },
-
-    jumpToNextSearchResult: function()
-    {
-        this._view.jumpToNextSearchResult(this);
-=======
         WebInspector.Panel.prototype.willHide.call(this);
         if (this._consoleViewWrapper)
             this._showViewInWrapper();
->>>>>>> 8c15b39e
     },
 
     _showViewInWrapper: function()
