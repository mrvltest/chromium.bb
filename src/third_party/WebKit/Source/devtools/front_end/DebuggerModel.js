/*
 * Copyright (C) 2010 Google Inc. All rights reserved.
 *
 * Redistribution and use in source and binary forms, with or without
 * modification, are permitted provided that the following conditions are
 * met:
 *
 *     * Redistributions of source code must retain the above copyright
 * notice, this list of conditions and the following disclaimer.
 *     * Redistributions in binary form must reproduce the above
 * copyright notice, this list of conditions and the following disclaimer
 * in the documentation and/or other materials provided with the
 * distribution.
 *     * Neither the name of Google Inc. nor the names of its
 * contributors may be used to endorse or promote products derived from
 * this software without specific prior written permission.
 *
 * THIS SOFTWARE IS PROVIDED BY THE COPYRIGHT HOLDERS AND CONTRIBUTORS
 * "AS IS" AND ANY EXPRESS OR IMPLIED WARRANTIES, INCLUDING, BUT NOT
 * LIMITED TO, THE IMPLIED WARRANTIES OF MERCHANTABILITY AND FITNESS FOR
 * A PARTICULAR PURPOSE ARE DISCLAIMED. IN NO EVENT SHALL THE COPYRIGHT
 * OWNER OR CONTRIBUTORS BE LIABLE FOR ANY DIRECT, INDIRECT, INCIDENTAL,
 * SPECIAL, EXEMPLARY, OR CONSEQUENTIAL DAMAGES (INCLUDING, BUT NOT
 * LIMITED TO, PROCUREMENT OF SUBSTITUTE GOODS OR SERVICES; LOSS OF USE,
 * DATA, OR PROFITS; OR BUSINESS INTERRUPTION) HOWEVER CAUSED AND ON ANY
 * THEORY OF LIABILITY, WHETHER IN CONTRACT, STRICT LIABILITY, OR TORT
 * (INCLUDING NEGLIGENCE OR OTHERWISE) ARISING IN ANY WAY OUT OF THE USE
 * OF THIS SOFTWARE, EVEN IF ADVISED OF THE POSSIBILITY OF SUCH DAMAGE.
 */

/**
 * @constructor
 * @extends {WebInspector.Object}
 */
WebInspector.DebuggerModel = function()
{
    InspectorBackend.registerDebuggerDispatcher(new WebInspector.DebuggerDispatcher(this));

    /** @type {?WebInspector.DebuggerPausedDetails} */
    this._debuggerPausedDetails = null;
    /** @type {!Object.<string, !WebInspector.Script>} */
    this._scripts = {};
    /** @type {!Object.<!string, !Array.<!WebInspector.Script>>} */
    this._scriptsBySourceURL = {};

    this._canSetScriptSource = false;
    this._breakpointsActive = true;

    WebInspector.settings.pauseOnExceptionStateString = WebInspector.settings.createSetting("pauseOnExceptionStateString", WebInspector.DebuggerModel.PauseOnExceptionsState.DontPauseOnExceptions);
    WebInspector.settings.pauseOnExceptionStateString.addChangeListener(this._pauseOnExceptionStateChanged, this);

    WebInspector.settings.enableAsyncStackTraces.addChangeListener(this._asyncStackTracesStateChanged, this);

    this.enableDebugger();

    WebInspector.DebuggerModel.applySkipStackFrameSettings();
}

// Keep these in sync with WebCore::ScriptDebugServer
WebInspector.DebuggerModel.PauseOnExceptionsState = {
    DontPauseOnExceptions : "none",
    PauseOnAllExceptions : "all",
    PauseOnUncaughtExceptions: "uncaught"
};

/**
 * @constructor
 * @implements {WebInspector.RawLocation}
 * @param {string} scriptId
 * @param {number} lineNumber
 * @param {number} columnNumber
 */
WebInspector.DebuggerModel.Location = function(scriptId, lineNumber, columnNumber)
{
    this.scriptId = scriptId;
    this.lineNumber = lineNumber;
    this.columnNumber = columnNumber;
}

WebInspector.DebuggerModel.Events = {
    DebuggerWasEnabled: "DebuggerWasEnabled",
    DebuggerWasDisabled: "DebuggerWasDisabled",
    DebuggerPaused: "DebuggerPaused",
    DebuggerResumed: "DebuggerResumed",
    ParsedScriptSource: "ParsedScriptSource",
    FailedToParseScriptSource: "FailedToParseScriptSource",
    BreakpointResolved: "BreakpointResolved",
    GlobalObjectCleared: "GlobalObjectCleared",
    CallFrameSelected: "CallFrameSelected",
    ConsoleCommandEvaluatedInSelectedCallFrame: "ConsoleCommandEvaluatedInSelectedCallFrame",
    BreakpointsActiveStateChanged: "BreakpointsActiveStateChanged"
}

WebInspector.DebuggerModel.BreakReason = {
    DOM: "DOM",
    EventListener: "EventListener",
    XHR: "XHR",
    Exception: "exception",
    Assert: "assert",
    CSPViolation: "CSPViolation",
    DebugCommand: "debugCommand"
}

WebInspector.DebuggerModel.prototype = {
    /**
     * @return {boolean}
     */
    debuggerEnabled: function()
    {
        return !!this._debuggerEnabled;
    },

    enableDebugger: function()
    {
        if (this._debuggerEnabled)
            return;

        /**
         * @param {?Protocol.Error} error
         * @param {boolean} result
         * @this {WebInspector.DebuggerModel}
         */
        function callback(error, result)
        {
            this._canSetScriptSource = result;
        }
        DebuggerAgent.canSetScriptSource(callback.bind(this));
        DebuggerAgent.enable(this._debuggerWasEnabled.bind(this));
    },

    disableDebugger: function()
    {
        if (!this._debuggerEnabled)
            return;

        DebuggerAgent.disable(this._debuggerWasDisabled.bind(this));
    },

    /**
     * @param {boolean} skip
     * @param {boolean=} untilReload
     */
    skipAllPauses: function(skip, untilReload)
    {
        if (this._skipAllPausesTimeout) {
            clearTimeout(this._skipAllPausesTimeout);
            delete this._skipAllPausesTimeout;
        }
        DebuggerAgent.setSkipAllPauses(skip, untilReload);
    },

    /**
     * @param {number} timeout
     */
    skipAllPausesUntilReloadOrTimeout: function(timeout)
    {
        if (this._skipAllPausesTimeout)
            clearTimeout(this._skipAllPausesTimeout);
        DebuggerAgent.setSkipAllPauses(true, true);
        // If reload happens before the timeout, the flag will be already unset and the timeout callback won't change anything.
        this._skipAllPausesTimeout = setTimeout(this.skipAllPauses.bind(this, false), timeout);
    },

    /**
     * @return {boolean}
     */
    canSetScriptSource: function()
    {
        return this._canSetScriptSource;
    },

    _debuggerWasEnabled: function()
    {
        this._debuggerEnabled = true;
        this._pauseOnExceptionStateChanged();
        this._asyncStackTracesStateChanged();
        this.dispatchEventToListeners(WebInspector.DebuggerModel.Events.DebuggerWasEnabled);
    },

    _pauseOnExceptionStateChanged: function()
    {
        DebuggerAgent.setPauseOnExceptions(WebInspector.settings.pauseOnExceptionStateString.get());
    },

    _asyncStackTracesStateChanged: function()
    {
        const maxAsyncStackChainDepth = 4;
        var enabled = WebInspector.settings.enableAsyncStackTraces.get() && WebInspector.experimentsSettings.asyncStackTraces.isEnabled();
        DebuggerAgent.setAsyncCallStackDepth(enabled ? maxAsyncStackChainDepth : 0);
    },

    _debuggerWasDisabled: function()
    {
        this._debuggerEnabled = false;
        this.dispatchEventToListeners(WebInspector.DebuggerModel.Events.DebuggerWasDisabled);
    },

    /**
     * @param {!WebInspector.DebuggerModel.Location} rawLocation
     */
    continueToLocation: function(rawLocation)
    {
        DebuggerAgent.continueToLocation(rawLocation);
    },

    /**
     * @param {!WebInspector.DebuggerModel.Location} rawLocation
     */
    stepIntoSelection: function(rawLocation)
    {
        /**
         * @param {!WebInspector.DebuggerModel.Location} requestedLocation
         * @param {?string} error
         * @this {WebInspector.DebuggerModel}
         */
        function callback(requestedLocation, error)
        {
           if (error)
               return;
           this._pendingStepIntoLocation = requestedLocation;
        };
        DebuggerAgent.continueToLocation(rawLocation, true, callback.bind(this, rawLocation));
    },

    stepInto: function()
    {
        function callback()
        {
            DebuggerAgent.stepInto();
        }
        DebuggerAgent.setOverlayMessage(undefined, callback.bind(this));
    },

    stepOver: function()
    {
        function callback()
        {
            DebuggerAgent.stepOver();
        }
        DebuggerAgent.setOverlayMessage(undefined, callback.bind(this));
    },

    stepOut: function()
    {
        function callback()
        {
            DebuggerAgent.stepOut();
        }
        DebuggerAgent.setOverlayMessage(undefined, callback.bind(this));
    },

    resume: function()
    {
        function callback()
        {
            DebuggerAgent.resume();
        }
        DebuggerAgent.setOverlayMessage(undefined, callback.bind(this));
    },

    /**
     * @param {!WebInspector.DebuggerModel.Location} rawLocation
     * @param {string} condition
     * @param {function(?DebuggerAgent.BreakpointId, !Array.<!WebInspector.DebuggerModel.Location>):void=} callback
     */
    setBreakpointByScriptLocation: function(rawLocation, condition, callback)
    {
        var script = this.scriptForId(rawLocation.scriptId);
        if (script.sourceURL)
            this.setBreakpointByURL(script.sourceURL, rawLocation.lineNumber, rawLocation.columnNumber, condition, callback);
        else
            this.setBreakpointBySourceId(rawLocation, condition, callback);
    },

    /**
     * @param {string} url
     * @param {number} lineNumber
     * @param {number=} columnNumber
     * @param {string=} condition
     * @param {function(?DebuggerAgent.BreakpointId, !Array.<!WebInspector.DebuggerModel.Location>)=} callback
     */
    setBreakpointByURL: function(url, lineNumber, columnNumber, condition, callback)
    {
        // Adjust column if needed.
        var minColumnNumber = 0;
        var scripts = this._scriptsBySourceURL[url] || [];
        for (var i = 0, l = scripts.length; i < l; ++i) {
            var script = scripts[i];
            if (lineNumber === script.lineOffset)
                minColumnNumber = minColumnNumber ? Math.min(minColumnNumber, script.columnOffset) : script.columnOffset;
        }
        columnNumber = Math.max(columnNumber, minColumnNumber);

        /**
         * @this {WebInspector.DebuggerModel}
         * @param {?Protocol.Error} error
         * @param {!DebuggerAgent.BreakpointId} breakpointId
         * @param {!Array.<!DebuggerAgent.Location>} locations
         */
        function didSetBreakpoint(error, breakpointId, locations)
        {
            if (callback) {
                var rawLocations = /** @type {!Array.<!WebInspector.DebuggerModel.Location>} */ (locations);
                callback(error ? null : breakpointId, rawLocations);
            }
        }
        DebuggerAgent.setBreakpointByUrl(lineNumber, url, undefined, columnNumber, condition, undefined, didSetBreakpoint.bind(this));
        WebInspector.userMetrics.ScriptsBreakpointSet.record();
    },

    /**
     * @param {!WebInspector.DebuggerModel.Location} rawLocation
     * @param {string} condition
     * @param {function(?DebuggerAgent.BreakpointId, !Array.<!WebInspector.DebuggerModel.Location>)=} callback
     */
    setBreakpointBySourceId: function(rawLocation, condition, callback)
    {
        /**
         * @this {WebInspector.DebuggerModel}
         * @param {?Protocol.Error} error
         * @param {!DebuggerAgent.BreakpointId} breakpointId
         * @param {!DebuggerAgent.Location} actualLocation
         */
        function didSetBreakpoint(error, breakpointId, actualLocation)
        {
            if (callback) {
                var rawLocation = /** @type {!WebInspector.DebuggerModel.Location} */ (actualLocation);
                callback(error ? null : breakpointId, [rawLocation]);
            }
        }
        DebuggerAgent.setBreakpoint(rawLocation, condition, didSetBreakpoint.bind(this));
        WebInspector.userMetrics.ScriptsBreakpointSet.record();
    },

    /**
     * @param {!DebuggerAgent.BreakpointId} breakpointId
     * @param {function(?Protocol.Error)=} callback
     */
    removeBreakpoint: function(breakpointId, callback)
    {
        DebuggerAgent.removeBreakpoint(breakpointId, callback);
    },

    /**
     * @param {!DebuggerAgent.BreakpointId} breakpointId
     * @param {!DebuggerAgent.Location} location
     */
    _breakpointResolved: function(breakpointId, location)
    {
        this.dispatchEventToListeners(WebInspector.DebuggerModel.Events.BreakpointResolved, {breakpointId: breakpointId, location: location});
    },

    _globalObjectCleared: function()
    {
        this._setDebuggerPausedDetails(null);
        this._reset();
        this.dispatchEventToListeners(WebInspector.DebuggerModel.Events.GlobalObjectCleared);
    },

    _reset: function()
    {
        this._scripts = {};
        this._scriptsBySourceURL = {};
    },

    /**
     * @return {!Object.<string, !WebInspector.Script>}
     */
    get scripts()
    {
        return this._scripts;
    },

    /**
     * @param {!DebuggerAgent.ScriptId} scriptId
     * @return {!WebInspector.Script}
     */
    scriptForId: function(scriptId)
    {
        return this._scripts[scriptId] || null;
    },

    /**
     * @return {!Array.<!WebInspector.Script>}
     */
    scriptsForSourceURL: function(sourceURL)
    {
        if (!sourceURL)
            return [];
        return this._scriptsBySourceURL[sourceURL] || [];
    },

    /**
     * @param {!DebuggerAgent.ScriptId} scriptId
     * @param {string} newSource
     * @param {function(?Protocol.Error, !DebuggerAgent.SetScriptSourceError=)} callback
     */
    setScriptSource: function(scriptId, newSource, callback)
    {
        this._scripts[scriptId].editSource(newSource, this._didEditScriptSource.bind(this, scriptId, newSource, callback));
    },

    /**
     * @param {!DebuggerAgent.ScriptId} scriptId
     * @param {string} newSource
     * @param {function(?Protocol.Error, !DebuggerAgent.SetScriptSourceError=)} callback
     * @param {?Protocol.Error} error
     * @param {!DebuggerAgent.SetScriptSourceError=} errorData
     * @param {!Array.<!DebuggerAgent.CallFrame>=} callFrames
     * @param {!DebuggerAgent.StackTrace=} asyncStackTrace
     * @param {boolean=} needsStepIn
     */
    _didEditScriptSource: function(scriptId, newSource, callback, error, errorData, callFrames, asyncStackTrace, needsStepIn)
    {
        callback(error, errorData);
        if (needsStepIn)
            this.stepInto();
        else if (!error && callFrames && callFrames.length)
            this._pausedScript(callFrames, this._debuggerPausedDetails.reason, this._debuggerPausedDetails.auxData, this._debuggerPausedDetails.breakpointIds, asyncStackTrace);
    },

    /**
<<<<<<< HEAD
     * @return {Array.<WebInspector.DebuggerModel.CallFrame>}
=======
     * @return {?Array.<!WebInspector.DebuggerModel.CallFrame>}
>>>>>>> 8c15b39e
     */
    get callFrames()
    {
        return this._debuggerPausedDetails ? this._debuggerPausedDetails.callFrames : null;
    },

    /**
     * @return {?WebInspector.DebuggerPausedDetails}
     */
    debuggerPausedDetails: function()
    {
        return this._debuggerPausedDetails;
    },

    /**
     * @param {?WebInspector.DebuggerPausedDetails} debuggerPausedDetails
     */
    _setDebuggerPausedDetails: function(debuggerPausedDetails)
    {
        if (this._debuggerPausedDetails)
            this._debuggerPausedDetails.dispose();
        this._debuggerPausedDetails = debuggerPausedDetails;
        if (this._debuggerPausedDetails)
            this.dispatchEventToListeners(WebInspector.DebuggerModel.Events.DebuggerPaused, this._debuggerPausedDetails);
        if (debuggerPausedDetails) {
            this.setSelectedCallFrame(debuggerPausedDetails.callFrames[0]);
            DebuggerAgent.setOverlayMessage(WebInspector.UIString("Paused in debugger"));
        } else {
            this.setSelectedCallFrame(null);
            DebuggerAgent.setOverlayMessage();
        }
    },

    /**
     * @param {!Array.<!DebuggerAgent.CallFrame>} callFrames
     * @param {string} reason
     * @param {!Object|undefined} auxData
     * @param {!Array.<string>} breakpointIds
     * @param {!DebuggerAgent.StackTrace=} asyncStackTrace
     */
    _pausedScript: function(callFrames, reason, auxData, breakpointIds, asyncStackTrace)
    {
        if (this._pendingStepIntoLocation) {
            var requestedLocation = this._pendingStepIntoLocation;
            delete this._pendingStepIntoLocation;

            if (callFrames.length > 0) {
                var topLocation = callFrames[0].location;
                if (topLocation.lineNumber == requestedLocation.lineNumber && topLocation.columnNumber == requestedLocation.columnNumber && topLocation.scriptId == requestedLocation.scriptId) {
                    this.stepInto();
                    return;
                }
            }
        }

        this._setDebuggerPausedDetails(new WebInspector.DebuggerPausedDetails(callFrames, reason, auxData, breakpointIds, asyncStackTrace));
    },

    _resumedScript: function()
    {
        this._setDebuggerPausedDetails(null);
        this.dispatchEventToListeners(WebInspector.DebuggerModel.Events.DebuggerResumed);
    },

    /**
     * @param {!DebuggerAgent.ScriptId} scriptId
     * @param {string} sourceURL
     * @param {number} startLine
     * @param {number} startColumn
     * @param {number} endLine
     * @param {number} endColumn
     * @param {boolean} isContentScript
     * @param {string=} sourceMapURL
     * @param {boolean=} hasSourceURL
     */
    _parsedScriptSource: function(scriptId, sourceURL, startLine, startColumn, endLine, endColumn, isContentScript, sourceMapURL, hasSourceURL)
    {
        var script = new WebInspector.Script(scriptId, sourceURL, startLine, startColumn, endLine, endColumn, isContentScript, sourceMapURL, hasSourceURL);
        this._registerScript(script);
        this.dispatchEventToListeners(WebInspector.DebuggerModel.Events.ParsedScriptSource, script);
    },

    /**
     * @param {!WebInspector.Script} script
     */
    _registerScript: function(script)
    {
        this._scripts[script.scriptId] = script;
        if (script.isAnonymousScript())
            return;

        var scripts = this._scriptsBySourceURL[script.sourceURL];
        if (!scripts) {
            scripts = [];
            this._scriptsBySourceURL[script.sourceURL] = scripts;
        }
        scripts.push(script);
    },

    /**
     * @param {!WebInspector.Script} script
     * @param {number} lineNumber
     * @param {number} columnNumber
     * @return {?WebInspector.DebuggerModel.Location}
     */
    createRawLocation: function(script, lineNumber, columnNumber)
    {
        if (script.sourceURL)
            return this.createRawLocationByURL(script.sourceURL, lineNumber, columnNumber)
        return new WebInspector.DebuggerModel.Location(script.scriptId, lineNumber, columnNumber);
    },

    /**
     * @param {string} sourceURL
     * @param {number} lineNumber
     * @param {number} columnNumber
     * @return {?WebInspector.DebuggerModel.Location}
     */
    createRawLocationByURL: function(sourceURL, lineNumber, columnNumber)
    {
        var closestScript = null;
        var scripts = this._scriptsBySourceURL[sourceURL] || [];
        for (var i = 0, l = scripts.length; i < l; ++i) {
            var script = scripts[i];
            if (!closestScript)
                closestScript = script;
            if (script.lineOffset > lineNumber || (script.lineOffset === lineNumber && script.columnOffset > columnNumber))
                continue;
            if (script.endLine < lineNumber || (script.endLine === lineNumber && script.endColumn <= columnNumber))
                continue;
            closestScript = script;
            break;
        }
        return closestScript ? new WebInspector.DebuggerModel.Location(closestScript.scriptId, lineNumber, columnNumber) : null;
    },

    /**
     * @return {boolean}
     */
    isPaused: function()
    {
        return !!this.debuggerPausedDetails();
    },

    /**
     * @param {?WebInspector.DebuggerModel.CallFrame} callFrame
     */
    setSelectedCallFrame: function(callFrame)
    {
        this._selectedCallFrame = callFrame;
        if (!this._selectedCallFrame)
            return;

        this.dispatchEventToListeners(WebInspector.DebuggerModel.Events.CallFrameSelected, callFrame);
    },

    /**
     * @return {?WebInspector.DebuggerModel.CallFrame}
     */
    selectedCallFrame: function()
    {
        return this._selectedCallFrame;
    },

    /**
<<<<<<< HEAD
     * @return {DebuggerAgent.CallFrameId|undefined}
=======
     * @return {!DebuggerAgent.CallFrameId|undefined}
>>>>>>> 8c15b39e
     */
    _selectedCallFrameId: function()
    {
        var callFrame = this.selectedCallFrame();
        return callFrame ? callFrame.id : undefined;
    },

    /**
     * @param {string} code
     * @param {string} objectGroup
     * @param {boolean} includeCommandLineAPI
     * @param {boolean} doNotPauseOnExceptionsAndMuteConsole
     * @param {boolean} returnByValue
     * @param {boolean} generatePreview
     * @param {function(?WebInspector.RemoteObject, boolean, ?RuntimeAgent.RemoteObject=)} callback
     */
    evaluateOnSelectedCallFrame: function(code, objectGroup, includeCommandLineAPI, doNotPauseOnExceptionsAndMuteConsole, returnByValue, generatePreview, callback)
    {
        /**
         * @param {?RuntimeAgent.RemoteObject} result
         * @param {boolean=} wasThrown
         * @this {WebInspector.DebuggerModel}
         */
        function didEvaluate(result, wasThrown)
        {
            if (!result)
                callback(null, false);
            else if (returnByValue)
                callback(null, !!wasThrown, wasThrown ? null : result);
            else
                callback(WebInspector.RemoteObject.fromPayload(result), !!wasThrown);

            if (objectGroup === "console")
                this.dispatchEventToListeners(WebInspector.DebuggerModel.Events.ConsoleCommandEvaluatedInSelectedCallFrame);
        }

        this.selectedCallFrame().evaluate(code, objectGroup, includeCommandLineAPI, doNotPauseOnExceptionsAndMuteConsole, returnByValue, generatePreview, didEvaluate.bind(this));
    },

    /**
     * @param {function(!Object)} callback
     */
    getSelectedCallFrameVariables: function(callback)
    {
        var result = { this: true };

        var selectedCallFrame = this._selectedCallFrame;
        if (!selectedCallFrame)
            callback(result);

        var pendingRequests = 0;

        function propertiesCollected(properties)
        {
            for (var i = 0; properties && i < properties.length; ++i)
                result[properties[i].name] = true;
            if (--pendingRequests == 0)
                callback(result);
        }

        for (var i = 0; i < selectedCallFrame.scopeChain.length; ++i) {
            var scope = selectedCallFrame.scopeChain[i];
            var object = WebInspector.RemoteObject.fromPayload(scope.object);
            pendingRequests++;
            object.getAllProperties(false, propertiesCollected);
        }
    },

    /**
     * @param {boolean} active
     */
    setBreakpointsActive: function(active)
    {
        if (this._breakpointsActive === active)
            return;
        this._breakpointsActive = active;
        DebuggerAgent.setBreakpointsActive(active);
        this.dispatchEventToListeners(WebInspector.DebuggerModel.Events.BreakpointsActiveStateChanged, active);
    },

    /**
     * @return {boolean}
     */
    breakpointsActive: function()
    {
        return this._breakpointsActive;
    },

    /**
     * @param {!WebInspector.DebuggerModel.Location} rawLocation
     * @param {function(!WebInspector.UILocation):(boolean|undefined)} updateDelegate
     * @return {!WebInspector.Script.Location}
     */
    createLiveLocation: function(rawLocation, updateDelegate)
    {
        var script = this._scripts[rawLocation.scriptId];
        return script.createLiveLocation(rawLocation, updateDelegate);
    },

    /**
     * @param {!WebInspector.DebuggerModel.Location|!DebuggerAgent.Location} rawLocation
     * @return {?WebInspector.UILocation}
     */
    rawLocationToUILocation: function(rawLocation)
    {
        var script = this._scripts[rawLocation.scriptId];
        if (!script)
            return null;
        return script.rawLocationToUILocation(rawLocation.lineNumber, rawLocation.columnNumber);
    },

    /**
     * Handles notification from JavaScript VM about updated stack (liveedit or frame restart action).
     * @this {WebInspector.DebuggerModel}
     * @param {!Array.<!DebuggerAgent.CallFrame>=} newCallFrames
     * @param {!Object=} details
     * @param {!DebuggerAgent.StackTrace=} asyncStackTrace
     */
    callStackModified: function(newCallFrames, details, asyncStackTrace)
    {
        // FIXME: declare this property in protocol and in JavaScript.
        if (details && details["stack_update_needs_step_in"])
            this.stepInto();
<<<<<<< HEAD
        else {
            if (newCallFrames && newCallFrames.length)
                this._pausedScript(newCallFrames, this._debuggerPausedDetails.reason, this._debuggerPausedDetails.auxData, this._debuggerPausedDetails.breakpointIds);

        }
=======
        else if (newCallFrames && newCallFrames.length)
            this._pausedScript(newCallFrames, this._debuggerPausedDetails.reason, this._debuggerPausedDetails.auxData, this._debuggerPausedDetails.breakpointIds, asyncStackTrace);
>>>>>>> 8c15b39e
    },

    __proto__: WebInspector.Object.prototype
}

WebInspector.DebuggerModel.applySkipStackFrameSettings = function()
{
    if (!WebInspector.experimentsSettings.frameworksDebuggingSupport.isEnabled())
        return;
    var settings = WebInspector.settings;
    var patternParameter = settings.skipStackFramesSwitch.get() ? settings.skipStackFramesPattern.get() : undefined;
    DebuggerAgent.skipStackFrames(patternParameter);
}

WebInspector.DebuggerEventTypes = {
    JavaScriptPause: 0,
    JavaScriptBreakpoint: 1,
    NativeBreakpoint: 2
};

/**
 * @constructor
 * @implements {DebuggerAgent.Dispatcher}
 * @param {!WebInspector.DebuggerModel} debuggerModel
 */
WebInspector.DebuggerDispatcher = function(debuggerModel)
{
    this._debuggerModel = debuggerModel;
}

WebInspector.DebuggerDispatcher.prototype = {
    /**
     * @param {!Array.<!DebuggerAgent.CallFrame>} callFrames
     * @param {string} reason
     * @param {!Object=} auxData
     * @param {!Array.<string>=} breakpointIds
     * @param {!DebuggerAgent.StackTrace=} asyncStackTrace
     */
    paused: function(callFrames, reason, auxData, breakpointIds, asyncStackTrace)
    {
        this._debuggerModel._pausedScript(callFrames, reason, auxData, breakpointIds || [], asyncStackTrace);
    },

    /**
     * @override
     */
    resumed: function()
    {
        this._debuggerModel._resumedScript();
    },

    /**
     * @override
     */
    globalObjectCleared: function()
    {
        this._debuggerModel._globalObjectCleared();
    },

    /**
     * @param {!DebuggerAgent.ScriptId} scriptId
     * @param {string} sourceURL
     * @param {number} startLine
     * @param {number} startColumn
     * @param {number} endLine
     * @param {number} endColumn
     * @param {boolean=} isContentScript
     * @param {string=} sourceMapURL
     * @param {boolean=} hasSourceURL
     */
    scriptParsed: function(scriptId, sourceURL, startLine, startColumn, endLine, endColumn, isContentScript, sourceMapURL, hasSourceURL)
    {
        this._debuggerModel._parsedScriptSource(scriptId, sourceURL, startLine, startColumn, endLine, endColumn, !!isContentScript, sourceMapURL, hasSourceURL);
    },

    /**
     * @param {string} sourceURL
     * @param {string} source
     * @param {number} startingLine
     * @param {number} errorLine
     * @param {string} errorMessage
     */
    scriptFailedToParse: function(sourceURL, source, startingLine, errorLine, errorMessage)
    {
    },

    /**
     * @param {!DebuggerAgent.BreakpointId} breakpointId
     * @param {!DebuggerAgent.Location} location
     */
    breakpointResolved: function(breakpointId, location)
    {
        this._debuggerModel._breakpointResolved(breakpointId, location);
    }
}

/**
 * @constructor
 * @param {!WebInspector.Script} script
 * @param {!DebuggerAgent.CallFrame} payload
 * @param {boolean=} isAsync
 */
WebInspector.DebuggerModel.CallFrame = function(script, payload, isAsync)
{
    this._script = script;
    this._payload = payload;
    /** @type {!Array.<!WebInspector.Script.Location>} */
    this._locations = [];
    this._isAsync = isAsync;
}

/**
 * @param {!Array.<!DebuggerAgent.CallFrame>} callFrames
 * @param {boolean=} isAsync
 * @return {!Array.<!WebInspector.DebuggerModel.CallFrame>}
 */
WebInspector.DebuggerModel.CallFrame.fromPayloadArray = function(callFrames, isAsync)
{
    var result = [];
    for (var i = 0; i < callFrames.length; ++i) {
        var callFrame = callFrames[i];
        var script = WebInspector.debuggerModel.scriptForId(callFrame.location.scriptId);
        if (script)
            result.push(new WebInspector.DebuggerModel.CallFrame(script, callFrame, isAsync));
    }
    return result;
}

WebInspector.DebuggerModel.CallFrame.prototype = {
    /**
     * @return {!WebInspector.Script}
     */
    get script()
    {
        return this._script;
    },

    /**
     * @return {string}
     */
    get type()
    {
        return this._payload.type;
    },

    /**
     * @return {string}
     */
    get id()
    {
        return this._payload.callFrameId;
    },

    /**
     * @return {!Array.<!DebuggerAgent.Scope>}
     */
    get scopeChain()
    {
        return this._payload.scopeChain;
    },

    /**
     * @return {!RuntimeAgent.RemoteObject}
     */
    get this()
    {
        return this._payload.this;
    },

    /**
     * @return {!RuntimeAgent.RemoteObject|undefined}
     */
    get returnValue()
    {
        return this._payload.returnValue;
    },

    /**
     * @return {string}
     */
    get functionName()
    {
        return this._payload.functionName;
    },

    /**
     * @return {!WebInspector.DebuggerModel.Location}
     */
    get location()
    {
        var rawLocation = /** @type {!WebInspector.DebuggerModel.Location} */ (this._payload.location);
        return rawLocation;
    },

    /**
     * @return {boolean}
     */
    isAsync: function()
    {
        return !!this._isAsync;
    },

    /**
     * @param {string} code
     * @param {string} objectGroup
     * @param {boolean} includeCommandLineAPI
     * @param {boolean} doNotPauseOnExceptionsAndMuteConsole
     * @param {boolean} returnByValue
     * @param {boolean} generatePreview
     * @param {function(?RuntimeAgent.RemoteObject, boolean=)=} callback
     */
    evaluate: function(code, objectGroup, includeCommandLineAPI, doNotPauseOnExceptionsAndMuteConsole, returnByValue, generatePreview, callback)
    {
        /**
         * @this {WebInspector.DebuggerModel.CallFrame}
         * @param {?Protocol.Error} error
         * @param {!RuntimeAgent.RemoteObject} result
         * @param {boolean=} wasThrown
         */
        function didEvaluateOnCallFrame(error, result, wasThrown)
        {
            if (error) {
                console.error(error);
                callback(null, false);
                return;
            }
            callback(result, wasThrown);
        }
        DebuggerAgent.evaluateOnCallFrame(this._payload.callFrameId, code, objectGroup, includeCommandLineAPI, doNotPauseOnExceptionsAndMuteConsole, returnByValue, generatePreview, didEvaluateOnCallFrame.bind(this));
    },

    /**
     * @param {function(?Protocol.Error=)=} callback
     */
    restart: function(callback)
    {
        /**
         * @this {WebInspector.DebuggerModel.CallFrame}
         * @param {?Protocol.Error} error
         * @param {!Array.<!DebuggerAgent.CallFrame>=} callFrames
         * @param {!Object=} details
         * @param {!DebuggerAgent.StackTrace=} asyncStackTrace
         */
        function protocolCallback(error, callFrames, details, asyncStackTrace)
        {
            if (!error)
                WebInspector.debuggerModel.callStackModified(callFrames, details, asyncStackTrace);
            if (callback)
                callback(error);
        }
        DebuggerAgent.restartFrame(this._payload.callFrameId, protocolCallback);
    },

    /**
     * @param {function(!Array.<!DebuggerAgent.Location>)} callback
     */
    getStepIntoLocations: function(callback)
    {
        if (this._stepInLocations) {
            callback(this._stepInLocations.slice(0));
            return;
        }
        /**
         * @param {?string} error
         * @param {!Array.<!DebuggerAgent.Location>=} stepInPositions
         * @this {WebInspector.DebuggerModel.CallFrame}
         */
        function getStepInPositionsCallback(error, stepInPositions)
        {
            if (error)
                return;
            this._stepInLocations = stepInPositions;
            callback(this._stepInLocations.slice(0));
        }
        DebuggerAgent.getStepInPositions(this.id, getStepInPositionsCallback.bind(this));
    },

    /**
     * @param {function(!WebInspector.UILocation):(boolean|undefined)} updateDelegate
     */
    createLiveLocation: function(updateDelegate)
    {
        var location = this._script.createLiveLocation(this.location, updateDelegate);
        this._locations.push(location);
        return location;
    },

    dispose: function()
    {
        for (var i = 0; i < this._locations.length; ++i)
            this._locations[i].dispose();
        this._locations = [];
    }
}

/**
 * @constructor
 * @param {!Array.<!WebInspector.DebuggerModel.CallFrame>} callFrames
 * @param {?WebInspector.DebuggerModel.StackTrace} asyncStackTrace
 * @param {string=} description
 */
WebInspector.DebuggerModel.StackTrace = function(callFrames, asyncStackTrace, description)
{
    this.callFrames = callFrames;
    this.asyncStackTrace = asyncStackTrace;
    this.description = description;
}

/**
 * @param {!DebuggerAgent.StackTrace=} payload
 * @param {boolean=} isAsync
 * @return {?WebInspector.DebuggerModel.StackTrace}
 */
WebInspector.DebuggerModel.StackTrace.fromPayload = function(payload, isAsync)
{
    if (!payload)
        return null;
    var callFrames = WebInspector.DebuggerModel.CallFrame.fromPayloadArray(payload.callFrames, isAsync);
    if (!callFrames.length)
        return null;
    var asyncStackTrace = WebInspector.DebuggerModel.StackTrace.fromPayload(payload.asyncStackTrace, true);
    return new WebInspector.DebuggerModel.StackTrace(callFrames, asyncStackTrace, payload.description);
}

WebInspector.DebuggerModel.StackTrace.prototype = {
    dispose: function()
    {
        for (var i = 0; i < this.callFrames.length; ++i)
            this.callFrames[i].dispose();
        if (this.asyncStackTrace)
            this.asyncStackTrace.dispose();
    }
}

/**
 * @constructor
 * @param {!Array.<!DebuggerAgent.CallFrame>} callFrames
 * @param {string} reason
 * @param {!Object|undefined} auxData
 * @param {!Array.<string>} breakpointIds
 * @param {!DebuggerAgent.StackTrace=} asyncStackTrace
 */
WebInspector.DebuggerPausedDetails = function(callFrames, reason, auxData, breakpointIds, asyncStackTrace)
{
    this.callFrames = WebInspector.DebuggerModel.CallFrame.fromPayloadArray(callFrames);
    this.reason = reason;
    this.auxData = auxData;
    this.breakpointIds = breakpointIds;
    this.asyncStackTrace = WebInspector.DebuggerModel.StackTrace.fromPayload(asyncStackTrace, true);
}

WebInspector.DebuggerPausedDetails.prototype = {
    dispose: function()
    {
        for (var i = 0; i < this.callFrames.length; ++i)
            this.callFrames[i].dispose();
        if (this.asyncStackTrace)
            this.asyncStackTrace.dispose();
    }
}

/**
 * @type {!WebInspector.DebuggerModel}
 */
WebInspector.debuggerModel;<|MERGE_RESOLUTION|>--- conflicted
+++ resolved
@@ -420,11 +420,7 @@
     },
 
     /**
-<<<<<<< HEAD
-     * @return {Array.<WebInspector.DebuggerModel.CallFrame>}
-=======
      * @return {?Array.<!WebInspector.DebuggerModel.CallFrame>}
->>>>>>> 8c15b39e
      */
     get callFrames()
     {
@@ -590,11 +586,7 @@
     },
 
     /**
-<<<<<<< HEAD
-     * @return {DebuggerAgent.CallFrameId|undefined}
-=======
      * @return {!DebuggerAgent.CallFrameId|undefined}
->>>>>>> 8c15b39e
      */
     _selectedCallFrameId: function()
     {
@@ -718,16 +710,8 @@
         // FIXME: declare this property in protocol and in JavaScript.
         if (details && details["stack_update_needs_step_in"])
             this.stepInto();
-<<<<<<< HEAD
-        else {
-            if (newCallFrames && newCallFrames.length)
-                this._pausedScript(newCallFrames, this._debuggerPausedDetails.reason, this._debuggerPausedDetails.auxData, this._debuggerPausedDetails.breakpointIds);
-
-        }
-=======
         else if (newCallFrames && newCallFrames.length)
             this._pausedScript(newCallFrames, this._debuggerPausedDetails.reason, this._debuggerPausedDetails.auxData, this._debuggerPausedDetails.breakpointIds, asyncStackTrace);
->>>>>>> 8c15b39e
     },
 
     __proto__: WebInspector.Object.prototype
