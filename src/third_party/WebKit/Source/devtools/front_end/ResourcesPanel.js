/*
 * Copyright (C) 2007, 2008, 2010 Apple Inc.  All rights reserved.
 * Copyright (C) 2009 Joseph Pecoraro
 * Copyright (C) 2013 Samsung Electronics. All rights reserved.
 *
 * Redistribution and use in source and binary forms, with or without
 * modification, are permitted provided that the following conditions
 * are met:
 *
 * 1.  Redistributions of source code must retain the above copyright
 *     notice, this list of conditions and the following disclaimer.
 * 2.  Redistributions in binary form must reproduce the above copyright
 *     notice, this list of conditions and the following disclaimer in the
 *     documentation and/or other materials provided with the distribution.
 * 3.  Neither the name of Apple Computer, Inc. ("Apple") nor the names of
 *     its contributors may be used to endorse or promote products derived
 *     from this software without specific prior written permission.
 *
 * THIS SOFTWARE IS PROVIDED BY APPLE AND ITS CONTRIBUTORS "AS IS" AND ANY
 * EXPRESS OR IMPLIED WARRANTIES, INCLUDING, BUT NOT LIMITED TO, THE IMPLIED
 * WARRANTIES OF MERCHANTABILITY AND FITNESS FOR A PARTICULAR PURPOSE ARE
 * DISCLAIMED. IN NO EVENT SHALL APPLE OR ITS CONTRIBUTORS BE LIABLE FOR ANY
 * DIRECT, INDIRECT, INCIDENTAL, SPECIAL, EXEMPLARY, OR CONSEQUENTIAL DAMAGES
 * (INCLUDING, BUT NOT LIMITED TO, PROCUREMENT OF SUBSTITUTE GOODS OR SERVICES;
 * LOSS OF USE, DATA, OR PROFITS; OR BUSINESS INTERRUPTION) HOWEVER CAUSED AND
 * ON ANY THEORY OF LIABILITY, WHETHER IN CONTRACT, STRICT LIABILITY, OR TORT
 * (INCLUDING NEGLIGENCE OR OTHERWISE) ARISING IN ANY WAY OUT OF THE USE OF
 * THIS SOFTWARE, EVEN IF ADVISED OF THE POSSIBILITY OF SUCH DAMAGE.
 */

importScript("ApplicationCacheItemsView.js");
importScript("DOMStorageItemsView.js");
importScript("DatabaseQueryView.js");
importScript("DatabaseTableView.js");
importScript("DirectoryContentView.js");
importScript("IndexedDBViews.js");
importScript("FileContentView.js");
importScript("FileSystemView.js");

/**
 * @constructor
 * @extends {WebInspector.Panel}
 */
WebInspector.ResourcesPanel = function(database)
{
    WebInspector.Panel.call(this, "resources");
    this.registerRequiredCSS("resourcesPanel.css");

    WebInspector.settings.resourcesLastSelectedItem = WebInspector.settings.createSetting("resourcesLastSelectedItem", {});

    this.createSidebarViewWithTree();
    this.sidebarElement.classList.add("outline-disclosure");
    this.sidebarElement.classList.add("filter-all");
    this.sidebarElement.classList.add("children");
    this.sidebarElement.classList.add("small");

    this.sidebarTreeElement.classList.remove("sidebar-tree");

    this.resourcesListTreeElement = new WebInspector.StorageCategoryTreeElement(this, WebInspector.UIString("Frames"), "Frames", ["frame-storage-tree-item"]);
    this.sidebarTree.appendChild(this.resourcesListTreeElement);

    this.databasesListTreeElement = new WebInspector.StorageCategoryTreeElement(this, WebInspector.UIString("Web SQL"), "Databases", ["database-storage-tree-item"]);
    this.sidebarTree.appendChild(this.databasesListTreeElement);

    this.indexedDBListTreeElement = new WebInspector.IndexedDBTreeElement(this);
    this.sidebarTree.appendChild(this.indexedDBListTreeElement);

    this.localStorageListTreeElement = new WebInspector.StorageCategoryTreeElement(this, WebInspector.UIString("Local Storage"), "LocalStorage", ["domstorage-storage-tree-item", "local-storage"]);
    this.sidebarTree.appendChild(this.localStorageListTreeElement);

    this.sessionStorageListTreeElement = new WebInspector.StorageCategoryTreeElement(this, WebInspector.UIString("Session Storage"), "SessionStorage", ["domstorage-storage-tree-item", "session-storage"]);
    this.sidebarTree.appendChild(this.sessionStorageListTreeElement);

    this.cookieListTreeElement = new WebInspector.StorageCategoryTreeElement(this, WebInspector.UIString("Cookies"), "Cookies", ["cookie-storage-tree-item"]);
    this.sidebarTree.appendChild(this.cookieListTreeElement);

    this.applicationCacheListTreeElement = new WebInspector.StorageCategoryTreeElement(this, WebInspector.UIString("Application Cache"), "ApplicationCache", ["application-cache-storage-tree-item"]);
    this.sidebarTree.appendChild(this.applicationCacheListTreeElement);

    if (WebInspector.experimentsSettings.fileSystemInspection.isEnabled()) {
        this.fileSystemListTreeElement = new WebInspector.FileSystemListTreeElement(this);
        this.sidebarTree.appendChild(this.fileSystemListTreeElement);
    }

    var mainElement = this.splitView.mainElement;
    this.storageViews = mainElement.createChild("div", "resources-main");
    var statusBarContainer = mainElement.createChild("div", "resources-status-bar");
    this.storageViewStatusBarItemsContainer = statusBarContainer.createChild("div", "status-bar");
<<<<<<< HEAD
    this.storageViews.addStyleClass("diff-container");
=======
    this.storageViews.classList.add("diff-container");
>>>>>>> 8c15b39e

    /** @type {!Map.<!WebInspector.Database, !Object.<string, !WebInspector.DatabaseTableView>>} */
    this._databaseTableViews = new Map();
    /** @type {!Map.<!WebInspector.Database, !WebInspector.DatabaseQueryView>} */
    this._databaseQueryViews = new Map();
    /** @type {!Map.<!WebInspector.Database, !WebInspector.DatabaseTreeElement>} */
    this._databaseTreeElements = new Map();
    /** @type {!Map.<!WebInspector.DOMStorage, !WebInspector.DOMStorageItemsView>} */
    this._domStorageViews = new Map();
    /** @type {!Map.<!WebInspector.DOMStorage, !WebInspector.DOMStorageTreeElement>} */
    this._domStorageTreeElements = new Map();
    /** @type {!Object.<string, !WebInspector.CookieItemsView>} */
    this._cookieViews = {};
    /** @type {!Object.<string, boolean>} */
    this._domains = {};

    this.sidebarElement.addEventListener("mousemove", this._onmousemove.bind(this), false);
    this.sidebarElement.addEventListener("mouseout", this._onmouseout.bind(this), false);

    /**
     * @return {!WebInspector.View}
     * @this {WebInspector.ResourcesPanel}
     */
    function viewGetter()
    {
        return this.visibleView;
    }
    WebInspector.GoToLineDialog.install(this, viewGetter.bind(this));

    if (WebInspector.resourceTreeModel.cachedResourcesLoaded())
        this._cachedResourcesLoaded();

    WebInspector.resourceTreeModel.addEventListener(WebInspector.ResourceTreeModel.EventTypes.Load, this._loadEventFired, this);
    WebInspector.resourceTreeModel.addEventListener(WebInspector.ResourceTreeModel.EventTypes.CachedResourcesLoaded, this._cachedResourcesLoaded, this);
    WebInspector.resourceTreeModel.addEventListener(WebInspector.ResourceTreeModel.EventTypes.WillLoadCachedResources, this._resetWithFrames, this);

    WebInspector.databaseModel.databases().forEach(this._addDatabase.bind(this));
    WebInspector.databaseModel.addEventListener(WebInspector.DatabaseModel.Events.DatabaseAdded, this._databaseAdded, this);
}

WebInspector.ResourcesPanel.prototype = {
    /**
     * @return {boolean}
     */
    canSearch: function()
    {
        return false;
    },

    wasShown: function()
    {
        WebInspector.Panel.prototype.wasShown.call(this);
        this._initialize();
    },

    _initialize: function()
    {
        if (!this._initialized && this.isShowing() && this._cachedResourcesWereLoaded) {
            this._populateResourceTree();
            this._populateDOMStorageTree();
            this._populateApplicationCacheTree();
            this.indexedDBListTreeElement._initialize();
            if (WebInspector.experimentsSettings.fileSystemInspection.isEnabled())
                this.fileSystemListTreeElement._initialize();
            this._initDefaultSelection();
            this._initialized = true;
        }
    },

    _loadEventFired: function()
    {
        this._initDefaultSelection();
    },

    _initDefaultSelection: function()
    {
        if (!this._initialized)
            return;

        var itemURL = WebInspector.settings.resourcesLastSelectedItem.get();
        if (itemURL) {
            for (var treeElement = this.sidebarTree.children[0]; treeElement; treeElement = treeElement.traverseNextTreeElement(false, this.sidebarTree, true)) {
                if (treeElement.itemURL === itemURL) {
                    treeElement.revealAndSelect(true);
                    return;
                }
            }
        }

        var mainResource = WebInspector.inspectedPageURL && this.resourcesListTreeElement && this.resourcesListTreeElement.expanded && WebInspector.resourceTreeModel.resourceForURL(WebInspector.inspectedPageURL);
        if (mainResource)
            this.showResource(mainResource);
    },

    _resetWithFrames: function()
    {
        this.resourcesListTreeElement.removeChildren();
        this._treeElementForFrameId = {};
        this._reset();
    },

    _reset: function()
    {
        this._domains = {};
        var queryViews = this._databaseQueryViews.values();
        for (var i = 0; i < queryViews.length; ++i)
            queryViews[i].removeEventListener(WebInspector.DatabaseQueryView.Events.SchemaUpdated, this._updateDatabaseTables, this);
        this._databaseTableViews.clear();
        this._databaseQueryViews.clear();
        this._databaseTreeElements.clear();
        this._domStorageViews.clear();
        this._domStorageTreeElements.clear();
        this._cookieViews = {};

        this.databasesListTreeElement.removeChildren();
        this.localStorageListTreeElement.removeChildren();
        this.sessionStorageListTreeElement.removeChildren();
        this.cookieListTreeElement.removeChildren();

        if (this.visibleView && !(this.visibleView instanceof WebInspector.StorageCategoryView))
            this.visibleView.detach();

        this.storageViewStatusBarItemsContainer.removeChildren();

        if (this.sidebarTree.selectedTreeElement)
            this.sidebarTree.selectedTreeElement.deselect();
    },

    _populateResourceTree: function()
    {
        this._treeElementForFrameId = {};
        WebInspector.resourceTreeModel.addEventListener(WebInspector.ResourceTreeModel.EventTypes.FrameAdded, this._frameAdded, this);
        WebInspector.resourceTreeModel.addEventListener(WebInspector.ResourceTreeModel.EventTypes.FrameNavigated, this._frameNavigated, this);
        WebInspector.resourceTreeModel.addEventListener(WebInspector.ResourceTreeModel.EventTypes.FrameDetached, this._frameDetached, this);
        WebInspector.resourceTreeModel.addEventListener(WebInspector.ResourceTreeModel.EventTypes.ResourceAdded, this._resourceAdded, this);

        /**
         * @param {!WebInspector.ResourceTreeFrame} frame
         * @this {WebInspector.ResourcesPanel}
         */
        function populateFrame(frame)
        {
            this._frameAdded({data:frame});
            for (var i = 0; i < frame.childFrames.length; ++i)
                populateFrame.call(this, frame.childFrames[i]);

            var resources = frame.resources();
            for (var i = 0; i < resources.length; ++i)
                this._resourceAdded({data:resources[i]});
        }
        populateFrame.call(this, WebInspector.resourceTreeModel.mainFrame);
    },

    _frameAdded: function(event)
    {
        var frame = event.data;
        var parentFrame = frame.parentFrame;

        var parentTreeElement = parentFrame ? this._treeElementForFrameId[parentFrame.id] : this.resourcesListTreeElement;
        if (!parentTreeElement) {
            console.warn("No frame to route " + frame.url + " to.")
            return;
        }

        var frameTreeElement = new WebInspector.FrameTreeElement(this, frame);
        this._treeElementForFrameId[frame.id] = frameTreeElement;
        parentTreeElement.appendChild(frameTreeElement);
    },

    _frameDetached: function(event)
    {
        var frame = event.data;
        var frameTreeElement = this._treeElementForFrameId[frame.id];
        if (!frameTreeElement)
            return;

        delete this._treeElementForFrameId[frame.id];
        if (frameTreeElement.parent)
            frameTreeElement.parent.removeChild(frameTreeElement);
    },

    _resourceAdded: function(event)
    {
        var resource = event.data;
        var frameId = resource.frameId;

        if (resource.statusCode >= 301 && resource.statusCode <= 303)
            return;

        var frameTreeElement = this._treeElementForFrameId[frameId];
        if (!frameTreeElement) {
            // This is a frame's main resource, it will be retained
            // and re-added by the resource manager;
            return;
        }

        frameTreeElement.appendResource(resource);
    },

    _frameNavigated: function(event)
    {
        var frame = event.data;

        if (!frame.parentFrame)
            this._reset();

        var frameId = frame.id;
        var frameTreeElement = this._treeElementForFrameId[frameId];
        if (frameTreeElement)
            frameTreeElement.frameNavigated(frame);

        var applicationCacheFrameTreeElement = this._applicationCacheFrameElements[frameId];
        if (applicationCacheFrameTreeElement)
            applicationCacheFrameTreeElement.frameNavigated(frame);
    },

    _cachedResourcesLoaded: function()
    {
        this._cachedResourcesWereLoaded = true;
        this._initialize();
    },

    /**
     * @param {!WebInspector.Event} event
     */
    _databaseAdded: function(event)
    {
        var database = /** @type {!WebInspector.Database} */ (event.data);
        this._addDatabase(database);
    },

    /**
     * @param {!WebInspector.Database} database
     */
    _addDatabase: function(database)
    {
        var databaseTreeElement = new WebInspector.DatabaseTreeElement(this, database);
        this._databaseTreeElements.put(database, databaseTreeElement);
        this.databasesListTreeElement.appendChild(databaseTreeElement);
    },

    addDocumentURL: function(url)
    {
        var parsedURL = url.asParsedURL();
        if (!parsedURL)
            return;

        var domain = parsedURL.host;
        if (!this._domains[domain]) {
            this._domains[domain] = true;

            var cookieDomainTreeElement = new WebInspector.CookieTreeElement(this, domain);
            this.cookieListTreeElement.appendChild(cookieDomainTreeElement);
        }
    },

    /**
     * @param {!WebInspector.Event} event
     */
    _domStorageAdded: function(event)
    {
        var domStorage = /** @type {!WebInspector.DOMStorage} */ (event.data);
        this._addDOMStorage(domStorage);
    },

    /**
     * @param {!WebInspector.DOMStorage} domStorage
     */
    _addDOMStorage: function(domStorage)
    {
        console.assert(!this._domStorageTreeElements.get(domStorage));

        var domStorageTreeElement = new WebInspector.DOMStorageTreeElement(this, domStorage, (domStorage.isLocalStorage ? "local-storage" : "session-storage"));
        this._domStorageTreeElements.put(domStorage, domStorageTreeElement);
        if (domStorage.isLocalStorage)
            this.localStorageListTreeElement.appendChild(domStorageTreeElement);
        else
            this.sessionStorageListTreeElement.appendChild(domStorageTreeElement);
    },

    /**
     * @param {!WebInspector.Event} event
     */
    _domStorageRemoved: function(event)
    {
        var domStorage = /** @type {!WebInspector.DOMStorage} */ (event.data);
        this._removeDOMStorage(domStorage);
    },

    /**
     * @param {!WebInspector.DOMStorage} domStorage
     */
    _removeDOMStorage: function(domStorage)
    {
        var treeElement = this._domStorageTreeElements.get(domStorage);
        if (!treeElement)
            return;
        var wasSelected = treeElement.selected;
        var parentListTreeElement = treeElement.parent;
        parentListTreeElement.removeChild(treeElement);
        if (wasSelected)
            parentListTreeElement.select();
        this._domStorageTreeElements.remove(treeElement);
        this._domStorageViews.remove(domStorage);
    },

    /**
     * @param {!WebInspector.Database} database
     */
    selectDatabase: function(database)
    {
        if (database) {
            this._showDatabase(database);
            this._databaseTreeElements.get(database).select();
        }
    },

    /**
     * @param {!WebInspector.DOMStorage} domStorage
     */
    selectDOMStorage: function(domStorage)
    {
        if (domStorage) {
            this._showDOMStorage(domStorage);
            this._domStorageTreeElements.get(domStorage).select();
        }
    },

    /**
<<<<<<< HEAD
     * @param {Element} anchor
=======
     * @param {!Element} anchor
>>>>>>> 8c15b39e
     * @return {boolean}
     */
    showAnchorLocation: function(anchor)
    {
        var resource = WebInspector.resourceForURL(anchor.href);
        if (!resource)
            return false;
        this.showResource(resource, anchor.lineNumber);
        WebInspector.inspectorView.setCurrentPanel(this);
        return true;
    },

    /**
     * @param {!WebInspector.Resource} resource
     * @param {number=} line
     * @param {number=} column
     */
    showResource: function(resource, line, column)
    {
        var resourceTreeElement = this._findTreeElementForResource(resource);
        if (resourceTreeElement)
            resourceTreeElement.revealAndSelect(true);

        if (typeof line === "number") {
            var view = this._resourceViewForResource(resource);
            if (view.canHighlightPosition())
                view.highlightPosition(line, column);
        }
        return true;
    },

    _showResourceView: function(resource)
    {
        var view = this._resourceViewForResource(resource);
        if (!view) {
            this.visibleView.detach();
            return;
        }
        this._innerShowView(view);
    },

    _resourceViewForResource: function(resource)
    {
        if (WebInspector.ResourceView.hasTextContent(resource)) {
            var treeElement = this._findTreeElementForResource(resource);
            if (!treeElement)
                return null;
            return treeElement.sourceView();
        }
        return WebInspector.ResourceView.nonSourceViewForResource(resource);
    },

    /**
     * @param {!WebInspector.Database} database
     * @param {string=} tableName
     */
    _showDatabase: function(database, tableName)
    {
        if (!database)
            return;

        var view;
        if (tableName) {
            var tableViews = this._databaseTableViews.get(database);
            if (!tableViews) {
                tableViews = /** @type {!Object.<string, !WebInspector.DatabaseTableView>} */ ({});
                this._databaseTableViews.put(database, tableViews);
            }
            view = tableViews[tableName];
            if (!view) {
                view = new WebInspector.DatabaseTableView(database, tableName);
                tableViews[tableName] = view;
            }
        } else {
            view = this._databaseQueryViews.get(database);
            if (!view) {
                view = new WebInspector.DatabaseQueryView(database);
                this._databaseQueryViews.put(database, view);
                view.addEventListener(WebInspector.DatabaseQueryView.Events.SchemaUpdated, this._updateDatabaseTables, this);
            }
        }

        this._innerShowView(view);
    },

    /**
     * @param {!WebInspector.View} view
     */
    showIndexedDB: function(view)
    {
        this._innerShowView(view);
    },

    /**
     * @param {!WebInspector.DOMStorage} domStorage
     */
    _showDOMStorage: function(domStorage)
    {
        if (!domStorage)
            return;

        var view;
        view = this._domStorageViews.get(domStorage);
        if (!view) {
            view = new WebInspector.DOMStorageItemsView(domStorage);
            this._domStorageViews.put(domStorage, view);
        }

        this._innerShowView(view);
    },

    /**
     * @param {!WebInspector.CookieTreeElement} treeElement
     * @param {string} cookieDomain
     */
    showCookies: function(treeElement, cookieDomain)
    {
        var view = this._cookieViews[cookieDomain];
        if (!view) {
            view = new WebInspector.CookieItemsView(treeElement, cookieDomain);
            this._cookieViews[cookieDomain] = view;
        }

        this._innerShowView(view);
    },

    /**
     * @param {string} cookieDomain
     */
    clearCookies: function(cookieDomain)
    {
        this._cookieViews[cookieDomain].clear();
    },

    showApplicationCache: function(frameId)
    {
        if (!this._applicationCacheViews[frameId])
            this._applicationCacheViews[frameId] = new WebInspector.ApplicationCacheItemsView(this._applicationCacheModel, frameId);

        this._innerShowView(this._applicationCacheViews[frameId]);
    },

    /**
     *  @param {!WebInspector.View} view
     */
    showFileSystem: function(view)
    {
        this._innerShowView(view);
    },

    showCategoryView: function(categoryName)
    {
        if (!this._categoryView)
            this._categoryView = new WebInspector.StorageCategoryView();
        this._categoryView.setText(categoryName);
        this._innerShowView(this._categoryView);
    },

    _innerShowView: function(view)
    {
        if (this.visibleView === view)
            return;

        if (this.visibleView)
            this.visibleView.detach();

        view.show(this.storageViews);
        this.visibleView = view;

        this.storageViewStatusBarItemsContainer.removeChildren();
        var statusBarItems = view.statusBarItems || [];
        for (var i = 0; i < statusBarItems.length; ++i)
            this.storageViewStatusBarItemsContainer.appendChild(statusBarItems[i]);
    },

    closeVisibleView: function()
    {
        if (!this.visibleView)
            return;
        this.visibleView.detach();
        delete this.visibleView;
    },

    _updateDatabaseTables: function(event)
    {
        var database = event.data;

        if (!database)
            return;

        var databasesTreeElement = this._databaseTreeElements.get(database);
        if (!databasesTreeElement)
            return;

        databasesTreeElement.shouldRefreshChildren = true;
        var tableViews = this._databaseTableViews.get(database);

        if (!tableViews)
            return;

        var tableNamesHash = {};
        var self = this;
        function tableNamesCallback(tableNames)
        {
            var tableNamesLength = tableNames.length;
            for (var i = 0; i < tableNamesLength; ++i)
                tableNamesHash[tableNames[i]] = true;

            for (var tableName in tableViews) {
                if (!(tableName in tableNamesHash)) {
                    if (self.visibleView === tableViews[tableName])
                        self.closeVisibleView();
                    delete tableViews[tableName];
                }
            }
        }
        database.getTableNames(tableNamesCallback);
    },

    _populateDOMStorageTree: function()
    {
        WebInspector.domStorageModel.storages().forEach(this._addDOMStorage.bind(this));
        WebInspector.domStorageModel.addEventListener(WebInspector.DOMStorageModel.Events.DOMStorageAdded, this._domStorageAdded, this);
        WebInspector.domStorageModel.addEventListener(WebInspector.DOMStorageModel.Events.DOMStorageRemoved, this._domStorageRemoved, this);
    },

    _populateApplicationCacheTree: function()
    {
        this._applicationCacheModel = new WebInspector.ApplicationCacheModel();

        this._applicationCacheViews = {};
        this._applicationCacheFrameElements = {};
        this._applicationCacheManifestElements = {};

        this._applicationCacheModel.addEventListener(WebInspector.ApplicationCacheModel.EventTypes.FrameManifestAdded, this._applicationCacheFrameManifestAdded, this);
        this._applicationCacheModel.addEventListener(WebInspector.ApplicationCacheModel.EventTypes.FrameManifestRemoved, this._applicationCacheFrameManifestRemoved, this);

        this._applicationCacheModel.addEventListener(WebInspector.ApplicationCacheModel.EventTypes.FrameManifestStatusUpdated, this._applicationCacheFrameManifestStatusChanged, this);
        this._applicationCacheModel.addEventListener(WebInspector.ApplicationCacheModel.EventTypes.NetworkStateChanged, this._applicationCacheNetworkStateChanged, this);
    },

    _applicationCacheFrameManifestAdded: function(event)
    {
        var frameId = event.data;
        var manifestURL = this._applicationCacheModel.frameManifestURL(frameId);
        var status = this._applicationCacheModel.frameManifestStatus(frameId)

        var manifestTreeElement = this._applicationCacheManifestElements[manifestURL]
        if (!manifestTreeElement) {
            manifestTreeElement = new WebInspector.ApplicationCacheManifestTreeElement(this, manifestURL);
            this.applicationCacheListTreeElement.appendChild(manifestTreeElement);
            this._applicationCacheManifestElements[manifestURL] = manifestTreeElement;
        }

        var frameTreeElement = new WebInspector.ApplicationCacheFrameTreeElement(this, frameId, manifestURL);
        manifestTreeElement.appendChild(frameTreeElement);
        manifestTreeElement.expand();
        this._applicationCacheFrameElements[frameId] = frameTreeElement;
    },

    _applicationCacheFrameManifestRemoved: function(event)
    {
        var frameId = event.data;
        var frameTreeElement = this._applicationCacheFrameElements[frameId];
        if (!frameTreeElement)
            return;

        var manifestURL = frameTreeElement.manifestURL;
        delete this._applicationCacheFrameElements[frameId];
        delete this._applicationCacheViews[frameId];
        frameTreeElement.parent.removeChild(frameTreeElement);

        var manifestTreeElement = this._applicationCacheManifestElements[manifestURL];
        if (manifestTreeElement.children.length !== 0)
            return;

        delete this._applicationCacheManifestElements[manifestURL];
        manifestTreeElement.parent.removeChild(manifestTreeElement);
    },

    _applicationCacheFrameManifestStatusChanged: function(event)
    {
        var frameId = event.data;
        var status = this._applicationCacheModel.frameManifestStatus(frameId)

        if (this._applicationCacheViews[frameId])
            this._applicationCacheViews[frameId].updateStatus(status);
    },

    _applicationCacheNetworkStateChanged: function(event)
    {
        var isNowOnline = event.data;

        for (var manifestURL in this._applicationCacheViews)
            this._applicationCacheViews[manifestURL].updateNetworkState(isNowOnline);
    },

    _forAllResourceTreeElements: function(callback)
    {
        var stop = false;
        for (var treeElement = this.resourcesListTreeElement; !stop && treeElement; treeElement = treeElement.traverseNextTreeElement(false, this.resourcesListTreeElement, true)) {
            if (treeElement instanceof WebInspector.FrameResourceTreeElement)
                stop = callback(treeElement);
        }
    },

    _findTreeElementForResource: function(resource)
    {
        function isAncestor(ancestor, object)
        {
            // Redirects, XHRs do not belong to the tree, it is fine to silently return false here.
            return false;
        }

        function getParent(object)
        {
            // Redirects, XHRs do not belong to the tree, it is fine to silently return false here.
            return null;
        }

        return this.sidebarTree.findTreeElement(resource, isAncestor, getParent);
    },

    showView: function(view)
    {
        if (view)
            this.showResource(view.resource);
    },

    _onmousemove: function(event)
    {
        var nodeUnderMouse = document.elementFromPoint(event.pageX, event.pageY);
        if (!nodeUnderMouse)
            return;

        var listNode = nodeUnderMouse.enclosingNodeOrSelfWithNodeName("li");
        if (!listNode)
            return;

        var element = listNode.treeElement;
        if (this._previousHoveredElement === element)
            return;

        if (this._previousHoveredElement) {
            this._previousHoveredElement.hovered = false;
            delete this._previousHoveredElement;
        }

        if (element instanceof WebInspector.FrameTreeElement) {
            this._previousHoveredElement = element;
            element.hovered = true;
        }
    },

    _onmouseout: function(event)
    {
        if (this._previousHoveredElement) {
            this._previousHoveredElement.hovered = false;
            delete this._previousHoveredElement;
        }
    },

    __proto__: WebInspector.Panel.prototype
}

/**
 * @constructor
 * @extends {TreeElement}
 * @param {boolean=} hasChildren
 * @param {boolean=} noIcon
 */
WebInspector.BaseStorageTreeElement = function(storagePanel, representedObject, title, iconClasses, hasChildren, noIcon)
{
    TreeElement.call(this, "", representedObject, hasChildren);
    this._storagePanel = storagePanel;
    this._titleText = title;
    this._iconClasses = iconClasses;
    this._noIcon = noIcon;
}

WebInspector.BaseStorageTreeElement.prototype = {
    onattach: function()
    {
        this.listItemElement.removeChildren();
        if (this._iconClasses) {
            for (var i = 0; i < this._iconClasses.length; ++i)
                this.listItemElement.classList.add(this._iconClasses[i]);
        }

        var selectionElement = document.createElement("div");
        selectionElement.className = "selection";
        this.listItemElement.appendChild(selectionElement);

        if (!this._noIcon) {
            this.imageElement = document.createElement("img");
            this.imageElement.className = "icon";
            this.listItemElement.appendChild(this.imageElement);
        }

        this.titleElement = document.createElement("div");
        this.titleElement.className = "base-storage-tree-element-title";
        this._titleTextNode = document.createTextNode("");
        this.titleElement.appendChild(this._titleTextNode);
        this._updateTitle();
        this._updateSubtitle();
        this.listItemElement.appendChild(this.titleElement);
    },

    get displayName()
    {
        return this._displayName;
    },

    _updateDisplayName: function()
    {
        this._displayName = this._titleText || "";
        if (this._subtitleText)
            this._displayName += " (" + this._subtitleText + ")";
    },

    _updateTitle: function()
    {
        this._updateDisplayName();

        if (!this.titleElement)
            return;

        this._titleTextNode.textContent = this._titleText || "";
    },

    _updateSubtitle: function()
    {
        this._updateDisplayName();

        if (!this.titleElement)
            return;

        if (this._subtitleText) {
            if (!this._subtitleElement) {
                this._subtitleElement = document.createElement("span");
                this._subtitleElement.className = "base-storage-tree-element-subtitle";
                this.titleElement.appendChild(this._subtitleElement);
            }
            this._subtitleElement.textContent = "(" + this._subtitleText + ")";
        } else if (this._subtitleElement) {
            this.titleElement.removeChild(this._subtitleElement);
            delete this._subtitleElement;
        }
    },

    /**
     * @override
     */
    onselect: function(selectedByUser)
    {
        if (!selectedByUser)
            return false;
        var itemURL = this.itemURL;
        if (itemURL)
            WebInspector.settings.resourcesLastSelectedItem.set(itemURL);
        return false;
    },

    /**
     * @override
     */
    onreveal: function()
    {
        if (this.listItemElement)
            this.listItemElement.scrollIntoViewIfNeeded(false);
    },

    get titleText()
    {
        return this._titleText;
    },

    set titleText(titleText)
    {
        this._titleText = titleText;
        this._updateTitle();
    },

    get subtitleText()
    {
        return this._subtitleText;
    },

    set subtitleText(subtitleText)
    {
        this._subtitleText = subtitleText;
        this._updateSubtitle();
    },

    __proto__: TreeElement.prototype
}

/**
 * @constructor
 * @extends {WebInspector.BaseStorageTreeElement}
 * @param {boolean=} noIcon
 */
WebInspector.StorageCategoryTreeElement = function(storagePanel, categoryName, settingsKey, iconClasses, noIcon)
{
    WebInspector.BaseStorageTreeElement.call(this, storagePanel, null, categoryName, iconClasses, false, noIcon);
    this._expandedSettingKey = "resources" + settingsKey + "Expanded";
    WebInspector.settings[this._expandedSettingKey] = WebInspector.settings.createSetting(this._expandedSettingKey, settingsKey === "Frames");
    this._categoryName = categoryName;
}

WebInspector.StorageCategoryTreeElement.prototype = {
    get itemURL()
    {
        return "category://" + this._categoryName;
    },

    /**
     * @override
     */
    onselect: function(selectedByUser)
    {
        WebInspector.BaseStorageTreeElement.prototype.onselect.call(this, selectedByUser);
        this._storagePanel.showCategoryView(this._categoryName);
        return false;
    },

    /**
     * @override
     */
    onattach: function()
    {
        WebInspector.BaseStorageTreeElement.prototype.onattach.call(this);
        if (WebInspector.settings[this._expandedSettingKey].get())
            this.expand();
    },

    /**
     * @override
     */
    onexpand: function()
    {
        WebInspector.settings[this._expandedSettingKey].set(true);
    },

    /**
     * @override
     */
    oncollapse: function()
    {
        WebInspector.settings[this._expandedSettingKey].set(false);
    },

    __proto__: WebInspector.BaseStorageTreeElement.prototype
}

/**
 * @constructor
 * @extends {WebInspector.BaseStorageTreeElement}
 */
WebInspector.FrameTreeElement = function(storagePanel, frame)
{
    WebInspector.BaseStorageTreeElement.call(this, storagePanel, null, "", ["frame-storage-tree-item"]);
    this._frame = frame;
    this.frameNavigated(frame);
}

WebInspector.FrameTreeElement.prototype = {
    frameNavigated: function(frame)
    {
        this.removeChildren();
        this._frameId = frame.id;

        this.titleText = frame.name;
        this.subtitleText = new WebInspector.ParsedURL(frame.url).displayName;

        this._categoryElements = {};
        this._treeElementForResource = {};

        this._storagePanel.addDocumentURL(frame.url);
    },

    get itemURL()
    {
        return "frame://" + encodeURI(this.displayName);
    },

    /**
     * @override
     */
    onselect: function(selectedByUser)
    {
        WebInspector.BaseStorageTreeElement.prototype.onselect.call(this, selectedByUser);
        this._storagePanel.showCategoryView(this.displayName);

        this.listItemElement.classList.remove("hovered");
        DOMAgent.hideHighlight();
        return false;
    },

    set hovered(hovered)
    {
        if (hovered) {
            this.listItemElement.classList.add("hovered");
            DOMAgent.highlightFrame(this._frameId, WebInspector.Color.PageHighlight.Content.toProtocolRGBA(), WebInspector.Color.PageHighlight.ContentOutline.toProtocolRGBA());
        } else {
            this.listItemElement.classList.remove("hovered");
            DOMAgent.hideHighlight();
        }
    },

    appendResource: function(resource)
    {
        if (resource.isHidden())
            return;
        var categoryName = resource.type.name();
        var categoryElement = resource.type === WebInspector.resourceTypes.Document ? this : this._categoryElements[categoryName];
        if (!categoryElement) {
            categoryElement = new WebInspector.StorageCategoryTreeElement(this._storagePanel, resource.type.categoryTitle(), categoryName, null, true);
            this._categoryElements[resource.type.name()] = categoryElement;
            this._insertInPresentationOrder(this, categoryElement);
        }
        var resourceTreeElement = new WebInspector.FrameResourceTreeElement(this._storagePanel, resource);
        this._insertInPresentationOrder(categoryElement, resourceTreeElement);
        this._treeElementForResource[resource.url] = resourceTreeElement;
    },

    resourceByURL: function(url)
    {
        var treeElement = this._treeElementForResource[url];
        return treeElement ? treeElement.representedObject : null;
    },

    appendChild: function(treeElement)
    {
        this._insertInPresentationOrder(this, treeElement);
    },

    _insertInPresentationOrder: function(parentTreeElement, childTreeElement)
    {
        // Insert in the alphabetical order, first frames, then resources. Document resource goes last.
        function typeWeight(treeElement)
        {
            if (treeElement instanceof WebInspector.StorageCategoryTreeElement)
                return 2;
            if (treeElement instanceof WebInspector.FrameTreeElement)
                return 1;
            return 3;
        }

        function compare(treeElement1, treeElement2)
        {
            var typeWeight1 = typeWeight(treeElement1);
            var typeWeight2 = typeWeight(treeElement2);

            var result;
            if (typeWeight1 > typeWeight2)
                result = 1;
            else if (typeWeight1 < typeWeight2)
                result = -1;
            else {
                var title1 = treeElement1.displayName || treeElement1.titleText;
                var title2 = treeElement2.displayName || treeElement2.titleText;
                result = title1.localeCompare(title2);
            }
            return result;
        }

        var children = parentTreeElement.children;
        var i;
        for (i = 0; i < children.length; ++i) {
            if (compare(childTreeElement, children[i]) < 0)
                break;
        }
        parentTreeElement.insertChild(childTreeElement, i);
    },

    __proto__: WebInspector.BaseStorageTreeElement.prototype
}

/**
 * @constructor
 * @extends {WebInspector.BaseStorageTreeElement}
 */
WebInspector.FrameResourceTreeElement = function(storagePanel, resource)
{
    WebInspector.BaseStorageTreeElement.call(this, storagePanel, resource, resource.displayName, ["resource-sidebar-tree-item", "resources-type-" + resource.type.name()]);
    this._resource = resource;
    this._resource.addEventListener(WebInspector.Resource.Events.MessageAdded, this._consoleMessageAdded, this);
    this._resource.addEventListener(WebInspector.Resource.Events.MessagesCleared, this._consoleMessagesCleared, this);
    this.tooltip = resource.url;
}

WebInspector.FrameResourceTreeElement.prototype = {
    get itemURL()
    {
        return this._resource.url;
    },

    /**
     * @override
     */
    onselect: function(selectedByUser)
    {
        WebInspector.BaseStorageTreeElement.prototype.onselect.call(this, selectedByUser);
        this._storagePanel._showResourceView(this._resource);
        return false;
    },

    /**
     * @override
     */
    ondblclick: function(event)
    {
        InspectorFrontendHost.openInNewTab(this._resource.url);
        return false;
    },

    /**
     * @override
     */
    onattach: function()
    {
        WebInspector.BaseStorageTreeElement.prototype.onattach.call(this);

        if (this._resource.type === WebInspector.resourceTypes.Image) {
            var previewImage = document.createElement("img");
            previewImage.className = "image-resource-icon-preview";
            this._resource.populateImageSource(previewImage);

            var iconElement = document.createElement("div");
            iconElement.className = "icon";
            iconElement.appendChild(previewImage);
            this.listItemElement.replaceChild(iconElement, this.imageElement);
        }

        this._statusElement = document.createElement("div");
        this._statusElement.className = "status";
        this.listItemElement.insertBefore(this._statusElement, this.titleElement);

        this.listItemElement.draggable = true;
        this.listItemElement.addEventListener("dragstart", this._ondragstart.bind(this), false);
        this.listItemElement.addEventListener("contextmenu", this._handleContextMenuEvent.bind(this), true);

        this._updateErrorsAndWarningsBubbles();
    },

    /**
     * @param {!MouseEvent} event
     * @return {boolean}
     */
    _ondragstart: function(event)
    {
        event.dataTransfer.setData("text/plain", this._resource.content);
        event.dataTransfer.effectAllowed = "copy";
        return true;
    },

    _handleContextMenuEvent: function(event)
    {
        var contextMenu = new WebInspector.ContextMenu(event);
        contextMenu.appendApplicableItems(this._resource);
        contextMenu.show();
    },

    _setBubbleText: function(x)
    {
        if (!this._bubbleElement) {
            this._bubbleElement = document.createElement("div");
            this._bubbleElement.className = "bubble";
            this._statusElement.appendChild(this._bubbleElement);
        }

        this._bubbleElement.textContent = x;
    },

    _resetBubble: function()
    {
        if (this._bubbleElement) {
            this._bubbleElement.textContent = "";
<<<<<<< HEAD
            this._bubbleElement.removeStyleClass("warning");
            this._bubbleElement.removeStyleClass("error");
=======
            this._bubbleElement.classList.remove("warning");
            this._bubbleElement.classList.remove("error");
>>>>>>> 8c15b39e
        }
    },

    _updateErrorsAndWarningsBubbles: function()
    {
        if (this._storagePanel.currentQuery)
            return;

        this._resetBubble();

        if (this._resource.warnings || this._resource.errors)
            this._setBubbleText(this._resource.warnings + this._resource.errors);

        if (this._resource.warnings)
            this._bubbleElement.classList.add("warning");

        if (this._resource.errors)
            this._bubbleElement.classList.add("error");
    },

    _consoleMessagesCleared: function()
    {
        // FIXME: move to the SourceFrame.
        if (this._sourceView)
            this._sourceView.clearMessages();

        this._updateErrorsAndWarningsBubbles();
    },

    _consoleMessageAdded: function(event)
    {
        var msg = event.data;
        if (this._sourceView)
            this._sourceView.addMessage(msg);
        this._updateErrorsAndWarningsBubbles();
    },

    sourceView: function()
    {
        if (!this._sourceView) {
            var sourceFrame = new WebInspector.ResourceSourceFrame(this._resource);
            sourceFrame.setHighlighterType(this._resource.canonicalMimeType());
            this._sourceView = sourceFrame;
            if (this._resource.messages) {
                for (var i = 0; i < this._resource.messages.length; i++)
                    this._sourceView.addMessage(this._resource.messages[i]);
            }
        }
        return this._sourceView;
    },

    __proto__: WebInspector.BaseStorageTreeElement.prototype
}

/**
 * @constructor
 * @extends {WebInspector.BaseStorageTreeElement}
 * @param {!WebInspector.Database} database
 */
WebInspector.DatabaseTreeElement = function(storagePanel, database)
{
    WebInspector.BaseStorageTreeElement.call(this, storagePanel, null, database.name, ["database-storage-tree-item"], true);
    this._database = database;
}

WebInspector.DatabaseTreeElement.prototype = {
    get itemURL()
    {
        return "database://" + encodeURI(this._database.name);
    },

    /**
     * @override
     */
    onselect: function(selectedByUser)
    {
        WebInspector.BaseStorageTreeElement.prototype.onselect.call(this, selectedByUser);
        this._storagePanel._showDatabase(this._database);
        return false;
    },

    /**
     * @override
     */
    onexpand: function()
    {
        this._updateChildren();
    },

    _updateChildren: function()
    {
        this.removeChildren();

        /**
         * @param {!Array.<string>} tableNames
         * @this {WebInspector.DatabaseTreeElement}
         */
        function tableNamesCallback(tableNames)
        {
            var tableNamesLength = tableNames.length;
            for (var i = 0; i < tableNamesLength; ++i)
                this.appendChild(new WebInspector.DatabaseTableTreeElement(this._storagePanel, this._database, tableNames[i]));
        }
        this._database.getTableNames(tableNamesCallback.bind(this));
    },

    __proto__: WebInspector.BaseStorageTreeElement.prototype
}

/**
 * @constructor
 * @extends {WebInspector.BaseStorageTreeElement}
 */
WebInspector.DatabaseTableTreeElement = function(storagePanel, database, tableName)
{
    WebInspector.BaseStorageTreeElement.call(this, storagePanel, null, tableName, ["database-storage-tree-item"]);
    this._database = database;
    this._tableName = tableName;
}

WebInspector.DatabaseTableTreeElement.prototype = {
    get itemURL()
    {
        return "database://" + encodeURI(this._database.name) + "/" + encodeURI(this._tableName);
    },

    /**
     * @override
     */
    onselect: function(selectedByUser)
    {
        WebInspector.BaseStorageTreeElement.prototype.onselect.call(this, selectedByUser);
        this._storagePanel._showDatabase(this._database, this._tableName);
        return false;
    },

    __proto__: WebInspector.BaseStorageTreeElement.prototype
}

/**
 * @constructor
 * @extends {WebInspector.StorageCategoryTreeElement}
 * @param {!WebInspector.ResourcesPanel} storagePanel
 */
WebInspector.IndexedDBTreeElement = function(storagePanel)
{
    WebInspector.StorageCategoryTreeElement.call(this, storagePanel, WebInspector.UIString("IndexedDB"), "IndexedDB", ["indexed-db-storage-tree-item"]);
}

WebInspector.IndexedDBTreeElement.prototype = {
    _initialize: function()
    {
        this._createIndexedDBModel();
    },

    onattach: function()
    {
        WebInspector.StorageCategoryTreeElement.prototype.onattach.call(this);
        this.listItemElement.addEventListener("contextmenu", this._handleContextMenuEvent.bind(this), true);
    },

    _handleContextMenuEvent: function(event)
    {
        var contextMenu = new WebInspector.ContextMenu(event);
        contextMenu.appendItem(WebInspector.UIString("Refresh IndexedDB"), this.refreshIndexedDB.bind(this));
        contextMenu.show();
    },

    _createIndexedDBModel: function()
    {
        this._indexedDBModel = new WebInspector.IndexedDBModel();
        this._idbDatabaseTreeElements = [];
        this._indexedDBModel.addEventListener(WebInspector.IndexedDBModel.EventTypes.DatabaseAdded, this._indexedDBAdded, this);
        this._indexedDBModel.addEventListener(WebInspector.IndexedDBModel.EventTypes.DatabaseRemoved, this._indexedDBRemoved, this);
        this._indexedDBModel.addEventListener(WebInspector.IndexedDBModel.EventTypes.DatabaseLoaded, this._indexedDBLoaded, this);
    },

    refreshIndexedDB: function()
    {
        if (!this._indexedDBModel) {
            this._createIndexedDBModel();
            return;
        }

        this._indexedDBModel.refreshDatabaseNames();
    },

    /**
     * @param {!WebInspector.Event} event
     */
    _indexedDBAdded: function(event)
    {
        var databaseId = /** @type {!WebInspector.IndexedDBModel.DatabaseId} */ (event.data);

        var idbDatabaseTreeElement = new WebInspector.IDBDatabaseTreeElement(this._storagePanel, this._indexedDBModel, databaseId);
        this._idbDatabaseTreeElements.push(idbDatabaseTreeElement);
        this.appendChild(idbDatabaseTreeElement);

        this._indexedDBModel.refreshDatabase(databaseId);
    },

    /**
     * @param {!WebInspector.Event} event
     */
    _indexedDBRemoved: function(event)
    {
        var databaseId = /** @type {!WebInspector.IndexedDBModel.DatabaseId} */ (event.data);

        var idbDatabaseTreeElement = this._idbDatabaseTreeElement(databaseId)
        if (!idbDatabaseTreeElement)
            return;

        idbDatabaseTreeElement.clear();
        this.removeChild(idbDatabaseTreeElement);
        this._idbDatabaseTreeElements.remove(idbDatabaseTreeElement);
    },

    /**
     * @param {!WebInspector.Event} event
     */
    _indexedDBLoaded: function(event)
    {
        var database = /** @type {!WebInspector.IndexedDBModel.Database} */ (event.data);

        var idbDatabaseTreeElement = this._idbDatabaseTreeElement(database.databaseId)
        if (!idbDatabaseTreeElement)
            return;

        idbDatabaseTreeElement.update(database);
    },

    /**
     * @param {!WebInspector.IndexedDBModel.DatabaseId} databaseId
     * @return {?WebInspector.IDBDatabaseTreeElement}
     */
    _idbDatabaseTreeElement: function(databaseId)
    {
        var index = -1;
        for (var i = 0; i < this._idbDatabaseTreeElements.length; ++i) {
            if (this._idbDatabaseTreeElements[i]._databaseId.equals(databaseId)) {
                index = i;
                break;
            }
        }
        if (index !== -1)
            return this._idbDatabaseTreeElements[i];
        return null;
    },

    __proto__: WebInspector.StorageCategoryTreeElement.prototype
}

/**
 * @constructor
 * @extends {WebInspector.StorageCategoryTreeElement}
 * @param {!WebInspector.ResourcesPanel} storagePanel
 */
WebInspector.FileSystemListTreeElement = function(storagePanel)
{
    WebInspector.StorageCategoryTreeElement.call(this, storagePanel, WebInspector.UIString("FileSystem"), "FileSystem", ["file-system-storage-tree-item"]);
}

WebInspector.FileSystemListTreeElement.prototype = {
    _initialize: function()
    {
        this._refreshFileSystem();
    },

    onattach: function()
    {
        WebInspector.StorageCategoryTreeElement.prototype.onattach.call(this);
        this.listItemElement.addEventListener("contextmenu", this._handleContextMenuEvent.bind(this), true);
    },

    _handleContextMenuEvent: function(event)
    {
        var contextMenu = new WebInspector.ContextMenu(event);
        contextMenu.appendItem(WebInspector.UIString(WebInspector.useLowerCaseMenuTitles() ? "Refresh FileSystem list" : "Refresh FileSystem List"), this._refreshFileSystem.bind(this));
        contextMenu.show();
    },

    _fileSystemAdded: function(event)
    {
        var fileSystem = /** @type {!WebInspector.FileSystemModel.FileSystem} */ (event.data);
        var fileSystemTreeElement = new WebInspector.FileSystemTreeElement(this._storagePanel, fileSystem);
        this.appendChild(fileSystemTreeElement);
    },

    _fileSystemRemoved: function(event)
    {
        var fileSystem = /** @type {!WebInspector.FileSystemModel.FileSystem} */ (event.data);
        var fileSystemTreeElement = this._fileSystemTreeElementByName(fileSystem.name);
        if (!fileSystemTreeElement)
            return;
        fileSystemTreeElement.clear();
        this.removeChild(fileSystemTreeElement);
    },

    _fileSystemTreeElementByName: function(fileSystemName)
    {
        for (var i = 0; i < this.children.length; ++i) {
            var child = /** @type {!WebInspector.FileSystemTreeElement} */ (this.children[i]);
            if (child.fileSystemName === fileSystemName)
                return this.children[i];
        }
        return null;
    },

    _refreshFileSystem: function()
    {
        if (!this._fileSystemModel) {
            this._fileSystemModel = new WebInspector.FileSystemModel();
            this._fileSystemModel.addEventListener(WebInspector.FileSystemModel.EventTypes.FileSystemAdded, this._fileSystemAdded, this);
            this._fileSystemModel.addEventListener(WebInspector.FileSystemModel.EventTypes.FileSystemRemoved, this._fileSystemRemoved, this);
        }

        this._fileSystemModel.refreshFileSystemList();
    },

    __proto__: WebInspector.StorageCategoryTreeElement.prototype
}

/**
 * @constructor
 * @extends {WebInspector.BaseStorageTreeElement}
 * @param {!WebInspector.ResourcesPanel} storagePanel
 * @param {!WebInspector.IndexedDBModel} model
 * @param {!WebInspector.IndexedDBModel.DatabaseId} databaseId
 */
WebInspector.IDBDatabaseTreeElement = function(storagePanel, model, databaseId)
{
    WebInspector.BaseStorageTreeElement.call(this, storagePanel, null, databaseId.name + " - " + databaseId.securityOrigin, ["indexed-db-storage-tree-item"]);
    this._model = model;
    this._databaseId = databaseId;
    this._idbObjectStoreTreeElements = {};
}

WebInspector.IDBDatabaseTreeElement.prototype = {
    get itemURL()
    {
        return "indexedDB://" + this._databaseId.securityOrigin + "/" + this._databaseId.name;
    },

    onattach: function()
    {
        WebInspector.BaseStorageTreeElement.prototype.onattach.call(this);
        this.listItemElement.addEventListener("contextmenu", this._handleContextMenuEvent.bind(this), true);
    },

    _handleContextMenuEvent: function(event)
    {
        var contextMenu = new WebInspector.ContextMenu(event);
        contextMenu.appendItem(WebInspector.UIString("Refresh IndexedDB"), this._refreshIndexedDB.bind(this));
        contextMenu.show();
    },

    _refreshIndexedDB: function()
    {
        this._model.refreshDatabaseNames();
    },

    /**
     * @param {!WebInspector.IndexedDBModel.Database} database
     */
    update: function(database)
    {
        this._database = database;
        var objectStoreNames = {};
        for (var objectStoreName in this._database.objectStores) {
            var objectStore = this._database.objectStores[objectStoreName];
            objectStoreNames[objectStore.name] = true;
            if (!this._idbObjectStoreTreeElements[objectStore.name]) {
                var idbObjectStoreTreeElement = new WebInspector.IDBObjectStoreTreeElement(this._storagePanel, this._model, this._databaseId, objectStore);
                this._idbObjectStoreTreeElements[objectStore.name] = idbObjectStoreTreeElement;
                this.appendChild(idbObjectStoreTreeElement);
            }
            this._idbObjectStoreTreeElements[objectStore.name].update(objectStore);
        }
        for (var objectStoreName in this._idbObjectStoreTreeElements) {
            if (!objectStoreNames[objectStoreName])
                this._objectStoreRemoved(objectStoreName);
        }

        if (this.children.length) {
            this.hasChildren = true;
            this.expand();
        }

        if (this._view)
            this._view.update(database);

        this._updateTooltip();
    },

    _updateTooltip: function()
    {
        this.tooltip = WebInspector.UIString("Version") + ": " + this._database.version;
    },

    /**
     * @override
     */
    onselect: function(selectedByUser)
    {
        WebInspector.BaseStorageTreeElement.prototype.onselect.call(this, selectedByUser);
        if (!this._view)
            this._view = new WebInspector.IDBDatabaseView(this._database);

        this._storagePanel.showIndexedDB(this._view);
        return false;
    },

    /**
     * @param {string} objectStoreName
     */
    _objectStoreRemoved: function(objectStoreName)
    {
        var objectStoreTreeElement = this._idbObjectStoreTreeElements[objectStoreName];
        objectStoreTreeElement.clear();
        this.removeChild(objectStoreTreeElement);
        delete this._idbObjectStoreTreeElements[objectStoreName];
    },

    clear: function()
    {
        for (var objectStoreName in this._idbObjectStoreTreeElements)
            this._objectStoreRemoved(objectStoreName);
    },

    __proto__: WebInspector.BaseStorageTreeElement.prototype
}

/**
 * @constructor
 * @extends {WebInspector.BaseStorageTreeElement}
 * @param {!WebInspector.ResourcesPanel} storagePanel
 * @param {!WebInspector.IndexedDBModel} model
 * @param {!WebInspector.IndexedDBModel.DatabaseId} databaseId
 * @param {!WebInspector.IndexedDBModel.ObjectStore} objectStore
 */
WebInspector.IDBObjectStoreTreeElement = function(storagePanel, model, databaseId, objectStore)
{
    WebInspector.BaseStorageTreeElement.call(this, storagePanel, null, objectStore.name, ["indexed-db-object-store-storage-tree-item"]);
    this._model = model;
    this._databaseId = databaseId;
    this._idbIndexTreeElements = {};
}

WebInspector.IDBObjectStoreTreeElement.prototype = {
    get itemURL()
    {
        return "indexedDB://" + this._databaseId.securityOrigin + "/" + this._databaseId.name + "/" + this._objectStore.name;
    },

    onattach: function()
    {
        WebInspector.BaseStorageTreeElement.prototype.onattach.call(this);
        this.listItemElement.addEventListener("contextmenu", this._handleContextMenuEvent.bind(this), true);
    },

    _handleContextMenuEvent: function(event)
    {
        var contextMenu = new WebInspector.ContextMenu(event);
        contextMenu.appendItem(WebInspector.UIString("Clear"), this._clearObjectStore.bind(this));
        contextMenu.show();
    },

    _clearObjectStore: function()
    {
        /**
         * @this {WebInspector.IDBObjectStoreTreeElement}
         */
        function callback() {
            this.update(this._objectStore);
        }
        this._model.clearObjectStore(this._databaseId, this._objectStore.name, callback.bind(this));
    },

   /**
     * @param {!WebInspector.IndexedDBModel.ObjectStore} objectStore
     */
    update: function(objectStore)
    {
        this._objectStore = objectStore;

        var indexNames = {};
        for (var indexName in this._objectStore.indexes) {
            var index = this._objectStore.indexes[indexName];
            indexNames[index.name] = true;
            if (!this._idbIndexTreeElements[index.name]) {
                var idbIndexTreeElement = new WebInspector.IDBIndexTreeElement(this._storagePanel, this._model, this._databaseId, this._objectStore, index);
                this._idbIndexTreeElements[index.name] = idbIndexTreeElement;
                this.appendChild(idbIndexTreeElement);
            }
            this._idbIndexTreeElements[index.name].update(index);
        }
        for (var indexName in this._idbIndexTreeElements) {
            if (!indexNames[indexName])
                this._indexRemoved(indexName);
        }
        for (var indexName in this._idbIndexTreeElements) {
            if (!indexNames[indexName]) {
                this.removeChild(this._idbIndexTreeElements[indexName]);
                delete this._idbIndexTreeElements[indexName];
            }
        }

        if (this.children.length) {
            this.hasChildren = true;
            this.expand();
        }

        if (this._view)
            this._view.update(this._objectStore);

        this._updateTooltip();
    },

    _updateTooltip: function()
    {

        var keyPathString = this._objectStore.keyPathString;
        var tooltipString = keyPathString !== null ? (WebInspector.UIString("Key path: ") + keyPathString) : "";
        if (this._objectStore.autoIncrement)
            tooltipString += "\n" + WebInspector.UIString("autoIncrement");
        this.tooltip = tooltipString
    },

    /**
     * @override
     */
    onselect: function(selectedByUser)
    {
        WebInspector.BaseStorageTreeElement.prototype.onselect.call(this, selectedByUser);
        if (!this._view)
            this._view = new WebInspector.IDBDataView(this._model, this._databaseId, this._objectStore, null);

        this._storagePanel.showIndexedDB(this._view);
        return false;
    },

    /**
     * @param {string} indexName
     */
    _indexRemoved: function(indexName)
    {
        var indexTreeElement = this._idbIndexTreeElements[indexName];
        indexTreeElement.clear();
        this.removeChild(indexTreeElement);
        delete this._idbIndexTreeElements[indexName];
    },

    clear: function()
    {
        for (var indexName in this._idbIndexTreeElements)
            this._indexRemoved(indexName);
        if (this._view)
            this._view.clear();
    },

    __proto__: WebInspector.BaseStorageTreeElement.prototype
}

/**
 * @constructor
 * @extends {WebInspector.BaseStorageTreeElement}
 * @param {!WebInspector.ResourcesPanel} storagePanel
 * @param {!WebInspector.IndexedDBModel} model
 * @param {!WebInspector.IndexedDBModel.DatabaseId} databaseId
 * @param {!WebInspector.IndexedDBModel.ObjectStore} objectStore
 * @param {!WebInspector.IndexedDBModel.Index} index
 */
WebInspector.IDBIndexTreeElement = function(storagePanel, model, databaseId, objectStore, index)
{
    WebInspector.BaseStorageTreeElement.call(this, storagePanel, null, index.name, ["indexed-db-index-storage-tree-item"]);
    this._model = model;
    this._databaseId = databaseId;
    this._objectStore = objectStore;
    this._index = index;
}

WebInspector.IDBIndexTreeElement.prototype = {
    get itemURL()
    {
        return "indexedDB://" + this._databaseId.securityOrigin + "/" + this._databaseId.name + "/" + this._objectStore.name + "/" + this._index.name;
    },

    /**
     * @param {!WebInspector.IndexedDBModel.Index} index
     */
    update: function(index)
    {
        this._index = index;

        if (this._view)
            this._view.update(this._index);

        this._updateTooltip();
    },

    _updateTooltip: function()
    {
        var tooltipLines = [];
        var keyPathString = this._index.keyPathString;
        tooltipLines.push(WebInspector.UIString("Key path: ") + keyPathString);
        if (this._index.unique)
            tooltipLines.push(WebInspector.UIString("unique"));
        if (this._index.multiEntry)
            tooltipLines.push(WebInspector.UIString("multiEntry"));
        this.tooltip = tooltipLines.join("\n");
    },

    /**
     * @override
     */
    onselect: function(selectedByUser)
    {
        WebInspector.BaseStorageTreeElement.prototype.onselect.call(this, selectedByUser);
        if (!this._view)
            this._view = new WebInspector.IDBDataView(this._model, this._databaseId, this._objectStore, this._index);

        this._storagePanel.showIndexedDB(this._view);
        return false;
    },

    clear: function()
    {
        if (this._view)
            this._view.clear();
    },

    __proto__: WebInspector.BaseStorageTreeElement.prototype
}

/**
 * @constructor
 * @extends {WebInspector.BaseStorageTreeElement}
 */
WebInspector.DOMStorageTreeElement = function(storagePanel, domStorage, className)
{
    WebInspector.BaseStorageTreeElement.call(this, storagePanel, null, domStorage.securityOrigin ? domStorage.securityOrigin : WebInspector.UIString("Local Files"), ["domstorage-storage-tree-item", className]);
    this._domStorage = domStorage;
}

WebInspector.DOMStorageTreeElement.prototype = {
    get itemURL()
    {
        return "storage://" + this._domStorage.securityOrigin + "/" + (this._domStorage.isLocalStorage ? "local" : "session");
    },

    /**
     * @override
     */
    onselect: function(selectedByUser)
    {
        WebInspector.BaseStorageTreeElement.prototype.onselect.call(this, selectedByUser);
        this._storagePanel._showDOMStorage(this._domStorage);
        return false;
    },

    __proto__: WebInspector.BaseStorageTreeElement.prototype
}

/**
 * @constructor
 * @extends {WebInspector.BaseStorageTreeElement}
 */
WebInspector.CookieTreeElement = function(storagePanel, cookieDomain)
{
    WebInspector.BaseStorageTreeElement.call(this, storagePanel, null, cookieDomain ? cookieDomain : WebInspector.UIString("Local Files"), ["cookie-storage-tree-item"]);
    this._cookieDomain = cookieDomain;
}

WebInspector.CookieTreeElement.prototype = {
    get itemURL()
    {
        return "cookies://" + this._cookieDomain;
    },

    onattach: function()
    {
        WebInspector.BaseStorageTreeElement.prototype.onattach.call(this);
        this.listItemElement.addEventListener("contextmenu", this._handleContextMenuEvent.bind(this), true);
    },

    /**
     * @param {!Event} event
     */
    _handleContextMenuEvent: function(event)
    {
        var contextMenu = new WebInspector.ContextMenu(event);
        contextMenu.appendItem(WebInspector.UIString("Clear"), this._clearCookies.bind(this));
        contextMenu.show();
    },

    /**
     * @param {string} domain
     */
    _clearCookies: function(domain)
    {
        this._storagePanel.clearCookies(this._cookieDomain);
    },

    /**
     * @override
     */
    onselect: function(selectedByUser)
    {
        WebInspector.BaseStorageTreeElement.prototype.onselect.call(this, selectedByUser);
        this._storagePanel.showCookies(this, this._cookieDomain);
        return false;
    },

    __proto__: WebInspector.BaseStorageTreeElement.prototype
}

/**
 * @constructor
 * @extends {WebInspector.BaseStorageTreeElement}
 */
WebInspector.ApplicationCacheManifestTreeElement = function(storagePanel, manifestURL)
{
    var title = new WebInspector.ParsedURL(manifestURL).displayName;
    WebInspector.BaseStorageTreeElement.call(this, storagePanel, null, title, ["application-cache-storage-tree-item"]);
    this.tooltip = manifestURL;
    this._manifestURL = manifestURL;
}

WebInspector.ApplicationCacheManifestTreeElement.prototype = {
    get itemURL()
    {
        return "appcache://" + this._manifestURL;
    },

    get manifestURL()
    {
        return this._manifestURL;
    },

    /**
     * @override
     */
    onselect: function(selectedByUser)
    {
        WebInspector.BaseStorageTreeElement.prototype.onselect.call(this, selectedByUser);
        this._storagePanel.showCategoryView(this._manifestURL);
        return false;
    },

    __proto__: WebInspector.BaseStorageTreeElement.prototype
}

/**
 * @constructor
 * @extends {WebInspector.BaseStorageTreeElement}
 */
WebInspector.ApplicationCacheFrameTreeElement = function(storagePanel, frameId, manifestURL)
{
    WebInspector.BaseStorageTreeElement.call(this, storagePanel, null, "", ["frame-storage-tree-item"]);
    this._frameId = frameId;
    this._manifestURL = manifestURL;
    this._refreshTitles();
}

WebInspector.ApplicationCacheFrameTreeElement.prototype = {
    get itemURL()
    {
        return "appcache://" + this._manifestURL + "/" + encodeURI(this.displayName);
    },

    get frameId()
    {
        return this._frameId;
    },

    get manifestURL()
    {
        return this._manifestURL;
    },

    _refreshTitles: function()
    {
        var frame = WebInspector.resourceTreeModel.frameForId(this._frameId);
        if (!frame) {
            this.subtitleText = WebInspector.UIString("new frame");
            return;
        }
        this.titleText = frame.name;
        this.subtitleText = new WebInspector.ParsedURL(frame.url).displayName;
    },

    frameNavigated: function()
    {
        this._refreshTitles();
    },

    /**
     * @override
     */
    onselect: function(selectedByUser)
    {
        WebInspector.BaseStorageTreeElement.prototype.onselect.call(this, selectedByUser);
        this._storagePanel.showApplicationCache(this._frameId);
        return false;
    },

    __proto__: WebInspector.BaseStorageTreeElement.prototype
}

/**
 * @constructor
 * @extends {WebInspector.BaseStorageTreeElement}
 * @param {!WebInspector.ResourcesPanel} storagePanel
 * @param {!WebInspector.FileSystemModel.FileSystem} fileSystem
 */
WebInspector.FileSystemTreeElement = function(storagePanel, fileSystem)
{
    var displayName = fileSystem.type + " - " + fileSystem.origin;
    WebInspector.BaseStorageTreeElement.call(this, storagePanel, null, displayName, ["file-system-storage-tree-item"]);
    this._fileSystem = fileSystem;
}

WebInspector.FileSystemTreeElement.prototype = {
    get fileSystemName()
    {
        return this._fileSystem.name;
    },

    get itemURL()
    {
        return "filesystem://" + this._fileSystem.name;
    },

    /**
     * @override
     */
    onselect: function(selectedByUser)
    {
        WebInspector.BaseStorageTreeElement.prototype.onselect.call(this, selectedByUser);
        this._fileSystemView = new WebInspector.FileSystemView(this._fileSystem);
        this._storagePanel.showFileSystem(this._fileSystemView);
        return false;
    },

    clear: function()
    {
        if (this.fileSystemView && this._storagePanel.visibleView === this.fileSystemView)
            this._storagePanel.closeVisibleView();
    },

    __proto__: WebInspector.BaseStorageTreeElement.prototype
}

/**
 * @constructor
 * @extends {WebInspector.View}
 */
WebInspector.StorageCategoryView = function()
{
    WebInspector.View.call(this);

    this.element.classList.add("storage-view");
    this._emptyView = new WebInspector.EmptyView("");
    this._emptyView.show(this.element);
}

WebInspector.StorageCategoryView.prototype = {
    setText: function(text)
    {
        this._emptyView.text = text;
    },

    __proto__: WebInspector.View.prototype
}<|MERGE_RESOLUTION|>--- conflicted
+++ resolved
@@ -86,11 +86,7 @@
     this.storageViews = mainElement.createChild("div", "resources-main");
     var statusBarContainer = mainElement.createChild("div", "resources-status-bar");
     this.storageViewStatusBarItemsContainer = statusBarContainer.createChild("div", "status-bar");
-<<<<<<< HEAD
-    this.storageViews.addStyleClass("diff-container");
-=======
     this.storageViews.classList.add("diff-container");
->>>>>>> 8c15b39e
 
     /** @type {!Map.<!WebInspector.Database, !Object.<string, !WebInspector.DatabaseTableView>>} */
     this._databaseTableViews = new Map();
@@ -420,11 +416,7 @@
     },
 
     /**
-<<<<<<< HEAD
-     * @param {Element} anchor
-=======
      * @param {!Element} anchor
->>>>>>> 8c15b39e
      * @return {boolean}
      */
     showAnchorLocation: function(anchor)
@@ -1204,13 +1196,8 @@
     {
         if (this._bubbleElement) {
             this._bubbleElement.textContent = "";
-<<<<<<< HEAD
-            this._bubbleElement.removeStyleClass("warning");
-            this._bubbleElement.removeStyleClass("error");
-=======
             this._bubbleElement.classList.remove("warning");
             this._bubbleElement.classList.remove("error");
->>>>>>> 8c15b39e
         }
     },
 
