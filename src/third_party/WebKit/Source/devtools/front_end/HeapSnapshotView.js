--- conflicted
+++ resolved
@@ -960,15 +960,9 @@
      */
     removeProfile: function(profile)
     {
-<<<<<<< HEAD
-        WebInspector.ProfileType.prototype.removeProfile.call(this, profile);
-        if (!profile.isTemporary && !profile.fromFile())
-            HeapProfilerAgent.removeProfile(profile.uid);
-=======
         if (this._profileBeingRecorded !== profile && !profile.fromFile())
             HeapProfilerAgent.removeProfile(profile.uid);
         WebInspector.ProfileType.prototype.removeProfile.call(this, profile);
->>>>>>> 8c15b39e
     },
 
     _snapshotReceived: function(profile)
@@ -1135,20 +1129,6 @@
         this._lastSeenIndex = -1;
     },
 
-<<<<<<< HEAD
-    /**
-     * @override
-     * @param {string=} title
-     * @return {!WebInspector.ProfileHeader}
-     */
-    createTemporaryProfile: function(title)
-    {
-        title = title || WebInspector.UIString("Recording\u2026");
-        return new WebInspector.HeapProfileHeader(this, title);
-    },
-
-=======
->>>>>>> 8c15b39e
     __proto__: WebInspector.HeapSnapshotProfileType.prototype
 }
 
@@ -1222,12 +1202,9 @@
 
     _transferSnapshot: function()
     {
-<<<<<<< HEAD
-=======
         /**
          * @this {WebInspector.HeapProfileHeader}
          */
->>>>>>> 8c15b39e
         function finishTransfer()
         {
             if (this._transferHandler) {
@@ -1320,15 +1297,6 @@
         worker.startCheckingForLongRunningCalls();
         this.notifySnapshotReceived();
 
-<<<<<<< HEAD
-        if (this.fromFile()) {
-            function didGetMaxNodeId(id)
-            {
-               this.maxJSObjectId = id;
-            }
-            snapshotProxy.maxJsNodeId(didGetMaxNodeId.bind(this));
-        }
-=======
         /**
          * @this {WebInspector.HeapProfileHeader}
          */
@@ -1339,7 +1307,6 @@
 
         if (this.fromFile())
             snapshotProxy.maxJsNodeId(didGetMaxNodeId.bind(this));
->>>>>>> 8c15b39e
     },
 
     notifySnapshotReceived: function()
