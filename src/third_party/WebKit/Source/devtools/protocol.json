{
    "version": { "major": "1", "minor": "1" },
    "domains": [{
        "domain": "Inspector",
        "hidden": true,
        "types": [],
        "commands": [
            {
                "name": "enable",
                "description": "Enables inspector domain notifications."
            },
            {
                "name": "disable",
                "description": "Disables inspector domain notifications."
            },
            {
                "name": "reset",
                "description": "Resets all domains."
            }
        ],
        "events": [
            {
                "name": "evaluateForTestInFrontend",
                "parameters": [
                    { "name": "testCallId", "type": "integer" },
                    { "name": "script", "type": "string" }
                ]
            },
            {
                "name": "inspect",
                "parameters": [
                    { "name": "object", "$ref": "Runtime.RemoteObject" },
                    { "name": "hints", "type": "object" }
                ]
            },
            {
                "name": "detached",
                "description": "Fired when remote debugging connection is about to be terminated. Contains detach reason.",
                "parameters": [
                    { "name": "reason", "type": "string", "description": "The reason why connection has been terminated." }
                ],
                "handlers": ["browser"]
            },
            {
                "name": "targetCrashed",
                "description": "Fired when debugging target has crashed",
                "handlers": ["browser"]
            }
        ]
    },
    {
        "domain": "Memory",
        "hidden": true,
        "types": [
            {
                "id": "MemoryBlock",
                "type": "object",
                "properties": [
                    { "name": "size", "type": "number", "optional": true, "description": "Size of the block in bytes if available" },
                    { "name": "name", "type": "string", "description": "Unique name used to identify the component that allocated this block" },
                    { "name": "children", "type": "array", "optional": true, "items": { "$ref": "MemoryBlock" }}
                ]
            },
            {
                "id": "HeapSnapshotChunk",
                "type": "object",
                "properties": [
                    { "name": "strings", "type": "array", "items": { "type": "string" }, "description": "An array of strings that were found since last update." },
                    { "name": "nodes", "type": "array", "items": { "type": "integer" }, "description": "An array of nodes that were found since last update." },
                    { "name": "edges", "type": "array", "items": { "type": "integer" }, "description": "An array of edges that were found since last update." },
                    { "name": "baseToRealNodeId", "type": "array", "items": { "type": "integer" }, "description": "An array of integers for nodeId remapping. Even nodeId has to be mapped to the following odd nodeId." }
                ]
            }
        ],
        "commands": [
            {
                "name": "getDOMCounters",
                "returns": [
                    { "name": "documents", "type": "integer" },
                    { "name": "nodes", "type": "integer" },
                    { "name": "jsEventListeners", "type": "integer" }
                ]
            }
        ],
        "events": [
            {
                "name": "addNativeSnapshotChunk",
                "parameters": [
                    { "name": "chunk", "$ref": "HeapSnapshotChunk", "description": "A chunk of the serialized the snapshot." }
                ]
            }
        ]
    },
    {
        "domain": "Page",
        "description": "Actions and events related to the inspected page belong to the page domain.",
        "types": [
            {
                "id": "ResourceType",
                "type": "string",
                "enum": ["Document", "Stylesheet", "Image", "Font", "Script", "XHR", "WebSocket", "Other"],
                "description": "Resource type as it was perceived by the rendering engine."
            },
            {
              "id": "FrameId",
              "type": "string",
              "description": "Unique frame identifier."
            },
            {
                "id": "Frame",
                "type": "object",
                "description": "Information about the Frame on the page.",
                "properties": [
                    { "name": "id", "type": "string", "description": "Frame unique identifier." },
                    { "name": "parentId", "type": "string", "optional": true, "description": "Parent frame identifier." },
                    { "name": "loaderId", "$ref": "Network.LoaderId", "description": "Identifier of the loader associated with this frame." },
                    { "name": "name", "type": "string", "optional": true, "description": "Frame's name as specified in the tag." },
                    { "name": "url", "type": "string", "description": "Frame document's URL." },
                    { "name": "securityOrigin", "type": "string", "description": "Frame document's security origin." },
                    { "name": "mimeType", "type": "string", "description": "Frame document's mimeType as determined by the browser." }
                ]
            },
            {
                "id": "FrameResourceTree",
                "type": "object",
                "description": "Information about the Frame hierarchy along with their cached resources.",
                "properties": [
                    { "name": "frame", "$ref": "Frame", "description": "Frame information for this tree item." },
                    { "name": "childFrames", "type": "array", "optional": true, "items": { "$ref": "FrameResourceTree" }, "description": "Child frames." },
                    { "name": "resources", "type": "array",
                        "items": {
                            "type": "object",
                            "properties": [
                                { "name": "url", "type": "string", "description": "Resource URL." },
                                { "name": "type", "$ref": "ResourceType", "description": "Type of this resource." },
                                { "name": "mimeType", "type": "string", "description": "Resource mimeType as determined by the browser." },
                                { "name": "failed", "type": "boolean", "optional": true, "description": "True if the resource failed to load." },
                                { "name": "canceled", "type": "boolean", "optional": true, "description": "True if the resource was canceled during loading." }
                            ]
                        },
                        "description": "Information about frame resources."
                    }
                ],
                "hidden": true
            },
            {
                "id": "SearchMatch",
                "type": "object",
                "description": "Search match for resource.",
                "properties": [
                    { "name": "lineNumber", "type": "number", "description": "Line number in resource content." },
                    { "name": "lineContent", "type": "string", "description": "Line with match content." }
                ],
                "hidden": true
            },
            {
                "id": "Cookie",
                "type": "object",
                "description": "Cookie object",
                "properties": [
                    { "name": "name", "type": "string", "description": "Cookie name." },
                    { "name": "value", "type": "string", "description": "Cookie value." },
                    { "name": "domain", "type": "string", "description": "Cookie domain." },
                    { "name": "path", "type": "string", "description": "Cookie path." },
                    { "name": "expires", "type": "number", "description": "Cookie expires." },
                    { "name": "size", "type": "integer", "description": "Cookie size." },
                    { "name": "httpOnly", "type": "boolean", "description": "True if cookie is http-only." },
                    { "name": "secure", "type": "boolean", "description": "True if cookie is secure." },
                    { "name": "session", "type": "boolean", "description": "True in case of session cookie." }
                ],
                "hidden": true
            },
            {
                "id": "ScriptIdentifier",
                "type": "string",
                "description": "Unique script identifier.",
                "hidden": true
            },
            {
                "id": "NavigationEntry",
                "type": "object",
                "description": "Navigation history entry.",
                "properties": [
                  { "name": "id", "type": "integer", "description": "Unique id of the navigation history entry." },
                  { "name": "url", "type": "string", "description": "URL of the navigation history entry." },
                  { "name": "title", "type": "string", "description": "Title of the navigation history entry." }
                ],
                "hidden": true
            },
            {
                "id": "Quota",
                "type": "object",
                "description": "Quota information",
                "properties": [
                    { "name": "temporary", "type": "number", "description": "Quota for temporary storage shared among all security origins" },
                    { "name": "persistent", "type": "number", "description": "Quota for persistent storage for the security origin." }
                ],
                "hidden": true
            },
            {
                "id": "Usage",
                "type": "object",
                "description": "Usage information",
                "properties": [
                    { "name": "temporary", "type": "array", "items": { "$ref": "Page.UsageItem" }, "description": "Temporary storage usage." },
                    { "name": "persistent", "type": "array", "items": { "$ref": "Page.UsageItem" }, "description": "Persistent storage usage." },
                    { "name": "syncable", "type": "array", "items": { "$ref": "Page.UsageItem" }, "description": "Syncable storage." }
                ],
                "hidden": true
            },
            {
                "id": "UsageItem",
                "type": "object",
                "description": "Usage information for a client and storage type",
                "properties": [
                    { "name": "id", "type": "string", "enum": ["filesystem", "database", "appcache", "indexeddatabase"], "description": "Item id." },
                    { "name": "value", "type": "number", "description": "Item usage value." }
                ],
                "hidden": true
            },
            {
                "id": "ScreencastFrameMetadata",
                "type": "object",
                "description": "Screencast frame metadata",
                "properties": [
                    { "name": "deviceScaleFactor", "type": "number", "hidden": true, "description": "Device scale factor." },
                    { "name": "viewport", "$ref": "DOM.Rect", "hidden": true, "description": "Viewport in CSS pixels." },
                    { "name": "offsetTop", "type": "number", "hidden": true, "optional": true, "description": "Top offset in DIP." },
                    { "name": "offsetBottom", "type": "number", "hidden": true, "optional": true, "description": "Bottom offset in DIP." },
                    { "name": "pageScaleFactor", "type": "number", "hidden": true, "description": "Page scale factor." },
                    { "name": "pageScaleFactorMin", "type": "number", "hidden": true, "description": "Page scale factor min." },
                    { "name": "pageScaleFactorMax", "type": "number", "hidden": true, "description": "Page scale factor max." }
                ],
                "hidden": true
            }
        ],
        "commands": [
            {
                "name": "enable",
                "description": "Enables page domain notifications."
            },
            {
                "name": "disable",
                "description": "Disables page domain notifications.",
                "handlers": ["browser", "renderer"]
            },
            {
                "name": "addScriptToEvaluateOnLoad",
                "parameters": [
                    { "name": "scriptSource", "type": "string" }
                ],
                "returns": [
                    { "name": "identifier", "$ref": "ScriptIdentifier", "description": "Identifier of the added script." }
                ],
                "hidden": true
            },
            {
                "name": "removeScriptToEvaluateOnLoad",
                "parameters": [
                    { "name": "identifier", "$ref": "ScriptIdentifier" }
                ],
                "hidden": true
            },
            {
                "name": "reload",
                "parameters": [
                    { "name": "ignoreCache", "type": "boolean", "optional": true, "description": "If true, browser cache is ignored (as if the user pressed Shift+refresh)." },
                    { "name": "scriptToEvaluateOnLoad", "type": "string", "optional": true, "description": "If set, the script will be injected into all frames of the inspected page after reload." },
                    { "name": "scriptPreprocessor", "type": "string", "optional": true, "description": "Script body that should evaluate to function that will preprocess all the scripts before their compilation.", "hidden": true }
                ],
                "description": "Reloads given page optionally ignoring the cache.",
                "handlers": ["browser", "renderer"]
            },
            {
                "name": "navigate",
                "parameters": [
                    { "name": "url", "type": "string", "description": "URL to navigate the page to." }
                ],
                "description": "Navigates current page to the given URL.",
                "handlers": ["browser"]
            },
            {
              "name": "getNavigationHistory",
              "parameters": [],
              "returns": [
                { "name": "currentIndex", "type": "integer", "description": "Index of the current navigation history entry." },
                { "name": "entries", "type": "array", "items": { "$ref": "NavigationEntry" }, "description": "Array of navigation history entries." }
              ],
              "description": "Returns navigation history for the current page.",
              "hidden": true,
              "handlers": ["browser"]
            },
            {
              "name": "navigateToHistoryEntry",
              "parameters": [
                  { "name": "entryId", "type": "integer", "description": "Unique id of the entry to navigate to." }
              ],
              "description": "Navigates current page to the given history entry.",
              "hidden": true,
              "handlers": ["browser"]
            },
            {
                "name": "getCookies",
                "returns": [
                    { "name": "cookies", "type": "array", "items": { "$ref": "Cookie" }, "description": "Array of cookie objects." }
                ],
                "description": "Returns all browser cookies. Depending on the backend support, will return detailed cookie information in the <code>cookies</code> field.",
                "hidden": true
            },
            {
                "name": "deleteCookie",
                "parameters": [
                    { "name": "cookieName", "type": "string", "description": "Name of the cookie to remove." },
                    { "name": "url", "type": "string", "description": "URL to match cooke domain and path." }
                ],
                "description": "Deletes browser cookie with given name, domain and path.",
                "hidden": true
            },
            {
                "name": "getResourceTree",
                "description": "Returns present frame / resource tree structure.",
                "returns": [
                    { "name": "frameTree", "$ref": "FrameResourceTree", "description": "Present frame / resource tree structure." }
                ],
                "hidden": true
            },
            {
                "name": "getResourceContent",
                "description": "Returns content of the given resource.",
                "parameters": [
                    { "name": "frameId", "$ref": "FrameId", "description": "Frame id to get resource for." },
                    { "name": "url", "type": "string", "description": "URL of the resource to get content for." }
                ],
                "returns": [
                    { "name": "content", "type": "string", "description": "Resource content." },
                    { "name": "base64Encoded", "type": "boolean", "description": "True, if content was served as base64." }
                ],
                "hidden": true
            },
            {
                "name": "searchInResource",
                "description": "Searches for given string in resource content.",
                "parameters": [
                    { "name": "frameId", "$ref": "FrameId", "description": "Frame id for resource to search in." },
                    { "name": "url", "type": "string", "description": "URL of the resource to search in." },
                    { "name": "query", "type": "string", "description": "String to search for."  },
                    { "name": "caseSensitive", "type": "boolean", "optional": true, "description": "If true, search is case sensitive." },
                    { "name": "isRegex", "type": "boolean", "optional": true, "description": "If true, treats string parameter as regex." }
                ],
                "returns": [
                    { "name": "result", "type": "array", "items": { "$ref": "SearchMatch" }, "description": "List of search matches." }
                ],
                "hidden": true
            },
            {
                "name": "setDocumentContent",
                "description": "Sets given markup as the document's HTML.",
                "parameters": [
                    { "name": "frameId", "$ref": "FrameId", "description": "Frame id to set HTML for." },
                    { "name": "html", "type": "string", "description": "HTML content to set."  }
                ],
                "hidden": true
            },
            {
                "name": "setDeviceMetricsOverride",
                "description": "Overrides the values of device screen dimensions (window.screen.width, window.screen.height, window.innerWidth, window.innerHeight, and \"device-width\"/\"device-height\"-related CSS media query results) and the font scale factor.",
                "parameters": [
                    { "name": "width", "type": "integer", "description": "Overriding width value in pixels (minimum 0, maximum 10000000). 0 disables the override." },
                    { "name": "height", "type": "integer", "description": "Overriding height value in pixels (minimum 0, maximum 10000000). 0 disables the override." },
                    { "name": "deviceScaleFactor", "type": "number", "description": "Overriding device scale factor value (must be positive)." },
                    { "name": "emulateViewport", "type": "boolean", "description": "Whether viewport meta tag should be respected." },
                    { "name": "fitWindow", "type": "boolean", "description": "Whether a view that exceeds the available browser window area should be scaled down to fit." },
                    { "name": "textAutosizing", "type": "boolean", "optional": true, "description": "Whether to override the text autosizing feature." },
                    { "name": "fontScaleFactor", "type": "number", "optional": true, "description": "Overriding system font scale factor (must be positive)." }
                ],
                "hidden": true
            },
            {
                "name": "setShowPaintRects",
                "description": "Requests that backend shows paint rectangles",
                "parameters": [
                    { "name": "result", "type": "boolean", "description": "True for showing paint rectangles" }
                ],
                "hidden": true
            },
            {
                "name": "setShowDebugBorders",
                "description": "Requests that backend shows debug borders on layers",
                "parameters": [
                    { "name": "show", "type": "boolean", "description": "True for showing debug borders" }
                ],
                "hidden": true
            },
            {
                "name": "setShowFPSCounter",
                "description": "Requests that backend shows the FPS counter",
                "parameters": [
                    { "name": "show", "type": "boolean", "description": "True for showing the FPS counter" }
                ],
                "hidden": true
            },
            {
                "name": "setContinuousPaintingEnabled",
                "description": "Requests that backend enables continuous painting",
                "parameters": [
                    { "name": "enabled", "type": "boolean", "description": "True for enabling cointinuous painting" }
                ],
                "hidden": true
            },
            {
                "name": "setShowScrollBottleneckRects",
                "description": "Requests that backend shows scroll bottleneck rects",
                "parameters": [
                    { "name": "show", "type": "boolean", "description": "True for showing scroll bottleneck rects" }
                ],
                "hidden": true
            },
            {
                "name": "getScriptExecutionStatus",
                "description": "Determines if scripts can be executed in the page.",
                "returns": [
                    { "name": "result", "type": "string", "enum": ["allowed", "disabled", "forbidden"], "description": "Script execution status: \"allowed\" if scripts can be executed, \"disabled\" if script execution has been disabled through page settings, \"forbidden\" if script execution for the given page is not possible for other reasons." }
                ],
                "hidden": true
            },
            {
                "name": "setScriptExecutionDisabled",
                "description": "Switches script execution in the page.",
                "parameters": [
                    { "name": "value", "type": "boolean", "description": "Whether script execution should be disabled in the page." }
                ],
                "hidden": true
            },
            {
                "name": "setGeolocationOverride",
                "description": "Overrides the Geolocation Position or Error.",
                "parameters": [
                    { "name": "latitude", "type": "number", "optional": true, "description": "Mock longitude"},
                    { "name": "longitude", "type": "number", "optional": true, "description": "Mock latitude"},
                    { "name": "accuracy", "type": "number", "optional": true, "description": "Mock accuracy"}
                ]
            },
            {
                "name": "clearGeolocationOverride",
                "description": "Clears the overriden Geolocation Position and Error."
            },
            {
                "name": "setDeviceOrientationOverride",
                "description": "Overrides the Device Orientation.",
                "parameters": [
                    { "name": "alpha", "type": "number", "description": "Mock alpha"},
                    { "name": "beta", "type": "number", "description": "Mock beta"},
                    { "name": "gamma", "type": "number", "description": "Mock gamma"}
                ],
                "hidden": true
            },
            {
                "name": "clearDeviceOrientationOverride",
                "description": "Clears the overridden Device Orientation.",
                "hidden": true
            },
            {
                "name": "setTouchEmulationEnabled",
                "parameters": [
                    { "name": "enabled", "type": "boolean", "description": "Whether the touch event emulation should be enabled." }
                ],
                "description": "Toggles mouse event-based touch event emulation.",
                "hidden": true
            },
            {
                "name": "setEmulatedMedia",
                "parameters": [
                    { "name": "media", "type": "string", "description": "Media type to emulate. Empty string disables the override." }
                ],
                "description": "Emulates the given media for CSS media queries.",
                "hidden": true
            },
            {
                "name": "captureScreenshot",
                "description": "Capture page screenshot.",
                "parameters": [
                    { "name": "format", "type": "string", "optional": true, "enum": ["jpeg", "png"], "description": "Image compression format." },
                    { "name": "quality", "type": "integer", "hidden": true, "optional": true, "description": "Compression quality from range [0..100]." },
                    { "name": "maxWidth", "type": "integer", "hidden": true, "optional": true, "description": "Maximum screenshot width." },
                    { "name": "maxHeight", "type": "integer", "hidden": true, "optional": true, "description": "Maximum screenshot height." }
                ],
                "returns": [
                    { "name": "data", "type": "string", "description": "Base64-encoded image data (PNG)." },
<<<<<<< HEAD
                    { "name": "deviceScaleFactor", "type": "number", "hidden": true, "description": "Device scale factor." },
                    { "name": "pageScaleFactor", "type": "number", "hidden": true, "description": "Page scale factor." },
                    { "name": "viewport", "$ref": "DOM.Rect", "hidden": true, "description": "Viewport in CSS pixels." }
                ],
                "hidden": true
=======
                    { "name": "metadata", "$ref": "ScreencastFrameMetadata", "description": "Screencast frame metadata"}
                ],
                "hidden": true,
                "handlers": ["browser"]
>>>>>>> 8c15b39e
            },
            {
                "name": "canScreencast",
                "description": "Tells whether screencast is supported.",
                "returns": [
                  { "name": "result", "type": "boolean", "description": "True if screencast is supported." }
                ],
<<<<<<< HEAD
                "hidden": true
=======
                "hidden": true,
                "handlers": ["browser"]
>>>>>>> 8c15b39e
            },
            {
                "name": "startScreencast",
                "description": "Starts sending each frame using the <code>screencastFrame</code> event.",
                "parameters": [
                    { "name": "format", "type": "string", "optional": true, "enum": ["jpeg", "png"], "description": "Image compression format." },
                    { "name": "quality", "type": "integer", "optional": true, "description": "Compression quality from range [0..100]." },
                    { "name": "maxWidth", "type": "integer", "optional": true, "description": "Maximum screenshot width." },
                    { "name": "maxHeight", "type": "integer", "optional": true, "description": "Maximum screenshot height." }
                ],
                "hidden": true,
                "handlers": ["browser"]
            },
            {
                "name": "stopScreencast",
                "description": "Stops sending each frame in the <code>screencastFrame</code>.",
                "hidden": true,
                "handlers": ["browser"]
            },
            {
                "name": "handleJavaScriptDialog",
                "description": "Accepts or dismisses a JavaScript initiated dialog (alert, confirm, prompt, or onbeforeunload).",
                "parameters": [
                    { "name": "accept", "type": "boolean", "description": "Whether to accept or dismiss the dialog." },
                    { "name": "promptText", "type": "string", "optional": true, "description": "The text to enter into the dialog prompt before accepting. Used only if this is a prompt dialog." }
                ],
                "hidden": true,
                "handlers": ["browser"]
            },
            {
                "name": "setShowViewportSizeOnResize",
                "description": "Paints viewport size upon main frame resize.",
                "parameters": [
                    { "name": "show", "type": "boolean", "description": "Whether to paint size or not." },
                    { "name": "showGrid", "type": "boolean", "optional": true, "description": "Whether to paint grid as well." }
                ],
                "hidden": true
            },
            {
                "name": "queryUsageAndQuota",
                "parameters": [
                    { "name": "securityOrigin", "type": "string", "description": "Security origin quota and usage requested for" }
                ],
                "returns": [
                    { "name": "quota", "$ref": "Quota", "description": "Quota for requested security origin." },
                    { "name": "usage", "$ref": "Usage", "description": "Current usage for requested security origin." }
                ],
                "description": "Queries more detailed quota and usage data than Storage API provides.",
                "hidden": true,
                "handlers": ["browser"]
            }
        ],
        "events": [
            {
                "name": "domContentEventFired",
                "parameters": [
                    { "name": "timestamp", "type": "number" }
                ]
            },
            {
                "name": "loadEventFired",
                "parameters": [
                    { "name": "timestamp", "type": "number" }
                ]
            },
            {
                "name": "frameAttached",
                "description": "Fired when frame has been attached to its parent.",
                "parameters": [
                    { "name": "frameId", "$ref": "FrameId", "description": "Id of the frame that has been attached." },
                    { "name": "parentFrameId", "$ref": "FrameId", "description": "Parent frame identifier." }
                ]
            },
            {
                "name": "frameNavigated",
                "description": "Fired once navigation of the frame has completed. Frame is now associated with the new loader.",
                "parameters": [
                    { "name": "frame", "$ref": "Frame", "description": "Frame object." }
                ]
            },
            {
                "name": "frameDetached",
                "description": "Fired when frame has been detached from its parent.",
                "parameters": [
                    { "name": "frameId", "$ref": "FrameId", "description": "Id of the frame that has been detached." }
                ]
            },
            {
                "name": "frameStartedLoading",
                "description": "Fired when frame has started loading.",
                "parameters": [
                    { "name": "frameId", "$ref": "FrameId", "description": "Id of the frame that has started loading." }
                ],
                "hidden": true
            },
            {
                "name": "frameStoppedLoading",
                "description": "Fired when frame has stopped loading.",
                "parameters": [
                    { "name": "frameId", "$ref": "FrameId", "description": "Id of the frame that has stopped loading." }
                ],
                "hidden": true
            },
            {
                "name": "frameScheduledNavigation",
                "description": "Fired when frame schedules a potential navigation.",
                "parameters": [
                    { "name": "frameId", "$ref": "FrameId", "description": "Id of the frame that has scheduled a navigation." },
                    { "name": "delay", "type": "number", "description": "Delay (in seconds) until the navigation is scheduled to begin. The navigation is not guaranteed to start." }
                ],
                "hidden": true
            },
            {
                "name": "frameClearedScheduledNavigation",
                "description": "Fired when frame no longer has a scheduled navigation.",
                "parameters": [
                    { "name": "frameId", "$ref": "FrameId", "description": "Id of the frame that has cleared its scheduled navigation." }
                ],
                "hidden": true
            },
            {
                "name": "frameResized",
                "hidden": true
            },
            {
                "name": "javascriptDialogOpening",
                "description": "Fired when a JavaScript initiated dialog (alert, confirm, prompt, or onbeforeunload) is about to open.",
                "parameters": [
                    { "name": "message", "type": "string", "description": "Message that will be displayed by the dialog." }
                ],
                "hidden": true
            },
            {
                "name": "javascriptDialogClosed",
                "description": "Fired when a JavaScript initiated dialog (alert, confirm, prompt, or onbeforeunload) has been closed.",
                "hidden": true
            },
            {
                "name": "scriptsEnabled",
                "description": "Fired when the JavaScript is enabled/disabled on the page",
                "parameters": [
                    { "name": "isEnabled", "type": "boolean", "description": "Whether script execution is enabled or disabled on the page." }
                ],
                "hidden": true
            },
            {
                "name": "screencastFrame",
                "description": "Compressed image data requested by the <code>startScreencast</code>.",
                "parameters": [
                    { "name": "data", "type": "string", "description": "Base64-encoded compressed image." },
                    { "name": "metadata", "$ref": "ScreencastFrameMetadata", "description": "Screencast frame metadata"}
                ],
                "hidden": true,
                "handlers": ["browser"]
            },
            {
                "name": "screencastVisibilityChanged",
                "description": "Fired when the page with currently enabled screencast was shown or hidden </code>.",
                "parameters": [
                    { "name": "visible", "type": "boolean", "description": "True if the page is visible." }
                ],
                "hidden": true,
                "handlers": ["browser"]
            }
        ]
    },
    {
        "domain": "Runtime",
        "description": "Runtime domain exposes JavaScript runtime by means of remote evaluation and mirror objects. Evaluation results are returned as mirror object that expose object type, string representation and unique identifier that can be used for further object reference. Original objects are maintained in memory unless they are either explicitly released or are released along with the other objects in their object group.",
        "types": [
            {
                "id": "RemoteObjectId",
                "type": "string",
                "description": "Unique object identifier."
            },
            {
                "id": "RemoteObject",
                "type": "object",
                "description": "Mirror object referencing original JavaScript object.",
                "properties": [
                    { "name": "type", "type": "string", "enum": ["object", "function", "undefined", "string", "number", "boolean"], "description": "Object type." },
                    { "name": "subtype", "type": "string", "optional": true, "enum": ["array", "null", "node", "regexp", "date"], "description": "Object subtype hint. Specified for <code>object</code> type values only." },
                    { "name": "className", "type": "string", "optional": true, "description": "Object class (constructor) name. Specified for <code>object</code> type values only." },
                    { "name": "value", "type": "any", "optional": true, "description": "Remote object value (in case of primitive values or JSON values if it was requested)." },
                    { "name": "description", "type": "string", "optional": true, "description": "String representation of the object." },
                    { "name": "objectId", "$ref": "RemoteObjectId", "optional": true, "description": "Unique object identifier (for non-primitive values)." },
                    { "name": "preview", "$ref": "ObjectPreview", "optional": true, "description": "Preview containing abbreviated property values.", "hidden": true }
                ]
            },
            {
                "id": "ObjectPreview",
                "type": "object",
                "hidden": true,
                "description": "Object containing abbreviated remote object value.",
                "properties": [
                    { "name": "lossless", "type": "boolean", "description": "Determines whether preview is lossless (contains all information of the original object)." },
                    { "name": "overflow", "type": "boolean", "description": "True iff some of the properties of the original did not fit." },
                    { "name": "properties", "type": "array", "items": { "$ref": "PropertyPreview" }, "description": "List of the properties." }
                ]
            },
            {
                "id": "PropertyPreview",
                "type": "object",
                "hidden": true,
                "properties": [
                    { "name": "name", "type": "string", "description": "Property name." },
	                { "name": "type", "type": "string", "enum": ["object", "function", "undefined", "string", "number", "boolean", "accessor"], "description": "Object type. Accessor means that the property itself is an accessor property." },
	                { "name": "value", "type": "string", "optional": true, "description": "User-friendly property value string." },
	                { "name": "valuePreview", "$ref": "ObjectPreview", "optional": true, "description": "Nested value preview." },
	                { "name": "subtype", "type": "string", "optional": true, "enum": ["array", "null", "node", "regexp", "date"], "description": "Object subtype hint. Specified for <code>object</code> type values only." }
                ]
            },
            {
                "id": "PropertyDescriptor",
                "type": "object",
                "description": "Object property descriptor.",
                "properties": [
                    { "name": "name", "type": "string", "description": "Property name." },
                    { "name": "value", "$ref": "RemoteObject", "optional": true, "description": "The value associated with the property." },
                    { "name": "writable", "type": "boolean", "optional": true, "description": "True if the value associated with the property may be changed (data descriptors only)." },
                    { "name": "get", "$ref": "RemoteObject", "optional": true, "description": "A function which serves as a getter for the property, or <code>undefined</code> if there is no getter (accessor descriptors only)." },
                    { "name": "set", "$ref": "RemoteObject", "optional": true, "description": "A function which serves as a setter for the property, or <code>undefined</code> if there is no setter (accessor descriptors only)." },
                    { "name": "configurable", "type": "boolean", "description": "True if the type of this property descriptor may be changed and if the property may be deleted from the corresponding object." },
                    { "name": "enumerable", "type": "boolean", "description": "True if this property shows up during enumeration of the properties on the corresponding object." },
                    { "name": "wasThrown", "type": "boolean", "optional": true, "description": "True if the result was thrown during the evaluation." },
                    { "name": "isOwn", "optional": true, "type": "boolean", "description": "True if the property is owned for the object.", "hidden": true }

                ]
            },
            {
                "id": "InternalPropertyDescriptor",
                "type": "object",
                "description": "Object internal property descriptor. This property isn't normally visible in JavaScript code.",
                "properties": [
                    { "name": "name", "type": "string", "description": "Conventional property name." },
                    { "name": "value", "$ref": "RemoteObject", "optional": true, "description": "The value associated with the property." }
                ],
                "hidden": true
            },
            {
                "id": "CallArgument",
                "type": "object",
                "description": "Represents function call argument. Either remote object id <code>objectId</code> or primitive <code>value</code> or neither of (for undefined) them should be specified.",
                "properties": [
                    { "name": "value", "type": "any", "optional": true, "description": "Primitive value." },
                    { "name": "objectId", "$ref": "RemoteObjectId", "optional": true, "description": "Remote object handle." }
                ]
            },
            {
                "id": "ExecutionContextId",
                "type": "integer",
                "description": "Id of an execution context."
            },
            {
                "id": "ExecutionContextDescription",
                "type": "object",
                "description": "Description of an isolated world.",
                "properties": [
                    { "name": "id", "$ref": "ExecutionContextId", "description": "Unique id of the execution context. It can be used to specify in which execution context script evaluation should be performed." },
                    { "name": "isPageContext", "type": "boolean", "description": "True if this is a context where inpspected web page scripts run. False if it is a content script isolated context.", "hidden": true },
                    { "name": "name", "type": "string", "description": "Human readable name describing given context.", "hidden": true},
                    { "name": "frameId", "$ref": "Page.FrameId", "description": "Id of the owning frame." }
                ]
            }

        ],
        "commands": [
            {
                "name": "evaluate",
                "parameters": [
                    { "name": "expression", "type": "string", "description": "Expression to evaluate." },
                    { "name": "objectGroup", "type": "string", "optional": true, "description": "Symbolic group name that can be used to release multiple objects." },
                    { "name": "includeCommandLineAPI", "type": "boolean", "optional": true, "description": "Determines whether Command Line API should be available during the evaluation.", "hidden": true },
                    { "name": "doNotPauseOnExceptionsAndMuteConsole", "type": "boolean", "optional": true, "description": "Specifies whether evaluation should stop on exceptions and mute console. Overrides setPauseOnException state.", "hidden": true },
                    { "name": "contextId", "$ref": "Runtime.ExecutionContextId", "optional": true, "description": "Specifies in which isolated context to perform evaluation. Each content script lives in an isolated context and this parameter may be used to specify one of those contexts. If the parameter is omitted or 0 the evaluation will be performed in the context of the inspected page." },
                    { "name": "returnByValue", "type": "boolean", "optional": true, "description": "Whether the result is expected to be a JSON object that should be sent by value." },
                    { "name": "generatePreview", "type": "boolean", "optional": true, "hidden": true, "description": "Whether preview should be generated for the result." }
                ],
                "returns": [
                    { "name": "result", "$ref": "RemoteObject", "description": "Evaluation result." },
                    { "name": "wasThrown", "type": "boolean", "optional": true, "description": "True if the result was thrown during the evaluation." }
                ],
                "description": "Evaluates expression on global object."
            },
            {
                "name": "callFunctionOn",
                "parameters": [
                    { "name": "objectId", "$ref": "RemoteObjectId", "description": "Identifier of the object to call function on." },
                    { "name": "functionDeclaration", "type": "string", "description": "Declaration of the function to call." },
                    { "name": "arguments", "type": "array", "items": { "$ref": "CallArgument", "description": "Call argument." }, "optional": true, "description": "Call arguments. All call arguments must belong to the same JavaScript world as the target object." },
                    { "name": "doNotPauseOnExceptionsAndMuteConsole", "type": "boolean", "optional": true, "description": "Specifies whether function call should stop on exceptions and mute console. Overrides setPauseOnException state.", "hidden": true },
                    { "name": "returnByValue", "type": "boolean", "optional": true, "description": "Whether the result is expected to be a JSON object which should be sent by value." },
                    { "name": "generatePreview", "type": "boolean", "optional": true, "hidden": true, "description": "Whether preview should be generated for the result." }
                ],
                "returns": [
                    { "name": "result", "$ref": "RemoteObject", "description": "Call result." },
                    { "name": "wasThrown", "type": "boolean", "optional": true, "description": "True if the result was thrown during the evaluation." }
                ],
                "description": "Calls function with given declaration on the given object. Object group of the result is inherited from the target object."
            },
            {
                "name": "getProperties",
                "parameters": [
                    { "name": "objectId", "$ref": "RemoteObjectId", "description": "Identifier of the object to return properties for." },
                    { "name": "ownProperties", "optional": true, "type": "boolean", "description": "If true, returns properties belonging only to the element itself, not to its prototype chain." },
                    { "name": "accessorPropertiesOnly", "optional": true, "type": "boolean", "description": "If true, returns accessor properties (with getter/setter) only; internal properties are not returned either.", "hidden": true }
                ],
                "returns": [
                    { "name": "result", "type": "array", "items": { "$ref": "PropertyDescriptor" }, "description": "Object properties." },
                    { "name": "internalProperties", "optional": true, "type": "array", "items": { "$ref": "InternalPropertyDescriptor" }, "description": "Internal object properties (only of the element itself).", "hidden": true }
                ],
                "description": "Returns properties of a given object. Object group of the result is inherited from the target object."
            },
            {
                "name": "releaseObject",
                "parameters": [
                    { "name": "objectId", "$ref": "RemoteObjectId", "description": "Identifier of the object to release." }
                ],
                "description": "Releases remote object with given id."
            },
            {
                "name": "releaseObjectGroup",
                "parameters": [
                    { "name": "objectGroup", "type": "string", "description": "Symbolic object group name." }
                ],
                "description": "Releases all remote objects that belong to a given group."
            },
            {
                "name": "run",
                "hidden": true,
                "description": "Tells inspected instance(worker or page) that it can run in case it was started paused."
            },
            {
                "name": "enable",
                "description": "Enables reporting of execution contexts creation by means of <code>executionContextCreated</code> event. When the reporting gets enabled the event will be sent immediately for each existing execution context."
            },
            {
                "name": "disable",
                "hidden": true,
                "description": "Disables reporting of execution contexts creation."
            }
        ],
        "events": [
            {
                "name": "executionContextCreated",
                "parameters": [
                    { "name": "context", "$ref": "ExecutionContextDescription", "description": "A newly created execution contex." }
                ],
                "description": "Issued when new execution context is created."
            }
        ]
    },
    {
        "domain": "Console",
        "description": "Console domain defines methods and events for interaction with the JavaScript console. Console collects messages created by means of the <a href='http://getfirebug.com/wiki/index.php/Console_API'>JavaScript Console API</a>. One needs to enable this domain using <code>enable</code> command in order to start receiving the console messages. Browser collects messages issued while console domain is not enabled as well and reports them using <code>messageAdded</code> notification upon enabling.",
        "types": [
            {
                "id": "Timestamp",
                "type": "number",
                "description": "Number of seconds since epoch.",
                "hidden": true
            },
            {
                "id": "ConsoleMessage",
                "type": "object",
                "description": "Console message.",
                "properties": [
                    { "name": "source", "type": "string", "enum": ["xml", "javascript", "network", "console-api", "storage", "appcache", "rendering", "css", "security", "other", "deprecation"], "description": "Message source." },
                    { "name": "level", "type": "string", "enum": ["log", "warning", "error", "debug", "info"], "description": "Message severity." },
                    { "name": "text", "type": "string", "description": "Message text." },
                    { "name": "type", "type": "string", "optional": true, "enum": ["log", "dir", "dirxml", "table", "trace", "clear", "startGroup", "startGroupCollapsed", "endGroup", "assert", "profile", "profileEnd"], "description": "Console message type." },
                    { "name": "url", "type": "string", "optional": true, "description": "URL of the message origin." },
                    { "name": "line", "type": "integer", "optional": true, "description": "Line number in the resource that generated this message." },
                    { "name": "column", "type": "integer", "optional": true, "description": "Column number in the resource that generated this message." },
                    { "name": "repeatCount", "type": "integer", "optional": true, "description": "Repeat count for repeated messages." },
                    { "name": "parameters", "type": "array", "items": { "$ref": "Runtime.RemoteObject" }, "optional": true, "description": "Message parameters in case of the formatted message." },
                    { "name": "stackTrace", "$ref": "StackTrace", "optional": true, "description": "JavaScript stack trace for assertions and error messages." },
                    { "name": "networkRequestId", "$ref": "Network.RequestId", "optional": true, "description": "Identifier of the network request associated with this message." },
                    { "name": "timestamp", "$ref": "Timestamp", "description": "Timestamp, when this message was fired.", "hidden": true }
                ]
            },
            {
                "id": "CallFrame",
                "type": "object",
                "description": "Stack entry for console errors and assertions.",
                "properties": [
                    { "name": "functionName", "type": "string", "description": "JavaScript function name." },
                    { "name": "scriptId", "type": "string", "description": "JavaScript script id." },
                    { "name": "url", "type": "string", "description": "JavaScript script name or url." },
                    { "name": "lineNumber", "type": "integer", "description": "JavaScript script line number." },
                    { "name": "columnNumber", "type": "integer", "description": "JavaScript script column number." }
                ]
            },
            {
                "id": "StackTrace",
                "type": "array",
                "items": { "$ref": "CallFrame" },
                "description": "Call frames for assertions or error messages."
            }
        ],
        "commands": [
            {
                "name": "enable",
                "description": "Enables console domain, sends the messages collected so far to the client by means of the <code>messageAdded</code> notification."
            },
            {
                "name": "disable",
                "description": "Disables console domain, prevents further console messages from being reported to the client."
            },
            {
                "name": "clearMessages",
                "description": "Clears console messages collected in the browser."
            },
            {
                "name": "setMonitoringXHREnabled",
                "parameters": [
                    { "name": "enabled", "type": "boolean", "description": "Monitoring enabled state." }
                ],
                "description": "Toggles monitoring of XMLHttpRequest. If <code>true</code>, console will receive messages upon each XHR issued.",
                "hidden": true
            },
            {
                "name": "addInspectedNode",
                "parameters": [
                    { "name": "nodeId", "$ref": "DOM.NodeId", "description": "DOM node id to be accessible by means of $x command line API." }
                ],
                "description": "Enables console to refer to the node with given id via $x (see Command Line API for more details $x functions).",
                "hidden": true
            },
            {
                "name": "addInspectedHeapObject",
                "parameters": [
                    { "name": "heapObjectId", "type": "integer" }
                ],
                "hidden": true
            }
        ],
        "events": [
            {
                "name": "messageAdded",
                "parameters": [
                    { "name": "message", "$ref": "ConsoleMessage", "description": "Console message that has been added." }
                ],
                "description": "Issued when new console message is added."
            },
            {
                "name": "messageRepeatCountUpdated",
                "parameters": [
                    { "name": "count", "type": "integer", "description": "New repeat count value." },
                    { "name": "timestamp", "$ref": "Timestamp", "description": "Timestamp of most recent message in batch.", "hidden": true }
                ],
                "description": "Issued when subsequent message(s) are equal to the previous one(s)."
            },
            {
                "name": "messagesCleared",
                "description": "Issued when console is cleared. This happens either upon <code>clearMessages</code> command or after page navigation."
            }
        ]
    },
    {
        "domain": "Network",
        "description": "Network domain allows tracking network activities of the page. It exposes information about http, file, data and other requests and responses, their headers, bodies, timing, etc.",
        "types": [
            {
                "id": "LoaderId",
                "type": "string",
                "description": "Unique loader identifier."
            },
            {
                "id": "RequestId",
                "type": "string",
                "description": "Unique request identifier."
            },
            {
                "id": "Timestamp",
                "type": "number",
                "description": "Number of seconds since epoch."
            },
            {
                "id": "Headers",
                "type": "object",
                "description": "Request / response headers as keys / values of JSON object."
            },
            {
                "id": "ResourceTiming",
                "type": "object",
                "description": "Timing information for the request.",
                "properties": [
                    { "name": "requestTime", "type": "number", "description": "Timing's requestTime is a baseline in seconds, while the other numbers are ticks in milliseconds relatively to this requestTime." },
                    { "name": "proxyStart", "type": "number", "description": "Started resolving proxy." },
                    { "name": "proxyEnd", "type": "number", "description": "Finished resolving proxy." },
                    { "name": "dnsStart", "type": "number", "description": "Started DNS address resolve." },
                    { "name": "dnsEnd", "type": "number", "description": "Finished DNS address resolve." },
                    { "name": "connectStart", "type": "number", "description": "Started connecting to the remote host." },
                    { "name": "connectEnd", "type": "number", "description": "Connected to the remote host." },
                    { "name": "sslStart", "type": "number", "description": "Started SSL handshake." },
                    { "name": "sslEnd", "type": "number", "description": "Finished SSL handshake." },
                    { "name": "sendStart", "type": "number", "description": "Started sending request." },
                    { "name": "sendEnd", "type": "number", "description": "Finished sending request." },
                    { "name": "receiveHeadersEnd", "type": "number", "description": "Finished receiving response headers." }
                ]
            },
            {
                "id": "Request",
                "type": "object",
                "description": "HTTP request data.",
                "properties": [
                    { "name": "url", "type": "string", "description": "Request URL." },
                    { "name": "method", "type": "string", "description": "HTTP request method." },
                    { "name": "headers", "$ref": "Headers", "description": "HTTP request headers." },
                    { "name": "postData", "type": "string", "optional": true, "description": "HTTP POST request data." }
                ]
            },
            {
                "id": "Response",
                "type": "object",
                "description": "HTTP response data.",
                "properties": [
                    { "name": "url", "type": "string", "description": "Response URL. This URL can be different from CachedResource.url in case of redirect." },
                    { "name": "status", "type": "number", "description": "HTTP response status code." },
                    { "name": "statusText", "type": "string", "description": "HTTP response status text." },
                    { "name": "headers", "$ref": "Headers", "description": "HTTP response headers." },
                    { "name": "headersText", "type": "string", "optional": true, "description": "HTTP response headers text." },
                    { "name": "mimeType", "type": "string", "description": "Resource mimeType as determined by the browser." },
                    { "name": "requestHeaders", "$ref": "Headers", "optional": true, "description": "Refined HTTP request headers that were actually transmitted over the network." },
                    { "name": "requestHeadersText", "type": "string", "optional": true, "description": "HTTP request headers text." },
                    { "name": "connectionReused", "type": "boolean", "description": "Specifies whether physical connection was actually reused for this request." },
                    { "name": "connectionId", "type": "number", "description": "Physical connection id that was actually used for this request." },
                    { "name": "fromDiskCache", "type": "boolean", "optional": true, "description": "Specifies that the request was served from the disk cache." },
                    { "name": "timing", "$ref": "ResourceTiming", "optional": true, "description": "Timing information for the given request." }
                ]
            },
            {
                "id": "WebSocketRequest",
                "type": "object",
                "description": "WebSocket request data.",
                "hidden": true,
                "properties": [
                    { "name": "headers", "$ref": "Headers", "description": "HTTP response headers." }
                ]
            },
            {
                "id": "WebSocketResponse",
                "type": "object",
                "description": "WebSocket response data.",
                "hidden": true,
                "properties": [
                    { "name": "status", "type": "number", "description": "HTTP response status code." },
                    { "name": "statusText", "type": "string", "description": "HTTP response status text." },
                    { "name": "headers", "$ref": "Headers", "description": "HTTP response headers." }
                ]
            },
            {
                "id": "WebSocketFrame",
                "type": "object",
                "description": "WebSocket frame data.",
                "hidden": true,
                "properties": [
                    { "name": "opcode", "type": "number", "description": "WebSocket frame opcode." },
                    { "name": "mask", "type": "boolean", "description": "WebSocke frame mask." },
                    { "name": "payloadData", "type": "string", "description": "WebSocke frame payload data." }
                ]
            },
            {
                "id": "CachedResource",
                "type": "object",
                "description": "Information about the cached resource.",
                "properties": [
                    { "name": "url", "type": "string", "description": "Resource URL. This is the url of the original network request." },
                    { "name": "type", "$ref": "Page.ResourceType", "description": "Type of this resource." },
                    { "name": "response", "$ref": "Response", "optional": true, "description": "Cached response data." },
                    { "name": "bodySize", "type": "number", "description": "Cached response body size." }
                ]
            },
            {
                "id": "Initiator",
                "type": "object",
                "description": "Information about the request initiator.",
                "properties": [
                    { "name": "type", "type": "string", "enum": ["parser", "script", "other"], "description": "Type of this initiator." },
                    { "name": "stackTrace", "$ref": "Console.StackTrace", "optional": true, "description": "Initiator JavaScript stack trace, set for Script only." },
                    { "name": "url", "type": "string", "optional": true, "description": "Initiator URL, set for Parser type only." },
                    { "name": "lineNumber", "type": "number", "optional": true, "description": "Initiator line number, set for Parser type only." }
                ]
            }
        ],
        "commands": [
            {
                "name": "enable",
                "description": "Enables network tracking, network events will now be delivered to the client."
            },
            {
                "name": "disable",
                "description": "Disables network tracking, prevents network events from being sent to the client."
            },
            {
                "name": "setUserAgentOverride",
                "description": "Allows overriding user agent with the given string.",
                "parameters": [
                    { "name": "userAgent", "type": "string", "description": "User agent to use." }
                ]
            },
            {
                "name": "setExtraHTTPHeaders",
                "description": "Specifies whether to always send extra HTTP headers with the requests from this page.",
                "parameters": [
                    { "name": "headers", "$ref": "Headers", "description": "Map with extra HTTP headers." }
                ]
            },
            {
                "name": "getResponseBody",
                "description": "Returns content served for the given request.",
                "parameters": [
                    { "name": "requestId", "$ref": "RequestId", "description": "Identifier of the network request to get content for." }
                ],
                "returns": [
                    { "name": "body", "type": "string", "description": "Response body." },
                    { "name": "base64Encoded", "type": "boolean", "description": "True, if content was sent as base64." }
                ]
            },
            {
                "name": "replayXHR",
                "description": "This method sends a new XMLHttpRequest which is identical to the original one. The following parameters should be identical: method, url, async, request body, extra headers, withCredentials attribute, user, password.",
                "parameters": [
                    { "name": "requestId", "$ref": "RequestId", "description": "Identifier of XHR to replay." }
                ],
                "hidden": true
            },
            {
                "name": "canClearBrowserCache",
                "description": "Tells whether clearing browser cache is supported.",
                "returns": [
                    { "name": "result", "type": "boolean", "description": "True if browser cache can be cleared." }
                ]
            },
            {
                "name": "clearBrowserCache",
                "description": "Clears browser cache."
            },
            {
                "name": "canClearBrowserCookies",
                "description": "Tells whether clearing browser cookies is supported.",
                "returns": [
                    { "name": "result", "type": "boolean", "description": "True if browser cookies can be cleared." }
                ]
            },
            {
                "name": "clearBrowserCookies",
                "description": "Clears browser cookies."
            },
            {
                "name": "setCacheDisabled",
                "parameters": [
                    { "name": "cacheDisabled", "type": "boolean", "description": "Cache disabled state." }
                ],
                "description": "Toggles ignoring cache for each request. If <code>true</code>, cache will not be used."
            },
            {
                "name": "loadResourceForFrontend",
                "async": true,
                "parameters": [
                    { "name": "frameId", "$ref": "Page.FrameId", "description": "Frame to load the resource from." },
                    { "name": "url", "type": "string", "description": "URL of the resource to load." },
                    { "name": "requestHeaders", "$ref": "Network.Headers", "optional": true, "description": "Request headers." }
                ],
                "returns": [
                    { "name": "statusCode", "type": "number", "description": "HTTP status code." },
                    { "name": "responseHeaders", "$ref": "Network.Headers", "description": "Response headers." },
                    { "name": "content", "type": "string", "description": "Resource content." }
                ],
                "description": "Loads a resource in the context of a frame on the inspected page without cross origin checks.",
                "hidden": true
            }
        ],
        "events": [
            {
                "name": "requestWillBeSent",
                "description": "Fired when page is about to send HTTP request.",
                "parameters": [
                    { "name": "requestId", "$ref": "RequestId", "description": "Request identifier." },
                    { "name": "frameId", "$ref": "Page.FrameId", "description": "Frame identifier.", "hidden": true },
                    { "name": "loaderId", "$ref": "LoaderId", "description": "Loader identifier." },
                    { "name": "documentURL", "type": "string", "description": "URL of the document this request is loaded for." },
                    { "name": "request", "$ref": "Request", "description": "Request data." },
                    { "name": "timestamp", "$ref": "Timestamp", "description": "Timestamp." },
                    { "name": "initiator", "$ref": "Initiator", "description": "Request initiator." },
                    { "name": "redirectResponse", "optional": true, "$ref": "Response", "description": "Redirect response data." }
                ]
            },
            {
                "name": "requestServedFromCache",
                "description": "Fired if request ended up loading from cache.",
                "parameters": [
                    { "name": "requestId", "$ref": "RequestId", "description": "Request identifier." }
                ]
            },
            {
                "name": "responseReceived",
                "description": "Fired when HTTP response is available.",
                "parameters": [
                    { "name": "requestId", "$ref": "RequestId", "description": "Request identifier." },
                    { "name": "frameId", "$ref": "Page.FrameId", "description": "Frame identifier.", "hidden": true },
                    { "name": "loaderId", "$ref": "LoaderId", "description": "Loader identifier." },
                    { "name": "timestamp", "$ref": "Timestamp", "description": "Timestamp." },
                    { "name": "type", "$ref": "Page.ResourceType", "description": "Resource type." },
                    { "name": "response", "$ref": "Response", "description": "Response data." }
                ]
            },
            {
                "name": "dataReceived",
                "description": "Fired when data chunk was received over the network.",
                "parameters": [
                    { "name": "requestId", "$ref": "RequestId", "description": "Request identifier." },
                    { "name": "timestamp", "$ref": "Timestamp", "description": "Timestamp." },
                    { "name": "dataLength", "type": "integer", "description": "Data chunk length." },
                    { "name": "encodedDataLength", "type": "integer", "description": "Actual bytes received (might be less than dataLength for compressed encodings)." }
                ]
            },
            {
                "name": "loadingFinished",
                "description": "Fired when HTTP request has finished loading.",
                "parameters": [
                    { "name": "requestId", "$ref": "RequestId", "description": "Request identifier." },
                    { "name": "timestamp", "$ref": "Timestamp", "description": "Timestamp." }
                ]
            },
            {
                "name": "loadingFailed",
                "description": "Fired when HTTP request has failed to load.",
                "parameters": [
                    { "name": "requestId", "$ref": "RequestId", "description": "Request identifier." },
                    { "name": "timestamp", "$ref": "Timestamp", "description": "Timestamp." },
                    { "name": "errorText", "type": "string", "description": "User friendly error message." },
                    { "name": "canceled", "type": "boolean", "optional": true, "description": "True if loading was canceled." }
                ]
            },
            {
                "name": "webSocketWillSendHandshakeRequest",
                "description": "Fired when WebSocket is about to initiate handshake.",
                "parameters": [
                    { "name": "requestId", "$ref": "RequestId", "description": "Request identifier." },
                    { "name": "timestamp", "$ref": "Timestamp", "description": "Timestamp." },
                    { "name": "request", "$ref": "WebSocketRequest", "description": "WebSocket request data." }
                ],
                "hidden": true
            },
            {
                "name": "webSocketHandshakeResponseReceived",
                "description": "Fired when WebSocket handshake response becomes available.",
                "parameters": [
                    { "name": "requestId", "$ref": "RequestId", "description": "Request identifier." },
                    { "name": "timestamp", "$ref": "Timestamp", "description": "Timestamp." },
                    { "name": "response", "$ref": "WebSocketResponse", "description": "WebSocket response data." }
                ],
                "hidden": true
            },
            {
                "name": "webSocketCreated",
                "description": "Fired upon WebSocket creation.",
                "parameters": [
                    { "name": "requestId", "$ref": "RequestId", "description": "Request identifier." },
                    { "name": "url", "type": "string", "description": "WebSocket request URL." }
                ],
                "hidden": true
            },
            {
                "name": "webSocketClosed",
                "description": "Fired when WebSocket is closed.",
                "parameters": [
                    { "name": "requestId", "$ref": "RequestId", "description": "Request identifier." },
                    { "name": "timestamp", "$ref": "Timestamp", "description": "Timestamp." }
                ],
                "hidden": true
            },
            {
                "name": "webSocketFrameReceived",
                "description": "Fired when WebSocket frame is received.",
                "parameters": [
                    { "name": "requestId", "$ref": "RequestId", "description": "Request identifier." },
                    { "name": "timestamp", "$ref": "Timestamp", "description": "Timestamp." },
                    { "name": "response", "$ref": "WebSocketFrame", "description": "WebSocket response data." }
                ],
                "hidden": true
            },
            {
                "name": "webSocketFrameError",
                "description": "Fired when WebSocket frame error occurs.",
                "parameters": [
                    { "name": "requestId", "$ref": "RequestId", "description": "Request identifier." },
                    { "name": "timestamp", "$ref": "Timestamp", "description": "Timestamp." },
                    { "name": "errorMessage", "type": "string", "description": "WebSocket frame error message." }
                ],
                "hidden": true
            },
            {
                "name": "webSocketFrameSent",
                "description": "Fired when WebSocket frame is sent.",
                "parameters": [
                    { "name": "requestId", "$ref": "RequestId", "description": "Request identifier." },
                    { "name": "timestamp", "$ref": "Timestamp", "description": "Timestamp." },
                    { "name": "response", "$ref": "WebSocketFrame", "description": "WebSocket response data." }
                ],
                "hidden": true
            }
        ]
    },
    {
        "domain": "Database",
        "hidden": true,
        "types": [
            {
                "id": "DatabaseId",
                "type": "string",
                "description": "Unique identifier of Database object.",
                "hidden": true
            },
            {
                "id": "Database",
                "type": "object",
                "description": "Database object.",
                "hidden": true,
                "properties": [
                    { "name": "id", "$ref": "DatabaseId", "description": "Database ID." },
                    { "name": "domain", "type": "string", "description": "Database domain." },
                    { "name": "name", "type": "string", "description": "Database name." },
                    { "name": "version", "type": "string", "description": "Database version." }
                ]
            },
            {
                "id": "Error",
                "type": "object",
                "description": "Database error.",
                "properties": [
                    { "name": "message", "type": "string", "description": "Error message." },
                    { "name": "code", "type": "integer", "description": "Error code." }
                ]
            }
        ],
        "commands": [
            {
                "name": "enable",
                "description": "Enables database tracking, database events will now be delivered to the client."
            },
            {
                "name": "disable",
                "description": "Disables database tracking, prevents database events from being sent to the client."
            },
            {
                "name": "getDatabaseTableNames",
                "parameters": [
                    { "name": "databaseId", "$ref": "DatabaseId" }
                ],
                "returns": [
                    { "name": "tableNames", "type": "array", "items": { "type": "string" } }
                ]
            },
            {
                "name": "executeSQL",
                "async": true,
                "parameters": [
                    { "name": "databaseId", "$ref": "DatabaseId" },
                    { "name": "query", "type": "string" }
                ],
                "returns": [
                    { "name": "columnNames", "type": "array", "optional": true, "items": { "type": "string" } },
                    { "name": "values", "type": "array", "optional": true, "items": { "type": "any" }},
                    { "name": "sqlError", "$ref": "Error", "optional": true }
                ]
            }
        ],
        "events": [
            {
                "name": "addDatabase",
                "parameters": [
                    { "name": "database", "$ref": "Database" }
                ]
            }
        ]
    },
    {
        "domain": "IndexedDB",
        "hidden": true,
        "types": [
            {
                "id": "DatabaseWithObjectStores",
                "type": "object",
                "description": "Database with an array of object stores.",
                "properties": [
                    { "name": "name", "type": "string", "description": "Database name." },
                    { "name": "version", "type": "string", "description": "Deprecated string database version." },
                    { "name": "intVersion", "type": "integer", "description": "Integer database version." },
                    { "name": "objectStores", "type": "array", "items": { "$ref": "ObjectStore" }, "description": "Object stores in this database." }
                ]
            },
            {
                "id": "ObjectStore",
                "type": "object",
                "description": "Object store.",
                "properties": [
                    { "name": "name", "type": "string", "description": "Object store name." },
                    { "name": "keyPath", "$ref": "KeyPath", "description": "Object store key path." },
                    { "name": "autoIncrement", "type": "boolean", "description": "If true, object store has auto increment flag set." },
                    { "name": "indexes", "type": "array", "items": { "$ref": "ObjectStoreIndex" }, "description": "Indexes in this object store." }
                ]
            },
            {
                "id": "ObjectStoreIndex",
                "type": "object",
                "description": "Object store index.",
                "properties": [
                    { "name": "name", "type": "string", "description": "Index name." },
                    { "name": "keyPath", "$ref": "KeyPath", "description": "Index key path." },
                    { "name": "unique", "type": "boolean", "description": "If true, index is unique." },
                    { "name": "multiEntry", "type": "boolean", "description": "If true, index allows multiple entries for a key." }
                ]
            },
            {
                "id": "Key",
                "type": "object",
                "description": "Key.",
                "properties": [
                    { "name": "type", "type": "string", "enum": ["number", "string", "date", "array"], "description": "Key type." },
                    { "name": "number", "type": "number", "optional": true, "description": "Number value." },
                    { "name": "string", "type": "string", "optional": true, "description": "String value." },
                    { "name": "date", "type": "number", "optional": true, "description": "Date value." },
                    { "name": "array", "type": "array", "optional": true, "items": { "$ref": "Key" }, "description": "Array value." }
                ]
            },
            {
                "id": "KeyRange",
                "type": "object",
                "description": "Key range.",
                "properties": [
                    { "name": "lower", "$ref": "Key", "optional": true, "description": "Lower bound." },
                    { "name": "upper", "$ref": "Key", "optional": true, "description": "Upper bound." },
                    { "name": "lowerOpen", "type": "boolean", "description": "If true lower bound is open." },
                    { "name": "upperOpen", "type": "boolean", "description": "If true upper bound is open." }
                ]
            },
            {
                "id": "DataEntry",
                "type": "object",
                "description": "Data entry.",
                "properties": [
                    { "name": "key", "$ref": "Runtime.RemoteObject", "description": "Key." },
                    { "name": "primaryKey", "$ref": "Runtime.RemoteObject", "description": "Primary key." },
                    { "name": "value", "$ref": "Runtime.RemoteObject", "description": "Value." }
                ]
            },
            {
                "id": "KeyPath",
                "type": "object",
                "description": "Key path.",
                "properties": [
                    { "name": "type", "type": "string", "enum": ["null", "string", "array"], "description": "Key path type." },
                    { "name": "string", "type": "string", "optional": true, "description": "String value." },
                    { "name": "array", "type": "array", "optional": true, "items": { "type": "string" }, "description": "Array value." }
                ]
            }
        ],
        "commands": [
            {
                "name": "enable",
                "description": "Enables events from backend."
            },
            {
                "name": "disable",
                "description": "Disables events from backend."
            },
            {
                "name": "requestDatabaseNames",
                "async": true,
                "parameters": [
                    { "name": "securityOrigin", "type": "string", "description": "Security origin." }
                ],
                "returns": [
                    { "name": "databaseNames", "type": "array", "items": { "type": "string" }, "description": "Database names for origin." }
                ],
                "description": "Requests database names for given security origin."
            },
            {
                "name": "requestDatabase",
                "async": true,
                "parameters": [
                    { "name": "securityOrigin", "type": "string", "description": "Security origin." },
                    { "name": "databaseName", "type": "string", "description": "Database name." }
                ],
                "returns": [
                    { "name": "databaseWithObjectStores", "$ref": "DatabaseWithObjectStores", "description": "Database with an array of object stores." }
                ],
                "description": "Requests database with given name in given frame."
            },
            {
                "name": "requestData",
                "async": true,
                "parameters": [
                    { "name": "securityOrigin", "type": "string", "description": "Security origin." },
                    { "name": "databaseName", "type": "string", "description": "Database name." },
                    { "name": "objectStoreName", "type": "string", "description": "Object store name." },
                    { "name": "indexName", "type": "string", "description": "Index name, empty string for object store data requests." },
                    { "name": "skipCount", "type": "integer", "description": "Number of records to skip." },
                    { "name": "pageSize", "type": "integer", "description": "Number of records to fetch." },
                    { "name": "keyRange", "$ref": "KeyRange", "optional": true, "description": "Key range." }
                ],
                "returns": [
                    { "name": "objectStoreDataEntries", "type": "array", "items": { "$ref": "DataEntry" }, "description": "Array of object store data entries." },
                    { "name": "hasMore", "type": "boolean", "description": "If true, there are more entries to fetch in the given range." }
                ],
                "description": "Requests data from object store or index."
            },
            {
                "name": "clearObjectStore",
                "async": true,
                "parameters": [
                    { "name": "securityOrigin", "type": "string", "description": "Security origin." },
                    { "name": "databaseName", "type": "string", "description": "Database name." },
                    { "name": "objectStoreName", "type": "string", "description": "Object store name." }
                ],
                "returns": [
                ],
                "description": "Clears all entries from an object store."
            }
        ]
    },
    {
        "domain": "DOMStorage",
        "hidden": true,
        "description": "Query and modify DOM storage.",
        "types": [
            {
                "id": "StorageId",
                "type": "object",
                "description": "DOM Storage identifier.",
                "hidden": true,
                "properties": [
                    { "name": "securityOrigin", "type": "string", "description": "Security origin for the storage." },
                    { "name": "isLocalStorage", "type": "boolean", "description": "Whether the storage is local storage (not session storage)." }
                ]
            },
            {
                "id": "Item",
                "type": "array",
                "description": "DOM Storage item.",
                "hidden": true,
                "items": { "type": "string" }
            }
        ],
        "commands": [
            {
                "name": "enable",
                "description": "Enables storage tracking, storage events will now be delivered to the client."
            },
            {
                "name": "disable",
                "description": "Disables storage tracking, prevents storage events from being sent to the client."
            },
            {
                "name": "getDOMStorageItems",
                "parameters": [
                    { "name": "storageId", "$ref": "StorageId" }
                ],
                "returns": [
                    { "name": "entries", "type": "array", "items": { "$ref": "Item" } }
                ]
            },
            {
                "name": "setDOMStorageItem",
                "parameters": [
                    { "name": "storageId", "$ref": "StorageId" },
                    { "name": "key", "type": "string" },
                    { "name": "value", "type": "string" }
                ]
            },
            {
                "name": "removeDOMStorageItem",
                "parameters": [
                    { "name": "storageId", "$ref": "StorageId" },
                    { "name": "key", "type": "string" }
                ]
            }
        ],
        "events": [
            {
                "name": "domStorageItemsCleared",
                "parameters": [
                    { "name": "storageId",  "$ref": "StorageId" }
                ]
            },
            {
                "name": "domStorageItemRemoved",
                "parameters": [
                    { "name": "storageId",  "$ref": "StorageId" },
                    { "name": "key", "type": "string" }
                ]
            },
            {
                "name": "domStorageItemAdded",
                "parameters": [
                    { "name": "storageId",  "$ref": "StorageId" },
                    { "name": "key", "type": "string" },
                    { "name": "newValue", "type": "string" }
                ]
            },
            {
                "name": "domStorageItemUpdated",
                "parameters": [
                    { "name": "storageId",  "$ref": "StorageId" },
                    { "name": "key", "type": "string" },
                    { "name": "oldValue", "type": "string" },
                    { "name": "newValue", "type": "string" }
                ]
            }
        ]
    },
    {
        "domain": "ApplicationCache",
        "hidden": true,
        "types": [
            {
                "id": "ApplicationCacheResource",
                "type": "object",
                "description": "Detailed application cache resource information.",
                "properties": [
                    { "name": "url", "type": "string", "description": "Resource url." },
                    { "name": "size", "type": "integer", "description": "Resource size." },
                    { "name": "type", "type": "string", "description": "Resource type." }
                ]
            },
            {
                "id": "ApplicationCache",
                "type": "object",
                "description": "Detailed application cache information.",
                "properties": [
                    { "name": "manifestURL", "type": "string", "description": "Manifest URL." },
                    { "name": "size", "type": "number", "description": "Application cache size." },
                    { "name": "creationTime", "type": "number", "description": "Application cache creation time." },
                    { "name": "updateTime", "type": "number", "description": "Application cache update time." },
                    { "name": "resources", "type": "array", "items": { "$ref": "ApplicationCacheResource" }, "description": "Application cache resources." }
                ]
            },
            {
                "id": "FrameWithManifest",
                "type": "object",
                "description": "Frame identifier - manifest URL pair.",
                "properties": [
                    { "name": "frameId", "$ref": "Page.FrameId", "description": "Frame identifier." },
                    { "name": "manifestURL", "type": "string", "description": "Manifest URL." },
                    { "name": "status", "type": "integer", "description": "Application cache status." }
                ]
            }
        ],
        "commands": [
            {
                "name": "getFramesWithManifests",
                "returns": [
                    { "name": "frameIds", "type": "array", "items": { "$ref": "FrameWithManifest" }, "description": "Array of frame identifiers with manifest urls for each frame containing a document associated with some application cache." }
                ],
                "description": "Returns array of frame identifiers with manifest urls for each frame containing a document associated with some application cache."
            },
            {
                "name": "enable",
                "description": "Enables application cache domain notifications."
            },
            {
                "name": "getManifestForFrame",
                "parameters": [
                    { "name": "frameId", "$ref": "Page.FrameId", "description": "Identifier of the frame containing document whose manifest is retrieved." }
                ],
                "returns": [
                    { "name": "manifestURL", "type": "string", "description": "Manifest URL for document in the given frame." }
                ],
                "description": "Returns manifest URL for document in the given frame."
            },
            {
                "name": "getApplicationCacheForFrame",
                "parameters": [
                    { "name": "frameId", "$ref": "Page.FrameId", "description": "Identifier of the frame containing document whose application cache is retrieved." }
                ],
                "returns": [
                    { "name": "applicationCache", "$ref": "ApplicationCache", "description": "Relevant application cache data for the document in given frame." }
                ],
                "description": "Returns relevant application cache data for the document in given frame."
            }
        ],
        "events": [
            {
                "name": "applicationCacheStatusUpdated",
                "parameters": [
                    { "name": "frameId", "$ref": "Page.FrameId", "description": "Identifier of the frame containing document whose application cache updated status." },
                    { "name": "manifestURL", "type": "string", "description": "Manifest URL." },
                    { "name": "status", "type": "integer", "description": "Updated application cache status." }
                ]
            },
            {
                "name": "networkStateUpdated",
                "parameters": [
                    { "name": "isNowOnline", "type": "boolean" }
                ]
            }
        ]
    },
    {
        "domain": "FileSystem",
        "hidden": true,
        "types": [
            {
                "id": "Entry",
                "type": "object",
                "properties": [
                    { "name": "url", "type": "string", "description": "filesystem: URL for the entry." },
                    { "name": "name", "type": "string", "description": "The name of the file or directory." },
                    { "name": "isDirectory", "type": "boolean", "description": "True if the entry is a directory." },
                    { "name": "mimeType", "type": "string", "optional": true, "description": "MIME type of the entry, available for a file only." },
                    { "name": "resourceType", "$ref": "Page.ResourceType", "optional": true, "description": "ResourceType of the entry, available for a file only." },
                    { "name": "isTextFile", "type": "boolean", "optional": true, "description": "True if the entry is a text file." }
                ],
                "description": "Represents a browser side file or directory."
            },
            {
                "id": "Metadata",
                "type": "object",
                "properties": [
                    { "name": "modificationTime", "type": "number", "description": "Modification time." },
                    { "name": "size", "type": "number", "description": "File size. This field is always zero for directories." }
                ],
                "description": "Represents metadata of a file or entry."
            }
        ],
        "commands": [
            {
                "name": "enable",
                "description": "Enables events from backend."
            },
            {
                "name": "disable",
                "description": "Disables events from backend."
            },
            {
                "name": "requestFileSystemRoot",
                "async": true,
                "parameters": [
                    { "name": "origin", "type": "string", "description": "Security origin of requesting FileSystem. One of frames in current page needs to have this security origin." },
                    { "name": "type", "type": "string", "enum": ["temporary", "persistent"], "description": "FileSystem type of requesting FileSystem." }
                ],
                "returns": [
                    { "name": "errorCode", "type": "integer", "description": "0, if no error. Otherwise, errorCode is set to FileError::ErrorCode value." },
                    { "name": "root", "$ref": "Entry", "optional": true, "description": "Contains root of the requested FileSystem if the command completed successfully." }
                ],
                "description": "Returns root directory of the FileSystem, if exists."
            },
            {
                "name": "requestDirectoryContent",
                "async": true,
                "parameters": [
                    { "name": "url", "type": "string", "description": "URL of the directory that the frontend is requesting to read from." }
                ],
                "returns": [
                    { "name": "errorCode", "type": "integer", "description": "0, if no error. Otherwise, errorCode is set to FileError::ErrorCode value." },
                    { "name": "entries", "type": "array", "items": { "$ref": "Entry" }, "optional": true, "description": "Contains all entries on directory if the command completed successfully." }
                ],
                "description": "Returns content of the directory."
            },
            {
                "name": "requestMetadata",
                "async": true,
                "parameters": [
                    { "name": "url", "type": "string", "description": "URL of the entry that the frontend is requesting to get metadata from." }
                ],
                "returns": [
                    { "name": "errorCode", "type": "integer", "description": "0, if no error. Otherwise, errorCode is set to FileError::ErrorCode value." },
                    { "name": "metadata", "$ref": "Metadata", "optional": true, "description": "Contains metadata of the entry if the command completed successfully." }
                ],
                "description": "Returns metadata of the entry."
            },
            {
                "name": "requestFileContent",
                "async": true,
                "parameters": [
                    { "name": "url", "type": "string", "description": "URL of the file that the frontend is requesting to read from." },
                    { "name": "readAsText", "type": "boolean", "description": "True if the content should be read as text, otherwise the result will be returned as base64 encoded text." },
                    { "name": "start", "type": "integer", "optional": true, "description": "Specifies the start of range to read." },
                    { "name": "end", "type": "integer", "optional": true, "description": "Specifies the end of range to read exclusively." },
                    { "name": "charset", "type": "string", "optional": true, "description": "Overrides charset of the content when content is served as text." }
                ],
                "returns": [
                    { "name": "errorCode", "type": "integer", "description": "0, if no error. Otherwise, errorCode is set to FileError::ErrorCode value." },
                    { "name": "content", "type": "string", "optional": true, "description": "Content of the file." },
                    { "name": "charset", "type": "string", "optional": true, "description": "Charset of the content if it is served as text." }
                ],
                "description": "Returns content of the file. Result should be sliced into [start, end)."
            },
            {
                "name": "deleteEntry",
                "async": true,
                "parameters": [
                    { "name": "url", "type": "string", "description": "URL of the entry to delete." }
                ],
                "returns": [
                    { "name": "errorCode", "type": "integer", "description": "0, if no error. Otherwise errorCode is set to FileError::ErrorCode value." }
                ],
                "description": "Deletes specified entry. If the entry is a directory, the agent deletes children recursively."
            }
        ]
    },
    {
        "domain": "DOM",
        "description": "This domain exposes DOM read/write operations. Each DOM Node is represented with its mirror object that has an <code>id</code>. This <code>id</code> can be used to get additional information on the Node, resolve it into the JavaScript object wrapper, etc. It is important that client receives DOM events only for the nodes that are known to the client. Backend keeps track of the nodes that were sent to the client and never sends the same node twice. It is client's responsibility to collect information about the nodes that were sent to the client.<p>Note that <code>iframe</code> owner elements will return corresponding document elements as their child nodes.</p>",
        "types": [
            {
                "id": "NodeId",
                "type": "integer",
                "description": "Unique DOM node identifier."
            },
            {
                "id": "BackendNodeId",
                "type": "integer",
                "description": "Unique DOM node identifier used to reference a node that may not have been pushed to the front-end.",
                "hidden": true
            },
            {
                "id": "PseudoType",
                "type": "string",
                "enum": ["before", "after"],
                "description": "Pseudo element type."
            },
            {
                "id": "ShadowRootType",
                "type": "string",
                "enum": ["user-agent", "author"],
                "description": "Shadow root type."
            },
            {
                "id": "Node",
                "type": "object",
                "properties": [
                    { "name": "nodeId", "$ref": "NodeId", "description": "Node identifier that is passed into the rest of the DOM messages as the <code>nodeId</code>. Backend will only push node with given <code>id</code> once. It is aware of all requested nodes and will only fire DOM events for nodes known to the client." },
                    { "name": "nodeType", "type": "integer", "description": "<code>Node</code>'s nodeType." },
                    { "name": "nodeName", "type": "string", "description": "<code>Node</code>'s nodeName." },
                    { "name": "localName", "type": "string", "description": "<code>Node</code>'s localName." },
                    { "name": "nodeValue", "type": "string", "description": "<code>Node</code>'s nodeValue." },
                    { "name": "childNodeCount", "type": "integer", "optional": true, "description": "Child count for <code>Container</code> nodes." },
                    { "name": "children", "type": "array", "optional": true, "items": { "$ref": "Node" }, "description": "Child nodes of this node when requested with children." },
                    { "name": "attributes", "type": "array", "optional": true, "items": { "type": "string" }, "description": "Attributes of the <code>Element</code> node in the form of flat array <code>[name1, value1, name2, value2]</code>." },
                    { "name": "documentURL", "type": "string", "optional": true, "description": "Document URL that <code>Document</code> or <code>FrameOwner</code> node points to." },
                    { "name": "baseURL", "type": "string", "optional": true, "description": "Base URL that <code>Document</code> or <code>FrameOwner</code> node uses for URL completion.", "hidden": true },
                    { "name": "publicId", "type": "string", "optional": true, "description": "<code>DocumentType</code>'s publicId." },
                    { "name": "systemId", "type": "string", "optional": true, "description": "<code>DocumentType</code>'s systemId." },
                    { "name": "internalSubset", "type": "string", "optional": true, "description": "<code>DocumentType</code>'s internalSubset." },
                    { "name": "xmlVersion", "type": "string", "optional": true, "description": "<code>Document</code>'s XML version in case of XML documents." },
                    { "name": "name", "type": "string", "optional": true, "description": "<code>Attr</code>'s name." },
                    { "name": "value", "type": "string", "optional": true, "description": "<code>Attr</code>'s value." },
                    { "name": "pseudoType", "$ref": "PseudoType", "optional": true, "description": "Pseudo element type for this node." },
                    { "name": "shadowRootType", "$ref": "ShadowRootType", "optional": true, "description": "Shadow root type." },
                    { "name": "frameId", "$ref": "Page.FrameId", "optional": true, "description": "Frame ID for frame owner elements.", "hidden": true },
                    { "name": "contentDocument", "$ref": "Node", "optional": true, "description": "Content document for frame owner elements." },
                    { "name": "shadowRoots", "type": "array", "optional": true, "items": { "$ref": "Node" }, "description": "Shadow root list for given element host.", "hidden": true },
                    { "name": "templateContent", "$ref": "Node", "optional": true, "description": "Content document fragment for template elements.", "hidden": true },
                    { "name": "pseudoElements", "type": "array", "items": { "$ref": "Node" }, "optional": true, "description": "Pseudo elements associated with this node.", "hidden": true }
                ],
                "description": "DOM interaction is implemented in terms of mirror objects that represent the actual DOM nodes. DOMNode is a base node mirror type."
            },
            {
                "id": "EventListener",
                "type": "object",
                "hidden": true,
                "properties": [
                    { "name": "type", "type": "string", "description": "<code>EventListener</code>'s type." },
                    { "name": "useCapture", "type": "boolean", "description": "<code>EventListener</code>'s useCapture." },
                    { "name": "isAttribute", "type": "boolean", "description": "<code>EventListener</code>'s isAttribute." },
                    { "name": "nodeId", "$ref": "NodeId", "description": "Target <code>DOMNode</code> id." },
                    { "name": "handlerBody", "type": "string", "description": "Event handler function body." },
                    { "name": "location", "$ref": "Debugger.Location", "optional": true, "description": "Handler code location." },
                    { "name": "sourceName", "type": "string", "optional": true, "description": "Source script URL." },
                    { "name": "handler", "$ref": "Runtime.RemoteObject", "optional": true, "description": "Event handler function value." }
                ],
                "description": "DOM interaction is implemented in terms of mirror objects that represent the actual DOM nodes. DOMNode is a base node mirror type."
            },
            {
                "id": "RGBA",
                "type": "object",
                "properties": [
                    { "name": "r", "type": "integer", "description": "The red component, in the [0-255] range." },
                    { "name": "g", "type": "integer", "description": "The green component, in the [0-255] range." },
                    { "name": "b", "type": "integer", "description": "The blue component, in the [0-255] range." },
                    { "name": "a", "type": "number", "optional": true, "description": "The alpha component, in the [0-1] range (default: 1)." }
                ],
                "description": "A structure holding an RGBA color."
            },
            {
                "id": "Quad",
                "type": "array",
                "items": { "type": "number" },
                "minItems": 8,
                "maxItems": 8,
                "description": "An array of quad vertices, x immediately followed by y for each point, points clock-wise.",
                "hidden": true
            },
            {
                "id": "BoxModel",
                "type": "object",
                "hidden": true,
                "properties": [
                    { "name": "content", "$ref": "Quad", "description": "Content box" },
                    { "name": "padding", "$ref": "Quad", "description": "Padding box" },
                    { "name": "border", "$ref": "Quad", "description": "Border box" },
                    { "name": "margin", "$ref": "Quad", "description": "Margin box" },
                    { "name": "width", "type": "integer", "description": "Node width" },
                    { "name": "height", "type": "integer", "description": "Node height" }
                ],
                "description": "Box model."
            },
            {
                "id": "Rect",
                "type": "object",
                "hidden": true,
                "properties": [
                    { "name": "x", "type": "number", "description": "X coordinate" },
                    { "name": "y", "type": "number", "description": "Y coordinate" },
                    { "name": "width", "type": "number", "description": "Rectangle width" },
                    { "name": "height", "type": "number", "description": "Rectangle height" }
                ],
                "description": "Rectangle."
            },
            {
                "id": "HighlightConfig",
                "type": "object",
                "properties": [
                    { "name": "showInfo", "type": "boolean", "optional": true, "description": "Whether the node info tooltip should be shown (default: false)." },
                    { "name": "contentColor", "$ref": "RGBA", "optional": true, "description": "The content box highlight fill color (default: transparent)." },
                    { "name": "paddingColor", "$ref": "RGBA", "optional": true, "description": "The padding highlight fill color (default: transparent)." },
                    { "name": "borderColor", "$ref": "RGBA", "optional": true, "description": "The border highlight fill color (default: transparent)." },
                    { "name": "marginColor", "$ref": "RGBA", "optional": true, "description": "The margin highlight fill color (default: transparent)." },
                    { "name": "eventTargetColor", "$ref": "RGBA", "optional": true, "hidden": true, "description": "The event target element highlight fill color (default: transparent)." }
                ],
                "description": "Configuration data for the highlighting of page elements."
            }
        ],
        "commands": [
            {
                "name": "getDocument",
                "returns": [
                    { "name": "root", "$ref": "Node", "description": "Resulting node." }
                ],
                "description": "Returns the root DOM node to the caller."
            },
            {
                "name": "requestChildNodes",
                "parameters": [
                    { "name": "nodeId", "$ref": "NodeId", "description": "Id of the node to get children for." },
                    { "name": "depth", "type": "integer", "optional": true, "description": "The maximum depth at which children should be retrieved, defaults to 1. Use -1 for the entire subtree or provide an integer larger than 0.", "hidden": true }
                ],
                "description": "Requests that children of the node with given id are returned to the caller in form of <code>setChildNodes</code> events where not only immediate children are retrieved, but all children down to the specified depth."
            },
            {
                "name": "querySelector",
                "parameters": [
                    { "name": "nodeId", "$ref": "NodeId", "description": "Id of the node to query upon." },
                    { "name": "selector", "type": "string", "description": "Selector string." }
                ],
                "returns": [
                    { "name": "nodeId", "$ref": "NodeId", "description": "Query selector result." }
                ],
                "description": "Executes <code>querySelector</code> on a given node."
            },
            {
                "name": "querySelectorAll",
                "parameters": [
                    { "name": "nodeId", "$ref": "NodeId", "description": "Id of the node to query upon." },
                    { "name": "selector", "type": "string", "description": "Selector string." }
                ],
                "returns": [
                    { "name": "nodeIds", "type": "array", "items": { "$ref": "NodeId" }, "description": "Query selector result." }
                ],
                "description": "Executes <code>querySelectorAll</code> on a given node."
            },
            {
                "name": "setNodeName",
                "parameters": [
                    { "name": "nodeId", "$ref": "NodeId", "description": "Id of the node to set name for." },
                    { "name": "name", "type": "string", "description": "New node's name." }
                ],
                "returns": [
                    { "name": "nodeId", "$ref": "NodeId", "description": "New node's id." }
                ],
                "description": "Sets node name for a node with given id."
            },
            {
                "name": "setNodeValue",
                "parameters": [
                    { "name": "nodeId", "$ref": "NodeId", "description": "Id of the node to set value for." },
                    { "name": "value", "type": "string", "description": "New node's value." }
                ],
                "description": "Sets node value for a node with given id."
            },
            {
                "name": "removeNode",
                "parameters": [
                    { "name": "nodeId", "$ref": "NodeId", "description": "Id of the node to remove." }
                ],
                "description": "Removes node with given id."
            },
            {
                "name": "setAttributeValue",
                "parameters": [
                    { "name": "nodeId", "$ref": "NodeId", "description": "Id of the element to set attribute for." },
                    { "name": "name", "type": "string", "description": "Attribute name." },
                    { "name": "value", "type": "string", "description": "Attribute value." }
                ],
                "description": "Sets attribute for an element with given id."
            },
            {
                "name": "setAttributesAsText",
                "parameters": [
                    { "name": "nodeId", "$ref": "NodeId", "description": "Id of the element to set attributes for." },
                    { "name": "text", "type": "string", "description": "Text with a number of attributes. Will parse this text using HTML parser." },
                    { "name": "name", "type": "string", "optional": true, "description": "Attribute name to replace with new attributes derived from text in case text parsed successfully." }
                ],
                "description": "Sets attributes on element with given id. This method is useful when user edits some existing attribute value and types in several attribute name/value pairs."
            },
            {
                "name": "removeAttribute",
                "parameters": [
                    { "name": "nodeId", "$ref": "NodeId", "description": "Id of the element to remove attribute from." },
                    { "name": "name", "type": "string", "description": "Name of the attribute to remove." }
                ],
                "description": "Removes attribute with given name from an element with given id."
            },
            {
                "name": "getEventListenersForNode",
                "parameters": [
                    { "name": "nodeId", "$ref": "NodeId", "description": "Id of the node to get listeners for." },
                    { "name": "objectGroup", "type": "string", "optional": true, "description": "Symbolic group name for handler value. Handler value is not returned without this parameter specified." }
                ],
                "returns": [
                    { "name": "listeners", "type": "array", "items": { "$ref": "EventListener" }, "description": "Array of relevant listeners." }
                ],
                "description": "Returns event listeners relevant to the node.",
                "hidden": true
            },
            {
                "name": "getOuterHTML",
                "parameters": [
                    { "name": "nodeId", "$ref": "NodeId", "description": "Id of the node to get markup for." }
                ],
                "returns": [
                    { "name": "outerHTML", "type": "string", "description": "Outer HTML markup." }
                ],
                "description": "Returns node's HTML markup."
            },
            {
                "name": "setOuterHTML",
                "parameters": [
                    { "name": "nodeId", "$ref": "NodeId", "description": "Id of the node to set markup for." },
                    { "name": "outerHTML", "type": "string", "description": "Outer HTML markup to set." }
                ],
                "description": "Sets node HTML markup, returns new node id."
            },
            {
                "name": "performSearch",
                "parameters": [
                    { "name": "query", "type": "string", "description": "Plain text or query selector or XPath search query." }
                ],
                "returns": [
                    { "name": "searchId", "type": "string", "description": "Unique search session identifier." },
                    { "name": "resultCount", "type": "integer", "description": "Number of search results." }
                ],
                "description": "Searches for a given string in the DOM tree. Use <code>getSearchResults</code> to access search results or <code>cancelSearch</code> to end this search session.",
                "hidden": true
            },
            {
                "name": "getSearchResults",
                "parameters": [
                    { "name": "searchId", "type": "string", "description": "Unique search session identifier." },
                    { "name": "fromIndex", "type": "integer", "description": "Start index of the search result to be returned." },
                    { "name": "toIndex", "type": "integer", "description": "End index of the search result to be returned." }
                ],
                "returns": [
                    { "name": "nodeIds", "type": "array", "items": { "$ref": "NodeId" }, "description": "Ids of the search result nodes." }
                ],
                "description": "Returns search results from given <code>fromIndex</code> to given <code>toIndex</code> from the sarch with the given identifier.",
                "hidden": true
            },
            {
                "name": "discardSearchResults",
                "parameters": [
                    { "name": "searchId", "type": "string", "description": "Unique search session identifier." }
                ],
                "description": "Discards search results from the session with the given id. <code>getSearchResults</code> should no longer be called for that search.",
                "hidden": true
            },
            {
                "name": "requestNode",
                "parameters": [
                    { "name": "objectId", "$ref": "Runtime.RemoteObjectId", "description": "JavaScript object id to convert into node." }
                ],
                "returns": [
                    { "name": "nodeId", "$ref": "NodeId", "description": "Node id for given object." }
                ],
                "description": "Requests that the node is sent to the caller given the JavaScript node object reference. All nodes that form the path from the node to the root are also sent to the client as a series of <code>setChildNodes</code> notifications."
            },
            {
                "name": "setInspectModeEnabled",
                "hidden": true,
                "parameters": [
                    { "name": "enabled", "type": "boolean", "description": "True to enable inspection mode, false to disable it." },
                    { "name": "inspectShadowDOM", "type": "boolean", "optional": true, "description": "True to enable inspection mode for shadow DOM." },
                    { "name": "highlightConfig", "$ref": "HighlightConfig", "optional": true, "description": "A descriptor for the highlight appearance of hovered-over nodes. May be omitted if <code>enabled == false</code>." }
                ],
                "description": "Enters the 'inspect' mode. In this mode, elements that user is hovering over are highlighted. Backend then generates 'inspectNodeRequested' event upon element selection."
            },
            {
                "name": "highlightRect",
                "parameters": [
                    { "name": "x", "type": "integer", "description": "X coordinate" },
                    { "name": "y", "type": "integer", "description": "Y coordinate" },
                    { "name": "width", "type": "integer", "description": "Rectangle width" },
                    { "name": "height", "type": "integer", "description": "Rectangle height" },
                    { "name": "color", "$ref": "RGBA", "optional": true, "description": "The highlight fill color (default: transparent)." },
                    { "name": "outlineColor", "$ref": "RGBA", "optional": true, "description": "The highlight outline color (default: transparent)." }
                ],
                "description": "Highlights given rectangle. Coordinates are absolute with respect to the main frame viewport."
            },
            {
                "name": "highlightQuad",
                "parameters": [
                    { "name": "quad", "$ref": "Quad", "description": "Quad to highlight" },
                    { "name": "color", "$ref": "RGBA", "optional": true, "description": "The highlight fill color (default: transparent)." },
                    { "name": "outlineColor", "$ref": "RGBA", "optional": true, "description": "The highlight outline color (default: transparent)." }
                ],
                "description": "Highlights given quad. Coordinates are absolute with respect to the main frame viewport.",
                "hidden": true
            },
            {
                "name": "highlightNode",
                "parameters": [
                    { "name": "highlightConfig", "$ref": "HighlightConfig",  "description": "A descriptor for the highlight appearance." },
                    { "name": "nodeId", "$ref": "NodeId", "optional": true, "description": "Identifier of the node to highlight." },
                    { "name": "objectId", "$ref": "Runtime.RemoteObjectId", "optional": true, "description": "JavaScript object id of the node to be highlighted.", "hidden": true }
                ],
                "description": "Highlights DOM node with given id or with the given JavaScript object wrapper. Either nodeId or objectId must be specified."
            },
            {
                "name": "hideHighlight",
                "description": "Hides DOM node highlight."
            },
            {
                "name": "highlightFrame",
                "parameters": [
                    { "name": "frameId", "$ref": "Page.FrameId", "description": "Identifier of the frame to highlight." },
                    { "name": "contentColor", "$ref": "RGBA", "optional": true, "description": "The content box highlight fill color (default: transparent)." },
                    { "name": "contentOutlineColor", "$ref": "RGBA", "optional": true, "description": "The content box highlight outline color (default: transparent)." }
                ],
                "description": "Highlights owner element of the frame with given id.",
                "hidden": true
            },
            {
                "name": "pushNodeByPathToFrontend",
                "parameters": [
                    { "name": "path", "type": "string", "description": "Path to node in the proprietary format." }
                ],
                "returns": [
                    { "name": "nodeId", "$ref": "NodeId", "description": "Id of the node for given path." }
                ],
                "description": "Requests that the node is sent to the caller given its path. // FIXME, use XPath",
                "hidden": true
            },
            {
                "name": "pushNodeByBackendIdToFrontend",
                "parameters": [
                    { "name": "backendNodeId", "$ref": "BackendNodeId", "description": "The backend node id of the node." }
                ],
                "returns": [
                    { "name": "nodeId", "$ref": "NodeId", "description": "The pushed node's id." }
                ],
                "description": "Requests that the node is sent to the caller given its backend node id.",
                "hidden": true
            },
            {
                "name": "releaseBackendNodeIds",
                "parameters": [
                    { "name": "nodeGroup", "type": "string", "description": "The backend node ids group name." }
                ],
                "description": "Requests that group of <code>BackendNodeIds</code> is released.",
                "hidden": true
            },
            {
                "name": "resolveNode",
                "parameters": [
                    { "name": "nodeId", "$ref": "NodeId", "description": "Id of the node to resolve." },
                    { "name": "objectGroup", "type": "string", "optional": true, "description": "Symbolic group name that can be used to release multiple objects." }
                ],
                "returns": [
                    { "name": "object", "$ref": "Runtime.RemoteObject", "description": "JavaScript object wrapper for given node." }
                ],
                "description": "Resolves JavaScript node object for given node id."
            },
            {
                "name": "getAttributes",
                "parameters": [
                    { "name": "nodeId", "$ref": "NodeId", "description": "Id of the node to retrieve attibutes for." }
                ],
                "returns": [
                    { "name": "attributes", "type": "array", "items": { "type": "string" }, "description": "An interleaved array of node attribute names and values." }
                ],
                "description": "Returns attributes for the specified node."
            },
            {
                "name": "moveTo",
                "parameters": [
                    { "name": "nodeId", "$ref": "NodeId", "description": "Id of the node to drop." },
                    { "name": "targetNodeId", "$ref": "NodeId", "description": "Id of the element to drop into." },
                    { "name": "insertBeforeNodeId", "$ref": "NodeId", "optional": true, "description": "Drop node before given one." }
                ],
                "returns": [
                    { "name": "nodeId", "$ref": "NodeId", "description": "New id of the moved node." }
                ],
                "description": "Moves node into the new container, places it before the given anchor."
            },
            {
                "name": "undo",
                "description": "Undoes the last performed action.",
                "hidden": true
            },
            {
                "name": "redo",
                "description": "Re-does the last undone action.",
                "hidden": true
            },
            {
                "name": "markUndoableState",
                "description": "Marks last undoable state.",
                "hidden": true
            },
            {
                "name": "focus",
                "parameters": [
                    { "name": "nodeId", "$ref": "NodeId", "description": "Id of the node to focus." }
                ],
                "description": "Focuses the given element.",
                "hidden": true
            },
            {
                "name": "setFileInputFiles",
                "parameters": [
                    { "name": "nodeId", "$ref": "NodeId", "description": "Id of the file input node to set files for." },
                    { "name": "files", "type": "array", "items": { "type": "string" }, "description": "Array of file paths to set." }
                ],
                "description": "Sets files for the given file input element.",
                "hidden": true,
                "handlers": ["browser", "renderer"]
            },
            {
                "name": "getBoxModel",
                "parameters": [
                    { "name": "nodeId", "$ref": "NodeId", "description": "Id of the node to get box model for." }
                ],
                "returns": [
                    { "name": "model", "$ref": "BoxModel", "description": "Box model for the node." }
                ],
                "description": "Returns boxes for the currently selected nodes.",
                "hidden": true
            },
            {
                "name": "getNodeForLocation",
                "parameters": [
                    { "name": "x", "type": "integer", "description": "X coordinate." },
                    { "name": "y", "type": "integer", "description": "Y coordinate." }
                ],
                "returns": [
                    { "name": "nodeId", "$ref": "NodeId", "description": "Id of the node at given coordinates." }
                ],
                "description": "Returns node id at given location.",
                "hidden": true
            },
            {
                "name": "getRelayoutBoundary",
                "parameters": [
                    { "name": "nodeId", "$ref": "NodeId", "description": "Id of the node." }
                ],
                "returns": [
                    { "name": "nodeId", "$ref": "NodeId", "description": "Relayout boundary node id for the given node." }
                ],
                "description": "Returns the id of the nearest ancestor that is a relayout boundary.",
                "hidden": true
            }
        ],
        "events": [
            {
                "name": "documentUpdated",
                "description": "Fired when <code>Document</code> has been totally updated. Node ids are no longer valid."
            },
            {
                "name": "inspectNodeRequested",
                "parameters": [
                    { "name": "nodeId", "$ref": "NodeId", "description": "Id of the node to inspect." }
                ],
                "description": "Fired when the node should be inspected. This happens after call to <code>setInspectModeEnabled</code>.",
                "hidden" : true
            },
            {
                "name": "setChildNodes",
                "parameters": [
                    { "name": "parentId", "$ref": "NodeId", "description": "Parent node id to populate with children." },
                    { "name": "nodes", "type": "array", "items": { "$ref": "Node" }, "description": "Child nodes array." }
                ],
                "description": "Fired when backend wants to provide client with the missing DOM structure. This happens upon most of the calls requesting node ids."
            },
            {
                "name": "attributeModified",
                "parameters": [
                    { "name": "nodeId", "$ref": "NodeId", "description": "Id of the node that has changed." },
                    { "name": "name", "type": "string", "description": "Attribute name." },
                    { "name": "value", "type": "string", "description": "Attribute value." }
                ],
                "description": "Fired when <code>Element</code>'s attribute is modified."
            },
            {
                "name": "attributeRemoved",
                "parameters": [
                    { "name": "nodeId", "$ref": "NodeId", "description": "Id of the node that has changed." },
                    { "name": "name", "type": "string", "description": "A ttribute name." }
                ],
                "description": "Fired when <code>Element</code>'s attribute is removed."
            },
            {
                "name": "inlineStyleInvalidated",
                "parameters": [
                    { "name": "nodeIds", "type": "array", "items": { "$ref": "NodeId" }, "description": "Ids of the nodes for which the inline styles have been invalidated." }
                ],
                "description": "Fired when <code>Element</code>'s inline style is modified via a CSS property modification.",
                "hidden": true
            },
            {
                "name": "characterDataModified",
                "parameters": [
                    { "name": "nodeId", "$ref": "NodeId", "description": "Id of the node that has changed." },
                    { "name": "characterData", "type": "string", "description": "New text value." }
                ],
                "description": "Mirrors <code>DOMCharacterDataModified</code> event."
            },
            {
                "name": "childNodeCountUpdated",
                "parameters": [
                    { "name": "nodeId", "$ref": "NodeId", "description": "Id of the node that has changed." },
                    { "name": "childNodeCount", "type": "integer", "description": "New node count." }
                ],
                "description": "Fired when <code>Container</code>'s child node count has changed."
            },
            {
                "name": "childNodeInserted",
                "parameters": [
                    { "name": "parentNodeId", "$ref": "NodeId", "description": "Id of the node that has changed." },
                    { "name": "previousNodeId", "$ref": "NodeId", "description": "If of the previous siblint." },
                    { "name": "node", "$ref": "Node", "description": "Inserted node data." }
                ],
                "description": "Mirrors <code>DOMNodeInserted</code> event."
            },
            {
                "name": "childNodeRemoved",
                "parameters": [
                    { "name": "parentNodeId", "$ref": "NodeId", "description": "Parent id." },
                    { "name": "nodeId", "$ref": "NodeId", "description": "Id of the node that has been removed." }
                ],
                "description": "Mirrors <code>DOMNodeRemoved</code> event."
            },
            {
                "name": "shadowRootPushed",
                "parameters": [
                    { "name": "hostId", "$ref": "NodeId", "description": "Host element id." },
                    { "name": "root", "$ref": "Node", "description": "Shadow root." }
                ],
                "description": "Called when shadow root is pushed into the element.",
                "hidden": true
            },
            {
                "name": "shadowRootPopped",
                "parameters": [
                    { "name": "hostId", "$ref": "NodeId", "description": "Host element id." },
                    { "name": "rootId", "$ref": "NodeId", "description": "Shadow root id." }
                ],
                "description": "Called when shadow root is popped from the element.",
                "hidden": true
            },
            {
                "name": "pseudoElementAdded",
                "parameters": [
                    { "name": "parentId", "$ref": "NodeId", "description": "Pseudo element's parent element id." },
                    { "name": "pseudoElement", "$ref": "Node", "description": "The added pseudo element." }
                ],
                "description": "Called when a pseudo element is added to an element.",
                "hidden": true
            },
            {
                "name": "pseudoElementRemoved",
                "parameters": [
                    { "name": "parentId", "$ref": "NodeId", "description": "Pseudo element's parent element id." },
                    { "name": "pseudoElementId", "$ref": "NodeId", "description": "The removed pseudo element id." }
                ],
                "description": "Called when a pseudo element is removed from an element.",
                "hidden": true
            }
        ]
    },
    {
        "domain": "CSS",
        "hidden": true,
        "description": "This domain exposes CSS read/write operations. All CSS objects (stylesheets, rules, and styles) have an associated <code>id</code> used in subsequent operations on the related object. Each object type has a specific <code>id</code> structure, and those are not interchangeable between objects of different kinds. CSS objects can be loaded using the <code>get*ForNode()</code> calls (which accept a DOM node id). A client can also discover all the existing stylesheets with the <code>getAllStyleSheets()</code> method (or keeping track of the <code>styleSheetAdded</code>/<code>styleSheetRemoved</code> events) and subsequently load the required stylesheet contents using the <code>getStyleSheet[Text]()</code> methods.",
        "types": [
            {
                "id": "StyleSheetId",
                "type": "string"
            },
            {
                "id": "CSSStyleId",
                "type": "object",
                "properties": [
                    { "name": "styleSheetId", "$ref": "StyleSheetId", "description": "Enclosing stylesheet identifier." },
                    { "name": "ordinal", "type": "integer", "description": "The style ordinal within the stylesheet." }
                ],
                "description": "This object identifies a CSS style in a unique way."
            },
            {
                "id": "StyleSheetOrigin",
                "type": "string",
                "enum": ["user", "user-agent", "inspector", "regular"],
                "description": "Stylesheet type: \"user\" for user stylesheets, \"user-agent\" for user-agent stylesheets, \"inspector\" for stylesheets created by the inspector (i.e. those holding the \"via inspector\" rules), \"regular\" for regular stylesheets."
            },
            {
                "id": "CSSRuleId",
                "type": "object",
                "properties": [
                    { "name": "styleSheetId", "$ref": "StyleSheetId", "description": "Enclosing stylesheet identifier." },
                    { "name": "ordinal", "type": "integer", "description": "The rule ordinal within the stylesheet." }
                ],
                "description": "This object identifies a CSS rule in a unique way."
            },
            {
                "id": "PseudoIdMatches",
                "type": "object",
                "properties": [
                    { "name": "pseudoId", "type": "integer", "description": "Pseudo style identifier (see <code>enum PseudoId</code> in <code>RenderStyleConstants.h</code>)."},
                    { "name": "matches", "type": "array", "items": { "$ref": "RuleMatch" }, "description": "Matches of CSS rules applicable to the pseudo style."}
                ],
                "description": "CSS rule collection for a single pseudo style."
            },
            {
                "id": "InheritedStyleEntry",
                "type": "object",
                "properties": [
                    { "name": "inlineStyle", "$ref": "CSSStyle", "optional": true, "description": "The ancestor node's inline style, if any, in the style inheritance chain." },
                    { "name": "matchedCSSRules", "type": "array", "items": { "$ref": "RuleMatch" }, "description": "Matches of CSS rules matching the ancestor node in the style inheritance chain." }
                ],
                "description": "CSS rule collection for a single pseudo style."
            },
            {
                "id": "RuleMatch",
                "type": "object",
                "properties": [
                    { "name": "rule", "$ref": "CSSRule", "description": "CSS rule in the match." },
                    { "name": "matchingSelectors", "type": "array", "items": { "type": "integer" }, "description": "Matching selector indices in the rule's selectorList selectors (0-based)." }
                ],
                "description": "Match data for a CSS rule."
            },
            {
                "id": "Selector",
                "type": "object",
                "properties": [
                    { "name": "value", "type": "string", "description": "Selector text." },
                    { "name": "range", "$ref": "SourceRange", "optional": true, "description": "Selector range in the underlying resource (if available)." }
                ],
                "description": "Data for a simple selector (these are delimited by commas in a selector list)."
            },
            {
                "id": "SelectorList",
                "type": "object",
                "properties": [
                    { "name": "selectors", "type": "array", "items": { "$ref": "Selector" }, "description": "Selectors in the list." },
                    { "name": "text", "type": "string", "description": "Rule selector text." }
                ],
                "description": "Selector list data."
            },
            {
                "id": "CSSStyleAttribute",
                "type": "object",
                "properties": [
                    { "name": "name", "type": "string", "description": "DOM attribute name (e.g. \"width\")."},
                    { "name": "style", "$ref": "CSSStyle", "description": "CSS style generated by the respective DOM attribute."}
                ],
                "description": "CSS style information for a DOM style attribute."
            },
            {
                "id": "CSSStyleSheetHeader",
                "type": "object",
                "properties": [
                    { "name": "styleSheetId", "$ref": "StyleSheetId", "description": "The stylesheet identifier."},
                    { "name": "frameId", "$ref": "Page.FrameId", "description": "Owner frame identifier."},
                    { "name": "sourceURL", "type": "string", "description": "Stylesheet resource URL."},
                    { "name": "sourceMapURL", "type": "string", "optional": true, "description": "URL of source map associated with the stylesheet (if any)." },
                    { "name": "origin", "$ref": "StyleSheetOrigin", "description": "Stylesheet origin."},
                    { "name": "title", "type": "string", "description": "Stylesheet title."},
                    { "name": "disabled", "type": "boolean", "description": "Denotes whether the stylesheet is disabled."},
                    { "name": "hasSourceURL", "type": "boolean", "optional": true, "description": "Whether the sourceURL field value comes from the sourceURL comment." },
                    { "name": "isInline", "type": "boolean", "description": "Whether this stylesheet is created for STYLE tag by parser. This flag is not set for document.written STYLE tags." },
                    { "name": "startLine", "type": "number", "description": "Line offset of the stylesheet within the resource (zero based)." },
                    { "name": "startColumn", "type": "number", "description": "Column offset of the stylesheet within the resource (zero based)." }
                ],
                "description": "CSS stylesheet metainformation."
            },
            {
                "id": "CSSStyleSheetBody",
                "type": "object",
                "properties": [
                    { "name": "styleSheetId", "$ref": "StyleSheetId", "description": "The stylesheet identifier."},
                    { "name": "rules", "type": "array", "items": { "$ref": "CSSRule" }, "description": "Stylesheet resource URL."},
                    { "name": "text", "type": "string", "optional": true, "description": "Stylesheet resource contents (if available)."}
                ],
                "description": "CSS stylesheet contents."
            },
            {
                "id": "CSSRule",
                "type": "object",
                "properties": [
                    { "name": "ruleId", "$ref": "CSSRuleId", "optional": true, "description": "The CSS rule identifier (absent for user agent stylesheet and user-specified stylesheet rules)."},
                    { "name": "selectorList", "$ref": "SelectorList", "description": "Rule selector data." },
                    { "name": "sourceURL", "type": "string", "optional": true, "description": "Parent stylesheet resource URL (for regular rules)."},
                    { "name": "origin", "$ref": "StyleSheetOrigin", "description": "Parent stylesheet's origin."},
                    { "name": "style", "$ref": "CSSStyle", "description": "Associated style declaration." },
                    { "name": "media", "type": "array", "items": { "$ref": "CSSMedia" }, "optional": true, "description": "Media list array (for rules involving media queries). The array enumerates media queries starting with the innermost one, going outwards." }
                ],
                "description": "CSS rule representation."
            },
            {
                "id": "SourceRange",
                "type": "object",
                "properties": [
                    { "name": "startLine", "type": "integer", "description": "Start line of range." },
                    { "name": "startColumn", "type": "integer", "description": "Start column of range (inclusive)." },
                    { "name": "endLine", "type": "integer", "description": "End line of range" },
                    { "name": "endColumn", "type": "integer", "description": "End column of range (exclusive)." }
                ],
                "description": "Text range within a resource. All numbers are zero-based."
            },
            {
                "id": "ShorthandEntry",
                "type": "object",
                "properties": [
                    { "name": "name", "type": "string", "description": "Shorthand name." },
                    { "name": "value", "type": "string", "description": "Shorthand value." }
                ]
            },
            {
                "id": "CSSPropertyInfo",
                "type": "object",
                "properties": [
                    { "name": "name", "type": "string", "description": "Property name." },
                    { "name": "longhands", "type": "array", "optional": true, "items": { "type": "string" }, "description": "Longhand property names." }
                ]
            },
            {
                "id": "CSSComputedStyleProperty",
                "type": "object",
                "properties": [
                    { "name": "name", "type": "string", "description": "Computed style property name." },
                    { "name": "value", "type": "string", "description": "Computed style property value." }
                ]
            },
            {
                "id": "CSSStyle",
                "type": "object",
                "properties": [
                    { "name": "styleId", "$ref": "CSSStyleId", "optional": true, "description": "The CSS style identifier (absent for attribute styles)." },
                    { "name": "cssProperties", "type": "array", "items": { "$ref": "CSSProperty" }, "description": "CSS properties in the style." },
                    { "name": "shorthandEntries", "type": "array", "items": { "$ref": "ShorthandEntry" }, "description": "Computed values for all shorthands found in the style." },
                    { "name": "cssText", "type": "string", "optional": true, "description": "Style declaration text (if available)." },
                    { "name": "range", "$ref": "SourceRange", "optional": true, "description": "Style declaration range in the enclosing stylesheet (if available)." },
                    { "name": "width", "type": "string", "optional": true, "description": "The effective \"width\" property value from this style." },
                    { "name": "height", "type": "string", "optional": true, "description": "The effective \"height\" property value from this style." }
                ],
                "description": "CSS style representation."
            },
            {
                "id": "CSSProperty",
                "type": "object",
                "properties": [
                    { "name": "name", "type": "string", "description": "The property name." },
                    { "name": "value", "type": "string", "description": "The property value." },
                    { "name": "priority", "type": "string", "optional": true, "description": "The property priority (implies \"\" if absent)." },
                    { "name": "implicit", "type": "boolean", "optional": true, "description": "Whether the property is implicit (implies <code>false</code> if absent)." },
                    { "name": "text", "type": "string", "optional": true, "description": "The full property text as specified in the style." },
                    { "name": "parsedOk", "type": "boolean", "optional": true, "description": "Whether the property is understood by the browser (implies <code>true</code> if absent)." },
                    { "name": "status", "type": "string", "enum": ["active", "inactive", "disabled", "style"], "optional": true, "description": "The property status: \"active\" if the property is effective in the style, \"inactive\" if the property is overridden by a same-named property in this style later on, \"disabled\" if the property is disabled by the user, \"style\" (implied if absent) if the property is reported by the browser rather than by the CSS source parser." },
                    { "name": "range", "$ref": "SourceRange", "optional": true, "description": "The entire property range in the enclosing style declaration (if available)." }
                ],
                "description": "CSS property declaration data."
            },
            {
                "id": "CSSMedia",
                "type": "object",
                "properties": [
                    { "name": "text", "type": "string", "description": "Media query text." },
                    { "name": "source", "type": "string", "enum": ["mediaRule", "importRule", "linkedSheet", "inlineSheet"], "description": "Source of the media query: \"mediaRule\" if specified by a @media rule, \"importRule\" if specified by an @import rule, \"linkedSheet\" if specified by a \"media\" attribute in a linked stylesheet's LINK tag, \"inlineSheet\" if specified by a \"media\" attribute in an inline stylesheet's STYLE tag." },
                    { "name": "sourceURL", "type": "string", "optional": true, "description": "URL of the document containing the media query description." },
                    { "name": "range", "$ref": "SourceRange", "optional": true, "description": "The associated rule (@media or @import) header range in the enclosing stylesheet (if available)." },
                    { "name": "parentStyleSheetId", "$ref": "StyleSheetId", "optional": true, "description": "Identifier of the stylesheet containing this object (if exists)." }
                ],
                "description": "CSS media query descriptor."
            },
            {
                "id": "Region",
                "type": "object",
                "properties": [
                    { "name": "regionOverset", "type": "string", "enum": ["overset", "fit", "empty"], "description": "The \"overset\" attribute of a Named Flow." },
                    { "name": "nodeId", "$ref": "DOM.NodeId", "description": "The corresponding DOM node id." }
                ],
                "description": "This object represents a region that flows from a Named Flow.",
                "hidden": true
            },
            {
                "id": "NamedFlow",
                "type": "object",
                "properties": [
                    { "name": "documentNodeId", "$ref": "DOM.NodeId", "description": "The document node id." },
                    { "name": "name", "type": "string", "description": "Named Flow identifier." },
                    { "name": "overset", "type": "boolean", "description": "The \"overset\" attribute of a Named Flow." },
                    { "name": "content", "type": "array", "items": { "$ref": "DOM.NodeId" }, "description": "An array of nodes that flow into the Named Flow." },
                    { "name": "regions", "type": "array", "items": { "$ref": "Region" }, "description": "An array of regions associated with the Named Flow." }
                ],
                "description": "This object represents a Named Flow.",
                "hidden": true
            },
            {
                "id": "PlatformFontUsage",
                "type": "object",
                "properties": [
                    { "name": "familyName", "type": "string", "description": "Font's family name reported by platform."},
                    { "name": "glyphCount", "type": "number", "description": "Amount of glyphs that were rendered with this font."}
                ],
                "description": "Information about amount of glyphs that were rendered with given font."
            }
        ],
        "commands": [
            {
                "name": "enable",
                "async": true,
                "description": "Enables the CSS agent for the given page. Clients should not assume that the CSS agent has been enabled until the result of this command is received."
            },
            {
                "name": "disable",
                "description": "Disables the CSS agent for the given page."
            },
            {
                "name": "getMatchedStylesForNode",
                "parameters": [
                    { "name": "nodeId", "$ref": "DOM.NodeId" },
                    { "name": "includePseudo", "type": "boolean", "optional": true, "description": "Whether to include pseudo styles (default: true)." },
                    { "name": "includeInherited", "type": "boolean", "optional": true, "description": "Whether to include inherited styles (default: true)." }
                ],
                "returns": [
                    { "name": "matchedCSSRules", "type": "array", "items": { "$ref": "RuleMatch" }, "optional": true, "description": "CSS rules matching this node, from all applicable stylesheets." },
                    { "name": "pseudoElements", "type": "array", "items": { "$ref": "PseudoIdMatches" }, "optional": true, "description": "Pseudo style matches for this node." },
                    { "name": "inherited", "type": "array", "items": { "$ref": "InheritedStyleEntry" }, "optional": true, "description": "A chain of inherited styles (from the immediate node parent up to the DOM tree root)." }
                ],
                "description": "Returns requested styles for a DOM node identified by <code>nodeId</code>."
            },
            {
                "name": "getInlineStylesForNode",
                "parameters": [
                    { "name": "nodeId", "$ref": "DOM.NodeId" }
                ],
                "returns": [
                    { "name": "inlineStyle", "$ref": "CSSStyle", "optional": true, "description": "Inline style for the specified DOM node." },
                    { "name": "attributesStyle", "$ref": "CSSStyle", "optional": true, "description": "Attribute-defined element style (e.g. resulting from \"width=20 height=100%\")."}
                ],
                "description": "Returns the styles defined inline (explicitly in the \"style\" attribute and implicitly, using DOM attributes) for a DOM node identified by <code>nodeId</code>."
            },
            {
                "name": "getComputedStyleForNode",
                "parameters": [
                    { "name": "nodeId", "$ref": "DOM.NodeId" }
                ],
                "returns": [
                    { "name": "computedStyle", "type": "array", "items": { "$ref": "CSSComputedStyleProperty" }, "description": "Computed style for the specified DOM node." }
                ],
                "description": "Returns the computed style for a DOM node identified by <code>nodeId</code>."
            },
            {
                "name": "getPlatformFontsForNode",
                "parameters": [
                    { "name": "nodeId", "$ref": "DOM.NodeId" }
                ],
                "returns": [
                    { "name": "cssFamilyName", "type": "string", "description": "Font family name which is determined by computed style." },
                    { "name": "fonts", "type": "array", "items": { "$ref": "PlatformFontUsage" }, "description": "Usage statistics for every employed platform font." }
                ],
                "description": "Requests information about platform fonts which we used to render child TextNodes in the given node.",
                "hidden": true
            },
            {
                "name": "getAllStyleSheets",
                "returns": [
                    { "name": "headers", "type": "array", "items": { "$ref": "CSSStyleSheetHeader" }, "description": "Descriptor entries for all available stylesheets." }
                ],
                "description": "Returns metainfo entries for all known stylesheets."
            },
            {
                "name": "getStyleSheet",
                "parameters": [
                    { "name": "styleSheetId", "$ref": "StyleSheetId" }
                ],
                "returns": [
                    { "name": "styleSheet", "$ref": "CSSStyleSheetBody", "description": "Stylesheet contents for the specified <code>styleSheetId</code>." }
                ],
                "description": "Returns stylesheet data for the specified <code>styleSheetId</code>."
            },
            {
                "name": "getStyleSheetText",
                "parameters": [
                    { "name": "styleSheetId", "$ref": "StyleSheetId" }
                ],
                "returns": [
                    { "name": "text", "type": "string", "description": "The stylesheet text." }
                ],
                "description": "Returns the current textual content and the URL for a stylesheet."
            },
            {
                "name": "setStyleSheetText",
                "parameters": [
                    { "name": "styleSheetId", "$ref": "StyleSheetId" },
                    { "name": "text", "type": "string" }
                ],
                "description": "Sets the new stylesheet text, thereby invalidating all existing <code>CSSStyleId</code>'s and <code>CSSRuleId</code>'s contained by this stylesheet."
            },
            {
                "name": "setStyleText",
                "parameters": [
                    { "name": "styleId", "$ref": "CSSStyleId" },
                    { "name": "text", "type": "string" }
                ],
                "returns": [
                    { "name": "style", "$ref": "CSSStyle", "description": "The resulting style after the text modification." }
                ],
                "description": "Updates the CSSStyleDeclaration text."
            },
            {
                "name": "setPropertyText",
                "parameters": [
                    { "name": "styleId", "$ref": "CSSStyleId" },
                    { "name": "propertyIndex", "type": "integer" },
                    { "name": "text", "type": "string" },
                    { "name": "overwrite", "type": "boolean" }
                ],
                "returns": [
                    { "name": "style", "$ref": "CSSStyle", "description": "The resulting style after the property text modification." }
                ],
                "description": "Sets the new <code>text</code> for a property in the respective style, at offset <code>propertyIndex</code>. If <code>overwrite</code> is <code>true</code>, a property at the given offset is overwritten, otherwise inserted. <code>text</code> entirely replaces the property <code>name: value</code>."
            },
            {
                "name": "toggleProperty",
                "parameters": [
                    { "name": "styleId", "$ref": "CSSStyleId" },
                    { "name": "propertyIndex", "type": "integer" },
                    { "name": "disable", "type": "boolean" }
                ],
                "returns": [
                    { "name": "style", "$ref": "CSSStyle", "description": "The resulting style after the property toggling." }
                ],
                "description": "Toggles the property in the respective style, at offset <code>propertyIndex</code>. The <code>disable</code> parameter denotes whether the property should be disabled (i.e. removed from the style declaration). If <code>disable == false</code>, the property gets put back into its original place in the style declaration."
            },
            {
                "name": "setRuleSelector",
                "parameters": [
                    { "name": "ruleId", "$ref": "CSSRuleId" },
                    { "name": "selector", "type": "string" }
                ],
                "returns": [
                    { "name": "rule", "$ref": "CSSRule", "description": "The resulting rule after the selector modification." }
                ],
                "description": "Modifies the rule selector."
            },
            {
                "name": "addRule",
                "parameters": [
                    { "name": "contextNodeId", "$ref": "DOM.NodeId" },
                    { "name": "selector", "type": "string" }
                ],
                "returns": [
                    { "name": "rule", "$ref": "CSSRule", "description": "The newly created rule." }
                ],
                "description": "Creates a new empty rule with the given <code>selector</code> in a special \"inspector\" stylesheet in the owner document of the context node."
            },
            {
                "name": "getSupportedCSSProperties",
                "returns": [
                    { "name": "cssProperties", "type": "array", "items": { "$ref": "CSSPropertyInfo" }, "description": "Supported property metainfo." }
                ],
                "description": "Returns all supported CSS property names."
            },
            {
                "name": "forcePseudoState",
                "parameters": [
                    { "name": "nodeId", "$ref": "DOM.NodeId", "description": "The element id for which to force the pseudo state." },
                    { "name": "forcedPseudoClasses", "type": "array", "items": { "type": "string", "enum": ["active", "focus", "hover", "visited"] }, "description": "Element pseudo classes to force when computing the element's style." }
                ],
                "description": "Ensures that the given node will have specified pseudo-classes whenever its style is computed by the browser."
            },
            {
                "name": "getNamedFlowCollection",
                "parameters": [
                    { "name": "documentNodeId", "$ref": "DOM.NodeId", "description": "The document node id for which to get the Named Flow Collection." }
                ],
                "returns": [
                    { "name": "namedFlows", "type": "array", "items": { "$ref": "NamedFlow" }, "description": "An array containing the Named Flows in the document." }
                ],
                "description": "Returns the Named Flows from the document.",
                "hidden": true
            }
        ],
        "events": [
            {
                "name": "mediaQueryResultChanged",
                "description": "Fires whenever a MediaQuery result changes (for example, after a browser window has been resized.) The current implementation considers only viewport-dependent media features."
            },
            {
                "name": "styleSheetChanged",
                "parameters": [
                    { "name": "styleSheetId", "$ref": "StyleSheetId" }
                ],
                "description": "Fired whenever a stylesheet is changed as a result of the client operation."
            },
            {
                "name": "styleSheetAdded",
                "parameters": [
                    { "name": "header", "$ref": "CSSStyleSheetHeader", "description": "Added stylesheet metainfo." }
                ],
                "description": "Fired whenever an active document stylesheet is added."
            },
            {
                "name": "styleSheetRemoved",
                "parameters": [
                    { "name": "styleSheetId", "$ref": "StyleSheetId", "description": "Identifier of the removed stylesheet." }
                ],
                "description": "Fired whenever an active document stylesheet is removed."
            },
            {
                "name": "namedFlowCreated",
                "parameters": [
                    { "name": "namedFlow", "$ref": "NamedFlow", "description": "The new Named Flow." }
                ],
                "description": "Fires when a Named Flow is created.",
                "hidden": true
            },
            {
                "name": "namedFlowRemoved",
                "parameters": [
                    { "name": "documentNodeId", "$ref": "DOM.NodeId", "description": "The document node id." },
                    { "name": "flowName", "type": "string", "description": "Identifier of the removed Named Flow." }
                ],
                "description": "Fires when a Named Flow is removed: has no associated content nodes and regions.",
                "hidden": true
            },
            {
                "name": "regionLayoutUpdated",
                "parameters": [
                    { "name": "namedFlow", "$ref": "NamedFlow", "description": "The Named Flow whose layout may have changed." }
                ],
                "description": "Fires when a Named Flow's layout may have changed.",
                "hidden": true
            },
            {
                "name": "regionOversetChanged",
                "parameters": [
                    { "name": "namedFlow", "$ref": "NamedFlow", "description": "The Named Flow containing the regions whose regionOverset values changed." }
                ],
                "description": "Fires if any of the regionOverset values changed in a Named Flow's region chain.",
                "hidden": true
            }
        ]
    },
    {
        "domain": "Timeline",
        "description": "Timeline provides its clients with instrumentation records that are generated during the page runtime. Timeline instrumentation can be started and stopped using corresponding commands. While timeline is started, it is generating timeline event records.",
        "types": [
            {
                "id": "DOMCounters",
                "type": "object",
                "properties": [
                    { "name": "documents", "type": "integer" },
                    { "name": "nodes", "type": "integer" },
                    { "name": "jsEventListeners", "type": "integer" }
                ],
                "description": "Current values of DOM counters.",
                "hidden": true
            },
            {
                "id": "TimelineEvent",
                "type": "object",
                "properties": [
                    { "name": "type", "type": "string", "description": "Event type." },
                    { "name": "thread", "type": "string", "optional": true, "description": "If present, identifies the thread that produced the event.", "hidden": true },
                    { "name": "data", "type": "object", "description": "Event data." },
                    { "name": "children", "type": "array", "optional": true, "items": { "$ref": "TimelineEvent" }, "description": "Nested records." },
                    { "name": "counters", "$ref": "DOMCounters", "optional": true, "hidden": true, "description": "Current values of DOM counters." },
                    { "name": "usedHeapSize", "type": "integer", "optional": true, "hidden": true, "description": "Current size of JS heap." }
                ],
                "description": "Timeline record contains information about the recorded activity."
            }
        ],
        "commands": [
            {
                "name": "enable",
                "description": "Enables timeline. After this call, timeline can be started from within the page (for example upon console.timeline)."
            },
            {
                "name": "disable",
                "description": "Disables timeline."
            },
            {
                "name": "start",
                "parameters": [
                    { "name": "maxCallStackDepth", "optional": true, "type": "integer", "description": "Samples JavaScript stack traces up to <code>maxCallStackDepth</code>, defaults to 5." },
                    { "name": "bufferEvents", "optional": true, "type": "boolean", "hidden": true, "description": "Whether instrumentation events should be buffered and returned upon <code>stop</code> call." },
<<<<<<< HEAD
                    { "name": "includeDomCounters", "optional": true, "type": "boolean", "hidden": true, "description": "Whether DOM counters data should be included into timeline events." }
=======
                    { "name": "includeDomCounters", "optional": true, "type": "boolean", "hidden": true, "description": "Whether DOM counters data should be included into timeline events." },
                    { "name": "includeGPUEvents", "optional": true, "type": "boolean", "hidden": true, "description": "Whether events from GPU process should be collected." }
>>>>>>> 8c15b39e
                ],
                "description": "Starts capturing instrumentation events."
            },
            {
                "name": "stop",
                "description": "Stops capturing instrumentation events.",
                "returns": [
                    { "name": "events", "type": "array", "items": { "$ref": "TimelineEvent" }, "optional": true, "hidden": true, "description": "Timeline event record data." }
                ]
            }
        ],
        "events": [
            {
                "name": "eventRecorded",
                "parameters": [
                    { "name": "record", "$ref": "TimelineEvent", "description": "Timeline event record data." }
                ],
                "description": "Fired for every instrumentation event while timeline is started."
            },
            {
                "name": "started",
                "parameters": [
                    { "name": "consoleTimeline", "type": "boolean", "optional": true, "description": "If specified, identifies that timeline was started using console.timeline() call." }
                ],
                "description": "Fired when timeline is started.",
                "hidden": true
            },
            {
                "name": "stopped",
                "parameters": [
                    { "name": "consoleTimeline", "type": "boolean", "optional": true, "description": "If specified, identifies that timeline was started using console.timeline() call." }
                ],
                "description": "Fired when timeline is stopped.",
                "hidden": true
            }
        ]
    },
    {
        "domain": "Debugger",
        "description": "Debugger domain exposes JavaScript debugging capabilities. It allows setting and removing breakpoints, stepping through execution, exploring stack traces, etc.",
        "types": [
            {
                "id": "BreakpointId",
                "type": "string",
                "description": "Breakpoint identifier."
            },
            {
                "id": "ScriptId",
                "type": "string",
                "description": "Unique script identifier."
            },
            {
                "id": "CallFrameId",
                "type": "string",
                "description": "Call frame identifier."
            },
            {
                "id": "Location",
                "type": "object",
                "properties": [
                    { "name": "scriptId", "$ref": "ScriptId", "description": "Script identifier as reported in the <code>Debugger.scriptParsed</code>." },
                    { "name": "lineNumber", "type": "integer", "description": "Line number in the script (0-based)." },
                    { "name": "columnNumber", "type": "integer", "optional": true, "description": "Column number in the script (0-based)." }
                ],
                "description": "Location in the source code."
            },
            {
                "id": "FunctionDetails",
                "hidden": true,
                "type": "object",
                "properties": [
                    { "name": "location", "$ref": "Location", "description": "Location of the function." },
<<<<<<< HEAD
                    { "name": "name", "type": "string", "optional": true, "description": "Name of the function. Not present for anonymous functions." },
                    { "name": "displayName", "type": "string", "optional": true, "description": "Display name of the function (specified in 'displayName' property on the function object)." },
                    { "name": "inferredName", "type": "string", "optional": true, "description": "Name of the function inferred from its initial assignment." },
=======
                    { "name": "functionName", "type": "string", "description": "Name of the function." },
>>>>>>> 8c15b39e
                    { "name": "scopeChain", "type": "array", "optional": true, "items": { "$ref": "Scope" }, "description": "Scope chain for this closure." }
                ],
                "description": "Information about the function."
            },
            {
                "id": "CallFrame",
                "type": "object",
                "properties": [
                    { "name": "callFrameId", "$ref": "CallFrameId", "description": "Call frame identifier. This identifier is only valid while the virtual machine is paused." },
                    { "name": "functionName", "type": "string", "description": "Name of the JavaScript function called on this call frame." },
                    { "name": "location", "$ref": "Location", "description": "Location in the source code." },
                    { "name": "scopeChain", "type": "array", "items": { "$ref": "Scope" }, "description": "Scope chain for this call frame." },
                    { "name": "this", "$ref": "Runtime.RemoteObject", "description": "<code>this</code> object for this call frame." },
                    { "name": "returnValue", "$ref": "Runtime.RemoteObject", "optional": true, "hidden": true, "description": "The value being returned, if the function is at return point." }
                ],
                "description": "JavaScript call frame. Array of call frames form the call stack."
            },
            {
                "id": "StackTrace",
                "type": "object",
                "properties": [
                    { "name": "callFrames", "type": "array", "items": { "$ref": "CallFrame" }, "description": "Call frames of the stack trace." },
                    { "name": "description", "type": "string", "optional": true, "description": "String label of this stack trace. For async traces this may be a name of the function that initiated the async call." },
                    { "name": "asyncStackTrace", "$ref": "StackTrace", "optional": true, "description": "Async stack trace, if any." }
                ],
                "description": "JavaScript call stack, including async stack traces.",
                "hidden": true
            },
            {
                "id": "Scope",
                "type": "object",
                "properties": [
                    { "name": "type", "type": "string", "enum": ["global", "local", "with", "closure", "catch"], "description": "Scope type." },
                    { "name": "object", "$ref": "Runtime.RemoteObject", "description": "Object representing the scope. For <code>global</code> and <code>with</code> scopes it represents the actual object; for the rest of the scopes, it is artificial transient object enumerating scope variables as its properties." }
                ],
                "description": "Scope description."
            },
            {
                "id": "SetScriptSourceError",
                "type": "object",
                "properties": [
                    { "name": "compileError", "optional": true, "type": "object", "properties":
                        [
                            { "name": "message", "type": "string", "description": "Compiler error message" },
                            { "name": "lineNumber", "type": "integer", "description": "Compile error line number (1-based)" },
                            { "name": "columnNumber", "type": "integer", "description": "Compile error column number (1-based)" }
                        ]
                    }
                ],
                "description": "Error data for setScriptSource command. compileError is a case type for uncompilable script source error.",
                "hidden": true
            }
        ],
        "commands": [
            {
                "name": "enable",
                "description": "Enables debugger for the given page. Clients should not assume that the debugging has been enabled until the result for this command is received."
            },
            {
                "name": "disable",
                "description": "Disables debugger for given page."
            },
            {
                "name": "setBreakpointsActive",
                "parameters": [
                    { "name": "active", "type": "boolean", "description": "New value for breakpoints active state." }
                ],
                "description": "Activates / deactivates all breakpoints on the page."
            },
            {
                "name": "setSkipAllPauses",
                "hidden": true,
                "parameters": [
                    { "name": "skipped", "type": "boolean", "description": "New value for skip pauses state." },
                    { "name": "untilReload", "type": "boolean", "optional": true, "description": "Whether page reload should set skipped to false." }
                ],
                "description": "Makes page not interrupt on any pauses (breakpoint, exception, dom exception etc)."
            },
            {
                "name": "setBreakpointByUrl",
                "parameters": [
                    { "name": "lineNumber", "type": "integer", "description": "Line number to set breakpoint at." },
                    { "name": "url", "type": "string", "optional": true, "description": "URL of the resources to set breakpoint on." },
                    { "name": "urlRegex", "type": "string", "optional": true, "description": "Regex pattern for the URLs of the resources to set breakpoints on. Either <code>url</code> or <code>urlRegex</code> must be specified." },
                    { "name": "columnNumber", "type": "integer", "optional": true, "description": "Offset in the line to set breakpoint at." },
                    { "name": "condition", "type": "string", "optional": true, "description": "Expression to use as a breakpoint condition. When specified, debugger will only stop on the breakpoint if this expression evaluates to true." },
                    { "name": "isAntibreakpoint", "type": "boolean", "optional": true, "hidden": true, "description": "Creates pseudo-breakpoint that prevents debugger from pausing on exception at this location." }
                ],
                "returns": [
                    { "name": "breakpointId", "$ref": "BreakpointId", "description": "Id of the created breakpoint for further reference." },
                    { "name": "locations", "type": "array", "items": { "$ref": "Location" }, "description": "List of the locations this breakpoint resolved into upon addition." }
                ],
                "description": "Sets JavaScript breakpoint at given location specified either by URL or URL regex. Once this command is issued, all existing parsed scripts will have breakpoints resolved and returned in <code>locations</code> property. Further matching script parsing will result in subsequent <code>breakpointResolved</code> events issued. This logical breakpoint will survive page reloads."
            },
            {
                "name": "setBreakpoint",
                "parameters": [
                    { "name": "location", "$ref": "Location", "description": "Location to set breakpoint in." },
                    { "name": "condition", "type": "string", "optional": true, "description": "Expression to use as a breakpoint condition. When specified, debugger will only stop on the breakpoint if this expression evaluates to true." }
                ],
                "returns": [
                    { "name": "breakpointId", "$ref": "BreakpointId", "description": "Id of the created breakpoint for further reference." },
                    { "name": "actualLocation", "$ref": "Location", "description": "Location this breakpoint resolved into." }
                ],
                "description": "Sets JavaScript breakpoint at a given location."
            },
            {
                "name": "removeBreakpoint",
                "parameters": [
                    { "name": "breakpointId", "$ref": "BreakpointId" }
                ],
                "description": "Removes JavaScript breakpoint."
            },
            {
                "name": "continueToLocation",
                "parameters": [
                    { "name": "location", "$ref": "Location", "description": "Location to continue to." },
                    { "name": "interstatementLocation", "type": "boolean", "optional": true, "hidden": true, "description": "Allows breakpoints at the intemediate positions inside statements." }
                ],
                "description": "Continues execution until specific location is reached."
            },
            {
                "name": "stepOver",
                "parameters": [
                    { "name": "callFrameId", "optional": true, "$ref": "CallFrameId", "description": "A frame where the step must be performed." }
                ],
                "description": "Steps over the statement. Moves execution to the next statement in the top call frame or in the specified one."
            },
            {
                "name": "stepInto",
                "description": "Steps into the function call."
            },
            {
                "name": "stepOut",
                "parameters": [
                    { "name": "callFrameId", "optional": true, "$ref": "CallFrameId", "description": "A frame where the step must be performed." }
                ],
                "description": "Steps out of the top call frame or the specified one."
            },
            {
                "name": "pause",
                "description": "Stops on the next JavaScript statement."
            },
            {
                "name": "resume",
                "description": "Resumes JavaScript execution."
            },
            {
                "name": "searchInContent",
                "parameters": [
                    { "name": "scriptId", "$ref": "ScriptId", "description": "Id of the script to search in." },
                    { "name": "query", "type": "string", "description": "String to search for."  },
                    { "name": "caseSensitive", "type": "boolean", "optional": true, "description": "If true, search is case sensitive." },
                    { "name": "isRegex", "type": "boolean", "optional": true, "description": "If true, treats string parameter as regex." }
                ],
                "returns": [
                    { "name": "result", "type": "array", "items": { "$ref": "Page.SearchMatch" }, "description": "List of search matches." }
                ],
                "description": "Searches for given string in script content."
            },
            {
                "name": "canSetScriptSource",
                "returns": [
                    { "name": "result", "type": "boolean", "description": "True if <code>setScriptSource</code> is supported." }
                ],
                "description": "Always returns true."
            },
            {
                "name": "setScriptSource",
                "parameters": [
                    { "name": "scriptId", "$ref": "ScriptId", "description": "Id of the script to edit." },
                    { "name": "scriptSource", "type": "string", "description": "New content of the script." },
                    { "name": "preview", "type": "boolean", "optional": true, "description": " If true the change will not actually be applied. Preview mode may be used to get result description without actually modifying the code.", "hidden": true }
                ],
                "returns": [
                    { "name": "callFrames", "type": "array", "optional": true, "items": { "$ref": "CallFrame" }, "description": "New stack trace in case editing has happened while VM was stopped." },
                    { "name": "result", "type": "object", "optional": true, "description": "VM-specific description of the changes applied.", "hidden": true },
                    { "name": "asyncStackTrace", "$ref": "StackTrace", "optional": true, "description": "Async stack trace, if any.", "hidden": true }
                ],
                "error": {
                    "$ref": "SetScriptSourceError"
                },
                "description": "Edits JavaScript source live."
            },
            {
                "name": "restartFrame",
                "parameters": [
                    { "name": "callFrameId", "$ref": "CallFrameId", "description": "Call frame identifier to evaluate on." }
                ],
                "returns": [
                    { "name": "callFrames", "type": "array", "items": { "$ref": "CallFrame" }, "description": "New stack trace." },
                    { "name": "result", "type": "object", "description": "VM-specific description." },
                    { "name": "asyncStackTrace", "$ref": "StackTrace", "optional": true, "description": "Async stack trace, if any." }
                ],
                "hidden": true,
                "description": "Restarts particular call frame from the beginning."
            },
            {
                "name": "getScriptSource",
                "parameters": [
                    { "name": "scriptId", "$ref": "ScriptId", "description": "Id of the script to get source for." }
                ],
                "returns": [
                    { "name": "scriptSource", "type": "string", "description": "Script source." }
                ],
                "description": "Returns source for the script with given id."
            },
            {
                "name": "getFunctionDetails",
                "hidden": true,
                "parameters": [
                    { "name": "functionId", "$ref": "Runtime.RemoteObjectId", "description": "Id of the function to get location for." }
                ],
                "returns": [
                    { "name": "details", "$ref": "FunctionDetails", "description": "Information about the function." }
                ],
                "description": "Returns detailed informtation on given function."
            },
            {
                "name": "setPauseOnExceptions",
                "parameters": [
                    { "name": "state", "type": "string", "enum": ["none", "uncaught", "all"], "description": "Pause on exceptions mode." }
                ],
                "description": "Defines pause on exceptions state. Can be set to stop on all exceptions, uncaught exceptions or no exceptions. Initial pause on exceptions state is <code>none</code>."
            },
            {
                "name": "evaluateOnCallFrame",
                "parameters": [
                    { "name": "callFrameId", "$ref": "CallFrameId", "description": "Call frame identifier to evaluate on." },
                    { "name": "expression", "type": "string", "description": "Expression to evaluate." },
                    { "name": "objectGroup", "type": "string", "optional": true, "description": "String object group name to put result into (allows rapid releasing resulting object handles using <code>releaseObjectGroup</code>)." },
                    { "name": "includeCommandLineAPI", "type": "boolean", "optional": true, "description": "Specifies whether command line API should be available to the evaluated expression, defaults to false.", "hidden": true },
                    { "name": "doNotPauseOnExceptionsAndMuteConsole", "type": "boolean", "optional": true, "description": "Specifies whether evaluation should stop on exceptions and mute console. Overrides setPauseOnException state.", "hidden": true },
                    { "name": "returnByValue", "type": "boolean", "optional": true, "description": "Whether the result is expected to be a JSON object that should be sent by value." },
                    { "name": "generatePreview", "type": "boolean", "optional": true, "hidden": true, "description": "Whether preview should be generated for the result." }
                ],
                "returns": [
                    { "name": "result", "$ref": "Runtime.RemoteObject", "description": "Object wrapper for the evaluation result." },
                    { "name": "wasThrown", "type": "boolean", "optional": true, "description": "True if the result was thrown during the evaluation." }
                ],
                "description": "Evaluates expression on a given call frame."
            },
            {
                "name": "compileScript",
                "hidden": true,
                "parameters": [
                    { "name": "expression", "type": "string", "description": "Expression to compile." },
                    { "name": "sourceURL", "type": "string", "description": "Source url to be set for the script." }
                ],
                "returns": [
                    { "name": "scriptId", "$ref": "ScriptId", "optional": true, "description": "Id of the script." },
                    { "name": "syntaxErrorMessage", "type": "string", "optional": true, "description": "Syntax error message if compilation failed." }
                ],
                "description": "Compiles expression."
            },
            {
                "name": "runScript",
                "hidden": true,
                "parameters": [
                    { "name": "scriptId", "$ref": "ScriptId", "description": "Id of the script to run." },
                    { "name": "contextId", "$ref": "Runtime.ExecutionContextId", "optional": true, "description": "Specifies in which isolated context to perform script run. Each content script lives in an isolated context and this parameter may be used to specify one of those contexts. If the parameter is omitted or 0 the evaluation will be performed in the context of the inspected page." },
                    { "name": "objectGroup", "type": "string", "optional": true, "description": "Symbolic group name that can be used to release multiple objects." },
                    { "name": "doNotPauseOnExceptionsAndMuteConsole", "type": "boolean", "optional": true, "description": "Specifies whether script run should stop on exceptions and mute console. Overrides setPauseOnException state." }
                ],
                "returns": [
                    { "name": "result", "$ref": "Runtime.RemoteObject", "description": "Run result." },
                    { "name": "wasThrown", "type": "boolean", "optional": true, "description": "True if the result was thrown during the script run." }
                ],
                "description": "Runs script with given id in a given context."
            },
            {
                "name": "setOverlayMessage",
                "parameters": [
                    { "name": "message", "type": "string", "optional": true, "description": "Overlay message to display when paused in debugger." }
                ],
                "hidden": true,
                "description": "Sets overlay message."
            },
            {
                "name": "setVariableValue",
                "parameters": [
                    { "name": "scopeNumber", "type": "integer", "description": "0-based number of scope as was listed in scope chain. Only 'local', 'closure' and 'catch' scope types are allowed. Other scopes could be manipulated manually." },
                    { "name": "variableName", "type": "string", "description": "Variable name." },
                    { "name": "newValue", "$ref": "Runtime.CallArgument", "description": "New variable value." },
                    { "name": "callFrameId", "$ref": "CallFrameId", "optional": true, "description": "Id of callframe that holds variable." },
                    { "name": "functionObjectId", "$ref": "Runtime.RemoteObjectId", "optional": true, "description": "Object id of closure (function) that holds variable." }
                ],
                "hidden": true,
                "description": "Changes value of variable in a callframe or a closure. Either callframe or function must be specified. Object-based scopes are not supported and must be mutated manually."
            },
            {
                "name": "getStepInPositions",
                "parameters": [
                    { "name": "callFrameId", "$ref": "CallFrameId", "description": "Id of a call frame where the current statement should be analized" }
                ],
                "returns": [
                    { "name": "stepInPositions", "type": "array", "items": { "$ref": "Location" }, "optional": true, "description": "experimental" }
                ],
                "hidden": true,
                "description": "Lists all positions where step-in is possible for a current statement in a specified call frame"
            },
            {
                "name": "getBacktrace",
                "returns": [
                    { "name": "callFrames", "type": "array", "items": { "$ref": "CallFrame" }, "description": "Call stack the virtual machine stopped on." },
                    { "name": "asyncStackTrace", "$ref": "StackTrace", "optional": true, "description": "Async stack trace, if any." }
                ],
                "hidden": true,
                "description": "Returns call stack including variables changed since VM was paused. VM must be paused."
            },
            {
                "name": "skipStackFrames",
                "parameters": [
                    { "name": "script", "optional": true, "type": "string", "description": "Regular expression defining the scripts to ignore while stepping." }
                ],
                "hidden": true,
                "description": "Makes backend skip steps in the sources with names matching given pattern. VM will try leave blacklisted scripts by performing 'step in' several times, finally resorting to 'step out' if unsuccessful."
            },
            {
                "name": "setAsyncCallStackDepth",
                "parameters": [
                    { "name": "maxDepth", "type": "integer", "description": "Maximum depth of async call stacks. Setting to <code>0</code> will effectively disable collecting async call stacks (default)." }
                ],
                "hidden": true,
                "description": "Enables or disables async call stacks tracking."
            }
        ],
        "events": [
            {
                "name": "globalObjectCleared",
                "description": "Called when global has been cleared and debugger client should reset its state. Happens upon navigation or reload."
            },
            {
                "name": "scriptParsed",
                "parameters": [
                    { "name": "scriptId", "$ref": "ScriptId", "description": "Identifier of the script parsed." },
                    { "name": "url", "type": "string", "description": "URL or name of the script parsed (if any)." },
                    { "name": "startLine", "type": "integer", "description": "Line offset of the script within the resource with given URL (for script tags)." },
                    { "name": "startColumn", "type": "integer", "description": "Column offset of the script within the resource with given URL." },
                    { "name": "endLine", "type": "integer", "description": "Last line of the script." },
                    { "name": "endColumn", "type": "integer", "description": "Length of the last line of the script." },
                    { "name": "isContentScript", "type": "boolean", "optional": true, "description": "Determines whether this script is a user extension script." },
                    { "name": "sourceMapURL", "type": "string", "optional": true, "description": "URL of source map associated with script (if any)." },
                    { "name": "hasSourceURL", "type": "boolean", "optional": true, "description": "True, if this script has sourceURL.", "hidden": true }
                ],
                "description": "Fired when virtual machine parses script. This event is also fired for all known and uncollected scripts upon enabling debugger."
            },
            {
                "name": "scriptFailedToParse",
                "parameters": [
                    { "name": "url", "type": "string", "description": "URL of the script that failed to parse." },
                    { "name": "scriptSource", "type": "string", "description": "Source text of the script that failed to parse." },
                    { "name": "startLine", "type": "integer", "description": "Line offset of the script within the resource." },
                    { "name": "errorLine", "type": "integer", "description": "Line with error." },
                    { "name": "errorMessage", "type": "string", "description": "Parse error message." }
                ],
                "description": "Fired when virtual machine fails to parse the script."
            },
            {
                "name": "breakpointResolved",
                "parameters": [
                    { "name": "breakpointId", "$ref": "BreakpointId", "description": "Breakpoint unique identifier." },
                    { "name": "location", "$ref": "Location", "description": "Actual breakpoint location." }
                ],
                "description": "Fired when breakpoint is resolved to an actual script and location."
            },
            {
                "name": "paused",
                "parameters": [
                    { "name": "callFrames", "type": "array", "items": { "$ref": "CallFrame" }, "description": "Call stack the virtual machine stopped on." },
                    { "name": "reason", "type": "string", "enum": [ "XHR", "DOM", "EventListener", "exception", "assert", "CSPViolation", "debugCommand", "other" ], "description": "Pause reason." },
                    { "name": "data", "type": "object", "optional": true, "description": "Object containing break-specific auxiliary properties." },
                    { "name": "hitBreakpoints", "type": "array", "optional": true, "items": { "type": "string" }, "description": "Hit breakpoints IDs", "hidden": true },
                    { "name": "asyncStackTrace", "$ref": "StackTrace", "optional": true, "description": "Async stack trace, if any.", "hidden": true }
                ],
                "description": "Fired when the virtual machine stopped on breakpoint or exception or any other stop criteria."
            },
            {
                "name": "resumed",
                "description": "Fired when the virtual machine resumed execution."
            }
        ]
    },
    {
        "domain": "DOMDebugger",
        "description": "DOM debugging allows setting breakpoints on particular DOM operations and events. JavaScript execution will stop on these operations as if there was a regular breakpoint set.",
        "types": [
            {
                "id": "DOMBreakpointType",
                "type": "string",
                "enum": ["subtree-modified", "attribute-modified", "node-removed"],
                "description": "DOM breakpoint type."
            }
        ],
        "commands": [
            {
                "name": "setDOMBreakpoint",
                "parameters": [
                    { "name": "nodeId", "$ref": "DOM.NodeId", "description": "Identifier of the node to set breakpoint on." },
                    { "name": "type", "$ref": "DOMBreakpointType", "description": "Type of the operation to stop upon." }
                ],
                "description": "Sets breakpoint on particular operation with DOM."
            },
            {
                "name": "removeDOMBreakpoint",
                "parameters": [
                    { "name": "nodeId", "$ref": "DOM.NodeId", "description": "Identifier of the node to remove breakpoint from." },
                    { "name": "type", "$ref": "DOMBreakpointType", "description": "Type of the breakpoint to remove." }
                ],
                "description": "Removes DOM breakpoint that was set using <code>setDOMBreakpoint</code>."
            },
            {
                "name": "setEventListenerBreakpoint",
                "parameters": [
                    { "name": "eventName", "type": "string", "description": "DOM Event name to stop on (any DOM event will do)." }
                ],
                "description": "Sets breakpoint on particular DOM event."
            },
            {
                "name": "removeEventListenerBreakpoint",
                "parameters": [
                    { "name": "eventName", "type": "string", "description": "Event name." }
                ],
                "description": "Removes breakpoint on particular DOM event."
            },
            {
                "name": "setInstrumentationBreakpoint",
                "parameters": [
                    { "name": "eventName", "type": "string", "description": "Instrumentation name to stop on." }
                ],
                "description": "Sets breakpoint on particular native event.",
                "hidden": true
            },
            {
                "name": "removeInstrumentationBreakpoint",
                "parameters": [
                    { "name": "eventName", "type": "string", "description": "Instrumentation name to stop on." }
                ],
                "description": "Removes breakpoint on particular native event.",
                "hidden": true
            },
            {
                "name": "setXHRBreakpoint",
                "parameters": [
                    { "name": "url", "type": "string", "description": "Resource URL substring. All XHRs having this substring in the URL will get stopped upon." }
                ],
                "description": "Sets breakpoint on XMLHttpRequest."
            },
            {
                "name": "removeXHRBreakpoint",
                "parameters": [
                    { "name": "url", "type": "string", "description": "Resource URL substring." }
                ],
                "description": "Removes breakpoint from XMLHttpRequest."
            }
        ]
    },
    {
        "domain": "Profiler",
        "hidden": true,
        "types": [
            {
                "id": "CPUProfileNode",
                "type": "object",
                "description": "CPU Profile node. Holds callsite information, execution statistics and child nodes.",
                "properties": [
                    { "name": "functionName", "type": "string", "description": "Function name." },
                    { "name": "scriptId", "$ref": "Debugger.ScriptId", "description": "Script identifier." },
                    { "name": "url", "type": "string", "description": "URL." },
                    { "name": "lineNumber", "type": "integer", "description": "1-based line number of the function start position." },
                    { "name": "columnNumber", "type": "integer", "description": "1-based column number of the function start position." },
                    { "name": "hitCount", "type": "integer", "description": "Number of samples where this node was on top of the call stack." },
                    { "name": "callUID", "type": "number", "description": "Call UID." },
                    { "name": "children", "type": "array", "items": { "$ref": "CPUProfileNode" }, "description": "Child nodes." },
                    { "name": "deoptReason", "type": "string", "description": "The reason of being not optimized. The function may be deoptimized or marked as don't optimize."},
                    { "name": "id", "optional": true, "type": "integer", "description": "Unique id of the node." }
                ]
            },
            {
                "id": "CPUProfile",
                "type": "object",
                "description": "Profile.",
                "properties": [
                    { "name": "head", "$ref": "CPUProfileNode" },
                    { "name": "startTime", "type": "number", "description": "Profiling start time in seconds." },
                    { "name": "endTime", "type": "number", "description": "Profiling end time in seconds." },
                    { "name": "samples", "optional": true, "type": "array", "items": { "type": "integer" }, "description": "Ids of samples top nodes." }
                ]
            }
        ],
        "commands": [
            {
                "name": "enable"
            },
            {
                "name": "disable"
            },
            {
                "name": "setSamplingInterval",
                "parameters": [
                    { "name": "interval", "type": "integer", "description": "New sampling interval in microseconds." }
                ],
                "description": "Changes CPU profiler sampling interval. Must be called before CPU profiles recording started."
            },
            {
                "name": "start"
            },
            {
                "name": "stop",
                "returns": [
<<<<<<< HEAD
                    { "name": "header", "$ref": "ProfileHeader", "description": "The header of the recorded profile."}
                ]
            },
            {
                "name": "getCPUProfile",
                "parameters": [
                    { "name": "uid", "type": "integer" }
                ],
                "returns": [
                    { "name": "profile", "$ref": "CPUProfile" }
=======
                    { "name": "profile", "$ref": "CPUProfile", "description": "Recorded profile." }
>>>>>>> 8c15b39e
                ]
            }
        ],
        "events": [
            {
                "name": "consoleProfile",
                "parameters": [
                    { "name": "id", "type": "string" },
                    { "name": "location", "$ref": "Debugger.Location", "description": "Location of console.profile()." },
                    { "name": "title", "type": "string", "optional": true, "description": "Profile title passed as argument to console.profile()." }

                ],
                "description": "Sent when new profile recodring is started using console.profile() call."
            },
            {
                "name": "addProfileHeader",
                "parameters": [
                    { "name": "id", "type": "string" },
                    { "name": "location", "$ref": "Debugger.Location", "description": "Location of console.profileEnd()." },
                    { "name": "profile", "$ref": "CPUProfile" },
                    { "name": "title", "type": "string", "optional": true, "description": "Profile title passed as argunet to console.profile()." }
                ]
            },
            {
                "name": "resetProfiles"
            }
        ]
    },
    {
        "domain": "HeapProfiler",
        "hidden": true,
        "types": [
            {
                "id": "ProfileHeader",
                "type": "object",
                "description": "Profile header.",
                "properties": [
                    { "name": "title", "type": "string", "description": "Profile title." },
                    { "name": "uid", "type": "integer", "description": "Unique identifier of the profile." },
                    { "name": "maxJSObjectId", "type": "integer", "optional": true, "description": "Last seen JS object Id." }
                ]
            },
            {
                "id": "HeapSnapshotObjectId",
                "type": "string",
                "description": "Heap snashot object id."
            }
        ],
        "commands": [
            {
                "name": "enable"
            },
            {
                "name": "disable"
            },
            {
                "name": "startTrackingHeapObjects"
            },
            {
                "name": "stopTrackingHeapObjects",
                "parameters": [
                    { "name": "reportProgress", "type": "boolean", "optional": true, "description": "If true 'reportHeapSnapshotProgress' events will be generated while snapshot is being taken when the tracking is stopped." }
                ]

            },
            {
                "name": "getHeapSnapshot",
                "parameters": [
                    { "name": "uid", "type": "integer" }
                ]
            },
            {
                "name": "removeProfile",
                "parameters": [
                    { "name": "uid", "type": "integer" }
                ]
            },
            {
                "name": "clearProfiles"
            },
            {
                "name": "takeHeapSnapshot",
                "parameters": [
                    { "name": "reportProgress", "type": "boolean", "optional": true, "description": "If true 'reportHeapSnapshotProgress' events will be generated while snapshot is being taken." }
                ]
            },
            {
                "name": "collectGarbage"
            },
            {
                "name": "getObjectByHeapObjectId",
                "parameters": [
                    { "name": "objectId", "$ref": "HeapSnapshotObjectId" },
                    { "name": "objectGroup", "type": "string", "optional": true, "description": "Symbolic group name that can be used to release multiple objects." }
                ],
                "returns": [
                    { "name": "result", "$ref": "Runtime.RemoteObject", "description": "Evaluation result." }
                ]
            },
            {
                "name": "getHeapObjectId",
                "parameters": [
                    { "name": "objectId", "$ref": "Runtime.RemoteObjectId", "description": "Identifier of the object to get heap object id for." }
                ],
                "returns": [
                    { "name": "heapSnapshotObjectId", "$ref": "HeapSnapshotObjectId", "description": "Id of the heap snapshot object corresponding to the passed remote object id." }
                ]
            }
        ],
        "events": [
            {
                "name": "addProfileHeader",
                "parameters": [
                    { "name": "header", "$ref": "ProfileHeader" }
                ]
            },
            {
                "name": "addHeapSnapshotChunk",
                "parameters": [
                    { "name": "uid", "type": "integer" },
                    { "name": "chunk", "type": "string" }
                ]
            },
            {
                "name": "resetProfiles"
            },
            {
                "name": "reportHeapSnapshotProgress",
                "parameters": [
                    { "name": "done", "type": "integer" },
                    { "name": "total", "type": "integer" }
                ]
            },
            {
                "name": "lastSeenObjectId",
                "description": "If heap objects tracking has been started then backend regulary sends a current value for last seen object id and corresponding timestamp. If the were changes in the heap since last event then one or more heapStatsUpdate events will be sent before a new lastSeenObjectId event.",
                "parameters": [
                    { "name": "lastSeenObjectId", "type": "integer" },
                    { "name": "timestamp", "type": "number" }
                ]
            },
            {
                "name": "heapStatsUpdate",
                "description": "If heap objects tracking has been started then backend may send update for one or more fragments",
                "parameters": [
                    { "name": "statsUpdate", "type": "array", "items": { "type": "integer" }, "description": "An array of triplets. Each triplet describes a fragment. The first integer is the fragment index, the second integer is a total count of objects for the fragment, the third integer is a total size of the objects for the fragment."}
                ]
            }
        ]
    },
    {
        "domain": "Worker",
        "hidden": true,
        "types": [],
        "commands": [
            {
                "name": "enable"
            },
            {
                "name": "disable"
            },
            {
                "name": "sendMessageToWorker",
                "parameters": [
                    { "name": "workerId", "type": "integer" },
                    { "name": "message", "type": "object" }
                ]
            },
            {
                "name": "canInspectWorkers",
                "description": "Tells whether browser supports workers inspection.",
                "returns": [
                    { "name": "result", "type": "boolean", "description": "True if browser has workers support." }
                ]
            },
            {
                "name": "connectToWorker",
                "parameters": [
                    { "name": "workerId", "type": "integer" }
                ]
            },
            {
                "name": "disconnectFromWorker",
                "parameters": [
                    { "name": "workerId", "type": "integer" }
                ],
                "handlers": ["browser"]
            },
            {
                "name": "setAutoconnectToWorkers",
                "parameters": [
                    { "name": "value", "type": "boolean" }
                ]
            }
        ],
        "events": [
            {
                "name": "workerCreated",
                "parameters": [
                    { "name": "workerId", "type": "integer" },
                    { "name": "url", "type": "string" },
                    { "name": "inspectorConnected", "type": "boolean" }
                ]
            },
            {
                "name": "workerTerminated",
                "parameters": [
                    { "name": "workerId", "type": "integer" }
                ]
            },
            {
                "name": "dispatchMessageFromWorker",
                "parameters": [
                    { "name": "workerId", "type": "integer" },
                    { "name": "message", "type": "object" }
                ]
            },
            {
                "name": "disconnectedFromWorker",
                "handlers": ["browser"]
            }
        ]
    },
    {
        "domain": "Canvas",
        "hidden": true,
        "types": [
            {
                "id": "ResourceId",
                "type": "string",
                "description": "Unique resource identifier."
            },
            {
                "id": "ResourceStateDescriptor",
                "type": "object",
                "description": "Resource state descriptor.",
                "properties": [
                    { "name": "name", "type": "string", "description": "State name." },
                    { "name": "enumValueForName", "type": "string", "optional": true, "description": "String representation of the enum value, if <code>name</code> stands for an enum." },
                    { "name": "value", "$ref": "CallArgument", "optional": true, "description": "The value associated with the particular state." },
                    { "name": "values", "type": "array", "items": { "$ref": "ResourceStateDescriptor" }, "optional": true, "description": "Array of values associated with the particular state. Either <code>value</code> or <code>values</code> will be specified." },
                    { "name": "isArray", "type": "boolean", "optional": true, "description": "True iff the given <code>values</code> items stand for an array rather than a list of grouped states." }
                ]
            },
            {
                "id": "ResourceState",
                "type": "object",
                "description": "Resource state.",
                "properties": [
                    { "name": "id", "$ref": "ResourceId" },
                    { "name": "traceLogId", "$ref": "TraceLogId" },
                    { "name": "descriptors", "type": "array", "items": { "$ref": "ResourceStateDescriptor" }, "optional": true, "description": "Describes current <code>Resource</code> state." },
                    { "name": "imageURL", "type": "string", "optional": true, "description": "Screenshot image data URL." }
                ]
            },
            {
                "id": "CallArgument",
                "type": "object",
                "properties": [
                    { "name": "description", "type": "string", "description": "String representation of the object." },
                    { "name": "enumName", "type": "string", "optional": true, "description": "Enum name, if any, that stands for the value (for example, a WebGL enum name)." },
                    { "name": "resourceId", "$ref": "ResourceId", "optional": true, "description": "Resource identifier. Specified for <code>Resource</code> objects only." },
                    { "name": "type", "type": "string", "optional": true, "enum": ["object", "function", "undefined", "string", "number", "boolean"], "description": "Object type. Specified for non <code>Resource</code> objects only." },
                    { "name": "subtype", "type": "string", "optional": true, "enum": ["array", "null", "node", "regexp", "date"], "description": "Object subtype hint. Specified for <code>object</code> type values only." },
                    { "name": "remoteObject", "$ref": "Runtime.RemoteObject", "optional": true, "description": "The <code>RemoteObject</code>, if requested." }
                ]
            },
            {
                "id": "Call",
                "type": "object",
                "properties": [
                    { "name": "contextId", "$ref": "ResourceId" },
                    { "name": "functionName", "type": "string", "optional": true },
                    { "name": "arguments", "type": "array", "items": { "$ref": "CallArgument" }, "optional": true },
                    { "name": "result", "$ref": "CallArgument", "optional": true },
                    { "name": "isDrawingCall", "type": "boolean", "optional": true },
                    { "name": "isFrameEndCall", "type": "boolean", "optional": true },
                    { "name": "property", "type": "string", "optional": true },
                    { "name": "value", "$ref": "CallArgument", "optional": true },
                    { "name": "sourceURL", "type": "string", "optional": true },
                    { "name": "lineNumber", "type": "integer", "optional": true },
                    { "name": "columnNumber", "type": "integer", "optional": true }
                ]
            },
            {
                "id": "TraceLogId",
                "type": "string",
                "description": "Unique trace log identifier."
            },
            {
                "id": "TraceLog",
                "type": "object",
                "properties": [
                    { "name": "id", "$ref": "TraceLogId" },
                    { "name": "calls", "type": "array", "items": { "$ref": "Call" } },
                    { "name": "contexts", "type": "array", "items": { "$ref": "CallArgument" } },
                    { "name": "startOffset", "type": "integer" },
                    { "name": "alive", "type": "boolean" },
                    { "name": "totalAvailableCalls", "type": "number" }
                ]
            }
        ],
        "commands": [
            {
                "name": "enable",
                "description": "Enables Canvas inspection."
            },
            {
                "name": "disable",
                "description": "Disables Canvas inspection."
            },
            {
                "name": "dropTraceLog",
                "parameters": [
                    { "name": "traceLogId", "$ref": "TraceLogId" }
                ]
            },
            {
                "name": "hasUninstrumentedCanvases",
                "returns": [
                    { "name": "result", "type": "boolean" }
                ],
                "description": "Checks if there is any uninstrumented canvas in the inspected page."
            },
            {
                "name": "captureFrame",
                "parameters": [
                    { "name": "frameId", "$ref": "Page.FrameId", "optional": true, "description": "Identifier of the frame containing document whose canvases are to be captured. If omitted, main frame is assumed." }
                ],
                "returns": [
                    { "name": "traceLogId", "$ref": "TraceLogId", "description": "Identifier of the trace log containing captured canvas calls." }
                ],
                "description": "Starts (or continues) a canvas frame capturing which will be stopped automatically after the next frame is prepared."
            },
            {
                "name": "startCapturing",
                "parameters": [
                    { "name": "frameId", "$ref": "Page.FrameId", "optional": true, "description": "Identifier of the frame containing document whose canvases are to be captured. If omitted, main frame is assumed." }
                ],
                "returns": [
                    { "name": "traceLogId", "$ref": "TraceLogId", "description": "Identifier of the trace log containing captured canvas calls." }
                ],
                "description": "Starts (or continues) consecutive canvas frames capturing. The capturing is stopped by the corresponding stopCapturing command."
            },
            {
                "name": "stopCapturing",
                "parameters": [
                    { "name": "traceLogId", "$ref": "TraceLogId" }
                ]
            },
            {
                "name": "getTraceLog",
                "parameters": [
                    { "name": "traceLogId", "$ref": "TraceLogId" },
                    { "name": "startOffset", "type": "integer", "optional": true },
                    { "name": "maxLength", "type": "integer", "optional": true }
                ],
                "returns": [
                    { "name": "traceLog", "$ref": "TraceLog" }
                ]
            },
            {
                "name": "replayTraceLog",
                "parameters": [
                    { "name": "traceLogId", "$ref": "TraceLogId" },
                    { "name": "stepNo", "type": "integer", "description": "Last call index in the trace log to replay (zero based)." }
                ],
                "returns": [
                    { "name": "resourceState", "$ref": "ResourceState" },
                    { "name": "replayTime", "type": "number", "description": "Replay time (in milliseconds)." }
                ]
            },
            {
                "name": "getResourceState",
                "parameters": [
                    { "name": "traceLogId", "$ref": "TraceLogId" },
                    { "name": "resourceId", "$ref": "ResourceId" }
                ],
                "returns": [
                    { "name": "resourceState", "$ref": "ResourceState" }
                ]
            },
            {
                "name": "evaluateTraceLogCallArgument",
                "parameters": [
                    { "name": "traceLogId", "$ref": "TraceLogId" },
                    { "name": "callIndex", "type": "integer", "description": "Index of the call to evaluate on (zero based)." },
                    { "name": "argumentIndex", "type": "integer", "description": "Index of the argument to evaluate (zero based). Provide <code>-1</code> to evaluate call result." },
                    { "name": "objectGroup", "type": "string", "optional": true, "description": "String object group name to put result into (allows rapid releasing resulting object handles using <code>Runtime.releaseObjectGroup</code>)." }
                ],
                "returns": [
                    { "name": "result", "$ref": "Runtime.RemoteObject", "optional": true, "description": "Object wrapper for the evaluation result." },
                    { "name": "resourceState", "$ref": "ResourceState", "optional": true, "description": "State of the <code>Resource</code> object." }
                ],
                "description": "Evaluates a given trace call argument or its result."
            }
        ],
        "events": [
            {
                "name": "contextCreated",
                "parameters": [
                    { "name": "frameId", "$ref": "Page.FrameId", "description": "Identifier of the frame containing a canvas with a context." }
                ],
                "description": "Fired when a canvas context has been created in the given frame. The context may not be instrumented (see hasUninstrumentedCanvases command)."
            },
            {
                "name": "traceLogsRemoved",
                "parameters": [
                    { "name": "frameId", "$ref": "Page.FrameId", "optional": true, "description": "If given, trace logs from the given frame were removed." },
                    { "name": "traceLogId", "$ref": "TraceLogId", "optional": true, "description": "If given, trace log with the given ID was removed." }
                ],
                "description": "Fired when a set of trace logs were removed from the backend. If no parameters are given, all trace logs were removed."
            }
        ]
    },
    {
        "domain": "Input",
        "types": [
            {
                "id": "TouchPoint",
                "type": "object",
                "hidden": true,
                "properties": [
                    { "name": "state", "type": "string", "enum": ["touchPressed", "touchReleased", "touchMoved", "touchStationary", "touchCancelled"], "description": "State of the touch point." },
                    { "name": "x", "type": "integer", "description": "X coordinate of the event relative to the main frame's viewport."},
                    { "name": "y", "type": "integer", "description": "Y coordinate of the event relative to the main frame's viewport. 0 refers to the top of the viewport and Y increases as it proceeds towards the bottom of the viewport."},
                    { "name": "radiusX", "type": "integer", "optional": true, "description": "X radius of the touch area (default: 1)."},
                    { "name": "radiusY", "type": "integer", "optional": true, "description": "Y radius of the touch area (default: 1)."},
                    { "name": "rotationAngle", "type": "number", "optional": true, "description": "Rotation angle (default: 0.0)."},
                    { "name": "force", "type": "number", "optional": true, "description": "Force (default: 1.0)."},
                    { "name": "id", "type": "number", "optional": true, "description": "Identifier used to track touch sources between events, must be unique within an event."}
                ]
            }
        ],
        "commands": [
            {
                "name": "dispatchKeyEvent",
                "parameters": [
                    { "name": "type", "type": "string", "enum": ["keyDown", "keyUp", "rawKeyDown", "char"], "description": "Type of the key event." },
                    { "name": "modifiers", "type": "integer", "optional": true, "description": "Bit field representing pressed modifier keys. Alt=1, Ctrl=2, Meta/Command=4, Shift=8 (default: 0)." },
                    { "name": "timestamp", "type": "number", "optional": true, "description": "Time at which the event occurred. Measured in UTC time in seconds since January 1, 1970 (default: current time)." },
                    { "name": "text", "type": "string", "optional": true, "description": "Text as generated by processing a virtual key code with a keyboard layout. Not needed for for <code>keyUp</code> and <code>rawKeyDown</code> events (default: \"\")" },
                    { "name": "unmodifiedText", "type": "string", "optional": true, "description": "Text that would have been generated by the keyboard if no modifiers were pressed (except for shift). Useful for shortcut (accelerator) key handling (default: \"\")." },
                    { "name": "keyIdentifier", "type": "string", "optional": true, "description": "Unique key identifier (e.g., 'U+0041') (default: \"\")." },
                    { "name": "windowsVirtualKeyCode", "type": "integer", "optional": true, "description": "Windows virtual key code (default: 0)." },
                    { "name": "nativeVirtualKeyCode", "type": "integer", "optional": true, "description": "Native virtual key code (default: 0)." },
                    { "name": "macCharCode", "type": "integer", "optional": true, "description": "Mac character code (default: 0)." },
                    { "name": "autoRepeat", "type": "boolean", "optional": true, "description": "Whether the event was generated from auto repeat (default: false)." },
                    { "name": "isKeypad", "type": "boolean", "optional": true, "description": "Whether the event was generated from the keypad (default: false)." },
                    { "name": "isSystemKey", "type": "boolean", "optional": true, "description": "Whether the event was a system key event (default: false)." }
                ],
                "description": "Dispatches a key event to the page."
            },
            {
                "name": "dispatchMouseEvent",
                "parameters": [
                    { "name": "type", "type": "string", "enum": ["mousePressed", "mouseReleased", "mouseMoved"], "description": "Type of the mouse event." },
                    { "name": "x", "type": "integer", "description": "X coordinate of the event relative to the main frame's viewport."},
                    { "name": "y", "type": "integer", "description": "Y coordinate of the event relative to the main frame's viewport. 0 refers to the top of the viewport and Y increases as it proceeds towards the bottom of the viewport."},
                    { "name": "modifiers", "type": "integer", "optional": true, "description": "Bit field representing pressed modifier keys. Alt=1, Ctrl=2, Meta/Command=4, Shift=8 (default: 0)." },
                    { "name": "timestamp", "type": "number", "optional": true, "description": "Time at which the event occurred. Measured in UTC time in seconds since January 1, 1970 (default: current time)." },
                    { "name": "button", "type": "string", "enum": ["none", "left", "middle", "right"], "optional": true, "description": "Mouse button (default: \"none\")." },
                    { "name": "clickCount", "type": "integer", "optional": true, "description": "Number of times the mouse button was clicked (default: 0)." },
                    { "name": "deviceSpace", "type": "boolean", "optional": true, "hidden": true, "description": "If true, x and y are given in dip wrt current viewport." }
                ],
                "description": "Dispatches a mouse event to the page.",
                "handlers": ["browser", "renderer"]
            },
            {
                "name": "dispatchTouchEvent",
                "hidden": true,
                "parameters": [
                    { "name": "type", "type": "string", "enum": ["touchStart", "touchEnd", "touchMove"], "description": "Type of the touch event." },
                    { "name": "touchPoints", "type": "array", "items": { "$ref": "TouchPoint" }, "description": "Touch points." },
                    { "name": "modifiers", "type": "integer", "optional": true, "description": "Bit field representing pressed modifier keys. Alt=1, Ctrl=2, Meta/Command=4, Shift=8 (default: 0)." },
                    { "name": "timestamp", "type": "number", "optional": true, "description": "Time at which the event occurred. Measured in UTC time in seconds since January 1, 1970 (default: current time)." }
                ],
                "description": "Dispatches a touch event to the page."
            },
            {
                "name": "dispatchGestureEvent",
                "hidden": true,
                "parameters": [
                    { "name": "type", "type": "string", "enum": ["scrollBegin", "scrollEnd", "scrollUpdate", "tapDown", "tap", "pinchBegin", "pinchEnd", "pinchUpdate"], "description": "Type of the gesture event." },
                    { "name": "x", "type": "integer", "description": "X coordinate relative to the screen's viewport."},
                    { "name": "y", "type": "integer", "description": "Y coordinate relative to the screen's viewport."},
                    { "name": "timestamp", "type": "number", "optional": true, "description": "Time at which the event occurred. Measured in UTC time in seconds since January 1, 1970 (default: current time)." },
                    { "name": "deltaX", "type": "integer", "optional": true, "description": "Delta X where apllies."},
                    { "name": "deltaY", "type": "integer", "optional": true, "description": "Delta Y where apllies."},
                    { "name": "pinchScale", "type": "number", "optional": true, "description": "Pinch scale." }
                ],
                "description": "Dispatches a gesture event to the page.",
                "handlers": ["browser"]
            }
        ],
        "events": []
    },
    {
        "domain": "LayerTree",
        "hidden": true,
        "types": [
            {
                "id": "LayerId",
                "type": "string",
                "description": "Unique RenderLayer identifier."
            },
            {
                "id": "SnapshotId",
                "type": "string",
                "description": "Unique snapshot identifier."
            },
            {
                "id": "Layer",
                "type": "object",
                "description": "Information about a compositing layer.",
                "properties": [
                    { "name": "layerId", "$ref": "LayerId", "description": "The unique id for this layer." },
                    { "name": "parentLayerId", "$ref": "LayerId", "optional": true, "description": "The id of parent (not present for root)." },
                    { "name": "nodeId", "$ref": "DOM.NodeId", "optional": true, "description": "The id for the node associated with this layer." },
                    { "name": "offsetX", "type": "number", "description": "Offset from parent layer, X coordinate." },
                    { "name": "offsetY", "type": "number", "description": "Offset from parent layer, X coordinate." },
                    { "name": "width", "type": "number", "description": "Layer width." },
                    { "name": "height", "type": "number", "description": "Layer height." },
                    { "name": "transform", "type": "array", "items": { "type": "number" }, "minItems": 16, "maxItems": 16, "optional": true, "description": "Transformation matrix for layer, default is identity matrix" },
                    { "name": "anchorX", "type": "number", "optional": true, "description": "Transform anchor point X, absent if no transform specified" },
                    { "name": "anchorY", "type": "number", "optional": true, "description": "Transform anchor point Y, absent if no transform specified" },
                    { "name": "anchorZ", "type": "number", "optional": true, "description": "Transform anchor point Z, absent if no transform specified" },
                    { "name": "paintCount", "type": "integer", "description": "Indicates how many time this layer has painted." },
                    { "name": "invisible", "type": "boolean", "optional": true, "description": "Set if layer is not visible." }
                ]
            },
            {
                "id": "PaintProfile",
                "type": "array",
                "description": "Array of timings, one per paint step.",
                "items": {
                    "type": "number",
                    "description": "A time in seconds since the end of previous step (for the first step, time since painting started)"
                }
            }
        ],
        "commands": [
            {
                "name": "enable",
                "description": "Enables compositing tree inspection."
            },
            {
                "name": "disable",
                "description": "Disables compositing tree inspection."
            },
            {
                "name": "compositingReasons",
<<<<<<< HEAD
=======
                "parameters": [
                    { "name": "layerId", "$ref": "LayerId", "description": "The id of the layer for which we want to get the reasons it was composited." }
                ],
                "description": "Provides the reasons why the given layer was composited.",
                "returns": [
                    { "name": "compositingReasons", "type": "array", "items": { "type": "string" }, "description": "A list of strings specifying reasons for the given layer to become composited." }
                ]
            },
            {
                "name": "makeSnapshot",
>>>>>>> 8c15b39e
                "parameters": [
                    { "name": "layerId", "$ref": "LayerId", "description": "The id of the layer." }
                ],
                "description": "Returns the layer snapshot identifier.",
                "returns": [
                    { "name": "snapshotId", "$ref": "SnapshotId", "description": "The id of the layer snapshot." }
                ]
            },
            {
                "name": "releaseSnapshot",
                "parameters": [
                    { "name": "snapshotId", "$ref": "SnapshotId", "description": "The id of the layer snapshot." }
                ],
                "description": "Releases layer snapshot captured by the back-end."
            },
            {
                "name": "profileSnapshot",
                "parameters": [
                    { "name": "snapshotId", "$ref": "SnapshotId", "description": "The id of the layer snapshot." },
                    { "name": "minRepeatCount", "type": "integer", "optional": true, "description": "The maximum number of times to replay the snapshot (1, if not specified)." },
                    { "name": "minDuration", "type": "number", "optional": true, "description": "The minimum duration (in seconds) to replay the snapshot." }
                ],
                "returns": [
                    { "name": "timings", "type": "array", "items": { "$ref": "PaintProfile" }, "description": "The array of paint profiles, one per run." }
                ]
            },
            {
                "name": "replaySnapshot",
                "parameters": [
                    { "name": "snapshotId", "$ref": "SnapshotId", "description": "The id of the layer snapshot." },
                    { "name": "fromStep", "type": "integer", "optional": true, "description": "The first step to replay from (replay from the very start if not specified)." },
                    { "name": "toStep", "type": "integer", "optional": true, "description": "The last step to replay to (replay till the end if not specified)." }
                ],
                "description": "Replays the layer snapshot and returns the resulting bitmap.",
                "returns": [
                    { "name": "dataURL", "type": "string", "description": "A data: URL for resulting image." }
                ]
            }
        ],
        "events": [
            {
                "name": "layerTreeDidChange",
                "parameters": [
                    { "name": "layers", "type": "array", "items": { "$ref": "Layer" }, "optional": true, "description": "Layer tree, absent if not in the comspositing mode." }
                ]
            },
            {
                "name": "layerPainted",
                "parameters": [
                    { "name": "layerId", "$ref": "LayerId", "description": "The id of the painted layer." },
                    { "name": "clip", "$ref": "DOM.Rect", "description": "Clip rectangle." }
                ]
            }
        ]
    },
    {
        "domain": "Tracing",
        "hidden": true,
        "commands": [
            {
                "name": "start",
                "description": "Start trace events collection.",
                "parameters": [
                    { "name": "categories", "type": "string", "description": "Category/tag filter" },
                    { "name": "options", "type": "string", "description": "Tracing options" }
                ],
                "handlers": ["browser", "frontend"]
            },
            {
                "name": "end",
                "description": "Stop trace events collection.",
                "handlers": ["browser", "frontend"]
            }
        ],
        "events": [
            {
                "name": "dataCollected",
                "parameters": [
                    { "name": "value", "type": "array", "items": { "type": "object" } }
                ],
                "handlers": ["browser", "frontend"]
            },
            {
                "name": "tracingComplete",
                "handlers": ["browser", "frontend"]
            }
        ]
    }]
}<|MERGE_RESOLUTION|>--- conflicted
+++ resolved
@@ -486,18 +486,10 @@
                 ],
                 "returns": [
                     { "name": "data", "type": "string", "description": "Base64-encoded image data (PNG)." },
-<<<<<<< HEAD
-                    { "name": "deviceScaleFactor", "type": "number", "hidden": true, "description": "Device scale factor." },
-                    { "name": "pageScaleFactor", "type": "number", "hidden": true, "description": "Page scale factor." },
-                    { "name": "viewport", "$ref": "DOM.Rect", "hidden": true, "description": "Viewport in CSS pixels." }
-                ],
-                "hidden": true
-=======
                     { "name": "metadata", "$ref": "ScreencastFrameMetadata", "description": "Screencast frame metadata"}
                 ],
                 "hidden": true,
                 "handlers": ["browser"]
->>>>>>> 8c15b39e
             },
             {
                 "name": "canScreencast",
@@ -505,12 +497,8 @@
                 "returns": [
                   { "name": "result", "type": "boolean", "description": "True if screencast is supported." }
                 ],
-<<<<<<< HEAD
-                "hidden": true
-=======
                 "hidden": true,
                 "handlers": ["browser"]
->>>>>>> 8c15b39e
             },
             {
                 "name": "startScreencast",
@@ -2932,12 +2920,8 @@
                 "parameters": [
                     { "name": "maxCallStackDepth", "optional": true, "type": "integer", "description": "Samples JavaScript stack traces up to <code>maxCallStackDepth</code>, defaults to 5." },
                     { "name": "bufferEvents", "optional": true, "type": "boolean", "hidden": true, "description": "Whether instrumentation events should be buffered and returned upon <code>stop</code> call." },
-<<<<<<< HEAD
-                    { "name": "includeDomCounters", "optional": true, "type": "boolean", "hidden": true, "description": "Whether DOM counters data should be included into timeline events." }
-=======
                     { "name": "includeDomCounters", "optional": true, "type": "boolean", "hidden": true, "description": "Whether DOM counters data should be included into timeline events." },
                     { "name": "includeGPUEvents", "optional": true, "type": "boolean", "hidden": true, "description": "Whether events from GPU process should be collected." }
->>>>>>> 8c15b39e
                 ],
                 "description": "Starts capturing instrumentation events."
             },
@@ -3010,13 +2994,7 @@
                 "type": "object",
                 "properties": [
                     { "name": "location", "$ref": "Location", "description": "Location of the function." },
-<<<<<<< HEAD
-                    { "name": "name", "type": "string", "optional": true, "description": "Name of the function. Not present for anonymous functions." },
-                    { "name": "displayName", "type": "string", "optional": true, "description": "Display name of the function (specified in 'displayName' property on the function object)." },
-                    { "name": "inferredName", "type": "string", "optional": true, "description": "Name of the function inferred from its initial assignment." },
-=======
                     { "name": "functionName", "type": "string", "description": "Name of the function." },
->>>>>>> 8c15b39e
                     { "name": "scopeChain", "type": "array", "optional": true, "items": { "$ref": "Scope" }, "description": "Scope chain for this closure." }
                 ],
                 "description": "Information about the function."
@@ -3527,20 +3505,7 @@
             {
                 "name": "stop",
                 "returns": [
-<<<<<<< HEAD
-                    { "name": "header", "$ref": "ProfileHeader", "description": "The header of the recorded profile."}
-                ]
-            },
-            {
-                "name": "getCPUProfile",
-                "parameters": [
-                    { "name": "uid", "type": "integer" }
-                ],
-                "returns": [
-                    { "name": "profile", "$ref": "CPUProfile" }
-=======
                     { "name": "profile", "$ref": "CPUProfile", "description": "Recorded profile." }
->>>>>>> 8c15b39e
                 ]
             }
         ],
@@ -4093,8 +4058,6 @@
             },
             {
                 "name": "compositingReasons",
-<<<<<<< HEAD
-=======
                 "parameters": [
                     { "name": "layerId", "$ref": "LayerId", "description": "The id of the layer for which we want to get the reasons it was composited." }
                 ],
@@ -4105,7 +4068,6 @@
             },
             {
                 "name": "makeSnapshot",
->>>>>>> 8c15b39e
                 "parameters": [
                     { "name": "layerId", "$ref": "LayerId", "description": "The id of the layer." }
                 ],
