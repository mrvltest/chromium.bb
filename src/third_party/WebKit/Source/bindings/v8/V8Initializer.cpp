/*
 * Copyright (C) 2009 Google Inc. All rights reserved.
 *
 * Redistribution and use in source and binary forms, with or without
 * modification, are permitted provided that the following conditions
 * are met:
 * 1. Redistributions of source code must retain the above copyright
 *    notice, this list of conditions and the following disclaimer.
 * 2. Redistributions in binary form must reproduce the above copyright
 *    notice, this list of conditions and the following disclaimer in the
 *    documentation and/or other materials provided with the distribution.
 *
 * THIS SOFTWARE IS PROVIDED BY APPLE INC. AND ITS CONTRIBUTORS ``AS IS''
 * AND ANY EXPRESS OR IMPLIED WARRANTIES, INCLUDING, BUT NOT LIMITED TO,
 * THE IMPLIED WARRANTIES OF MERCHANTABILITY AND FITNESS FOR A PARTICULAR
 * PURPOSE ARE DISCLAIMED. IN NO EVENT SHALL APPLE INC. OR ITS CONTRIBUTORS
 * BE LIABLE FOR ANY DIRECT, INDIRECT, INCIDENTAL, SPECIAL, EXEMPLARY, OR
 * CONSEQUENTIAL DAMAGES (INCLUDING, BUT NOT LIMITED TO, PROCUREMENT OF
 * SUBSTITUTE GOODS OR SERVICES; LOSS OF USE, DATA, OR PROFITS; OR BUSINESS
 * INTERRUPTION) HOWEVER CAUSED AND ON ANY THEORY OF LIABILITY, WHETHER IN
 * CONTRACT, STRICT LIABILITY, OR TORT (INCLUDING NEGLIGENCE OR OTHERWISE)
 * ARISING IN ANY WAY OUT OF THE USE OF THIS SOFTWARE, EVEN IF ADVISED OF
 * THE POSSIBILITY OF SUCH DAMAGE.
 */

#include "config.h"
#include "bindings/v8/V8Initializer.h"

#include "V8DOMException.h"
#include "V8ErrorEvent.h"
#include "V8History.h"
#include "V8Location.h"
#include "V8Window.h"
#include "bindings/v8/DOMWrapperWorld.h"
#include "bindings/v8/ScriptCallStackFactory.h"
#include "bindings/v8/ScriptController.h"
#include "bindings/v8/ScriptProfiler.h"
#include "bindings/v8/V8Binding.h"
#include "bindings/v8/V8ErrorHandler.h"
#include "bindings/v8/V8GCController.h"
#include "bindings/v8/V8HiddenPropertyName.h"
#include "bindings/v8/V8PerContextData.h"
#include "core/dom/Document.h"
#include "core/dom/ExceptionCode.h"
#include "core/inspector/ScriptCallStack.h"
#include "core/frame/ConsoleTypes.h"
#include "core/frame/ContentSecurityPolicy.h"
#include "core/frame/DOMWindow.h"
#include "core/frame/Frame.h"
#include "public/platform/Platform.h"
#include "wtf/RefPtr.h"
#include "wtf/text/WTFString.h"
#include <v8-debug.h>

namespace WebCore {

static Frame* findFrame(v8::Local<v8::Object> host, v8::Local<v8::Value> data, v8::Isolate* isolate)
{
    const WrapperTypeInfo* type = WrapperTypeInfo::unwrap(data);

    if (V8Window::wrapperTypeInfo.equals(type)) {
<<<<<<< HEAD
        v8::Handle<v8::Object> windowWrapper = host->FindInstanceInPrototypeChain(V8Window::GetTemplate(isolate, worldTypeInMainThread(isolate)));
=======
        v8::Handle<v8::Object> windowWrapper = host->FindInstanceInPrototypeChain(V8Window::domTemplate(isolate, worldTypeInMainThread(isolate)));
>>>>>>> 8c15b39e
        if (windowWrapper.IsEmpty())
            return 0;
        return V8Window::toNative(windowWrapper)->frame();
    }

    if (V8History::wrapperTypeInfo.equals(type))
        return V8History::toNative(host)->frame();

    if (V8Location::wrapperTypeInfo.equals(type))
        return V8Location::toNative(host)->frame();

    // This function can handle only those types listed above.
    ASSERT_NOT_REACHED();
    return 0;
}

static void reportFatalErrorInMainThread(const char* location, const char* message)
{
<<<<<<< HEAD
    int memoryUsageMB = WebKit::Platform::current()->actualMemoryUsageMB();
=======
    int memoryUsageMB = blink::Platform::current()->actualMemoryUsageMB();
>>>>>>> 8c15b39e
    printf("V8 error: %s (%s).  Current memory usage: %d MB\n", message, location, memoryUsageMB);
    CRASH();
}

static void messageHandlerInMainThread(v8::Handle<v8::Message> message, v8::Handle<v8::Value> data)
{
<<<<<<< HEAD
    // If called during context initialization, there will be no entered context.
    v8::Handle<v8::Context> enteredContext = v8::Context::GetEntered();
=======
    v8::Isolate* isolate = v8::Isolate::GetCurrent();
    // If called during context initialization, there will be no entered context.
    v8::Handle<v8::Context> enteredContext = isolate->GetEnteredContext();
>>>>>>> 8c15b39e
    if (enteredContext.IsEmpty())
        return;

    DOMWindow* firstWindow = toDOMWindow(enteredContext);
    if (!firstWindow->isCurrentlyDisplayedInFrame())
        return;

    String errorMessage = toCoreString(message->Get());

    v8::Handle<v8::StackTrace> stackTrace = message->GetStackTrace();
    RefPtr<ScriptCallStack> callStack;
    // Currently stack trace is only collected when inspector is open.
    if (!stackTrace.IsEmpty() && stackTrace->GetFrameCount() > 0)
        callStack = createScriptCallStack(stackTrace, ScriptCallStack::maxCallStackSizeToCapture, isolate);

    v8::Handle<v8::Value> resourceName = message->GetScriptResourceName();
    bool shouldUseDocumentURL = resourceName.IsEmpty() || !resourceName->IsString();
    String resource = shouldUseDocumentURL ? firstWindow->document()->url() : toCoreString(resourceName.As<v8::String>());
    AccessControlStatus corsStatus = message->IsSharedCrossOrigin() ? SharableCrossOrigin : NotSharableCrossOrigin;

    RefPtr<ErrorEvent> event = ErrorEvent::create(errorMessage, resource, message->GetLineNumber(), message->GetStartColumn() + 1, DOMWrapperWorld::current());
    if (V8DOMWrapper::isDOMWrapper(data)) {
        v8::Handle<v8::Object> obj = v8::Handle<v8::Object>::Cast(data);
        const WrapperTypeInfo* type = toWrapperTypeInfo(obj);
        if (V8DOMException::wrapperTypeInfo.isSubclass(type)) {
            DOMException* exception = V8DOMException::toNative(obj);
            if (exception && !exception->messageForConsole().isEmpty())
                event->setUnsanitizedMessage("Uncaught " + exception->toStringForConsole());
        }
    }

    // This method might be called while we're creating a new context. In this case, we
    // avoid storing the exception object, as we can't create a wrapper during context creation.
    // FIXME: Can we even get here during initialization now that we bail out when GetEntered returns an empty handle?
    DOMWrapperWorld* world = DOMWrapperWorld::current();
    Frame* frame = firstWindow->document()->frame();
    if (world && frame && frame->script().existingWindowShell(world))
        V8ErrorHandler::storeExceptionOnErrorEventWrapper(event.get(), data, v8::Isolate::GetCurrent());
    firstWindow->document()->reportException(event.release(), callStack, corsStatus);
}

static void failedAccessCheckCallbackInMainThread(v8::Local<v8::Object> host, v8::AccessType type, v8::Local<v8::Value> data)
{
    Frame* target = findFrame(host, data, v8::Isolate::GetCurrent());
    if (!target)
        return;
    DOMWindow* targetWindow = target->domWindow();

    ExceptionState exceptionState(v8::Handle<v8::Object>(), v8::Isolate::GetCurrent());
    exceptionState.throwSecurityError(targetWindow->sanitizedCrossDomainAccessErrorMessage(activeDOMWindow()), targetWindow->crossDomainAccessErrorMessage(activeDOMWindow()));
    exceptionState.throwIfNeeded();
}

static bool codeGenerationCheckCallbackInMainThread(v8::Local<v8::Context> context)
{
    if (ExecutionContext* executionContext = toExecutionContext(context)) {
        if (ContentSecurityPolicy* policy = toDocument(executionContext)->contentSecurityPolicy())
            return policy->allowEval(ScriptState::forContext(context));
    }
    return false;
}

static void initializeV8Common(v8::Isolate* isolate)
{
    v8::ResourceConstraints constraints;
    constraints.ConfigureDefaults(static_cast<uint64_t>(blink::Platform::current()->physicalMemoryMB()) << 20, static_cast<uint32_t>(blink::Platform::current()->numberOfProcessors()));
    v8::SetResourceConstraints(isolate, &constraints);

    v8::V8::AddGCPrologueCallback(V8GCController::gcPrologue);
    v8::V8::AddGCEpilogueCallback(V8GCController::gcEpilogue);
    v8::V8::IgnoreOutOfMemoryException();

    v8::Debug::SetLiveEditEnabled(false);
}

void V8Initializer::initializeMainThreadIfNeeded(v8::Isolate* isolate)
{
    ASSERT(isMainThread());

    static bool initialized = false;
    if (initialized)
        return;
    initialized = true;

    initializeV8Common(isolate);

    v8::V8::SetFatalErrorHandler(reportFatalErrorInMainThread);
    v8::V8::AddMessageListener(messageHandlerInMainThread);
    v8::V8::SetFailedAccessCheckCallbackFunction(failedAccessCheckCallbackInMainThread);
    v8::V8::SetAllowCodeGenerationFromStringsCallback(codeGenerationCheckCallbackInMainThread);
    ScriptProfiler::initialize();
    V8PerIsolateData::ensureInitialized(isolate);
}

static void reportFatalErrorInWorker(const char* location, const char* message)
{
    // FIXME: We temporarily deal with V8 internal error situations such as out-of-memory by crashing the worker.
    CRASH();
}

static void messageHandlerInWorker(v8::Handle<v8::Message> message, v8::Handle<v8::Value> data)
{
    static bool isReportingException = false;
    // Exceptions that occur in error handler should be ignored since in that case
    // WorkerGlobalScope::reportException will send the exception to the worker object.
    if (isReportingException)
        return;
    isReportingException = true;

    // During the frame teardown, there may not be a valid context.
    if (ExecutionContext* context = getExecutionContext()) {
<<<<<<< HEAD
        String errorMessage = toWebCoreString(message->Get());
        String sourceURL = toWebCoreString(message->GetScriptResourceName());
=======
        String errorMessage = toCoreString(message->Get());
        V8TRYCATCH_FOR_V8STRINGRESOURCE_VOID(V8StringResource<>, sourceURL, message->GetScriptResourceName());

>>>>>>> 8c15b39e
        RefPtr<ErrorEvent> event = ErrorEvent::create(errorMessage, sourceURL, message->GetLineNumber(), message->GetStartColumn() + 1, DOMWrapperWorld::current());
        AccessControlStatus corsStatus = message->IsSharedCrossOrigin() ? SharableCrossOrigin : NotSharableCrossOrigin;

        V8ErrorHandler::storeExceptionOnErrorEventWrapper(event.get(), data, v8::Isolate::GetCurrent());
        context->reportException(event.release(), 0, corsStatus);
    }

    isReportingException = false;
}

static const int kWorkerMaxStackSize = 500 * 1024;

void V8Initializer::initializeWorker(v8::Isolate* isolate)
{
    initializeV8Common(isolate);

    v8::V8::AddMessageListener(messageHandlerInWorker);
    v8::V8::SetFatalErrorHandler(reportFatalErrorInWorker);

    v8::ResourceConstraints resourceConstraints;
    uint32_t here;
    resourceConstraints.set_stack_limit(&here - kWorkerMaxStackSize / sizeof(uint32_t*));
    v8::SetResourceConstraints(isolate, &resourceConstraints);
}

} // namespace WebCore<|MERGE_RESOLUTION|>--- conflicted
+++ resolved
@@ -59,11 +59,7 @@
     const WrapperTypeInfo* type = WrapperTypeInfo::unwrap(data);
 
     if (V8Window::wrapperTypeInfo.equals(type)) {
-<<<<<<< HEAD
-        v8::Handle<v8::Object> windowWrapper = host->FindInstanceInPrototypeChain(V8Window::GetTemplate(isolate, worldTypeInMainThread(isolate)));
-=======
         v8::Handle<v8::Object> windowWrapper = host->FindInstanceInPrototypeChain(V8Window::domTemplate(isolate, worldTypeInMainThread(isolate)));
->>>>>>> 8c15b39e
         if (windowWrapper.IsEmpty())
             return 0;
         return V8Window::toNative(windowWrapper)->frame();
@@ -82,25 +78,16 @@
 
 static void reportFatalErrorInMainThread(const char* location, const char* message)
 {
-<<<<<<< HEAD
-    int memoryUsageMB = WebKit::Platform::current()->actualMemoryUsageMB();
-=======
     int memoryUsageMB = blink::Platform::current()->actualMemoryUsageMB();
->>>>>>> 8c15b39e
     printf("V8 error: %s (%s).  Current memory usage: %d MB\n", message, location, memoryUsageMB);
     CRASH();
 }
 
 static void messageHandlerInMainThread(v8::Handle<v8::Message> message, v8::Handle<v8::Value> data)
 {
-<<<<<<< HEAD
-    // If called during context initialization, there will be no entered context.
-    v8::Handle<v8::Context> enteredContext = v8::Context::GetEntered();
-=======
     v8::Isolate* isolate = v8::Isolate::GetCurrent();
     // If called during context initialization, there will be no entered context.
     v8::Handle<v8::Context> enteredContext = isolate->GetEnteredContext();
->>>>>>> 8c15b39e
     if (enteredContext.IsEmpty())
         return;
 
@@ -212,14 +199,9 @@
 
     // During the frame teardown, there may not be a valid context.
     if (ExecutionContext* context = getExecutionContext()) {
-<<<<<<< HEAD
-        String errorMessage = toWebCoreString(message->Get());
-        String sourceURL = toWebCoreString(message->GetScriptResourceName());
-=======
         String errorMessage = toCoreString(message->Get());
         V8TRYCATCH_FOR_V8STRINGRESOURCE_VOID(V8StringResource<>, sourceURL, message->GetScriptResourceName());
 
->>>>>>> 8c15b39e
         RefPtr<ErrorEvent> event = ErrorEvent::create(errorMessage, sourceURL, message->GetLineNumber(), message->GetStartColumn() + 1, DOMWrapperWorld::current());
         AccessControlStatus corsStatus = message->IsSharedCrossOrigin() ? SharableCrossOrigin : NotSharableCrossOrigin;
 
