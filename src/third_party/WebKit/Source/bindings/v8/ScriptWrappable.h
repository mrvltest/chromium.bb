--- conflicted
+++ resolved
@@ -192,15 +192,9 @@
     {
         ASSERT(*data.GetParameter()->unsafePersistent().persistent() == data.GetValue());
 
-<<<<<<< HEAD
-        // Note: |object| might not be equal to |key|, e.g., if ScriptWrappable isn't a left-most base class.
-        void* object = toNative(*wrapper);
-        const WrapperTypeInfo* info = toWrapperTypeInfo(*wrapper);
-=======
         // Note: |object| might not be equal to |data|.GetParameter(), e.g., if ScriptWrappable isn't a left-most base class.
         void* object = toNative(data.GetValue());
         const WrapperTypeInfo* info = toWrapperTypeInfo(data.GetValue());
->>>>>>> 8c15b39e
         ASSERT(info->derefObjectFunction);
 
         data.GetParameter()->disposeWrapper(data.GetValue(), info);
