--- conflicted
+++ resolved
@@ -484,16 +484,7 @@
     if (value.IsEmpty() || !value->IsObject())
         return 0;
 
-<<<<<<< HEAD
     v8::Handle<v8::Object> windowWrapper = V8Window::findInstanceInPrototypeChain(v8::Handle<v8::Object>::Cast(value), isolate);
-=======
-    v8::Handle<v8::Object> global = v8::Handle<v8::Object>::Cast(value);
-    v8::Handle<v8::Object> windowWrapper = global->FindInstanceInPrototypeChain(V8Window::domTemplate(isolate, MainWorld));
-    if (!windowWrapper.IsEmpty())
-        return V8Window::toNative(windowWrapper);
-    if (isNonWindowContextsAllowed() && !DOMWrapperWorld::isolatedWorldsExist()) return 0;
-    windowWrapper = global->FindInstanceInPrototypeChain(V8Window::domTemplate(isolate, IsolatedWorld));
->>>>>>> dded2290
     if (!windowWrapper.IsEmpty())
         return V8Window::toNative(windowWrapper);
     return 0;
@@ -513,20 +504,7 @@
 
 DOMWindow* currentDOMWindow(v8::Isolate* isolate)
 {
-<<<<<<< HEAD
     return toDOMWindow(isolate->GetCurrentContext());
-=======
-    v8::Handle<v8::Context> context = isolate->GetCallingContext();
-    if (context.IsEmpty() ||
-            (isNonWindowContextsAllowed() &&
-             !DOMWrapperWorld::contextHasCorrectPrototype(context))) {
-        // Unfortunately, when processing script from a plug-in, we might not
-        // have a calling context. In those cases, we fall back to the
-        // entered context.
-        context = isolate->GetEnteredContext();
-    }
-    return toDOMWindow(context);
->>>>>>> dded2290
 }
 
 DOMWindow* callingDOMWindow(v8::Isolate* isolate)
