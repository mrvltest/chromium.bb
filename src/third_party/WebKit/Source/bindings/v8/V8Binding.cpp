/*
 * Copyright (C) 2006, 2007, 2008, 2009 Google Inc. All rights reserved.
 *
 * Redistribution and use in source and binary forms, with or without
 * modification, are permitted provided that the following conditions are
 * met:
 *
 *     * Redistributions of source code must retain the above copyright
 * notice, this list of conditions and the following disclaimer.
 *     * Redistributions in binary form must reproduce the above
 * copyright notice, this list of conditions and the following disclaimer
 * in the documentation and/or other materials provided with the
 * distribution.
 *     * Neither the name of Google Inc. nor the names of its
 * contributors may be used to endorse or promote products derived from
 * this software without specific prior written permission.
 *
 * THIS SOFTWARE IS PROVIDED BY THE COPYRIGHT HOLDERS AND CONTRIBUTORS
 * "AS IS" AND ANY EXPRESS OR IMPLIED WARRANTIES, INCLUDING, BUT NOT
 * LIMITED TO, THE IMPLIED WARRANTIES OF MERCHANTABILITY AND FITNESS FOR
 * A PARTICULAR PURPOSE ARE DISCLAIMED. IN NO EVENT SHALL THE COPYRIGHT
 * OWNER OR CONTRIBUTORS BE LIABLE FOR ANY DIRECT, INDIRECT, INCIDENTAL,
 * SPECIAL, EXEMPLARY, OR CONSEQUENTIAL DAMAGES (INCLUDING, BUT NOT
 * LIMITED TO, PROCUREMENT OF SUBSTITUTE GOODS OR SERVICES; LOSS OF USE,
 * DATA, OR PROFITS; OR BUSINESS INTERRUPTION) HOWEVER CAUSED AND ON ANY
 * THEORY OF LIABILITY, WHETHER IN CONTRACT, STRICT LIABILITY, OR TORT
 * (INCLUDING NEGLIGENCE OR OTHERWISE) ARISING IN ANY WAY OUT OF THE USE
 * OF THIS SOFTWARE, EVEN IF ADVISED OF THE POSSIBILITY OF SUCH DAMAGE.
 */

#include "config.h"
#include "bindings/v8/V8Binding.h"

#include "V8DOMStringList.h"
#include "V8Element.h"
#include "V8Window.h"
#include "V8WorkerContext.h"
#include "V8XPathNSResolver.h"
#include "bindings/v8/ScriptController.h"
#include "bindings/v8/V8NodeFilterCondition.h"
#include "bindings/v8/V8ObjectConstructor.h"
#include "bindings/v8/V8WindowShell.h"
#include "bindings/v8/WorkerScriptController.h"
#include "bindings/v8/custom/V8CustomXPathNSResolver.h"
#include "core/dom/DOMStringList.h"
#include "core/dom/Element.h"
#include "core/dom/NodeFilter.h"
#include "core/dom/QualifiedName.h"
#include "core/dom/WebCoreMemoryInstrumentation.h"
#include "core/inspector/BindingVisitors.h"
#include "core/loader/FrameLoader.h"
#include "core/loader/FrameLoaderClient.h"
#include "core/page/Frame.h"
#include "core/page/Settings.h"
#include "core/workers/WorkerContext.h"
#include "core/xml/XPathNSResolver.h"
#include "wtf/MainThread.h"
#include "wtf/MathExtras.h"
#include "wtf/StdLibExtras.h"
#include "wtf/Threading.h"
#include "wtf/text/AtomicString.h"
#include "wtf/text/CString.h"
#include "wtf/text/StringBuffer.h"
#include "wtf/text/StringHash.h"
#include "wtf/text/WTFString.h"

namespace WebCore {

v8::Handle<v8::Value> setDOMException(int exceptionCode, v8::Isolate* isolate)
{
    return V8ThrowException::setDOMException(exceptionCode, isolate);
}

v8::Handle<v8::Value> throwError(V8ErrorType errorType, const char* message, v8::Isolate* isolate)
{
    return V8ThrowException::throwError(errorType, message, isolate);
}

v8::Handle<v8::Value> throwError(v8::Handle<v8::Value> exception, v8::Isolate* isolate)
{
    return V8ThrowException::throwError(exception, isolate);
}

v8::Handle<v8::Value> throwTypeError(const char* message, v8::Isolate* isolate)
{
    return V8ThrowException::throwTypeError(message, isolate);
}

v8::Handle<v8::Value> throwNotEnoughArgumentsError(v8::Isolate* isolate)
{
    return V8ThrowException::throwNotEnoughArgumentsError(isolate);
}

v8::Handle<v8::Value> v8Array(PassRefPtr<DOMStringList> stringList, v8::Isolate* isolate)
{
    if (!stringList)
        return v8::Array::New();
    v8::Local<v8::Array> result = v8::Array::New(stringList->length());
    for (unsigned i = 0; i < stringList->length(); ++i)
        result->Set(v8::Integer::New(i, isolate), v8String(stringList->item(i), isolate));
    return result;
}

Vector<v8::Handle<v8::Value> > toVectorOfArguments(const v8::FunctionCallbackInfo<v8::Value>& args)
{
    Vector<v8::Handle<v8::Value> > result;
    size_t length = args.Length();
    for (size_t i = 0; i < length; ++i)
        result.append(args[i]);
    return result;
}

PassRefPtr<NodeFilter> toNodeFilter(v8::Handle<v8::Value> callback)
{
    return NodeFilter::create(V8NodeFilterCondition::create(callback));
}

static const int8_t kMaxInt8 = 127;
static const int8_t kMinInt8 = -128;
static const uint8_t kMaxUInt8 = 255;
const int32_t kMaxInt32 = 0x7fffffff;
const int32_t kMinInt32 = -kMaxInt32 - 1;
const uint32_t kMaxUInt32 = 0xffffffff;
const int64_t kJSMaxInteger = 0x20000000000000LL - 1; // 2^53 - 1, maximum integer exactly representable in ECMAScript.

static double enforceRange(double x, double minimum, double maximum, bool& ok)
{
    if (std::isnan(x) || std::isinf(x)) {
        ok = false;
        return 0;
    }
    x = trunc(x);
    if (x < minimum || x > maximum) {
        ok = false;
        return 0;
    }
    return x;
}

int8_t toInt8(v8::Handle<v8::Value> value, IntegerConversionConfiguration configuration, bool& ok)
{
    ok = true;

    // Fast case. The value is already a 32-bit integer in the right range.
    if (value->IsInt32()) {
        int32_t result = value->Int32Value();
        if (result >= kMinInt8 && result <= kMaxInt8)
            return static_cast<int8_t>(result);
        if (configuration == EnforceRange) {
            ok = false;
            return 0;
        }
        result %= 256; // 2^8.
        return static_cast<int8_t>(result > kMaxInt8 ? result - 256 : result);
    }

    // Can the value be converted to a number?
    v8::Local<v8::Number> numberObject = value->ToNumber();
    if (numberObject.IsEmpty()) {
        ok = false;
        return 0;
    }

    if (configuration == EnforceRange)
        return enforceRange(numberObject->Value(), kMinInt8, kMaxInt8, ok);

    double numberValue = numberObject->Value();
    if (std::isnan(numberValue) || std::isinf(numberValue) || !numberValue)
        return 0;

    numberValue = numberValue < 0 ? -floor(abs(numberValue)) : floor(abs(numberValue));
    numberValue = fmod(numberValue, 256); // 2^8.

    return static_cast<int8_t>(numberValue > kMaxInt8 ? numberValue - 256 : numberValue);
}

uint8_t toUInt8(v8::Handle<v8::Value> value, IntegerConversionConfiguration configuration, bool& ok)
{
    ok = true;

    // Fast case. The value is a 32-bit signed integer - possibly positive?
    if (value->IsInt32()) {
        int32_t result = value->Int32Value();
        if (result >= 0 && result <= kMaxUInt8)
            return static_cast<uint8_t>(result);
        if (configuration == EnforceRange) {
            ok = false;
            return 0;
        }
        // Converting to uint8_t will cause the resulting value to be the value modulo 2^8.
        return static_cast<uint8_t>(result);
    }

    // Can the value be converted to a number?
    v8::Local<v8::Number> numberObject = value->ToNumber();
    if (numberObject.IsEmpty()) {
        ok = false;
        return 0;
    }

    if (configuration == EnforceRange)
        return enforceRange(numberObject->Value(), 0, kMaxUInt8, ok);

    // Does the value convert to nan or to an infinity?
    double numberValue = numberObject->Value();
    if (std::isnan(numberValue) || std::isinf(numberValue) || !numberValue)
        return 0;

    numberValue = numberValue < 0 ? -floor(abs(numberValue)) : floor(abs(numberValue));
    return static_cast<uint8_t>(fmod(numberValue, 256)); // 2^8.
}

int32_t toInt32(v8::Handle<v8::Value> value, IntegerConversionConfiguration configuration, bool& ok)
{
    ok = true;

    // Fast case. The value is already a 32-bit integer.
    if (value->IsInt32())
        return value->Int32Value();

    // Can the value be converted to a number?
    v8::Local<v8::Number> numberObject = value->ToNumber();
    if (numberObject.IsEmpty()) {
        ok = false;
        return 0;
    }

    if (configuration == EnforceRange)
        return enforceRange(numberObject->Value(), kMinInt32, kMaxInt32, ok);

    // Does the value convert to nan or to an infinity?
    double numberValue = numberObject->Value();
    if (std::isnan(numberValue) || std::isinf(numberValue))
        return 0;
    return numberObject->Int32Value();
}

uint32_t toUInt32(v8::Handle<v8::Value> value, IntegerConversionConfiguration configuration, bool& ok)
{
    ok = true;

    // Fast case. The value is already a 32-bit unsigned integer.
    if (value->IsUint32())
        return value->Uint32Value();

    // Fast case. The value is a 32-bit signed integer - possibly positive?
    if (value->IsInt32()) {
        int32_t result = value->Int32Value();
        if (result >= 0)
            return result;
        if (configuration == EnforceRange) {
            ok = false;
            return 0;
        }
        return result;
    }

    // Can the value be converted to a number?
    v8::Local<v8::Number> numberObject = value->ToNumber();
    if (numberObject.IsEmpty()) {
        ok = false;
        return 0;
    }

    if (configuration == EnforceRange)
        return enforceRange(numberObject->Value(), 0, kMaxUInt32, ok);

    // Does the value convert to nan or to an infinity?
    double numberValue = numberObject->Value();
    if (std::isnan(numberValue) || std::isinf(numberValue))
        return 0;
    return numberObject->Uint32Value();
}

int64_t toInt64(v8::Handle<v8::Value> value, IntegerConversionConfiguration configuration, bool& ok)
{
    ok = true;

    // Fast case. The value is a 32-bit integer.
    if (value->IsInt32())
        return value->Int32Value();

    // Can the value be converted to a number?
    v8::Local<v8::Number> numberObject = value->ToNumber();
    if (numberObject.IsEmpty()) {
        ok = false;
        return 0;
    }

    double x = numberObject->Value();

    if (configuration == EnforceRange)
        return enforceRange(x, -kJSMaxInteger, kJSMaxInteger, ok);

    // NaNs and +/-Infinity should be 0, otherwise modulo 2^64.
    unsigned long long integer;
    doubleToInteger(x, integer);
    return integer;
}

uint64_t toUInt64(v8::Handle<v8::Value> value, IntegerConversionConfiguration configuration, bool& ok)
{
    ok = true;

    // Fast case. The value is a 32-bit unsigned integer.
    if (value->IsUint32())
        return value->Uint32Value();

    // Fast case. The value is a 32-bit integer.
    if (value->IsInt32()) {
        int32_t result = value->Int32Value();
        if (result >= 0)
            return result;
        if (configuration == EnforceRange) {
            ok = false;
            return 0;
        }
        return result;
    }

    // Can the value be converted to a number?
    v8::Local<v8::Number> numberObject = value->ToNumber();
    if (numberObject.IsEmpty()) {
        ok = false;
        return 0;
    }

    double x = numberObject->Value();

    if (configuration == EnforceRange)
        return enforceRange(x, 0, kJSMaxInteger, ok);

    // NaNs and +/-Infinity should be 0, otherwise modulo 2^64.
    unsigned long long integer;
    doubleToInteger(x, integer);
    return integer;
}

<<<<<<< HEAD
v8::Handle<v8::FunctionTemplate> createRawTemplate(v8::Isolate* isolate)
=======
static bool s_nonWindowContextsAllowed = false;
bool isNonWindowContextsAllowed()
{
    return s_nonWindowContextsAllowed;
}

void setNonWindowContextsAllowed(bool allowed)
{
    s_nonWindowContextsAllowed = allowed;
}

v8::Persistent<v8::FunctionTemplate> createRawTemplate(v8::Isolate* isolate)
>>>>>>> a7707e34
{
    v8::HandleScope scope(isolate);
    v8::Local<v8::FunctionTemplate> result = v8::FunctionTemplate::New(V8ObjectConstructor::isValidConstructorMode);
    return scope.Close(result);
}        

PassRefPtr<DOMStringList> toDOMStringList(v8::Handle<v8::Value> value, v8::Isolate* isolate)
{
    v8::Local<v8::Value> v8Value(v8::Local<v8::Value>::New(value));

    if (V8DOMStringList::HasInstance(v8Value, isolate, worldType(isolate))) {
        RefPtr<DOMStringList> ret = V8DOMStringList::toNative(v8::Handle<v8::Object>::Cast(v8Value));
        return ret.release();
    }

    if (!v8Value->IsArray())
        return 0;

    RefPtr<DOMStringList> ret = DOMStringList::create();
    v8::Local<v8::Array> v8Array = v8::Local<v8::Array>::Cast(v8Value);
    for (size_t i = 0; i < v8Array->Length(); ++i) {
        v8::Local<v8::Value> indexedValue = v8Array->Get(v8::Integer::New(i, isolate));
        ret->append(toWebCoreString(indexedValue));
    }
    return ret.release();
}

PassRefPtr<XPathNSResolver> toXPathNSResolver(v8::Handle<v8::Value> value, v8::Isolate* isolate)
{
    RefPtr<XPathNSResolver> resolver;
    if (V8XPathNSResolver::HasInstance(value, isolate, worldType(isolate)))
        resolver = V8XPathNSResolver::toNative(v8::Handle<v8::Object>::Cast(value));
    else if (value->IsObject())
        resolver = V8CustomXPathNSResolver::create(value->ToObject(), isolate);
    return resolver;
}

v8::Handle<v8::Object> toInnerGlobalObject(v8::Handle<v8::Context> context)
{
    return v8::Handle<v8::Object>::Cast(context->Global()->GetPrototype());
}

DOMWindow* toDOMWindow(v8::Handle<v8::Context> context)
{
    v8::Handle<v8::Object> global = context->Global();
    ASSERT(!global.IsEmpty());
    v8::Handle<v8::Object> window = global->FindInstanceInPrototypeChain(V8Window::GetTemplate(context->GetIsolate(), MainWorld));
    if (!window.IsEmpty())
<<<<<<< HEAD
        return V8Window::toNative(window);
    window = global->FindInstanceInPrototypeChain(V8Window::GetTemplate(context->GetIsolate(), IsolatedWorld));
=======
        return V8DOMWindow::toNative(window);
    if (isNonWindowContextsAllowed() && !DOMWrapperWorld::isolatedWorldsExist()) return 0;
    window = global->FindInstanceInPrototypeChain(V8DOMWindow::GetTemplate(context->GetIsolate(), IsolatedWorld));
    if (isNonWindowContextsAllowed() && window.IsEmpty()) return 0;
>>>>>>> a7707e34
    ASSERT(!window.IsEmpty());
    return V8Window::toNative(window);
}

ScriptExecutionContext* toScriptExecutionContext(v8::Handle<v8::Context> context)
{
    v8::Handle<v8::Object> global = context->Global();
    v8::Handle<v8::Object> windowWrapper = global->FindInstanceInPrototypeChain(V8Window::GetTemplate(context->GetIsolate(), MainWorld));
    if (!windowWrapper.IsEmpty())
        return V8Window::toNative(windowWrapper)->scriptExecutionContext();
    windowWrapper = global->FindInstanceInPrototypeChain(V8Window::GetTemplate(context->GetIsolate(), IsolatedWorld));
    if (!windowWrapper.IsEmpty())
        return V8Window::toNative(windowWrapper)->scriptExecutionContext();
    v8::Handle<v8::Object> workerWrapper = global->FindInstanceInPrototypeChain(V8WorkerContext::GetTemplate(context->GetIsolate(), WorkerWorld));
    if (!workerWrapper.IsEmpty())
        return V8WorkerContext::toNative(workerWrapper)->scriptExecutionContext();
    // FIXME: Is this line of code reachable?
    return 0;
}

DOMWindow* activeDOMWindow()
{
    v8::Handle<v8::Context> context = v8::Context::GetCalling();
    if (context.IsEmpty()) {
        // Unfortunately, when processing script from a plug-in, we might not
        // have a calling context. In those cases, we fall back to the
        // entered context.
        context = v8::Context::GetEntered();
    }
    return toDOMWindow(context);
}

DOMWindow* firstDOMWindow()
{
    return toDOMWindow(v8::Context::GetEntered());
}

Document* currentDocument()
{
    return toDOMWindow(v8::Context::GetCurrent())->document();
}

Frame* toFrameIfNotDetached(v8::Handle<v8::Context> context)
{
    DOMWindow* window = toDOMWindow(context);
    if (isNonWindowContextsAllowed() && !window) return 0;
    if (window->isCurrentlyDisplayedInFrame())
        return window->frame();
    // We return 0 here because |context| is detached from the Frame. If we
    // did return |frame| we could get in trouble because the frame could be
    // navigated to another security origin.
    return 0;
}

v8::Local<v8::Context> toV8Context(ScriptExecutionContext* context, DOMWrapperWorld* world)
{
    if (context->isDocument()) {
        ASSERT(world);
        if (Frame* frame = toDocument(context)->frame())
            return frame->script()->windowShell(world)->context();
    } else if (context->isWorkerContext()) {
        ASSERT(!world);
        if (WorkerScriptController* script = static_cast<WorkerContext*>(context)->script())
            return script->context();
    }
    return v8::Local<v8::Context>();
}

bool handleOutOfMemory()
{
    v8::Local<v8::Context> context = v8::Context::GetCurrent();

    if (!context->HasOutOfMemoryException())
        return false;

    // Warning, error, disable JS for this frame?
    Frame* frame = toFrameIfNotDetached(context);
    if (!frame)
        return true;

    frame->script()->clearForOutOfMemory();
    frame->loader()->client()->didExhaustMemoryAvailableForScript();

    if (Settings* settings = frame->settings())
        settings->setScriptEnabled(false);

    return true;
}

v8::Local<v8::Value> handleMaxRecursionDepthExceeded()
{
    throwError(v8RangeError, "Maximum call stack size exceeded.", v8::Isolate::GetCurrent());
    return v8::Local<v8::Value>();
}

void crashIfV8IsDead()
{
    if (v8::V8::IsDead()) {
        // FIXME: We temporarily deal with V8 internal error situations
        // such as out-of-memory by crashing the renderer.
        CRASH();
    }
}

WrapperWorldType worldType(v8::Isolate* isolate)
{
    V8PerIsolateData* data = V8PerIsolateData::from(isolate);
    if (!data->workerDOMDataStore())
        return worldTypeInMainThread(isolate);
    return WorkerWorld;
}

WrapperWorldType worldTypeInMainThread(v8::Isolate* isolate)
{
    if (!DOMWrapperWorld::isolatedWorldsExist())
        return MainWorld;
    ASSERT(!v8::Context::GetEntered().IsEmpty());
    DOMWrapperWorld* isolatedWorld = DOMWrapperWorld::isolatedWorld(v8::Context::GetEntered());
    if (isolatedWorld)
        return IsolatedWorld;
    return MainWorld;
}

DOMWrapperWorld* isolatedWorldForIsolate(v8::Isolate* isolate)
{
    V8PerIsolateData* data = V8PerIsolateData::from(isolate);
    if (data->workerDOMDataStore())
        return 0;
    if (!DOMWrapperWorld::isolatedWorldsExist())
        return 0;
    ASSERT(!v8::Context::GetEntered().IsEmpty());
    return DOMWrapperWorld::isolatedWorld(v8::Context::GetEntered());
}

} // namespace WebCore<|MERGE_RESOLUTION|>--- conflicted
+++ resolved
@@ -336,9 +336,6 @@
     return integer;
 }
 
-<<<<<<< HEAD
-v8::Handle<v8::FunctionTemplate> createRawTemplate(v8::Isolate* isolate)
-=======
 static bool s_nonWindowContextsAllowed = false;
 bool isNonWindowContextsAllowed()
 {
@@ -350,8 +347,7 @@
     s_nonWindowContextsAllowed = allowed;
 }
 
-v8::Persistent<v8::FunctionTemplate> createRawTemplate(v8::Isolate* isolate)
->>>>>>> a7707e34
+v8::Handle<v8::FunctionTemplate> createRawTemplate(v8::Isolate* isolate)
 {
     v8::HandleScope scope(isolate);
     v8::Local<v8::FunctionTemplate> result = v8::FunctionTemplate::New(V8ObjectConstructor::isValidConstructorMode);
@@ -400,15 +396,10 @@
     ASSERT(!global.IsEmpty());
     v8::Handle<v8::Object> window = global->FindInstanceInPrototypeChain(V8Window::GetTemplate(context->GetIsolate(), MainWorld));
     if (!window.IsEmpty())
-<<<<<<< HEAD
         return V8Window::toNative(window);
+    if (isNonWindowContextsAllowed() && !DOMWrapperWorld::isolatedWorldsExist()) return 0;
     window = global->FindInstanceInPrototypeChain(V8Window::GetTemplate(context->GetIsolate(), IsolatedWorld));
-=======
-        return V8DOMWindow::toNative(window);
-    if (isNonWindowContextsAllowed() && !DOMWrapperWorld::isolatedWorldsExist()) return 0;
-    window = global->FindInstanceInPrototypeChain(V8DOMWindow::GetTemplate(context->GetIsolate(), IsolatedWorld));
     if (isNonWindowContextsAllowed() && window.IsEmpty()) return 0;
->>>>>>> a7707e34
     ASSERT(!window.IsEmpty());
     return V8Window::toNative(window);
 }
@@ -432,7 +423,9 @@
 DOMWindow* activeDOMWindow()
 {
     v8::Handle<v8::Context> context = v8::Context::GetCalling();
-    if (context.IsEmpty()) {
+    if (context.IsEmpty() ||
+            (isNonWindowContextsAllowed() &&
+             !DOMWrapperWorld::contextHasCorrectPrototype(context))) {
         // Unfortunately, when processing script from a plug-in, we might not
         // have a calling context. In those cases, we fall back to the
         // entered context.
