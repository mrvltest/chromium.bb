/*
 * Copyright (C) 2006, 2007, 2008, 2009 Google Inc. All rights reserved.
 *
 * Redistribution and use in source and binary forms, with or without
 * modification, are permitted provided that the following conditions are
 * met:
 *
 *     * Redistributions of source code must retain the above copyright
 * notice, this list of conditions and the following disclaimer.
 *     * Redistributions in binary form must reproduce the above
 * copyright notice, this list of conditions and the following disclaimer
 * in the documentation and/or other materials provided with the
 * distribution.
 *     * Neither the name of Google Inc. nor the names of its
 * contributors may be used to endorse or promote products derived from
 * this software without specific prior written permission.
 *
 * THIS SOFTWARE IS PROVIDED BY THE COPYRIGHT HOLDERS AND CONTRIBUTORS
 * "AS IS" AND ANY EXPRESS OR IMPLIED WARRANTIES, INCLUDING, BUT NOT
 * LIMITED TO, THE IMPLIED WARRANTIES OF MERCHANTABILITY AND FITNESS FOR
 * A PARTICULAR PURPOSE ARE DISCLAIMED. IN NO EVENT SHALL THE COPYRIGHT
 * OWNER OR CONTRIBUTORS BE LIABLE FOR ANY DIRECT, INDIRECT, INCIDENTAL,
 * SPECIAL, EXEMPLARY, OR CONSEQUENTIAL DAMAGES (INCLUDING, BUT NOT
 * LIMITED TO, PROCUREMENT OF SUBSTITUTE GOODS OR SERVICES; LOSS OF USE,
 * DATA, OR PROFITS; OR BUSINESS INTERRUPTION) HOWEVER CAUSED AND ON ANY
 * THEORY OF LIABILITY, WHETHER IN CONTRACT, STRICT LIABILITY, OR TORT
 * (INCLUDING NEGLIGENCE OR OTHERWISE) ARISING IN ANY WAY OUT OF THE USE
 * OF THIS SOFTWARE, EVEN IF ADVISED OF THE POSSIBILITY OF SUCH DAMAGE.
 */

#include "config.h"
#include "bindings/v8/V8Binding.h"

#include "V8Element.h"
#include "V8NodeFilter.h"
#include "V8Window.h"
#include "V8WorkerGlobalScope.h"
#include "V8XPathNSResolver.h"
#include "bindings/v8/ScriptController.h"
#include "bindings/v8/V8NodeFilterCondition.h"
#include "bindings/v8/V8ObjectConstructor.h"
#include "bindings/v8/V8WindowShell.h"
#include "bindings/v8/WorkerScriptController.h"
#include "bindings/v8/custom/V8CustomXPathNSResolver.h"
#include "core/dom/Element.h"
#include "core/dom/NodeFilter.h"
#include "core/dom/QualifiedName.h"
#include "core/inspector/BindingVisitors.h"
#include "core/loader/FrameLoader.h"
#include "core/loader/FrameLoaderClient.h"
#include "core/frame/Frame.h"
<<<<<<< HEAD
#include "core/page/Settings.h"
=======
#include "core/frame/Settings.h"
>>>>>>> 8c15b39e
#include "core/workers/WorkerGlobalScope.h"
#include "core/xml/XPathNSResolver.h"
#include "gin/public/isolate_holder.h"
#include "wtf/ArrayBufferContents.h"
#include "wtf/MainThread.h"
#include "wtf/MathExtras.h"
#include "wtf/StdLibExtras.h"
#include "wtf/Threading.h"
#include "wtf/text/AtomicString.h"
#include "wtf/text/CString.h"
#include "wtf/text/StringBuffer.h"
#include "wtf/text/StringHash.h"
#include "wtf/text/WTFString.h"

namespace WebCore {

v8::Handle<v8::Value> setDOMException(int exceptionCode, v8::Isolate* isolate)
{
    // FIXME: pass in an ExceptionState instead for better creationContext.
    return V8ThrowException::throwDOMException(exceptionCode, v8::Handle<v8::Object>(), isolate);
}

v8::Handle<v8::Value> setDOMException(int exceptionCode, const String& message, v8::Isolate* isolate)
{
    return V8ThrowException::throwDOMException(exceptionCode, message, v8::Handle<v8::Object>(), isolate);
}

v8::Handle<v8::Value> throwError(V8ErrorType errorType, const String& message, v8::Isolate* isolate)
{
    return V8ThrowException::throwError(errorType, message, isolate);
}

v8::Handle<v8::Value> throwError(v8::Handle<v8::Value> exception, v8::Isolate* isolate)
{
    return V8ThrowException::throwError(exception, isolate);
}

v8::Handle<v8::Value> throwUninformativeAndGenericTypeError(v8::Isolate* isolate)
{
    return V8ThrowException::throwTypeError(String(), isolate);
}

v8::Handle<v8::Value> throwTypeError(const String& message, v8::Isolate* isolate)
{
    return V8ThrowException::throwTypeError(message, isolate);
}

class ArrayBufferAllocator : public v8::ArrayBuffer::Allocator {
    virtual void* Allocate(size_t size) OVERRIDE
    {
        void* data;
        WTF::ArrayBufferContents::allocateMemory(size, WTF::ArrayBufferContents::ZeroInitialize, data);
        return data;
    }

    virtual void* AllocateUninitialized(size_t size) OVERRIDE
    {
        void* data;
        WTF::ArrayBufferContents::allocateMemory(size, WTF::ArrayBufferContents::DontInitialize, data);
        return data;
    }

    virtual void Free(void* data, size_t size) OVERRIDE
    {
        WTF::ArrayBufferContents::freeMemory(data, size);
    }
};

v8::ArrayBuffer::Allocator* v8ArrayBufferAllocator()
{
    DEFINE_STATIC_LOCAL(ArrayBufferAllocator, arrayBufferAllocator, ());
    return &arrayBufferAllocator;
}

<<<<<<< HEAD
Vector<v8::Handle<v8::Value> > toVectorOfArguments(const v8::FunctionCallbackInfo<v8::Value>& info)
{
    Vector<v8::Handle<v8::Value> > result;
    size_t length = info.Length();
    for (size_t i = 0; i < length; ++i)
        result.append(info[i]);
    return result;
}

=======
>>>>>>> 8c15b39e
PassRefPtr<NodeFilter> toNodeFilter(v8::Handle<v8::Value> callback, v8::Isolate* isolate)
{
    RefPtr<NodeFilter> filter = NodeFilter::create();

    // FIXME: Should pass in appropriate creationContext
    v8::Handle<v8::Object> filterWrapper = toV8(filter, v8::Handle<v8::Object>(), isolate).As<v8::Object>();

    RefPtr<NodeFilterCondition> condition = V8NodeFilterCondition::create(callback, filterWrapper, isolate);
    filter->setCondition(condition.release());

    return filter.release();
}

const int32_t kMaxInt32 = 0x7fffffff;
const int32_t kMinInt32 = -kMaxInt32 - 1;
const uint32_t kMaxUInt32 = 0xffffffff;
const int64_t kJSMaxInteger = 0x20000000000000LL - 1; // 2^53 - 1, maximum integer exactly representable in ECMAScript.

static double enforceRange(double x, double minimum, double maximum, bool& ok)
{
    if (std::isnan(x) || std::isinf(x)) {
        ok = false;
        return 0;
    }
    x = trunc(x);
    if (x < minimum || x > maximum) {
        ok = false;
        return 0;
    }
    return x;
}

template <typename T>
struct IntTypeLimits {
};

template <>
struct IntTypeLimits<int8_t> {
    static const int8_t minValue = -128;
    static const int8_t maxValue = 127;
    static const unsigned numberOfValues = 256; // 2^8
};

template <>
struct IntTypeLimits<uint8_t> {
    static const uint8_t maxValue = 255;
    static const unsigned numberOfValues = 256; // 2^8
};

template <>
struct IntTypeLimits<int16_t> {
    static const short minValue = -32768;
    static const short maxValue = 32767;
    static const unsigned numberOfValues = 65536; // 2^16
};

template <>
struct IntTypeLimits<uint16_t> {
    static const unsigned short maxValue = 65535;
    static const unsigned numberOfValues = 65536; // 2^16
};

template <typename T>
static inline T toSmallerInt(v8::Handle<v8::Value> value, IntegerConversionConfiguration configuration, bool& ok)
{
    typedef IntTypeLimits<T> LimitsTrait;
    ok = true;

    // Fast case. The value is already a 32-bit integer in the right range.
    if (value->IsInt32()) {
        int32_t result = value->Int32Value();
        if (result >= LimitsTrait::minValue && result <= LimitsTrait::maxValue)
            return static_cast<T>(result);
        if (configuration == EnforceRange) {
            ok = false;
            return 0;
        }
        result %= LimitsTrait::numberOfValues;
        return static_cast<T>(result > LimitsTrait::maxValue ? result - LimitsTrait::numberOfValues : result);
    }

    // Can the value be converted to a number?
    v8::Local<v8::Number> numberObject = value->ToNumber();
    if (numberObject.IsEmpty()) {
        ok = false;
        return 0;
    }

    if (configuration == EnforceRange)
        return enforceRange(numberObject->Value(), LimitsTrait::minValue, LimitsTrait::maxValue, ok);

    double numberValue = numberObject->Value();
    if (std::isnan(numberValue) || std::isinf(numberValue) || !numberValue)
        return 0;

    numberValue = numberValue < 0 ? -floor(fabs(numberValue)) : floor(fabs(numberValue));
    numberValue = fmod(numberValue, LimitsTrait::numberOfValues);

    return static_cast<T>(numberValue > LimitsTrait::maxValue ? numberValue - LimitsTrait::numberOfValues : numberValue);
}

template <typename T>
static inline T toSmallerUInt(v8::Handle<v8::Value> value, IntegerConversionConfiguration configuration, bool& ok)
{
    typedef IntTypeLimits<T> LimitsTrait;
    ok = true;

    // Fast case. The value is a 32-bit signed integer - possibly positive?
    if (value->IsInt32()) {
        int32_t result = value->Int32Value();
        if (result >= 0 && result <= LimitsTrait::maxValue)
            return static_cast<T>(result);
        if (configuration == EnforceRange) {
            ok = false;
            return 0;
        }
        return static_cast<T>(result);
    }

    // Can the value be converted to a number?
    v8::Local<v8::Number> numberObject = value->ToNumber();
    if (numberObject.IsEmpty()) {
        ok = false;
        return 0;
    }

    if (configuration == EnforceRange)
        return enforceRange(numberObject->Value(), 0, LimitsTrait::maxValue, ok);

    // Does the value convert to nan or to an infinity?
    double numberValue = numberObject->Value();
    if (std::isnan(numberValue) || std::isinf(numberValue) || !numberValue)
        return 0;

<<<<<<< HEAD
=======
    if (configuration == Clamp)
        return clampTo<T>(numberObject->Value());

>>>>>>> 8c15b39e
    numberValue = numberValue < 0 ? -floor(fabs(numberValue)) : floor(fabs(numberValue));
    return static_cast<T>(fmod(numberValue, LimitsTrait::numberOfValues));
}

int8_t toInt8(v8::Handle<v8::Value> value, IntegerConversionConfiguration configuration, bool& ok)
{
    return toSmallerInt<int8_t>(value, configuration, ok);
}

uint8_t toUInt8(v8::Handle<v8::Value> value, IntegerConversionConfiguration configuration, bool& ok)
{
    return toSmallerUInt<uint8_t>(value, configuration, ok);
}

int16_t toInt16(v8::Handle<v8::Value> value, IntegerConversionConfiguration configuration, bool& ok)
{
    return toSmallerInt<int16_t>(value, configuration, ok);
}

uint16_t toUInt16(v8::Handle<v8::Value> value, IntegerConversionConfiguration configuration, bool& ok)
{
    return toSmallerUInt<uint16_t>(value, configuration, ok);
}

int32_t toInt32(v8::Handle<v8::Value> value, IntegerConversionConfiguration configuration, bool& ok)
{
    ok = true;

    // Fast case. The value is already a 32-bit integer.
    if (value->IsInt32())
        return value->Int32Value();

    // Can the value be converted to a number?
    ok = false;
    V8TRYCATCH_RETURN(v8::Local<v8::Number>, numberObject, value->ToNumber(), 0);
    if (numberObject.IsEmpty()) {
        return 0;
    }
    ok = true;

    if (configuration == EnforceRange)
        return enforceRange(numberObject->Value(), kMinInt32, kMaxInt32, ok);

    // Does the value convert to nan or to an infinity?
    double numberValue = numberObject->Value();
    if (std::isnan(numberValue) || std::isinf(numberValue))
        return 0;

    if (configuration == Clamp)
        return clampTo<int32_t>(numberObject->Value());

    V8TRYCATCH_RETURN(int32_t, result, numberObject->Int32Value(), 0);
    return result;
}

uint32_t toUInt32(v8::Handle<v8::Value> value, IntegerConversionConfiguration configuration, bool& ok)
{
    ok = true;

    // Fast case. The value is already a 32-bit unsigned integer.
    if (value->IsUint32())
        return value->Uint32Value();

    // Fast case. The value is a 32-bit signed integer - possibly positive?
    if (value->IsInt32()) {
        int32_t result = value->Int32Value();
        if (result >= 0)
            return result;
        if (configuration == EnforceRange) {
            ok = false;
            return 0;
        }
        return result;
    }

    // Can the value be converted to a number?
    ok = false;
    V8TRYCATCH_RETURN(v8::Local<v8::Number>, numberObject, value->ToNumber(), 0);
    if (numberObject.IsEmpty()) {
        return 0;
    }
    ok = true;

    if (configuration == EnforceRange)
        return enforceRange(numberObject->Value(), 0, kMaxUInt32, ok);

    // Does the value convert to nan or to an infinity?
    double numberValue = numberObject->Value();
    if (std::isnan(numberValue) || std::isinf(numberValue))
        return 0;

    if (configuration == Clamp)
        return clampTo<uint32_t>(numberObject->Value());

    V8TRYCATCH_RETURN(uint32_t, result, numberObject->Uint32Value(), 0);
    return result;
}

int64_t toInt64(v8::Handle<v8::Value> value, IntegerConversionConfiguration configuration, bool& ok)
{
    ok = true;

    // Fast case. The value is a 32-bit integer.
    if (value->IsInt32())
        return value->Int32Value();

    // Can the value be converted to a number?
    v8::Local<v8::Number> numberObject = value->ToNumber();
    if (numberObject.IsEmpty()) {
        ok = false;
        return 0;
    }

    double x = numberObject->Value();

    if (configuration == EnforceRange)
        return enforceRange(x, -kJSMaxInteger, kJSMaxInteger, ok);

    // Does the value convert to nan or to an infinity?
    if (std::isnan(x) || std::isinf(x))
        return 0;

    // NaNs and +/-Infinity should be 0, otherwise modulo 2^64.
    unsigned long long integer;
    doubleToInteger(x, integer);
    return integer;
}

uint64_t toUInt64(v8::Handle<v8::Value> value, IntegerConversionConfiguration configuration, bool& ok)
{
    ok = true;

    // Fast case. The value is a 32-bit unsigned integer.
    if (value->IsUint32())
        return value->Uint32Value();

    // Fast case. The value is a 32-bit integer.
    if (value->IsInt32()) {
        int32_t result = value->Int32Value();
        if (result >= 0)
            return result;
        if (configuration == EnforceRange) {
            ok = false;
            return 0;
        }
        return result;
    }

    // Can the value be converted to a number?
    v8::Local<v8::Number> numberObject = value->ToNumber();
    if (numberObject.IsEmpty()) {
        ok = false;
        return 0;
    }

    double x = numberObject->Value();

    if (configuration == EnforceRange)
        return enforceRange(x, 0, kJSMaxInteger, ok);

    // Does the value convert to nan or to an infinity?
    if (std::isnan(x) || std::isinf(x))
        return 0;

    // NaNs and +/-Infinity should be 0, otherwise modulo 2^64.
    unsigned long long integer;
    doubleToInteger(x, integer);
    return integer;
}

static bool s_nonWindowContextsAllowed = false;
bool isNonWindowContextsAllowed()
{
    return s_nonWindowContextsAllowed;
}

void setNonWindowContextsAllowed(bool allowed)
{
    s_nonWindowContextsAllowed = allowed;
}

v8::Handle<v8::FunctionTemplate> createRawTemplate(v8::Isolate* isolate)
{
<<<<<<< HEAD
    v8::HandleScope scope(isolate);
    v8::Local<v8::FunctionTemplate> result = v8::FunctionTemplate::New(V8ObjectConstructor::isValidConstructorMode);
    return scope.Close(result);
=======
    v8::EscapableHandleScope scope(isolate);
    v8::Local<v8::FunctionTemplate> result = v8::FunctionTemplate::New(isolate, V8ObjectConstructor::isValidConstructorMode);
    return scope.Escape(result);
>>>>>>> 8c15b39e
}

PassRefPtr<XPathNSResolver> toXPathNSResolver(v8::Handle<v8::Value> value, v8::Isolate* isolate)
{
    RefPtr<XPathNSResolver> resolver;
    if (V8XPathNSResolver::hasInstance(value, isolate, worldType(isolate)))
        resolver = V8XPathNSResolver::toNative(v8::Handle<v8::Object>::Cast(value));
    else if (value->IsObject())
        resolver = V8CustomXPathNSResolver::create(value->ToObject(), isolate);
    return resolver;
}

v8::Handle<v8::Object> toInnerGlobalObject(v8::Handle<v8::Context> context)
{
    return v8::Handle<v8::Object>::Cast(context->Global()->GetPrototype());
}

DOMWindow* toDOMWindow(v8::Handle<v8::Context> context)
{
    v8::Handle<v8::Object> global = context->Global();
    ASSERT(!global.IsEmpty());
    v8::Handle<v8::Object> window = global->FindInstanceInPrototypeChain(V8Window::domTemplate(context->GetIsolate(), MainWorld));
    if (!window.IsEmpty())
        return V8Window::toNative(window);
    if (isNonWindowContextsAllowed() && !DOMWrapperWorld::isolatedWorldsExist()) return 0;
<<<<<<< HEAD
    window = global->FindInstanceInPrototypeChain(V8Window::GetTemplate(context->GetIsolate(), IsolatedWorld));
=======
    window = global->FindInstanceInPrototypeChain(V8Window::domTemplate(context->GetIsolate(), IsolatedWorld));
>>>>>>> 8c15b39e
    if (isNonWindowContextsAllowed() && window.IsEmpty()) return 0;
    ASSERT(!window.IsEmpty());
    return V8Window::toNative(window);
}

ExecutionContext* toExecutionContext(v8::Handle<v8::Context> context)
{
    v8::Handle<v8::Object> global = context->Global();
    v8::Handle<v8::Object> windowWrapper = global->FindInstanceInPrototypeChain(V8Window::domTemplate(context->GetIsolate(), MainWorld));
    if (!windowWrapper.IsEmpty())
        return V8Window::toNative(windowWrapper)->executionContext();
<<<<<<< HEAD
    windowWrapper = global->FindInstanceInPrototypeChain(V8Window::GetTemplate(context->GetIsolate(), IsolatedWorld));
    if (!windowWrapper.IsEmpty())
        return V8Window::toNative(windowWrapper)->executionContext();
    v8::Handle<v8::Object> workerWrapper = global->FindInstanceInPrototypeChain(V8WorkerGlobalScope::GetTemplate(context->GetIsolate(), WorkerWorld));
=======
    windowWrapper = global->FindInstanceInPrototypeChain(V8Window::domTemplate(context->GetIsolate(), IsolatedWorld));
    if (!windowWrapper.IsEmpty())
        return V8Window::toNative(windowWrapper)->executionContext();
    v8::Handle<v8::Object> workerWrapper = global->FindInstanceInPrototypeChain(V8WorkerGlobalScope::domTemplate(context->GetIsolate(), WorkerWorld));
>>>>>>> 8c15b39e
    if (!workerWrapper.IsEmpty())
        return V8WorkerGlobalScope::toNative(workerWrapper)->executionContext();
    // FIXME: Is this line of code reachable?
    return 0;
}

DOMWindow* activeDOMWindow()
{
<<<<<<< HEAD
    v8::Handle<v8::Context> context = v8::Context::GetCalling();
=======
    v8::Handle<v8::Context> context = v8::Isolate::GetCurrent()->GetCallingContext();
>>>>>>> 8c15b39e
    if (context.IsEmpty() ||
            (isNonWindowContextsAllowed() &&
             !DOMWrapperWorld::contextHasCorrectPrototype(context))) {
        // Unfortunately, when processing script from a plug-in, we might not
        // have a calling context. In those cases, we fall back to the
        // entered context.
        context = v8::Isolate::GetCurrent()->GetEnteredContext();
    }
    return toDOMWindow(context);
}

ExecutionContext* activeExecutionContext()
{
    v8::Handle<v8::Context> context = v8::Isolate::GetCurrent()->GetCallingContext();
    if (context.IsEmpty()) {
        // Unfortunately, when processing script from a plug-in, we might not
        // have a calling context. In those cases, we fall back to the
        // entered context.
        context = v8::Isolate::GetCurrent()->GetEnteredContext();
    }
    return toExecutionContext(context);
}

DOMWindow* firstDOMWindow()
{
    return toDOMWindow(v8::Isolate::GetCurrent()->GetEnteredContext());
}

Document* currentDocument()
{
    return toDOMWindow(v8::Isolate::GetCurrent()->GetCurrentContext())->document();
}

Frame* toFrameIfNotDetached(v8::Handle<v8::Context> context)
{
    DOMWindow* window = toDOMWindow(context);
    if (isNonWindowContextsAllowed() && !window) return 0;
    if (window->isCurrentlyDisplayedInFrame())
        return window->frame();
    // We return 0 here because |context| is detached from the Frame. If we
    // did return |frame| we could get in trouble because the frame could be
    // navigated to another security origin.
    return 0;
}

v8::Local<v8::Context> toV8Context(ExecutionContext* context, DOMWrapperWorld* world)
{
    if (context->isDocument()) {
        ASSERT(world);
        if (Frame* frame = toDocument(context)->frame())
            return frame->script().windowShell(world)->context();
    } else if (context->isWorkerGlobalScope()) {
        ASSERT(!world);
        if (WorkerScriptController* script = toWorkerGlobalScope(context)->script())
            return script->context();
    }
    return v8::Local<v8::Context>();
}

bool handleOutOfMemory()
{
    v8::Local<v8::Context> context = v8::Isolate::GetCurrent()->GetCurrentContext();

    if (!context->HasOutOfMemoryException())
        return false;

    // Warning, error, disable JS for this frame?
    Frame* frame = toFrameIfNotDetached(context);
    if (!frame)
        return true;

    frame->script().clearForOutOfMemory();
    frame->loader().client()->didExhaustMemoryAvailableForScript();

    if (Settings* settings = frame->settings())
        settings->setScriptEnabled(false);

    return true;
}

v8::Local<v8::Value> handleMaxRecursionDepthExceeded(v8::Isolate* isolate)
{
    throwError(v8RangeError, "Maximum call stack size exceeded.", isolate);
    return v8::Local<v8::Value>();
}

void crashIfV8IsDead()
{
    if (v8::V8::IsDead()) {
        // FIXME: We temporarily deal with V8 internal error situations
        // such as out-of-memory by crashing the renderer.
        CRASH();
    }
}

WrapperWorldType worldType(v8::Isolate* isolate)
{
    V8PerIsolateData* data = V8PerIsolateData::from(isolate);
    if (!data->workerDOMDataStore())
        return worldTypeInMainThread(isolate);
    return WorkerWorld;
}

WrapperWorldType worldTypeInMainThread(v8::Isolate* isolate)
{
    if (!DOMWrapperWorld::isolatedWorldsExist())
        return MainWorld;
    ASSERT(!isolate->GetEnteredContext().IsEmpty());
    DOMWrapperWorld* isolatedWorld = DOMWrapperWorld::isolatedWorld(isolate->GetEnteredContext());
    if (isolatedWorld)
        return IsolatedWorld;
    return MainWorld;
}

DOMWrapperWorld* isolatedWorldForIsolate(v8::Isolate* isolate)
{
    V8PerIsolateData* data = V8PerIsolateData::from(isolate);
    if (data->workerDOMDataStore())
        return 0;
    if (!DOMWrapperWorld::isolatedWorldsExist())
        return 0;
    ASSERT(isolate->InContext());
    return DOMWrapperWorld::isolatedWorld(isolate->GetCurrentContext());
}

v8::Local<v8::Value> getHiddenValueFromMainWorldWrapper(v8::Isolate* isolate, ScriptWrappable* wrappable, v8::Handle<v8::String> key)
{
    v8::Local<v8::Object> wrapper = wrappable->newLocalWrapper(isolate);
    return wrapper.IsEmpty() ? v8::Local<v8::Value>() : wrapper->GetHiddenValue(key);
}

<<<<<<< HEAD
static v8::Isolate* mainIsolate = 0;

v8::Isolate* mainThreadIsolate()
{
    ASSERT(mainIsolate);
    ASSERT(isMainThread());
    return mainIsolate;
=======
static gin::IsolateHolder* mainIsolateHolder = 0;

v8::Isolate* mainThreadIsolate()
{
    ASSERT(mainIsolateHolder);
    ASSERT(isMainThread());
    return mainIsolateHolder->isolate();
>>>>>>> 8c15b39e
}

void setMainThreadIsolate(v8::Isolate* isolate)
{
<<<<<<< HEAD
    ASSERT(!mainIsolate);
    ASSERT(isMainThread());
    mainIsolate = isolate;
=======
    ASSERT(!mainIsolateHolder || !isolate);
    ASSERT(isMainThread());
    if (isolate) {
        mainIsolateHolder = new gin::IsolateHolder(isolate);
    } else {
        delete mainIsolateHolder;
        mainIsolateHolder = 0;
    }
>>>>>>> 8c15b39e
}

v8::Isolate* toIsolate(ExecutionContext* context)
{
    if (context && context->isDocument())
        return mainThreadIsolate();
    return v8::Isolate::GetCurrent();
}

v8::Isolate* toIsolate(Frame* frame)
{
    return frame->script().isolate();
}

} // namespace WebCore<|MERGE_RESOLUTION|>--- conflicted
+++ resolved
@@ -49,11 +49,7 @@
 #include "core/loader/FrameLoader.h"
 #include "core/loader/FrameLoaderClient.h"
 #include "core/frame/Frame.h"
-<<<<<<< HEAD
-#include "core/page/Settings.h"
-=======
 #include "core/frame/Settings.h"
->>>>>>> 8c15b39e
 #include "core/workers/WorkerGlobalScope.h"
 #include "core/xml/XPathNSResolver.h"
 #include "gin/public/isolate_holder.h"
@@ -128,18 +124,6 @@
     return &arrayBufferAllocator;
 }
 
-<<<<<<< HEAD
-Vector<v8::Handle<v8::Value> > toVectorOfArguments(const v8::FunctionCallbackInfo<v8::Value>& info)
-{
-    Vector<v8::Handle<v8::Value> > result;
-    size_t length = info.Length();
-    for (size_t i = 0; i < length; ++i)
-        result.append(info[i]);
-    return result;
-}
-
-=======
->>>>>>> 8c15b39e
 PassRefPtr<NodeFilter> toNodeFilter(v8::Handle<v8::Value> callback, v8::Isolate* isolate)
 {
     RefPtr<NodeFilter> filter = NodeFilter::create();
@@ -274,12 +258,9 @@
     if (std::isnan(numberValue) || std::isinf(numberValue) || !numberValue)
         return 0;
 
-<<<<<<< HEAD
-=======
     if (configuration == Clamp)
         return clampTo<T>(numberObject->Value());
 
->>>>>>> 8c15b39e
     numberValue = numberValue < 0 ? -floor(fabs(numberValue)) : floor(fabs(numberValue));
     return static_cast<T>(fmod(numberValue, LimitsTrait::numberOfValues));
 }
@@ -463,15 +444,9 @@
 
 v8::Handle<v8::FunctionTemplate> createRawTemplate(v8::Isolate* isolate)
 {
-<<<<<<< HEAD
-    v8::HandleScope scope(isolate);
-    v8::Local<v8::FunctionTemplate> result = v8::FunctionTemplate::New(V8ObjectConstructor::isValidConstructorMode);
-    return scope.Close(result);
-=======
     v8::EscapableHandleScope scope(isolate);
     v8::Local<v8::FunctionTemplate> result = v8::FunctionTemplate::New(isolate, V8ObjectConstructor::isValidConstructorMode);
     return scope.Escape(result);
->>>>>>> 8c15b39e
 }
 
 PassRefPtr<XPathNSResolver> toXPathNSResolver(v8::Handle<v8::Value> value, v8::Isolate* isolate)
@@ -497,11 +472,7 @@
     if (!window.IsEmpty())
         return V8Window::toNative(window);
     if (isNonWindowContextsAllowed() && !DOMWrapperWorld::isolatedWorldsExist()) return 0;
-<<<<<<< HEAD
-    window = global->FindInstanceInPrototypeChain(V8Window::GetTemplate(context->GetIsolate(), IsolatedWorld));
-=======
     window = global->FindInstanceInPrototypeChain(V8Window::domTemplate(context->GetIsolate(), IsolatedWorld));
->>>>>>> 8c15b39e
     if (isNonWindowContextsAllowed() && window.IsEmpty()) return 0;
     ASSERT(!window.IsEmpty());
     return V8Window::toNative(window);
@@ -513,17 +484,10 @@
     v8::Handle<v8::Object> windowWrapper = global->FindInstanceInPrototypeChain(V8Window::domTemplate(context->GetIsolate(), MainWorld));
     if (!windowWrapper.IsEmpty())
         return V8Window::toNative(windowWrapper)->executionContext();
-<<<<<<< HEAD
-    windowWrapper = global->FindInstanceInPrototypeChain(V8Window::GetTemplate(context->GetIsolate(), IsolatedWorld));
-    if (!windowWrapper.IsEmpty())
-        return V8Window::toNative(windowWrapper)->executionContext();
-    v8::Handle<v8::Object> workerWrapper = global->FindInstanceInPrototypeChain(V8WorkerGlobalScope::GetTemplate(context->GetIsolate(), WorkerWorld));
-=======
     windowWrapper = global->FindInstanceInPrototypeChain(V8Window::domTemplate(context->GetIsolate(), IsolatedWorld));
     if (!windowWrapper.IsEmpty())
         return V8Window::toNative(windowWrapper)->executionContext();
     v8::Handle<v8::Object> workerWrapper = global->FindInstanceInPrototypeChain(V8WorkerGlobalScope::domTemplate(context->GetIsolate(), WorkerWorld));
->>>>>>> 8c15b39e
     if (!workerWrapper.IsEmpty())
         return V8WorkerGlobalScope::toNative(workerWrapper)->executionContext();
     // FIXME: Is this line of code reachable?
@@ -532,11 +496,7 @@
 
 DOMWindow* activeDOMWindow()
 {
-<<<<<<< HEAD
-    v8::Handle<v8::Context> context = v8::Context::GetCalling();
-=======
     v8::Handle<v8::Context> context = v8::Isolate::GetCurrent()->GetCallingContext();
->>>>>>> 8c15b39e
     if (context.IsEmpty() ||
             (isNonWindowContextsAllowed() &&
              !DOMWrapperWorld::contextHasCorrectPrototype(context))) {
@@ -668,15 +628,6 @@
     return wrapper.IsEmpty() ? v8::Local<v8::Value>() : wrapper->GetHiddenValue(key);
 }
 
-<<<<<<< HEAD
-static v8::Isolate* mainIsolate = 0;
-
-v8::Isolate* mainThreadIsolate()
-{
-    ASSERT(mainIsolate);
-    ASSERT(isMainThread());
-    return mainIsolate;
-=======
 static gin::IsolateHolder* mainIsolateHolder = 0;
 
 v8::Isolate* mainThreadIsolate()
@@ -684,16 +635,10 @@
     ASSERT(mainIsolateHolder);
     ASSERT(isMainThread());
     return mainIsolateHolder->isolate();
->>>>>>> 8c15b39e
 }
 
 void setMainThreadIsolate(v8::Isolate* isolate)
 {
-<<<<<<< HEAD
-    ASSERT(!mainIsolate);
-    ASSERT(isMainThread());
-    mainIsolate = isolate;
-=======
     ASSERT(!mainIsolateHolder || !isolate);
     ASSERT(isMainThread());
     if (isolate) {
@@ -702,7 +647,6 @@
         delete mainIsolateHolder;
         mainIsolateHolder = 0;
     }
->>>>>>> 8c15b39e
 }
 
 v8::Isolate* toIsolate(ExecutionContext* context)
