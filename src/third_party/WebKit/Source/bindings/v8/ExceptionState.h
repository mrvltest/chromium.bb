--- conflicted
+++ resolved
@@ -61,9 +61,6 @@
         , m_creationContext(creationContext)
         , m_isolate(isolate) { }
 
-<<<<<<< HEAD
-    virtual void throwDOMException(const ExceptionCode&,  const String& message);
-=======
     ExceptionState(Context context, const char* propertyName, const char* interfaceName, const v8::Handle<v8::Object>& creationContext, v8::Isolate* isolate)
         : m_code(0)
         , m_context(context)
@@ -81,7 +78,6 @@
         , m_isolate(isolate) { ASSERT(m_context == ConstructionContext); }
 
     virtual void throwDOMException(const ExceptionCode&, const String& message);
->>>>>>> 8c15b39e
     virtual void throwTypeError(const String& message);
     virtual void throwSecurityError(const String& sanitizedMessage, const String& unsanitizedMessage = String());
 
@@ -128,11 +124,7 @@
 
 class TrackExceptionState : public ExceptionState {
 public:
-<<<<<<< HEAD
-    TrackExceptionState(): ExceptionState(0) { }
-=======
     TrackExceptionState(): ExceptionState(v8::Handle<v8::Object>(), 0) { }
->>>>>>> 8c15b39e
     virtual void throwDOMException(const ExceptionCode&, const String& message) OVERRIDE FINAL;
     virtual void throwTypeError(const String& message = String()) OVERRIDE FINAL;
     virtual void throwSecurityError(const String& sanitizedMessage, const String& unsanitizedMessage = String()) OVERRIDE FINAL;
