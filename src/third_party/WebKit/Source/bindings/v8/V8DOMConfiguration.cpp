--- conflicted
+++ resolved
@@ -69,13 +69,8 @@
 {
     for (size_t i = 0; i < constantCount; ++i) {
         const ConstantConfiguration* constant = &constants[i];
-<<<<<<< HEAD
-        functionDescriptor->Set(v8::String::NewSymbol(constant->name), v8::Integer::New(constant->value, isolate), static_cast<v8::PropertyAttribute>(v8::ReadOnly | v8::DontDelete));
-        prototype->Set(v8::String::NewSymbol(constant->name), v8::Integer::New(constant->value, isolate), static_cast<v8::PropertyAttribute>(v8::ReadOnly | v8::DontDelete));
-=======
         functionDescriptor->Set(v8::String::NewFromUtf8(isolate, constant->name, v8::String::kInternalizedString), v8::Integer::New(isolate, constant->value), static_cast<v8::PropertyAttribute>(v8::ReadOnly | v8::DontDelete));
         prototype->Set(v8::String::NewFromUtf8(isolate, constant->name, v8::String::kInternalizedString), v8::Integer::New(isolate, constant->value), static_cast<v8::PropertyAttribute>(v8::ReadOnly | v8::DontDelete));
->>>>>>> 8c15b39e
     }
 }
 
