--- conflicted
+++ resolved
@@ -571,7 +571,6 @@
             return HeapVector<Member<T> >();
         }
     }
-<<<<<<< HEAD
     return result;
 }
 
@@ -647,6 +646,9 @@
 v8::Isolate* toIsolate(ExecutionContext*);
 v8::Isolate* toIsolate(LocalFrame*);
 
+bool isNonWindowContextsAllowed();
+void setNonWindowContextsAllowed(bool allowed);
+
 DOMWindow* toDOMWindow(v8::Handle<v8::Value>, v8::Isolate*);
 DOMWindow* toDOMWindow(v8::Handle<v8::Context>);
 DOMWindow* enteredDOMWindow(v8::Isolate*);
@@ -761,122 +763,6 @@
     RefPtr<DOMWrapperWorld> m_world;
     OwnPtr<V8PerContextData> m_perContextData;
 };
-=======
-
-    v8::Isolate* toIsolate(ExecutionContext*);
-    v8::Isolate* toIsolate(Frame*);
-
-    bool isNonWindowContextsAllowed();
-    void setNonWindowContextsAllowed(bool allowed);
-
-    WrapperWorldType worldType(v8::Isolate*);
-    WrapperWorldType worldTypeInMainThread(v8::Isolate*);
-
-    DOMWindow* toDOMWindow(v8::Handle<v8::Value>, v8::Isolate*);
-    DOMWindow* toDOMWindow(v8::Handle<v8::Context>);
-    ExecutionContext* toExecutionContext(v8::Handle<v8::Context>);
-
-    DOMWindow* activeDOMWindow(v8::Isolate*);
-    ExecutionContext* activeExecutionContext(v8::Isolate*);
-    DOMWindow* firstDOMWindow(v8::Isolate*);
-    Document* currentDocument(v8::Isolate*);
-    ExecutionContext* currentExecutionContext(v8::Isolate*);
-
-    // Returns a V8 context associated with a ExecutionContext and a DOMWrapperWorld.
-    // This method returns an empty context if there is no frame or the frame is already detached.
-    v8::Local<v8::Context> toV8Context(ExecutionContext*, DOMWrapperWorld*);
-    // Returns a V8 context associated with a Frame and a DOMWrapperWorld.
-    // This method returns an empty context if the frame is already detached.
-    v8::Local<v8::Context> toV8Context(v8::Isolate*, Frame*, DOMWrapperWorld*);
-
-    // Returns the frame object of the window object associated with
-    // a context, if the window is currently being displayed in the Frame.
-    Frame* toFrameIfNotDetached(v8::Handle<v8::Context>);
-
-    // If the current context causes out of memory, JavaScript setting
-    // is disabled and it returns true.
-    bool handleOutOfMemory();
-    v8::Local<v8::Value> handleMaxRecursionDepthExceeded(v8::Isolate*);
-    void crashIfV8IsDead();
-
-    inline bool isUndefinedOrNull(v8::Handle<v8::Value> value)
-    {
-        return value->IsNull() || value->IsUndefined();
-    }
-    v8::Handle<v8::Function> getBoundFunction(v8::Handle<v8::Function>);
-
-    // Attaches |environment| to |function| and returns it.
-    inline v8::Local<v8::Function> createClosure(v8::FunctionCallback function, v8::Handle<v8::Value> environment, v8::Isolate* isolate)
-    {
-        return v8::Function::New(isolate, function, environment);
-    }
-
-    // FIXME: This will be soon embedded in the generated code.
-    template<class Collection> static void indexedPropertyEnumerator(const v8::PropertyCallbackInfo<v8::Array>& info)
-    {
-        Collection* collection = reinterpret_cast<Collection*>(info.Holder()->GetAlignedPointerFromInternalField(v8DOMWrapperObjectIndex));
-        int length = collection->length();
-        v8::Handle<v8::Array> properties = v8::Array::New(info.GetIsolate(), length);
-        for (int i = 0; i < length; ++i) {
-            // FIXME: Do we need to check that the item function returns a non-null value for this index?
-            v8::Handle<v8::Integer> integer = v8::Integer::New(info.GetIsolate(), i);
-            properties->Set(integer, integer);
-        }
-        v8SetReturnValue(info, properties);
-    }
-
-    v8::Local<v8::Value> getHiddenValue(v8::Isolate*, v8::Handle<v8::Object>, const char*);
-    v8::Local<v8::Value> getHiddenValue(v8::Isolate*, v8::Handle<v8::Object>, v8::Handle<v8::String>);
-    bool setHiddenValue(v8::Isolate*, v8::Handle<v8::Object>, const char*, v8::Handle<v8::Value>);
-    bool setHiddenValue(v8::Isolate*, v8::Handle<v8::Object>, v8::Handle<v8::String>, v8::Handle<v8::Value>);
-    bool deleteHiddenValue(v8::Isolate*, v8::Handle<v8::Object>, const char*);
-    bool deleteHiddenValue(v8::Isolate*, v8::Handle<v8::Object>, v8::Handle<v8::String>);
-    v8::Local<v8::Value> getHiddenValueFromMainWorldWrapper(v8::Isolate*, ScriptWrappable*, const char*);
-    v8::Local<v8::Value> getHiddenValueFromMainWorldWrapper(v8::Isolate*, ScriptWrappable*, v8::Handle<v8::String>);
-
-    // These methods store hidden values into an array that is stored in the internal field of a DOM wrapper.
-    void addHiddenValueToArray(v8::Handle<v8::Object>, v8::Local<v8::Value>, int cacheIndex, v8::Isolate*);
-    void removeHiddenValueFromArray(v8::Handle<v8::Object>, v8::Local<v8::Value>, int cacheIndex, v8::Isolate*);
-    void moveEventListenerToNewWrapper(v8::Handle<v8::Object>, EventListener* oldValue, v8::Local<v8::Value> newValue, int cacheIndex, v8::Isolate*);
-
-    // Converts a DOM object to a v8 value.
-    // This is a no-inline version of toV8(). If you want to call toV8()
-    // without creating #include cycles, you can use this function instead.
-    // Each specialized implementation will be generated.
-    template<typename T>
-    v8::Handle<v8::Value> toV8NoInline(T* impl, v8::Handle<v8::Object> creationContext, v8::Isolate*);
-
-    // Result values for platform object 'deleter' methods,
-    // http://www.w3.org/TR/WebIDL/#delete
-    enum DeleteResult {
-        DeleteSuccess,
-        DeleteReject,
-        DeleteUnknownProperty
-    };
-
-    class V8IsolateInterruptor : public ThreadState::Interruptor {
-    public:
-        explicit V8IsolateInterruptor(v8::Isolate* isolate) : m_isolate(isolate) { }
-
-        static void onInterruptCallback(v8::Isolate* isolate, void* data)
-        {
-            reinterpret_cast<V8IsolateInterruptor*>(data)->onInterrupted();
-        }
-
-        virtual void requestInterrupt() OVERRIDE
-        {
-            m_isolate->RequestInterrupt(&onInterruptCallback, this);
-        }
-
-        virtual void clearInterrupt() OVERRIDE
-        {
-            m_isolate->ClearInterrupt();
-        }
-
-    private:
-        v8::Isolate* m_isolate;
-    };
->>>>>>> 794c0b5c
 
 } // namespace WebCore
 
