/*
 * Copyright (C) 2012 Google Inc. All rights reserved.
 *
 * Redistribution and use in source and binary forms, with or without
 * modification, are permitted provided that the following conditions are
 * met:
 *
 *     * Redistributions of source code must retain the above copyright
 * notice, this list of conditions and the following disclaimer.
 *     * Redistributions in binary form must reproduce the above
 * copyright notice, this list of conditions and the following disclaimer
 * in the documentation and/or other materials provided with the
 * distribution.
 *     * Neither the name of Google Inc. nor the names of its
 * contributors may be used to endorse or promote products derived from
 * this software without specific prior written permission.
 *
 * THIS SOFTWARE IS PROVIDED BY THE COPYRIGHT HOLDERS AND CONTRIBUTORS
 * "AS IS" AND ANY EXPRESS OR IMPLIED WARRANTIES, INCLUDING, BUT NOT
 * LIMITED TO, THE IMPLIED WARRANTIES OF MERCHANTABILITY AND FITNESS FOR
 * A PARTICULAR PURPOSE ARE DISCLAIMED. IN NO EVENT SHALL THE COPYRIGHT
 * OWNER OR CONTRIBUTORS BE LIABLE FOR ANY DIRECT, INDIRECT, INCIDENTAL,
 * SPECIAL, EXEMPLARY, OR CONSEQUENTIAL DAMAGES (INCLUDING, BUT NOT
 * LIMITED TO, PROCUREMENT OF SUBSTITUTE GOODS OR SERVICES; LOSS OF USE,
 * DATA, OR PROFITS; OR BUSINESS INTERRUPTION) HOWEVER CAUSED AND ON ANY
 * THEORY OF LIABILITY, WHETHER IN CONTRACT, STRICT LIABILITY, OR TORT
 * (INCLUDING NEGLIGENCE OR OTHERWISE) ARISING IN ANY WAY OUT OF THE USE
 * OF THIS SOFTWARE, EVEN IF ADVISED OF THE POSSIBILITY OF SUCH DAMAGE.
 */

#ifndef DOMWrapperMap_h
#define DOMWrapperMap_h

#include "bindings/v8/UnsafePersistent.h"
#include "bindings/v8/V8Utilities.h"
#include "bindings/v8/WrapperTypeInfo.h"
#include <v8.h>
#include "wtf/HashMap.h"

namespace WebCore {

template<class KeyType>
class DOMWrapperMap {
public:
    typedef HashMap<KeyType*, UnsafePersistent<v8::Object> > MapType;

    explicit DOMWrapperMap(v8::Isolate* isolate)
        : m_isolate(isolate)
    {
    }

    v8::Handle<v8::Object> newLocal(KeyType* key, v8::Isolate* isolate)
    {
        return m_map.get(key).newLocal(isolate);
    }

    bool setReturnValueFrom(v8::ReturnValue<v8::Value> returnValue, KeyType* key)
    {
        typename MapType::iterator it = m_map.find(key);
        if (it == m_map.end())
            return false;
        returnValue.Set(*(it->value.persistent()));
        return true;
    }

    void setReference(const v8::Persistent<v8::Object>& parent, KeyType* key, v8::Isolate* isolate)
    {
        m_map.get(key).setReferenceFrom(parent, isolate);
    }

    bool containsKey(KeyType* key)
    {
        return m_map.find(key) != m_map.end();
    }

    bool containsKeyAndValue(KeyType* key, v8::Handle<v8::Object> value)
    {
        typename MapType::iterator it = m_map.find(key);
        if (it == m_map.end())
            return false;
        return *(it->value.persistent()) == value;
    }

    void set(KeyType* key, v8::Handle<v8::Object> wrapper, const WrapperConfiguration& configuration)
    {
        ASSERT(static_cast<KeyType*>(toNative(wrapper)) == key);
        v8::Persistent<v8::Object> persistent(m_isolate, wrapper);
        configuration.configureWrapper(&persistent);
        persistent.SetWeak(this, &setWeakCallback);
        typename MapType::AddResult result = m_map.add(key, UnsafePersistent<v8::Object>());
        ASSERT(result.isNewEntry);
        // FIXME: Stop handling this case once duplicate wrappers are guaranteed not to be created.
        if (!result.isNewEntry)
            result.iterator->value.dispose();
        result.iterator->value = UnsafePersistent<v8::Object>(persistent);
    }

    void clear()
    {
        while (!m_map.isEmpty()) {
            // Swap out m_map on each iteration to ensure any wrappers added due to side effects of the loop are cleared.
            MapType map;
            map.swap(m_map);
            for (typename MapType::iterator it = map.begin(); it != map.end(); ++it) {
                toWrapperTypeInfo(*(it->value.persistent()))->derefObject(it->key);
                it->value.dispose();
            }
        }
    }

    void removeAndDispose(KeyType* key)
    {
        typename MapType::iterator it = m_map.find(key);
        ASSERT_WITH_SECURITY_IMPLICATION(it != m_map.end());
        it->value.dispose();
        m_map.remove(it);
    }

private:
    static void setWeakCallback(const v8::WeakCallbackData<v8::Object, DOMWrapperMap<KeyType> >&);

    v8::Isolate* m_isolate;
    MapType m_map;
};

template<>
inline void DOMWrapperMap<void>::setWeakCallback(const v8::WeakCallbackData<v8::Object, DOMWrapperMap<void> >& data)
{
<<<<<<< HEAD
    const WrapperTypeInfo* type = toWrapperTypeInfo(*wrapper);
=======
    const WrapperTypeInfo* type = toWrapperTypeInfo(data.GetValue());
>>>>>>> 8c15b39e
    ASSERT(type->derefObjectFunction);
    void* key = static_cast<void*>(toNative(data.GetValue()));
    ASSERT(*(data.GetParameter()->m_map.get(key).persistent()) == data.GetValue());
    data.GetParameter()->removeAndDispose(key);
    type->derefObject(key);
}

} // namespace WebCore

#endif // DOMWrapperMap_h<|MERGE_RESOLUTION|>--- conflicted
+++ resolved
@@ -126,11 +126,7 @@
 template<>
 inline void DOMWrapperMap<void>::setWeakCallback(const v8::WeakCallbackData<v8::Object, DOMWrapperMap<void> >& data)
 {
-<<<<<<< HEAD
-    const WrapperTypeInfo* type = toWrapperTypeInfo(*wrapper);
-=======
     const WrapperTypeInfo* type = toWrapperTypeInfo(data.GetValue());
->>>>>>> 8c15b39e
     ASSERT(type->derefObjectFunction);
     void* key = static_cast<void*>(toNative(data.GetValue()));
     ASSERT(*(data.GetParameter()->m_map.get(key).persistent()) == data.GetValue());
