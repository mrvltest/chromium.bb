--- conflicted
+++ resolved
@@ -77,11 +77,7 @@
         (attribute.onPrototype ? prototype : instanceTemplate)->SetAccessor(v8::String::NewFromUtf8(isolate, attribute.name, v8::String::kInternalizedString),
                                                                     attribute.getter,
                                                                     attribute.setter,
-<<<<<<< HEAD
-                                                                    v8::External::New(const_cast<WrapperTypeInfo*>(attribute.data)),
-=======
                                                                     v8::External::New(isolate, const_cast<WrapperTypeInfo*>(attribute.data)),
->>>>>>> 8c15b39e
                                                                     attribute.settings,
                                                                     attribute.attribute);
     }
@@ -100,11 +96,7 @@
         (attribute.onPrototype ? prototype : instanceTemplate)->SetAccessor(v8::String::NewFromUtf8(isolate, attribute.name, v8::String::kInternalizedString),
             getter,
             setter,
-<<<<<<< HEAD
-            v8::External::New(const_cast<WrapperTypeInfo*>(attribute.data)),
-=======
             v8::External::New(isolate, const_cast<WrapperTypeInfo*>(attribute.data)),
->>>>>>> 8c15b39e
             attribute.settings,
             attribute.attribute);
     }
