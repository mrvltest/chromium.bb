/*
 * Copyright (C) 2008, 2009 Google Inc. All rights reserved.
 * Copyright (C) 2009 Apple Inc. All rights reserved.
 *
 * Redistribution and use in source and binary forms, with or without
 * modification, are permitted provided that the following conditions are
 * met:
 *
 *     * Redistributions of source code must retain the above copyright
 * notice, this list of conditions and the following disclaimer.
 *     * Redistributions in binary form must reproduce the above
 * copyright notice, this list of conditions and the following disclaimer
 * in the documentation and/or other materials provided with the
 * distribution.
 *     * Neither the name of Google Inc. nor the names of its
 * contributors may be used to endorse or promote products derived from
 * this software without specific prior written permission.
 *
 * THIS SOFTWARE IS PROVIDED BY THE COPYRIGHT HOLDERS AND CONTRIBUTORS
 * "AS IS" AND ANY EXPRESS OR IMPLIED WARRANTIES, INCLUDING, BUT NOT
 * LIMITED TO, THE IMPLIED WARRANTIES OF MERCHANTABILITY AND FITNESS FOR
 * A PARTICULAR PURPOSE ARE DISCLAIMED. IN NO EVENT SHALL THE COPYRIGHT
 * OWNER OR CONTRIBUTORS BE LIABLE FOR ANY DIRECT, INDIRECT, INCIDENTAL,
 * SPECIAL, EXEMPLARY, OR CONSEQUENTIAL DAMAGES (INCLUDING, BUT NOT
 * LIMITED TO, PROCUREMENT OF SUBSTITUTE GOODS OR SERVICES; LOSS OF USE,
 * DATA, OR PROFITS; OR BUSINESS INTERRUPTION) HOWEVER CAUSED AND ON ANY
 * THEORY OF LIABILITY, WHETHER IN CONTRACT, STRICT LIABILITY, OR TORT
 * (INCLUDING NEGLIGENCE OR OTHERWISE) ARISING IN ANY WAY OUT OF THE USE
 * OF THIS SOFTWARE, EVEN IF ADVISED OF THE POSSIBILITY OF SUCH DAMAGE.
 */

#include "config.h"
#include "bindings/v8/ScriptController.h"

#include "V8Event.h"
#include "V8HTMLElement.h"
#include "V8Window.h"
#include "bindings/v8/BindingSecurity.h"
#include "bindings/v8/NPV8Object.h"
#include "bindings/v8/ScriptCallStackFactory.h"
#include "bindings/v8/ScriptSourceCode.h"
#include "bindings/v8/ScriptValue.h"
#include "bindings/v8/V8Binding.h"
#include "bindings/v8/V8GCController.h"
#include "bindings/v8/V8HiddenPropertyName.h"
#include "bindings/v8/V8NPObject.h"
#include "bindings/v8/V8PerContextData.h"
#include "bindings/v8/V8ScriptRunner.h"
#include "bindings/v8/V8WindowShell.h"
#include "bindings/v8/npruntime_impl.h"
#include "bindings/v8/npruntime_priv.h"
#include "core/dom/Document.h"
#include "core/dom/Node.h"
#include "core/dom/ScriptableDocumentParser.h"
#include "core/events/Event.h"
#include "core/events/EventListener.h"
#include "core/events/ThreadLocalEventNames.h"
#include "core/html/HTMLPlugInElement.h"
#include "core/inspector/InspectorInstrumentation.h"
#include "core/inspector/ScriptCallStack.h"
#include "core/loader/DocumentLoader.h"
#include "core/loader/FrameLoader.h"
#include "core/loader/FrameLoaderClient.h"
#include "core/frame/ContentSecurityPolicy.h"
#include "core/frame/DOMWindow.h"
#include "core/frame/Frame.h"
#include "core/page/Page.h"
#include "core/page/Settings.h"
#include "core/plugins/PluginView.h"
#include "platform/NotImplemented.h"
#include "platform/TraceEvent.h"
#include "platform/UserGestureIndicator.h"
#include "platform/Widget.h"
#include "public/platform/Platform.h"
#include "weborigin/SecurityOrigin.h"
#include "wtf/CurrentTime.h"
#include "wtf/StdLibExtras.h"
#include "wtf/StringExtras.h"
#include "wtf/text/CString.h"
#include "wtf/text/StringBuilder.h"
#include "wtf/text/TextPosition.h"

namespace WebCore {

bool ScriptController::canAccessFromCurrentOrigin(Frame *frame)
{
    return !v8::Context::InContext() || BindingSecurity::shouldAllowAccessToFrame(frame);
}

ScriptController::ScriptController(Frame* frame)
    : m_frame(frame)
    , m_sourceURL(0)
    , m_isolate(v8::Isolate::GetCurrent())
    , m_windowShell(V8WindowShell::create(frame, mainThreadNormalWorld(), m_isolate))
    , m_windowScriptNPObject(0)
{
}

ScriptController::~ScriptController()
{
    clearForClose(true);
}

void ScriptController::clearScriptObjects()
{
    PluginObjectMap::iterator it = m_pluginObjects.begin();
    for (; it != m_pluginObjects.end(); ++it) {
        _NPN_UnregisterObject(it->value);
        _NPN_ReleaseObject(it->value);
    }
    m_pluginObjects.clear();

    if (m_windowScriptNPObject) {
        // Dispose of the underlying V8 object before releasing our reference
        // to it, so that if a plugin fails to release it properly we will
        // only leak the NPObject wrapper, not the object, its document, or
        // anything else they reference.
        disposeUnderlyingV8Object(m_windowScriptNPObject, m_isolate);
        _NPN_ReleaseObject(m_windowScriptNPObject);
        m_windowScriptNPObject = 0;
    }
}

void ScriptController::clearForOutOfMemory()
{
    clearForClose(true);
}

void ScriptController::clearForClose(bool destroyGlobal)
{
    m_windowShell->clearForClose(destroyGlobal);
    for (IsolatedWorldMap::iterator iter = m_isolatedWorlds.begin(); iter != m_isolatedWorlds.end(); ++iter)
        iter->value->clearForClose(destroyGlobal);
    V8GCController::hintForCollectGarbage();
}

void ScriptController::clearForClose()
{
    double start = currentTime();
    clearForClose(false);
    WebKit::Platform::current()->histogramCustomCounts("WebCore.ScriptController.clearForClose", (currentTime() - start) * 1000, 0, 10000, 50);
}

void ScriptController::updateSecurityOrigin()
{
    m_windowShell->updateSecurityOrigin();
}

v8::Local<v8::Value> ScriptController::callFunction(v8::Handle<v8::Function> function, v8::Handle<v8::Object> receiver, int argc, v8::Handle<v8::Value> info[])
{
    // Keep Frame (and therefore ScriptController) alive.
    RefPtr<Frame> protect(m_frame);
    return ScriptController::callFunction(m_frame->document(), function, receiver, argc, info, m_isolate);
}

static void resourceInfo(const v8::Handle<v8::Function> function, String& resourceName, int& lineNumber)
{
    v8::ScriptOrigin origin = function->GetScriptOrigin();
    if (origin.ResourceName().IsEmpty()) {
        resourceName = "undefined";
        lineNumber = 1;
    } else {
        resourceName = toWebCoreString(origin.ResourceName());
        lineNumber = function->GetScriptLineNumber() + 1;
    }
}

v8::Local<v8::Value> ScriptController::callFunction(ExecutionContext* context, v8::Handle<v8::Function> function, v8::Handle<v8::Object> receiver, int argc, v8::Handle<v8::Value> info[], v8::Isolate* isolate)
{
    InspectorInstrumentationCookie cookie;
    if (InspectorInstrumentation::timelineAgentEnabled(context)) {
        String resourceName;
        int lineNumber;
        resourceInfo(function, resourceName, lineNumber);
        cookie = InspectorInstrumentation::willCallFunction(context, resourceName, lineNumber);
    }

    v8::Local<v8::Value> result = V8ScriptRunner::callFunction(function, context, receiver, argc, info, isolate);

    InspectorInstrumentation::didCallFunction(cookie);
    return result;
}

v8::Local<v8::Value> ScriptController::executeScriptAndReturnValue(v8::Handle<v8::Context> context, const ScriptSourceCode& source, AccessControlStatus corsStatus)
{
    v8::Context::Scope scope(context);

    InspectorInstrumentationCookie cookie = InspectorInstrumentation::willEvaluateScript(m_frame, source.url().isNull() ? String() : source.url().string(), source.startLine());

    v8::Local<v8::Value> result;
    {
        // Isolate exceptions that occur when compiling and executing
        // the code. These exceptions should not interfere with
        // javascript code we might evaluate from C++ when returning
        // from here.
        v8::TryCatch tryCatch;
        tryCatch.SetVerbose(true);

        v8::Handle<v8::String> code = v8String(source.source(), m_isolate);
        OwnPtr<v8::ScriptData> scriptData = V8ScriptRunner::precompileScript(code, source.resource());

        // NOTE: For compatibility with WebCore, ScriptSourceCode's line starts at
        // 1, whereas v8 starts at 0.
        v8::Handle<v8::Script> script = V8ScriptRunner::compileScript(code, source.url(), source.startPosition(), scriptData.get(), m_isolate, corsStatus);

        // Keep Frame (and therefore ScriptController) alive.
        RefPtr<Frame> protect(m_frame);
        result = V8ScriptRunner::runCompiledScript(script, m_frame->document(), m_isolate);
        ASSERT(!tryCatch.HasCaught() || result.IsEmpty());
    }

    InspectorInstrumentation::didEvaluateScript(cookie);

    return result;
}

bool ScriptController::initializeMainWorld()
{
    if (m_windowShell->isContextInitialized())
        return false;
    return windowShell(mainThreadNormalWorld())->isContextInitialized();
}

V8WindowShell* ScriptController::existingWindowShell(DOMWrapperWorld* world)
{
    ASSERT(world);

    if (world->isMainWorld())
        return m_windowShell->isContextInitialized() ? m_windowShell.get() : 0;

    // FIXME: Remove this block. See comment with existingWindowShellWorkaroundWorld().
    if (world == existingWindowShellWorkaroundWorld())
        return m_windowShell.get();

    IsolatedWorldMap::iterator iter = m_isolatedWorlds.find(world->worldId());
    if (iter == m_isolatedWorlds.end())
        return 0;
    return iter->value->isContextInitialized() ? iter->value.get() : 0;
}

V8WindowShell* ScriptController::windowShell(DOMWrapperWorld* world)
{
    ASSERT(world);

    V8WindowShell* shell = 0;
    if (world->isMainWorld())
        shell = m_windowShell.get();
    else {
        IsolatedWorldMap::iterator iter = m_isolatedWorlds.find(world->worldId());
        if (iter != m_isolatedWorlds.end())
            shell = iter->value.get();
        else {
            OwnPtr<V8WindowShell> isolatedWorldShell = V8WindowShell::create(m_frame, world, m_isolate);
            shell = isolatedWorldShell.get();
            m_isolatedWorlds.set(world->worldId(), isolatedWorldShell.release());
        }
    }
    if (!shell->isContextInitialized() && shell->initializeIfNeeded()) {
        if (world->isMainWorld()) {
            // FIXME: Remove this if clause. See comment with existingWindowShellWorkaroundWorld().
            m_frame->loader().dispatchDidClearWindowObjectInWorld(existingWindowShellWorkaroundWorld());
        } else {
            m_frame->loader().dispatchDidClearWindowObjectInWorld(world);
        }
    }
    return shell;
}

bool ScriptController::shouldBypassMainWorldContentSecurityPolicy()
{
    if (DOMWrapperWorld* world = isolatedWorldForEnteredContext())
        return world->isolatedWorldHasContentSecurityPolicy();
    return false;
}

TextPosition ScriptController::eventHandlerPosition() const
{
    ScriptableDocumentParser* parser = m_frame->document()->scriptableDocumentParser();
    if (parser)
        return parser->textPosition();
    return TextPosition::minimumPosition();
}

static inline v8::Local<v8::Context> contextForWorld(ScriptController& scriptController, DOMWrapperWorld* world)
{
    return scriptController.windowShell(world)->context();
}

v8::Local<v8::Context> ScriptController::currentWorldContext()
{
    if (!v8::Context::InContext())
        return contextForWorld(*this, mainThreadNormalWorld());

    v8::Handle<v8::Context> context = v8::Context::GetEntered();
    if (isNonWindowContextsAllowed() && !DOMWrapperWorld::contextHasCorrectPrototype(context))
<<<<<<< HEAD
        return contextForWorld(this, mainThreadNormalWorld());
=======
        return contextForWorld(*this, mainThreadNormalWorld());
>>>>>>> 6bfdf8d4

    DOMWrapperWorld* isolatedWorld = DOMWrapperWorld::isolatedWorld(context);
    if (!isolatedWorld)
        return contextForWorld(*this, mainThreadNormalWorld());

    Frame* frame = toFrameIfNotDetached(context);
    if (m_frame == frame)
        return v8::Local<v8::Context>::New(m_isolate, context);

    return contextForWorld(*this, isolatedWorld);
}

v8::Local<v8::Context> ScriptController::mainWorldContext()
{
    return contextForWorld(*this, mainThreadNormalWorld());
}

v8::Local<v8::Context> ScriptController::mainWorldContext(Frame* frame)
{
    if (!frame)
        return v8::Local<v8::Context>();

    return contextForWorld(frame->script(), mainThreadNormalWorld());
}

// Create a V8 object with an interceptor of NPObjectPropertyGetter.
void ScriptController::bindToWindowObject(Frame* frame, const String& key, NPObject* object)
{
    v8::HandleScope handleScope(m_isolate);

    v8::Handle<v8::Context> v8Context = ScriptController::mainWorldContext(frame);
    if (v8Context.IsEmpty())
        return;

    v8::Context::Scope scope(v8Context);

    v8::Handle<v8::Object> value = createV8ObjectForNPObject(object, 0, m_isolate);

    // Attach to the global object.
    v8::Handle<v8::Object> global = v8Context->Global();
    global->Set(v8String(key, m_isolate), value);
}

void ScriptController::enableEval()
{
    if (!m_windowShell->isContextInitialized())
        return;
    v8::HandleScope handleScope(m_isolate);
    m_windowShell->context()->AllowCodeGenerationFromStrings(true);
}

void ScriptController::disableEval(const String& errorMessage)
{
    if (!m_windowShell->isContextInitialized())
        return;
    v8::HandleScope handleScope(m_isolate);
    v8::Local<v8::Context> v8Context = m_windowShell->context();
    v8Context->AllowCodeGenerationFromStrings(false);
    v8Context->SetErrorMessageForCodeGenerationFromStrings(v8String(errorMessage, m_isolate));
}

PassRefPtr<SharedPersistent<v8::Object> > ScriptController::createPluginWrapper(Widget* widget)
{
    ASSERT(widget);

    if (!widget->isPluginView())
        return 0;

    NPObject* npObject = toPluginView(widget)->scriptableObject();
    if (!npObject)
        return 0;

    // Frame Memory Management for NPObjects
    // -------------------------------------
    // NPObjects are treated differently than other objects wrapped by JS.
    // NPObjects can be created either by the browser (e.g. the main
    // window object) or by the plugin (the main plugin object
    // for a HTMLEmbedElement). Further, unlike most DOM Objects, the frame
    // is especially careful to ensure NPObjects terminate at frame teardown because
    // if a plugin leaks a reference, it could leak its objects (or the browser's objects).
    //
    // The Frame maintains a list of plugin objects (m_pluginObjects)
    // which it can use to quickly find the wrapped embed object.
    //
    // Inside the NPRuntime, we've added a few methods for registering
    // wrapped NPObjects. The purpose of the registration is because
    // javascript garbage collection is non-deterministic, yet we need to
    // be able to tear down the plugin objects immediately. When an object
    // is registered, javascript can use it. When the object is destroyed,
    // or when the object's "owning" object is destroyed, the object will
    // be un-registered, and the javascript engine must not use it.
    //
    // Inside the javascript engine, the engine can keep a reference to the
    // NPObject as part of its wrapper. However, before accessing the object
    // it must consult the _NPN_Registry.

    v8::Local<v8::Object> wrapper = createV8ObjectForNPObject(npObject, 0, m_isolate);

    // Track the plugin object. We've been given a reference to the object.
    m_pluginObjects.set(widget, npObject);

    return SharedPersistent<v8::Object>::create(wrapper, m_isolate);
}

void ScriptController::cleanupScriptObjectsForPlugin(Widget* nativeHandle)
{
    PluginObjectMap::iterator it = m_pluginObjects.find(nativeHandle);
    if (it == m_pluginObjects.end())
        return;
    _NPN_UnregisterObject(it->value);
    _NPN_ReleaseObject(it->value);
    m_pluginObjects.remove(it);
}

V8Extensions& ScriptController::registeredExtensions()
{
    DEFINE_STATIC_LOCAL(V8Extensions, extensions, ());
    return extensions;
}

void ScriptController::registerExtensionIfNeeded(v8::Extension* extension)
{
    const V8Extensions& extensions = registeredExtensions();
    for (size_t i = 0; i < extensions.size(); ++i) {
        if (extensions[i] == extension)
            return;
    }
    v8::RegisterExtension(extension);
    registeredExtensions().append(extension);
}

static NPObject* createNoScriptObject()
{
    notImplemented();
    return 0;
}

static NPObject* createScriptObject(Frame* frame, v8::Isolate* isolate)
{
    v8::HandleScope handleScope(isolate);
    v8::Handle<v8::Context> v8Context = ScriptController::mainWorldContext(frame);
    if (v8Context.IsEmpty())
        return createNoScriptObject();

    v8::Context::Scope scope(v8Context);
    DOMWindow* window = frame->domWindow();
    v8::Handle<v8::Value> global = toV8(window, v8::Handle<v8::Object>(), v8Context->GetIsolate());
    ASSERT(global->IsObject());

    return npCreateV8ScriptObject(0, v8::Handle<v8::Object>::Cast(global), window, isolate);
}

NPObject* ScriptController::windowScriptNPObject()
{
    if (m_windowScriptNPObject)
        return m_windowScriptNPObject;

    if (canExecuteScripts(NotAboutToExecuteScript)) {
        // JavaScript is enabled, so there is a JavaScript window object.
        // Return an NPObject bound to the window object.
        m_windowScriptNPObject = createScriptObject(m_frame, m_isolate);
        _NPN_RegisterObject(m_windowScriptNPObject, 0);
    } else {
        // JavaScript is not enabled, so we cannot bind the NPObject to the
        // JavaScript window object. Instead, we create an NPObject of a
        // different class, one which is not bound to a JavaScript object.
        m_windowScriptNPObject = createNoScriptObject();
    }
    return m_windowScriptNPObject;
}

NPObject* ScriptController::createScriptObjectForPluginElement(HTMLPlugInElement* plugin)
{
    // Can't create NPObjects when JavaScript is disabled.
    if (!canExecuteScripts(NotAboutToExecuteScript))
        return createNoScriptObject();

    v8::HandleScope handleScope(m_isolate);
    v8::Handle<v8::Context> v8Context = ScriptController::mainWorldContext(m_frame);
    if (v8Context.IsEmpty())
        return createNoScriptObject();
    v8::Context::Scope scope(v8Context);

    DOMWindow* window = m_frame->domWindow();
    v8::Handle<v8::Value> v8plugin = toV8(plugin, v8::Handle<v8::Object>(), v8Context->GetIsolate());
    if (!v8plugin->IsObject())
        return createNoScriptObject();

    return npCreateV8ScriptObject(0, v8::Handle<v8::Object>::Cast(v8plugin), window, v8Context->GetIsolate());
}

void ScriptController::clearWindowShell()
{
    double start = currentTime();
    // V8 binding expects ScriptController::clearWindowShell only be called
    // when a frame is loading a new page. This creates a new context for the new page.
    m_windowShell->clearForNavigation();
    for (IsolatedWorldMap::iterator iter = m_isolatedWorlds.begin(); iter != m_isolatedWorlds.end(); ++iter)
        iter->value->clearForNavigation();
    V8GCController::hintForCollectGarbage();
    WebKit::Platform::current()->histogramCustomCounts("WebCore.ScriptController.clearWindowShell", (currentTime() - start) * 1000, 0, 10000, 50);
}

void ScriptController::setCaptureCallStackForUncaughtExceptions(bool value)
{
    v8::V8::SetCaptureStackTraceForUncaughtExceptions(value, ScriptCallStack::maxCallStackSizeToCapture, stackTraceOptions);
}

void ScriptController::collectIsolatedContexts(Vector<std::pair<ScriptState*, SecurityOrigin*> >& result)
{
    v8::HandleScope handleScope(m_isolate);
    for (IsolatedWorldMap::iterator it = m_isolatedWorlds.begin(); it != m_isolatedWorlds.end(); ++it) {
        V8WindowShell* isolatedWorldShell = it->value.get();
        SecurityOrigin* origin = isolatedWorldShell->world()->isolatedWorldSecurityOrigin();
        if (!origin)
            continue;
        v8::Local<v8::Context> v8Context = isolatedWorldShell->context();
        if (v8Context.IsEmpty())
            continue;
        ScriptState* scriptState = ScriptState::forContext(v8Context);
        result.append(std::pair<ScriptState*, SecurityOrigin*>(scriptState, origin));
    }
}

bool ScriptController::setContextDebugId(int debugId)
{
    ASSERT(debugId > 0);
    if (!m_windowShell->isContextInitialized())
        return false;
    v8::HandleScope scope(m_isolate);
    v8::Local<v8::Context> context = m_windowShell->context();
    return V8PerContextDebugData::setContextDebugData(context, "page", debugId);
}

int ScriptController::contextDebugId(v8::Handle<v8::Context> context)
{
    return V8PerContextDebugData::contextDebugId(context);
}

void ScriptController::updateDocument()
{
    // For an uninitialized main window shell, do not incur the cost of context initialization during FrameLoader::init().
    if ((!m_windowShell->isContextInitialized() || !m_windowShell->isGlobalInitialized()) && m_frame->loader().stateMachine()->creatingInitialEmptyDocument())
        return;

    if (!initializeMainWorld())
        windowShell(mainThreadNormalWorld())->updateDocument();
}

void ScriptController::namedItemAdded(HTMLDocument* doc, const AtomicString& name)
{
    windowShell(mainThreadNormalWorld())->namedItemAdded(doc, name);
}

void ScriptController::namedItemRemoved(HTMLDocument* doc, const AtomicString& name)
{
    windowShell(mainThreadNormalWorld())->namedItemRemoved(doc, name);
}

bool ScriptController::canExecuteScripts(ReasonForCallingCanExecuteScripts reason)
{
    if (m_frame->document() && m_frame->document()->isSandboxed(SandboxScripts)) {
        // FIXME: This message should be moved off the console once a solution to https://bugs.webkit.org/show_bug.cgi?id=103274 exists.
        if (reason == AboutToExecuteScript)
            m_frame->document()->addConsoleMessage(SecurityMessageSource, ErrorMessageLevel, "Blocked script execution in '" + m_frame->document()->url().elidedString() + "' because the document's frame is sandboxed and the 'allow-scripts' permission is not set.");
        return false;
    }

    if (m_frame->document() && m_frame->document()->isViewSource()) {
        ASSERT(m_frame->document()->securityOrigin()->isUnique());
        return true;
    }

    Settings* settings = m_frame->settings();
    const bool allowed = m_frame->loader().client()->allowScript(settings && settings->isScriptEnabled());
    if (!allowed && reason == AboutToExecuteScript)
        m_frame->loader().client()->didNotAllowScript();
    return allowed;
}

bool ScriptController::executeScriptIfJavaScriptURL(const KURL& url)
{
    if (!protocolIsJavaScript(url))
        return false;

    if (!m_frame->page()
        || !m_frame->document()->contentSecurityPolicy()->allowJavaScriptURLs(m_frame->document()->url(), eventHandlerPosition().m_line))
        return true;

    // We need to hold onto the Frame here because executing script can
    // destroy the frame.
    RefPtr<Frame> protector(m_frame);
    RefPtr<Document> ownerDocument(m_frame->document());

    const int javascriptSchemeLength = sizeof("javascript:") - 1;

    bool locationChangeBefore = m_frame->navigationScheduler().locationChangePending();

    String decodedURL = decodeURLEscapeSequences(url.string());
    ScriptValue result = evaluateScriptInMainWorld(ScriptSourceCode(decodedURL.substring(javascriptSchemeLength)), NotSharableCrossOrigin, DoNotExecuteScriptWhenScriptsDisabled);

    // If executing script caused this frame to be removed from the page, we
    // don't want to try to replace its document!
    if (!m_frame->page())
        return true;

    String scriptResult;
    if (!result.getString(scriptResult))
        return true;

    // We're still in a frame, so there should be a DocumentLoader.
    ASSERT(m_frame->document()->loader());

    if (!locationChangeBefore && m_frame->navigationScheduler().locationChangePending())
        return true;

    // DocumentWriter::replaceDocument can cause the DocumentLoader to get deref'ed and possible destroyed,
    // so protect it with a RefPtr.
    if (RefPtr<DocumentLoader> loader = m_frame->document()->loader())
        loader->replaceDocument(scriptResult, ownerDocument.get());
    return true;
}

void ScriptController::executeScriptInMainWorld(const String& script, ExecuteScriptPolicy policy)
{
    evaluateScriptInMainWorld(ScriptSourceCode(script), NotSharableCrossOrigin, policy);
}

void ScriptController::executeScriptInMainWorld(const ScriptSourceCode& sourceCode, AccessControlStatus corsStatus)
{
    evaluateScriptInMainWorld(sourceCode, corsStatus, DoNotExecuteScriptWhenScriptsDisabled);
}

ScriptValue ScriptController::executeScriptInMainWorldAndReturnValue(const ScriptSourceCode& sourceCode)
{
    return evaluateScriptInMainWorld(sourceCode, NotSharableCrossOrigin, DoNotExecuteScriptWhenScriptsDisabled);
}

ScriptValue ScriptController::evaluateScriptInMainWorld(const ScriptSourceCode& sourceCode, AccessControlStatus corsStatus, ExecuteScriptPolicy policy)
{
    if (policy == DoNotExecuteScriptWhenScriptsDisabled && !canExecuteScripts(AboutToExecuteScript))
        return ScriptValue();

    String sourceURL = sourceCode.url();
    const String* savedSourceURL = m_sourceURL;
    m_sourceURL = &sourceURL;

    v8::HandleScope handleScope(m_isolate);
    v8::Handle<v8::Context> v8Context = ScriptController::mainWorldContext(m_frame);
    if (v8Context.IsEmpty())
        return ScriptValue();

    RefPtr<Frame> protect(m_frame);
    if (m_frame->loader().stateMachine()->isDisplayingInitialEmptyDocument())
        m_frame->loader().didAccessInitialDocument();

    OwnPtr<ScriptSourceCode> maybeProcessedSourceCode =  InspectorInstrumentation::preprocess(m_frame, sourceCode);
    const ScriptSourceCode& sourceCodeToCompile = maybeProcessedSourceCode ? *maybeProcessedSourceCode : sourceCode;

    v8::Local<v8::Value> object = executeScriptAndReturnValue(v8Context, sourceCodeToCompile, corsStatus);
    m_sourceURL = savedSourceURL;

    if (object.IsEmpty())
        return ScriptValue();

    return ScriptValue(object, m_isolate);
}

void ScriptController::executeScriptInIsolatedWorld(int worldID, const Vector<ScriptSourceCode>& sources, int extensionGroup, Vector<ScriptValue>* results)
{
    ASSERT(worldID > 0);

    v8::HandleScope handleScope(m_isolate);
    v8::Local<v8::Array> v8Results;
    {
        v8::HandleScope evaluateHandleScope(m_isolate);
        RefPtr<DOMWrapperWorld> world = DOMWrapperWorld::ensureIsolatedWorld(worldID, extensionGroup);
        V8WindowShell* isolatedWorldShell = windowShell(world.get());

        if (!isolatedWorldShell->isContextInitialized())
            return;

        v8::Local<v8::Context> context = isolatedWorldShell->context();
        v8::Context::Scope contextScope(context);
        v8::Local<v8::Array> resultArray = v8::Array::New(sources.size());

        for (size_t i = 0; i < sources.size(); ++i) {
            v8::Local<v8::Value> evaluationResult = executeScriptAndReturnValue(context, sources[i]);
            if (evaluationResult.IsEmpty())
                evaluationResult = v8::Local<v8::Value>::New(m_isolate, v8::Undefined(m_isolate));
            resultArray->Set(i, evaluationResult);
        }

        v8Results = evaluateHandleScope.Close(resultArray);
    }

    if (results && !v8Results.IsEmpty()) {
        for (size_t i = 0; i < v8Results->Length(); ++i)
            results->append(ScriptValue(v8Results->Get(i), m_isolate));
    }
}

} // namespace WebCore<|MERGE_RESOLUTION|>--- conflicted
+++ resolved
@@ -293,11 +293,7 @@
 
     v8::Handle<v8::Context> context = v8::Context::GetEntered();
     if (isNonWindowContextsAllowed() && !DOMWrapperWorld::contextHasCorrectPrototype(context))
-<<<<<<< HEAD
-        return contextForWorld(this, mainThreadNormalWorld());
-=======
         return contextForWorld(*this, mainThreadNormalWorld());
->>>>>>> 6bfdf8d4
 
     DOMWrapperWorld* isolatedWorld = DOMWrapperWorld::isolatedWorld(context);
     if (!isolatedWorld)
