--- conflicted
+++ resolved
@@ -63,11 +63,7 @@
 
         uint32_t sqlArgsLength = 0;
         v8::Local<v8::Object> sqlArgsObject = info[1]->ToObject();
-<<<<<<< HEAD
-        V8TRYCATCH_VOID(v8::Local<v8::Value>, length, sqlArgsObject->Get(v8::String::NewSymbol("length")));
-=======
         V8TRYCATCH_VOID(v8::Local<v8::Value>, length, sqlArgsObject->Get(v8AtomicString(info.GetIsolate(), "length")));
->>>>>>> 8c15b39e
 
         if (isUndefinedOrNull(length))
             sqlArgsLength = sqlArgsObject->GetPropertyNames()->Length();
@@ -94,29 +90,6 @@
 
     ExecutionContext* executionContext = getExecutionContext();
 
-<<<<<<< HEAD
-    RefPtr<SQLStatementCallback> callback;
-    if (info.Length() > 2 && !isUndefinedOrNull(info[2])) {
-        if (!info[2]->IsObject()) {
-            setDOMException(TypeMismatchError, info.GetIsolate());
-            return;
-        }
-        callback = V8SQLStatementCallback::create(info[2], executionContext);
-    }
-
-    RefPtr<SQLStatementErrorCallback> errorCallback;
-    if (info.Length() > 3 && !isUndefinedOrNull(info[3])) {
-        if (!info[3]->IsObject()) {
-            setDOMException(TypeMismatchError, info.GetIsolate());
-            return;
-        }
-        errorCallback = V8SQLStatementErrorCallback::create(info[3], executionContext);
-    }
-
-    ExceptionState es(info.GetIsolate());
-    transaction->executeSQL(statement, sqlValues, callback, errorCallback, es);
-    es.throwIfNeeded();
-=======
     OwnPtr<SQLStatementCallback> callback;
     if (info.Length() > 2 && !isUndefinedOrNull(info[2])) {
         if (!info[2]->IsFunction()) {
@@ -138,7 +111,6 @@
     ExceptionState exceptionState(info.Holder(), info.GetIsolate());
     transaction->executeSQL(statement, sqlValues, callback.release(), errorCallback.release(), exceptionState);
     exceptionState.throwIfNeeded();
->>>>>>> 8c15b39e
 }
 
 } // namespace WebCore