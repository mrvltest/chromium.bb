--- conflicted
+++ resolved
@@ -160,16 +160,11 @@
     // open(method, url, async, user)
     // open(method, url, async, user, passwd)
 
-<<<<<<< HEAD
-    if (info.Length() < 2) {
-        throwTypeError(ExceptionMessages::failedToExecute("open", "XMLHttpRequest", ExceptionMessages::notEnoughArguments(2, info.Length())), info.GetIsolate());
-=======
     ExceptionState exceptionState(ExceptionState::ExecutionContext, "open", "XMLHttpRequest", info.Holder(), info.GetIsolate());
 
     if (info.Length() < 2) {
         exceptionState.throwTypeError(ExceptionMessages::notEnoughArguments(2, info.Length()));
         exceptionState.throwIfNeeded();
->>>>>>> 8c15b39e
         return;
     }
 
@@ -181,19 +176,6 @@
     ExecutionContext* context = getExecutionContext();
     KURL url = context->completeURL(urlstring);
 
-<<<<<<< HEAD
-    ExceptionState es(info.GetIsolate());
-
-    if (info.Length() >= 3) {
-        bool async = info[2]->BooleanValue();
-
-        if (info.Length() >= 4 && !info[3]->IsUndefined()) {
-            String user = toWebCoreStringWithNullCheck(info[3]);
-
-            if (info.Length() >= 5 && !info[4]->IsUndefined()) {
-                String passwd = toWebCoreStringWithNullCheck(info[4]);
-                xmlHttpRequest->open(method, url, async, user, passwd, es);
-=======
     if (info.Length() >= 3) {
         bool async = info[2]->BooleanValue();
 
@@ -203,7 +185,6 @@
             if (info.Length() >= 5 && !info[4]->IsUndefined()) {
                 V8TRYCATCH_FOR_V8STRINGRESOURCE_VOID(V8StringResource<WithNullCheck>, password, info[4]);
                 xmlHttpRequest->open(method, url, async, user, password, exceptionState);
->>>>>>> 8c15b39e
             } else {
                 xmlHttpRequest->open(method, url, async, user, exceptionState);
             }
@@ -229,53 +210,18 @@
 
     InspectorInstrumentation::willSendXMLHttpRequest(xmlHttpRequest->executionContext(), xmlHttpRequest->url());
 
-<<<<<<< HEAD
-    ExceptionState es(info.GetIsolate());
-    if (info.Length() < 1)
-        xmlHttpRequest->send(es);
-=======
     ExceptionState exceptionState(ExceptionState::ExecutionContext, "send", "XMLHttpRequest", info.Holder(), info.GetIsolate());
     if (info.Length() < 1)
         xmlHttpRequest->send(exceptionState);
->>>>>>> 8c15b39e
     else {
         v8::Handle<v8::Value> arg = info[0];
         WrapperWorldType currentWorldType = worldType(info.GetIsolate());
         if (isUndefinedOrNull(arg)) {
-<<<<<<< HEAD
-            xmlHttpRequest->send(es);
-=======
             xmlHttpRequest->send(exceptionState);
->>>>>>> 8c15b39e
         } else if (isDocumentType(arg, info.GetIsolate(), currentWorldType)) {
             v8::Handle<v8::Object> object = v8::Handle<v8::Object>::Cast(arg);
             Document* document = V8Document::toNative(object);
             ASSERT(document);
-<<<<<<< HEAD
-            xmlHttpRequest->send(document, es);
-        } else if (V8Blob::HasInstance(arg, info.GetIsolate(), currentWorldType)) {
-            v8::Handle<v8::Object> object = v8::Handle<v8::Object>::Cast(arg);
-            Blob* blob = V8Blob::toNative(object);
-            ASSERT(blob);
-            xmlHttpRequest->send(blob, es);
-        } else if (V8FormData::HasInstance(arg, info.GetIsolate(), currentWorldType)) {
-            v8::Handle<v8::Object> object = v8::Handle<v8::Object>::Cast(arg);
-            DOMFormData* domFormData = V8FormData::toNative(object);
-            ASSERT(domFormData);
-            xmlHttpRequest->send(domFormData, es);
-        } else if (V8ArrayBuffer::HasInstance(arg, info.GetIsolate(), currentWorldType)) {
-            v8::Handle<v8::Object> object = v8::Handle<v8::Object>::Cast(arg);
-            ArrayBuffer* arrayBuffer = V8ArrayBuffer::toNative(object);
-            ASSERT(arrayBuffer);
-            xmlHttpRequest->send(arrayBuffer, es);
-        } else if (V8ArrayBufferView::HasInstance(arg, info.GetIsolate(), currentWorldType)) {
-            v8::Handle<v8::Object> object = v8::Handle<v8::Object>::Cast(arg);
-            ArrayBufferView* arrayBufferView = V8ArrayBufferView::toNative(object);
-            ASSERT(arrayBufferView);
-            xmlHttpRequest->send(arrayBufferView, es);
-        } else {
-            xmlHttpRequest->send(toWebCoreStringWithNullCheck(arg), es);
-=======
             xmlHttpRequest->send(document, exceptionState);
         } else if (V8Blob::hasInstance(arg, info.GetIsolate(), currentWorldType)) {
             v8::Handle<v8::Object> object = v8::Handle<v8::Object>::Cast(arg);
@@ -300,7 +246,6 @@
         } else {
             V8TRYCATCH_FOR_V8STRINGRESOURCE_VOID(V8StringResource<WithNullCheck>, argString, arg);
             xmlHttpRequest->send(argString, exceptionState);
->>>>>>> 8c15b39e
         }
     }
 
