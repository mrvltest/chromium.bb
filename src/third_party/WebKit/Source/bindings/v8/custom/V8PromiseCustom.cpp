/*
 * Copyright (C) 2013 Google Inc. All rights reserved.
 *
 * Redistribution and use in source and binary forms, with or without
 * modification, are permitted provided that the following conditions are
 * met:
 *
 *     * Redistributions of source code must retain the above copyright
 * notice, this list of conditions and the following disclaimer.
 *     * Redistributions in binary form must reproduce the above
 * copyright notice, this list of conditions and the following disclaimer
 * in the documentation and/or other materials provided with the
 * distribution.
 *     * Neither the name of Google Inc. nor the names of its
 * contributors may be used to endorse or promote products derived from
 * this software without specific prior written permission.
 *
 * THIS SOFTWARE IS PROVIDED BY THE COPYRIGHT HOLDERS AND CONTRIBUTORS
 * "AS IS" AND ANY EXPRESS OR IMPLIED WARRANTIES, INCLUDING, BUT NOT
 * LIMITED TO, THE IMPLIED WARRANTIES OF MERCHANTABILITY AND FITNESS FOR
 * A PARTICULAR PURPOSE ARE DISCLAIMED. IN NO EVENT SHALL THE COPYRIGHT
 * OWNER OR CONTRIBUTORS BE LIABLE FOR ANY DIRECT, INDIRECT, INCIDENTAL,
 * SPECIAL, EXEMPLARY, OR CONSEQUENTIAL DAMAGES (INCLUDING, BUT NOT
 * LIMITED TO, PROCUREMENT OF SUBSTITUTE GOODS OR SERVICES; LOSS OF USE,
 * DATA, OR PROFITS; OR BUSINESS INTERRUPTION) HOWEVER CAUSED AND ON ANY
 * THEORY OF LIABILITY, WHETHER IN CONTRACT, STRICT LIABILITY, OR TORT
 * (INCLUDING NEGLIGENCE OR OTHERWISE) ARISING IN ANY WAY OUT OF THE USE
 * OF THIS SOFTWARE, EVEN IF ADVISED OF THE POSSIBILITY OF SUCH DAMAGE.
 */

#include "config.h"
#include "bindings/v8/custom/V8PromiseCustom.h"

#include <v8.h>
#include "V8Promise.h"
#include "bindings/v8/DOMRequestState.h"
#include "bindings/v8/ScopedPersistent.h"
#include "bindings/v8/ScriptFunctionCall.h"
#include "bindings/v8/ScriptState.h"
#include "bindings/v8/V8Binding.h"
#include "bindings/v8/V8HiddenPropertyName.h"
#include "bindings/v8/V8PerIsolateData.h"
#include "bindings/v8/V8ScriptRunner.h"
#include "bindings/v8/WrapperTypeInfo.h"
#include "core/dom/Document.h"
#include "core/dom/ExecutionContextTask.h"
#include "core/frame/DOMWindow.h"
#include "core/workers/WorkerGlobalScope.h"
#include "platform/Task.h"
#include "wtf/Deque.h"
#include "wtf/Functional.h"
#include "wtf/Noncopyable.h"
#include "wtf/PassOwnPtr.h"

namespace WebCore {

namespace {

v8::Local<v8::ObjectTemplate> cachedObjectTemplate(void* privateTemplateUniqueKey, int internalFieldCount, v8::Isolate* isolate)
{
    V8PerIsolateData* data = V8PerIsolateData::from(isolate);
    WrapperWorldType currentWorldType = worldType(isolate);
    v8::Handle<v8::FunctionTemplate> functionDescriptor = data->privateTemplateIfExists(currentWorldType, privateTemplateUniqueKey);
    if (!functionDescriptor.IsEmpty())
        return functionDescriptor->InstanceTemplate();

    functionDescriptor = v8::FunctionTemplate::New(isolate);
    v8::Local<v8::ObjectTemplate> instanceTemplate = functionDescriptor->InstanceTemplate();
    instanceTemplate->SetInternalFieldCount(internalFieldCount);
    data->setPrivateTemplate(currentWorldType, privateTemplateUniqueKey, functionDescriptor);
    return instanceTemplate;
}

v8::Local<v8::ObjectTemplate> promiseAllEnvironmentObjectTemplate(v8::Isolate* isolate)
{
    // This is only for getting a unique pointer which we can pass to privateTemplate.
    static int privateTemplateUniqueKey;
    return cachedObjectTemplate(&privateTemplateUniqueKey, V8PromiseCustom::PromiseAllEnvironmentFieldCount, isolate);
}

v8::Local<v8::ObjectTemplate> primitiveWrapperObjectTemplate(v8::Isolate* isolate)
{
    // This is only for getting a unique pointer which we can pass to privateTemplate.
    static int privateTemplateUniqueKey;
    return cachedObjectTemplate(&privateTemplateUniqueKey, V8PromiseCustom::PrimitiveWrapperFieldCount, isolate);
}

v8::Local<v8::ObjectTemplate> internalObjectTemplate(v8::Isolate* isolate)
{
    // This is only for getting a unique pointer which we can pass to privateTemplate.
    static int privateTemplateUniqueKey;
    return cachedObjectTemplate(&privateTemplateUniqueKey, V8PromiseCustom::InternalFieldCount, isolate);
}

void promiseResolveCallback(const v8::FunctionCallbackInfo<v8::Value>& info)
{
    ASSERT(!info.Data().IsEmpty());
    v8::Local<v8::Object> promise = info.Data().As<v8::Object>();
    v8::Local<v8::Value> result = v8::Undefined(info.GetIsolate());
    if (info.Length() > 0)
        result = info[0];

    V8PromiseCustom::resolve(promise, result, info.GetIsolate());
}

void promiseRejectCallback(const v8::FunctionCallbackInfo<v8::Value>& info)
{
    ASSERT(!info.Data().IsEmpty());
    v8::Local<v8::Object> promise = info.Data().As<v8::Object>();
    v8::Local<v8::Value> result = v8::Undefined(info.GetIsolate());
    if (info.Length() > 0)
        result = info[0];

    V8PromiseCustom::reject(promise, result, info.GetIsolate());
}

void promiseAllFulfillCallback(const v8::FunctionCallbackInfo<v8::Value>& info)
{
    v8::Isolate* isolate = info.GetIsolate();
    ASSERT(!info.Data().IsEmpty());
    v8::Local<v8::Object> environment = info.Data().As<v8::Object>();
    v8::Local<v8::Value> result = v8::Undefined(isolate);
    if (info.Length() > 0)
        result = info[0];

    v8::Local<v8::Object> promise = environment->GetInternalField(V8PromiseCustom::PromiseAllEnvironmentPromiseIndex).As<v8::Object>();
    v8::Local<v8::Object> countdownWrapper = environment->GetInternalField(V8PromiseCustom::PromiseAllEnvironmentCountdownIndex).As<v8::Object>();
    v8::Local<v8::Integer> index = environment->GetInternalField(V8PromiseCustom::PromiseAllEnvironmentIndexIndex).As<v8::Integer>();
    v8::Local<v8::Array> results = environment->GetInternalField(V8PromiseCustom::PromiseAllEnvironmentResultsIndex).As<v8::Array>();

    results->Set(index->Value(), result);

    v8::Local<v8::Integer> countdown = countdownWrapper->GetInternalField(V8PromiseCustom::PrimitiveWrapperPrimitiveIndex).As<v8::Integer>();
    ASSERT(countdown->Value() >= 1);
    if (countdown->Value() == 1) {
        V8PromiseCustom::resolve(promise, results, isolate);
        return;
    }
    countdownWrapper->SetInternalField(V8PromiseCustom::PrimitiveWrapperPrimitiveIndex, v8::Integer::New(countdown->Value() - 1, isolate));
}

v8::Local<v8::Object> promiseAllEnvironment(v8::Handle<v8::Object> promise, v8::Handle<v8::Object> countdownWrapper, int index, v8::Handle<v8::Array> results, v8::Isolate* isolate)
{
    v8::Local<v8::ObjectTemplate> objectTemplate = promiseAllEnvironmentObjectTemplate(isolate);
    v8::Local<v8::Object> environment = objectTemplate->NewInstance();

    environment->SetInternalField(V8PromiseCustom::PromiseAllEnvironmentPromiseIndex, promise);
    environment->SetInternalField(V8PromiseCustom::PromiseAllEnvironmentCountdownIndex, countdownWrapper);
    environment->SetInternalField(V8PromiseCustom::PromiseAllEnvironmentIndexIndex, v8::Integer::New(index, isolate));
    environment->SetInternalField(V8PromiseCustom::PromiseAllEnvironmentResultsIndex, results);
    return environment;
}

// Clear |internal|'s derived array.
<<<<<<< HEAD
void clearDerived(v8::Handle<v8::Object> internal)
{
    internal->SetInternalField(V8PromiseCustom::InternalFulfillCallbackIndex, v8::Array::New());
    internal->SetInternalField(V8PromiseCustom::InternalRejectCallbackIndex, v8::Array::New());
    internal->SetInternalField(V8PromiseCustom::InternalDerivedPromiseIndex, v8::Array::New());
=======
void clearDerived(v8::Handle<v8::Object> internal, v8::Isolate* isolate)
{
    internal->SetInternalField(V8PromiseCustom::InternalFulfillCallbackIndex, v8::Array::New(isolate));
    internal->SetInternalField(V8PromiseCustom::InternalRejectCallbackIndex, v8::Array::New(isolate));
    internal->SetInternalField(V8PromiseCustom::InternalDerivedPromiseIndex, v8::Array::New(isolate));
>>>>>>> 8c15b39e
}

// Add a tuple (|derivedPromise|, |onFulfilled|, |onRejected|) to
// |internal|'s derived array.
// |internal| must be a Promise internal object.
// |derivedPromise| must be a Promise instance.
// |onFulfilled| and |onRejected| can be an empty value respectively.
void addToDerived(v8::Handle<v8::Object> internal, v8::Handle<v8::Object> derivedPromise, v8::Handle<v8::Function> onFulfilled, v8::Handle<v8::Function> onRejected, v8::Isolate* isolate)
{
    v8::Local<v8::Array> fulfillCallbacks = internal->GetInternalField(V8PromiseCustom::InternalFulfillCallbackIndex).As<v8::Array>();
    v8::Local<v8::Array> rejectCallbacks = internal->GetInternalField(V8PromiseCustom::InternalRejectCallbackIndex).As<v8::Array>();
    v8::Local<v8::Array> derivedPromises = internal->GetInternalField(V8PromiseCustom::InternalDerivedPromiseIndex).As<v8::Array>();

    if (onFulfilled.IsEmpty()) {
        fulfillCallbacks->Set(fulfillCallbacks->Length(), v8::Undefined(isolate));
    } else {
        fulfillCallbacks->Set(fulfillCallbacks->Length(), onFulfilled);
    }

    if (onRejected.IsEmpty()) {
        rejectCallbacks->Set(rejectCallbacks->Length(), v8::Undefined(isolate));
    } else {
        rejectCallbacks->Set(rejectCallbacks->Length(), onRejected);
    }

    ASSERT(!derivedPromise.IsEmpty());
    derivedPromises->Set(derivedPromises->Length(), derivedPromise);

    // Since they are treated as a tuple,
    // we need to guaranteed that the length of these arrays are same.
    ASSERT(fulfillCallbacks->Length() == rejectCallbacks->Length() && rejectCallbacks->Length() == derivedPromises->Length());
}

class CallHandlerTask : public ExecutionContextTask {
public:
    CallHandlerTask(v8::Handle<v8::Object> promise, v8::Handle<v8::Function> handler, v8::Handle<v8::Value> argument, v8::Isolate* isolate, ExecutionContext* context)
        : m_promise(isolate, promise)
        , m_handler(isolate, handler)
        , m_argument(isolate, argument)
        , m_requestState(context)
    {
        ASSERT(!m_promise.isEmpty());
        ASSERT(!m_handler.isEmpty());
        ASSERT(!m_argument.isEmpty());
    }
    virtual ~CallHandlerTask() { }

    virtual void performTask(ExecutionContext*) OVERRIDE;

private:
    ScopedPersistent<v8::Object> m_promise;
    ScopedPersistent<v8::Function> m_handler;
    ScopedPersistent<v8::Value> m_argument;
    DOMRequestState m_requestState;
};

void CallHandlerTask::performTask(ExecutionContext* context)
{
    ASSERT(context);
    if (context->activeDOMObjectsAreStopped())
        return;

    DOMRequestState::Scope scope(m_requestState);
    v8::Isolate* isolate = m_requestState.isolate();
    v8::Handle<v8::Value> info[] = { m_argument.newLocal(isolate) };
    v8::TryCatch trycatch;
    v8::Local<v8::Value> value = V8ScriptRunner::callFunction(m_handler.newLocal(isolate), context, v8::Undefined(isolate), WTF_ARRAY_LENGTH(info), info, isolate);
    if (value.IsEmpty()) {
        V8PromiseCustom::reject(m_promise.newLocal(isolate), trycatch.Exception(), isolate);
    } else {
        V8PromiseCustom::resolve(m_promise.newLocal(isolate), value, isolate);
    }
}

class UpdateDerivedTask : public ExecutionContextTask {
public:
    UpdateDerivedTask(v8::Handle<v8::Object> promise, v8::Handle<v8::Function> onFulfilled, v8::Handle<v8::Function> onRejected, v8::Handle<v8::Object> originatorValueObject, v8::Isolate* isolate, ExecutionContext* context)
        : m_promise(isolate, promise)
        , m_onFulfilled(isolate, onFulfilled)
        , m_onRejected(isolate, onRejected)
        , m_originatorValueObject(isolate, originatorValueObject)
        , m_requestState(context)
    {
        ASSERT(!m_promise.isEmpty());
        ASSERT(!m_originatorValueObject.isEmpty());
    }
    virtual ~UpdateDerivedTask() { }

    virtual void performTask(ExecutionContext*) OVERRIDE;

private:
    ScopedPersistent<v8::Object> m_promise;
    ScopedPersistent<v8::Function> m_onFulfilled;
    ScopedPersistent<v8::Function> m_onRejected;
    ScopedPersistent<v8::Object> m_originatorValueObject;
    DOMRequestState m_requestState;
};

void UpdateDerivedTask::performTask(ExecutionContext* context)
{
    ASSERT(context);
    if (context->activeDOMObjectsAreStopped())
        return;

    DOMRequestState::Scope scope(m_requestState);
    v8::Isolate* isolate = m_requestState.isolate();
    v8::Local<v8::Object> originatorValueObject = m_originatorValueObject.newLocal(isolate);
    v8::Local<v8::Value> coercedAlready = originatorValueObject->GetHiddenValue(V8HiddenPropertyName::thenableHiddenPromise(isolate));
    if (!coercedAlready.IsEmpty() && coercedAlready->IsObject()) {
        ASSERT(V8PromiseCustom::isPromise(coercedAlready.As<v8::Object>(), isolate));
        V8PromiseCustom::updateDerivedFromPromise(m_promise.newLocal(isolate), m_onFulfilled.newLocal(isolate), m_onRejected.newLocal(isolate), coercedAlready.As<v8::Object>(), isolate);
        return;
    }

    v8::Local<v8::Value> then;
    v8::TryCatch trycatch;
<<<<<<< HEAD
    then = originatorValueObject->Get(v8::String::NewSymbol("then"));
=======
    then = originatorValueObject->Get(v8AtomicString(isolate, "then"));
>>>>>>> 8c15b39e
    if (then.IsEmpty()) {
        // If calling the [[Get]] internal method threw an exception, catch it and run updateDerivedFromReason.
        V8PromiseCustom::updateDerivedFromReason(m_promise.newLocal(isolate), m_onRejected.newLocal(isolate), trycatch.Exception(), isolate);
        return;
    }

    if (then->IsFunction()) {
        ASSERT(then->IsObject());
        v8::Local<v8::Object> coerced = V8PromiseCustom::coerceThenable(originatorValueObject, then.As<v8::Function>(), isolate);
        V8PromiseCustom::updateDerivedFromPromise(m_promise.newLocal(isolate), m_onFulfilled.newLocal(isolate), m_onRejected.newLocal(isolate), coerced, isolate);
        return;
    }

    V8PromiseCustom::updateDerivedFromValue(m_promise.newLocal(isolate), m_onFulfilled.newLocal(isolate), originatorValueObject, isolate);
}

// Since Promises state propagation routines are executed recursively, they cause
// stack overflow.
// (e.g. UpdateDerived -> UpdateDerivedFromValue -> SetValue ->
//  PropagateToDerived -> UpdateDerived)
//
// To fix that, we introduce PromisePropagator. It holds the stack. When
// propagating the result to the derived tuples, we append the derived tuples
// to the stack. After that, we drain the stack to propagate the result to
// the stored tuples.
//
// PromisePropagator should be held on the stack and should not be held
// as other object's member. PromisePropagator holds Derived tuples. Since
// Derived tuples hold persistent handles to JS objects, retaining
// PromisePropagator in the heap causes memory leaks.
//
class PromisePropagator {
    WTF_MAKE_NONCOPYABLE(PromisePropagator);
public:
    PromisePropagator() { }

    void performPropagation(v8::Isolate*);

    void setValue(v8::Handle<v8::Object> promise, v8::Handle<v8::Value>, v8::Isolate*);
    void setReason(v8::Handle<v8::Object> promise, v8::Handle<v8::Value>, v8::Isolate*);
    void propagateToDerived(v8::Handle<v8::Object> promise, v8::Isolate*);
    void updateDerived(v8::Handle<v8::Object> derivedPromise, v8::Handle<v8::Function> onFulfilled, v8::Handle<v8::Function> onRejected, v8::Handle<v8::Object> originator, v8::Isolate*);
    void updateDerivedFromValue(v8::Handle<v8::Object> derivedPromise, v8::Handle<v8::Function> onFulfilled, v8::Handle<v8::Value>, v8::Isolate*);
    void updateDerivedFromReason(v8::Handle<v8::Object> derivedPromise, v8::Handle<v8::Function> onRejected, v8::Handle<v8::Value>, v8::Isolate*);
    void updateDerivedFromPromise(v8::Handle<v8::Object> derivedPromise, v8::Handle<v8::Function> onFulfilled, v8::Handle<v8::Function> onRejected, v8::Handle<v8::Object> promise, v8::Isolate*);

private:
    class Derived {
        WTF_MAKE_NONCOPYABLE(Derived);
    public:
        Derived(v8::Handle<v8::Object> promise, v8::Handle<v8::Function> onFulfilled, v8::Handle<v8::Function> onRejected, v8::Handle<v8::Object> originator, v8::Isolate* isolate)
            : m_promise(isolate, promise)
            , m_onFulfilled(isolate, onFulfilled)
            , m_onRejected(isolate, onRejected)
            , m_originator(isolate, originator)
        {
            ASSERT(!m_promise.isEmpty());
            ASSERT(!m_originator.isEmpty());
        }

        static PassOwnPtr<Derived> create(v8::Handle<v8::Object> promise, v8::Handle<v8::Function> onFulfilled, v8::Handle<v8::Function> onRejected, v8::Handle<v8::Object> originator, v8::Isolate* isolate)
        {
            return adoptPtr(new Derived(promise, onFulfilled, onRejected, originator, isolate));
        }

        v8::Local<v8::Object> promise(v8::Isolate* isolate) const { return m_promise.newLocal(isolate); }
        v8::Local<v8::Function> onFulfilled(v8::Isolate* isolate) const { return m_onFulfilled.newLocal(isolate); }
        v8::Local<v8::Function> onRejected(v8::Isolate* isolate) const { return m_onRejected.newLocal(isolate); }
        v8::Local<v8::Object> originator(v8::Isolate* isolate) const { return m_originator.newLocal(isolate); }
<<<<<<< HEAD

    private:
        ScopedPersistent<v8::Object> m_promise;
        ScopedPersistent<v8::Function> m_onFulfilled;
        ScopedPersistent<v8::Function> m_onRejected;
        ScopedPersistent<v8::Object> m_originator;
    };

=======

    private:
        ScopedPersistent<v8::Object> m_promise;
        ScopedPersistent<v8::Function> m_onFulfilled;
        ScopedPersistent<v8::Function> m_onRejected;
        ScopedPersistent<v8::Object> m_originator;
    };

>>>>>>> 8c15b39e
    Deque<OwnPtr<Derived> > m_derivedStack;
};

void PromisePropagator::performPropagation(v8::Isolate* isolate)
{
    while (!m_derivedStack.isEmpty()) {
        v8::HandleScope handleScope(isolate);
        OwnPtr<Derived> derived = m_derivedStack.takeLast();
        updateDerived(derived->promise(isolate), derived->onFulfilled(isolate), derived->onRejected(isolate), derived->originator(isolate), isolate);
    }
}

void PromisePropagator::setValue(v8::Handle<v8::Object> promise, v8::Handle<v8::Value> value, v8::Isolate* isolate)
{
    v8::Local<v8::Object> internal = V8PromiseCustom::getInternal(promise);
    ASSERT(V8PromiseCustom::getState(internal) != V8PromiseCustom::Fulfilled && V8PromiseCustom::getState(internal) != V8PromiseCustom::Rejected);
    V8PromiseCustom::setState(internal, V8PromiseCustom::Fulfilled, value, isolate);
    propagateToDerived(promise, isolate);
}

void PromisePropagator::setReason(v8::Handle<v8::Object> promise, v8::Handle<v8::Value> reason, v8::Isolate* isolate)
{
    v8::Local<v8::Object> internal = V8PromiseCustom::getInternal(promise);
    ASSERT(V8PromiseCustom::getState(internal) != V8PromiseCustom::Fulfilled && V8PromiseCustom::getState(internal) != V8PromiseCustom::Rejected);
    V8PromiseCustom::setState(internal, V8PromiseCustom::Rejected, reason, isolate);
    propagateToDerived(promise, isolate);
}

void PromisePropagator::propagateToDerived(v8::Handle<v8::Object> promise, v8::Isolate* isolate)
{
    v8::Local<v8::Object> internal = V8PromiseCustom::getInternal(promise);
    ASSERT(V8PromiseCustom::getState(internal) == V8PromiseCustom::Fulfilled || V8PromiseCustom::getState(internal) == V8PromiseCustom::Rejected);
    v8::Local<v8::Array> fulfillCallbacks = internal->GetInternalField(V8PromiseCustom::InternalFulfillCallbackIndex).As<v8::Array>();
    v8::Local<v8::Array> rejectCallbacks = internal->GetInternalField(V8PromiseCustom::InternalRejectCallbackIndex).As<v8::Array>();
    v8::Local<v8::Array> derivedPromises = internal->GetInternalField(V8PromiseCustom::InternalDerivedPromiseIndex).As<v8::Array>();
    // Since they are treated as a tuple,
    // we need to guaranteed that the length of these arrays are same.
    ASSERT(fulfillCallbacks->Length() == rejectCallbacks->Length() && rejectCallbacks->Length() == derivedPromises->Length());

    // Append Derived tuple to the stack in reverse order.
    for (uint32_t count = 0, length = derivedPromises->Length(); count < length; ++count) {
        uint32_t i = length - count - 1;
        v8::Local<v8::Object> derivedPromise = derivedPromises->Get(i).As<v8::Object>();

        v8::Local<v8::Function> onFulfilled, onRejected;
        v8::Local<v8::Value> onFulfilledValue = fulfillCallbacks->Get(i);
        if (onFulfilledValue->IsFunction()) {
            onFulfilled = onFulfilledValue.As<v8::Function>();
        }
        v8::Local<v8::Value> onRejectedValue = rejectCallbacks->Get(i);
        if (onRejectedValue->IsFunction()) {
            onRejected = onRejectedValue.As<v8::Function>();
        }

        m_derivedStack.append(Derived::create(derivedPromise, onFulfilled, onRejected, promise, isolate));
    }
<<<<<<< HEAD
    clearDerived(internal);
=======
    clearDerived(internal, isolate);
>>>>>>> 8c15b39e
}

void PromisePropagator::updateDerivedFromValue(v8::Handle<v8::Object> derivedPromise, v8::Handle<v8::Function> onFulfilled, v8::Handle<v8::Value> value, v8::Isolate* isolate)
{
    if (!onFulfilled.IsEmpty()) {
        V8PromiseCustom::callHandler(derivedPromise, onFulfilled, value, isolate);
    } else {
        setValue(derivedPromise, value, isolate);
    }
}

void PromisePropagator::updateDerivedFromReason(v8::Handle<v8::Object> derivedPromise, v8::Handle<v8::Function> onRejected, v8::Handle<v8::Value> reason, v8::Isolate* isolate)
{
    if (!onRejected.IsEmpty()) {
        V8PromiseCustom::callHandler(derivedPromise, onRejected, reason, isolate);
    } else {
        setReason(derivedPromise, reason, isolate);
    }
}

void PromisePropagator::updateDerived(v8::Handle<v8::Object> derivedPromise, v8::Handle<v8::Function> onFulfilled, v8::Handle<v8::Function> onRejected, v8::Handle<v8::Object> originator, v8::Isolate* isolate)
{
    v8::Local<v8::Object> originatorInternal = V8PromiseCustom::getInternal(originator);
    V8PromiseCustom::PromiseState originatorState = V8PromiseCustom::getState(originatorInternal);
    ASSERT(originatorState == V8PromiseCustom::Fulfilled || originatorState == V8PromiseCustom::Rejected);
    v8::Local<v8::Value> originatorValue = originatorInternal->GetInternalField(V8PromiseCustom::InternalResultIndex);
    if (originatorState == V8PromiseCustom::Fulfilled) {
        if (originatorValue->IsObject()) {
            ExecutionContext* executionContext = getExecutionContext();
            ASSERT(executionContext && executionContext->isContextThread());
            executionContext->postTask(adoptPtr(new UpdateDerivedTask(derivedPromise, onFulfilled, onRejected, originatorValue.As<v8::Object>(), isolate, executionContext)));
        } else {
            updateDerivedFromValue(derivedPromise, onFulfilled, originatorValue, isolate);
        }
    } else {
        updateDerivedFromReason(derivedPromise, onRejected, originatorValue, isolate);
    }
}

void PromisePropagator::updateDerivedFromPromise(v8::Handle<v8::Object> derivedPromise, v8::Handle<v8::Function> onFulfilled, v8::Handle<v8::Function> onRejected, v8::Handle<v8::Object> promise, v8::Isolate* isolate)
{
    v8::Local<v8::Object> internal = V8PromiseCustom::getInternal(promise);
    V8PromiseCustom::PromiseState state = V8PromiseCustom::getState(internal);
    if (state == V8PromiseCustom::Fulfilled || state == V8PromiseCustom::Rejected) {
        updateDerived(derivedPromise, onFulfilled, onRejected, promise, isolate);
    } else {
        addToDerived(internal, derivedPromise, onFulfilled, onRejected, isolate);
    }
}

} // namespace

void V8Promise::constructorCustom(const v8::FunctionCallbackInfo<v8::Value>& info)
{
    v8SetReturnValue(info, v8::Local<v8::Value>());
    v8::Isolate* isolate = info.GetIsolate();
    if (!info.Length() || !info[0]->IsFunction()) {
        throwTypeError("Promise constructor takes a function argument", isolate);
        return;
    }
    v8::Local<v8::Function> init = info[0].As<v8::Function>();
    v8::Local<v8::Object> promise = V8PromiseCustom::createPromise(info.Holder(), isolate);
    v8::Handle<v8::Value> argv[] = {
        createClosure(promiseResolveCallback, promise, isolate),
        createClosure(promiseRejectCallback, promise, isolate)
    };
    v8::TryCatch trycatch;
    if (V8ScriptRunner::callFunction(init, getExecutionContext(), v8::Undefined(isolate), WTF_ARRAY_LENGTH(argv), argv, isolate).IsEmpty()) {
        // An exception is thrown. Reject the promise if its resolved flag is unset.
        V8PromiseCustom::reject(promise, trycatch.Exception(), isolate);
    }
    v8SetReturnValue(info, promise);
    return;
}

void V8Promise::thenMethodCustom(const v8::FunctionCallbackInfo<v8::Value>& info)
{
    v8::Isolate* isolate = info.GetIsolate();
    v8::Local<v8::Function> onFulfilled, onRejected;
<<<<<<< HEAD
    if (info.Length() > 0 && !info[0]->IsUndefined()) {
        if (!info[0]->IsFunction()) {
            v8SetReturnValue(info, throwTypeError("onFulfilled must be a function or undefined", isolate));
            return;
        }
        onFulfilled = info[0].As<v8::Function>();
    }
    if (info.Length() > 1 && !info[1]->IsUndefined()) {
        if (!info[1]->IsFunction()) {
            v8SetReturnValue(info, throwTypeError("onRejected must be a function or undefined", isolate));
            return;
        }
        onRejected = info[1].As<v8::Function>();
    }
    v8SetReturnValue(info, V8PromiseCustom::then(info.Holder(), onFulfilled, onRejected, isolate));
}

void V8Promise::castMethodCustom(const v8::FunctionCallbackInfo<v8::Value>& info)
{
    v8::Isolate* isolate = info.GetIsolate();
    v8::Local<v8::Value> result = v8::Undefined(isolate);
    if (info.Length() > 0)
        result = info[0];

    v8SetReturnValue(info, V8PromiseCustom::toPromise(result, isolate));
}

void V8Promise::catchMethodCustom(const v8::FunctionCallbackInfo<v8::Value>& info)
{
    v8::Isolate* isolate = info.GetIsolate();
    v8::Local<v8::Function> onFulfilled, onRejected;

=======
    if (info.Length() > 0 && info[0]->IsFunction())
        onFulfilled = info[0].As<v8::Function>();
    if (info.Length() > 1 && info[1]->IsFunction())
        onRejected = info[1].As<v8::Function>();
    v8SetReturnValue(info, V8PromiseCustom::then(info.Holder(), onFulfilled, onRejected, isolate));
}

void V8Promise::castMethodCustom(const v8::FunctionCallbackInfo<v8::Value>& info)
{
    v8::Isolate* isolate = info.GetIsolate();
    v8::Local<v8::Value> result = v8::Undefined(isolate);
    if (info.Length() > 0)
        result = info[0];

    v8SetReturnValue(info, V8PromiseCustom::toPromise(result, isolate));
}

void V8Promise::catchMethodCustom(const v8::FunctionCallbackInfo<v8::Value>& info)
{
    v8::Isolate* isolate = info.GetIsolate();
    v8::Local<v8::Function> onFulfilled, onRejected;

>>>>>>> 8c15b39e
    if (info.Length() > 0 && !info[0]->IsUndefined()) {
        if (!info[0]->IsFunction()) {
            v8SetReturnValue(info, throwTypeError("onRejected must be a function or undefined", isolate));
            return;
        }
        onRejected = info[0].As<v8::Function>();
    }
    v8SetReturnValue(info, V8PromiseCustom::then(info.Holder(), onFulfilled, onRejected, isolate));
}

void V8Promise::resolveMethodCustom(const v8::FunctionCallbackInfo<v8::Value>& info)
{
    v8::Isolate* isolate = info.GetIsolate();
    v8::Local<v8::Value> result = v8::Undefined(isolate);
    if (info.Length() > 0)
        result = info[0];

    v8::Local<v8::Object> promise = V8PromiseCustom::createPromise(info.Holder(), isolate);
    V8PromiseCustom::resolve(promise, result, isolate);
    v8SetReturnValue(info, promise);
}

void V8Promise::rejectMethodCustom(const v8::FunctionCallbackInfo<v8::Value>& info)
{
    v8::Isolate* isolate = info.GetIsolate();
    v8::Local<v8::Value> result = v8::Undefined(isolate);
    if (info.Length() > 0)
        result = info[0];

    v8::Local<v8::Object> promise = V8PromiseCustom::createPromise(info.Holder(), isolate);
    V8PromiseCustom::reject(promise, result, isolate);
    v8SetReturnValue(info, promise);
}

void V8Promise::raceMethodCustom(const v8::FunctionCallbackInfo<v8::Value>& info)
{
    v8::Isolate* isolate = info.GetIsolate();
    v8::Local<v8::Object> promise = V8PromiseCustom::createPromise(info.Holder(), isolate);

    if (!info.Length() || !info[0]->IsArray()) {
        v8SetReturnValue(info, promise);
        return;
    }

    // FIXME: Now we limit the iterable type to the Array type.
    v8::Local<v8::Array> iterable = info[0].As<v8::Array>();
    v8::Local<v8::Function> onFulfilled = createClosure(promiseResolveCallback, promise, isolate);
    v8::Local<v8::Function> onRejected = createClosure(promiseRejectCallback, promise, isolate);

    for (unsigned i = 0, length = iterable->Length(); i < length; ++i) {
        // Array-holes should not be skipped by for-of iteration semantics.
        V8TRYCATCH_VOID(v8::Local<v8::Value>, nextValue, iterable->Get(i));
        v8::Local<v8::Object> nextPromise = V8PromiseCustom::toPromise(nextValue, isolate);
        V8PromiseCustom::then(nextPromise, onFulfilled, onRejected, isolate);
    }
    v8SetReturnValue(info, promise);
}

void V8Promise::allMethodCustom(const v8::FunctionCallbackInfo<v8::Value>& info)
{
    v8::Isolate* isolate = info.GetIsolate();
    v8::Local<v8::Object> promise = V8PromiseCustom::createPromise(info.Holder(), isolate);
<<<<<<< HEAD
    v8::Local<v8::Array> results = v8::Array::New();

    if (!info.Length() || !info[0]->IsArray()) {
        V8PromiseCustom::resolve(promise, results, isolate);
        v8SetReturnValue(info, promise);
        return;
    }

    // FIXME: Now we limit the iterable type to the Array type.
    v8::Local<v8::Array> iterable = info[0].As<v8::Array>();

=======
    v8::Local<v8::Array> results = v8::Array::New(info.GetIsolate());

    if (!info.Length() || !info[0]->IsArray()) {
        V8PromiseCustom::resolve(promise, results, isolate);
        v8SetReturnValue(info, promise);
        return;
    }

    // FIXME: Now we limit the iterable type to the Array type.
    v8::Local<v8::Array> iterable = info[0].As<v8::Array>();

>>>>>>> 8c15b39e
    if (!iterable->Length()) {
        V8PromiseCustom::resolve(promise, results, isolate);
        v8SetReturnValue(info, promise);
        return;
    }

    v8::Local<v8::ObjectTemplate> objectTemplate = primitiveWrapperObjectTemplate(isolate);
    v8::Local<v8::Object> countdownWrapper = objectTemplate->NewInstance();
    countdownWrapper->SetInternalField(V8PromiseCustom::PrimitiveWrapperPrimitiveIndex, v8::Integer::New(iterable->Length(), isolate));

    v8::Local<v8::Function> onRejected = createClosure(promiseRejectCallback, promise, isolate);
    for (unsigned i = 0, length = iterable->Length(); i < length; ++i) {
        // Array-holes should not be skipped by for-of iteration semantics.
        v8::Local<v8::Object> environment = promiseAllEnvironment(promise, countdownWrapper, i, results, isolate);
        v8::Local<v8::Function> onFulfilled = createClosure(promiseAllFulfillCallback, environment, isolate);
        V8TRYCATCH_VOID(v8::Local<v8::Value>, nextValue, iterable->Get(i));
        v8::Local<v8::Object> nextPromise = V8PromiseCustom::toPromise(nextValue, isolate);
        V8PromiseCustom::then(nextPromise, onFulfilled, onRejected, isolate);
    }
    v8SetReturnValue(info, promise);
}

//
// -- V8PromiseCustom --
v8::Local<v8::Object> V8PromiseCustom::createPromise(v8::Handle<v8::Object> creationContext, v8::Isolate* isolate)
{
    v8::Local<v8::ObjectTemplate> internalTemplate = internalObjectTemplate(isolate);
    v8::Local<v8::Object> internal = internalTemplate->NewInstance();
    v8::Local<v8::Object> promise = V8DOMWrapper::createWrapper(creationContext, &V8Promise::wrapperTypeInfo, 0, isolate);

<<<<<<< HEAD
    clearDerived(internal);
=======
    clearDerived(internal, isolate);
>>>>>>> 8c15b39e
    setState(internal, Pending, v8::Undefined(isolate), isolate);

    promise->SetInternalField(v8DOMWrapperObjectIndex, internal);
    return promise;
}

v8::Local<v8::Object> V8PromiseCustom::getInternal(v8::Handle<v8::Object> promise)
{
    v8::Local<v8::Value> value = promise->GetInternalField(v8DOMWrapperObjectIndex);
    return value.As<v8::Object>();
}

V8PromiseCustom::PromiseState V8PromiseCustom::getState(v8::Handle<v8::Object> internal)
{
    v8::Handle<v8::Value> value = internal->GetInternalField(V8PromiseCustom::InternalStateIndex);
    bool ok = false;
    uint32_t number = toInt32(value, ok);
    ASSERT(ok && (number == Pending || number == Fulfilled || number == Rejected || number == Following));
    return static_cast<PromiseState>(number);
}

void V8PromiseCustom::setState(v8::Handle<v8::Object> internal, PromiseState state, v8::Handle<v8::Value> value, v8::Isolate* isolate)
{
    ASSERT(!value.IsEmpty());
    ASSERT(state == Pending || state == Fulfilled || state == Rejected || state == Following);
    internal->SetInternalField(InternalStateIndex, v8::Integer::New(state, isolate));
    internal->SetInternalField(InternalResultIndex, value);
}

bool V8PromiseCustom::isPromise(v8::Handle<v8::Value> maybePromise, v8::Isolate* isolate)
{
    WrapperWorldType currentWorldType = worldType(isolate);
<<<<<<< HEAD
    return V8Promise::GetTemplate(isolate, currentWorldType)->HasInstance(maybePromise);
=======
    return V8Promise::domTemplate(isolate, currentWorldType)->HasInstance(maybePromise);
>>>>>>> 8c15b39e
}

v8::Local<v8::Object> V8PromiseCustom::toPromise(v8::Handle<v8::Value> maybePromise, v8::Isolate* isolate)
{
    // FIXME: Currently we don't check [[PromiseConstructor]] since we limit
    // the creation of the promise objects only from the Blink Promise
    // constructor.
    if (isPromise(maybePromise, isolate))
        return maybePromise.As<v8::Object>();

    v8::Local<v8::Object> promise = createPromise(v8::Handle<v8::Object>(), isolate);
    resolve(promise, maybePromise, isolate);
    return promise;
}

void V8PromiseCustom::resolve(v8::Handle<v8::Object> promise, v8::Handle<v8::Value> result, v8::Isolate* isolate)
{
    ASSERT(!result.IsEmpty());
    v8::Local<v8::Object> internal = getInternal(promise);
    PromiseState state = getState(internal);
    if (state != Pending)
        return;

    if (isPromise(result, isolate)) {
        v8::Local<v8::Object> valuePromise = result.As<v8::Object>();
        v8::Local<v8::Object> valueInternal = getInternal(valuePromise);
        PromiseState valueState = getState(valueInternal);
        if (promise->SameValue(valuePromise)) {
            v8::Local<v8::Value> reason = V8ThrowException::createTypeError("Resolve a promise with itself", isolate);
            setReason(promise, reason, isolate);
        } else if (valueState == Following) {
            v8::Local<v8::Object> valuePromiseFollowing = valueInternal->GetInternalField(InternalResultIndex).As<v8::Object>();
            setState(internal, Following, valuePromiseFollowing, isolate);
            addToDerived(getInternal(valuePromiseFollowing), promise, v8::Handle<v8::Function>(), v8::Handle<v8::Function>(), isolate);
        } else if (valueState == Fulfilled) {
            setValue(promise, valueInternal->GetInternalField(InternalResultIndex), isolate);
        } else if (valueState == Rejected) {
            setReason(promise, valueInternal->GetInternalField(InternalResultIndex), isolate);
        } else {
            ASSERT(valueState == Pending);
            setState(internal, Following, valuePromise, isolate);
            addToDerived(valueInternal, promise, v8::Handle<v8::Function>(), v8::Handle<v8::Function>(), isolate);
        }
    } else {
        setValue(promise, result, isolate);
    }
}

void V8PromiseCustom::reject(v8::Handle<v8::Object> promise, v8::Handle<v8::Value> reason, v8::Isolate* isolate)
{
    v8::Local<v8::Object> internal = getInternal(promise);
    PromiseState state = getState(internal);
    if (state != Pending)
        return;
    setReason(promise, reason, isolate);
}

v8::Local<v8::Object> V8PromiseCustom::then(v8::Handle<v8::Object> promise, v8::Handle<v8::Function> onFulfilled, v8::Handle<v8::Function> onRejected, v8::Isolate* isolate)
{
    v8::Handle<v8::Object> internal = getInternal(promise);
    while (getState(internal) == Following) {
        promise = internal->GetInternalField(InternalResultIndex).As<v8::Object>();
        internal = getInternal(promise);
    }
    // FIXME: Currently we don't lookup "constructor" property since we limit
    // the creation of the promise objects only from the Blink Promise
    // constructor.
    v8::Local<v8::Object> derivedPromise = createPromise(v8::Handle<v8::Object>(), isolate);
    updateDerivedFromPromise(derivedPromise, onFulfilled, onRejected, promise, isolate);
    return derivedPromise;
}

void V8PromiseCustom::setValue(v8::Handle<v8::Object> promise, v8::Handle<v8::Value> value, v8::Isolate* isolate)
{
    PromisePropagator propagator;
    propagator.setValue(promise, value, isolate);
    propagator.performPropagation(isolate);
}

void V8PromiseCustom::setReason(v8::Handle<v8::Object> promise, v8::Handle<v8::Value> reason, v8::Isolate* isolate)
{
    PromisePropagator propagator;
    propagator.setReason(promise, reason, isolate);
    propagator.performPropagation(isolate);
}

void V8PromiseCustom::propagateToDerived(v8::Handle<v8::Object> promise, v8::Isolate* isolate)
{
    PromisePropagator propagator;
    propagator.propagateToDerived(promise, isolate);
    propagator.performPropagation(isolate);
}

void V8PromiseCustom::updateDerived(v8::Handle<v8::Object> derivedPromise, v8::Handle<v8::Function> onFulfilled, v8::Handle<v8::Function> onRejected, v8::Handle<v8::Object> originator, v8::Isolate* isolate)
{
    PromisePropagator propagator;
    propagator.updateDerived(derivedPromise, onFulfilled, onRejected, originator, isolate);
    propagator.performPropagation(isolate);
}

void V8PromiseCustom::updateDerivedFromValue(v8::Handle<v8::Object> derivedPromise, v8::Handle<v8::Function> onFulfilled, v8::Handle<v8::Value> value, v8::Isolate* isolate)
{
    PromisePropagator propagator;
    propagator.updateDerivedFromValue(derivedPromise, onFulfilled, value, isolate);
    propagator.performPropagation(isolate);
}

void V8PromiseCustom::updateDerivedFromReason(v8::Handle<v8::Object> derivedPromise, v8::Handle<v8::Function> onRejected, v8::Handle<v8::Value> reason, v8::Isolate* isolate)
{
    PromisePropagator propagator;
    propagator.updateDerivedFromReason(derivedPromise, onRejected, reason, isolate);
    propagator.performPropagation(isolate);
}

void V8PromiseCustom::updateDerivedFromPromise(v8::Handle<v8::Object> derivedPromise, v8::Handle<v8::Function> onFulfilled, v8::Handle<v8::Function> onRejected, v8::Handle<v8::Object> promise, v8::Isolate* isolate)
{
    PromisePropagator propagator;
    propagator.updateDerivedFromPromise(derivedPromise, onFulfilled, onRejected, promise, isolate);
    propagator.performPropagation(isolate);
}

v8::Local<v8::Object> V8PromiseCustom::coerceThenable(v8::Handle<v8::Object> thenable, v8::Handle<v8::Function> then, v8::Isolate* isolate)
{
    ASSERT(!thenable.IsEmpty());
    ASSERT(!then.IsEmpty());
    v8::Local<v8::Object> promise = createPromise(v8::Handle<v8::Object>(), isolate);
    v8::Handle<v8::Value> argv[] = {
        createClosure(promiseResolveCallback, promise, isolate),
        createClosure(promiseRejectCallback, promise, isolate)
    };
    v8::TryCatch trycatch;
    if (V8ScriptRunner::callFunction(then, getExecutionContext(), thenable, WTF_ARRAY_LENGTH(argv), argv, isolate).IsEmpty()) {
        reject(promise, trycatch.Exception(), isolate);
    }
    thenable->SetHiddenValue(V8HiddenPropertyName::thenableHiddenPromise(isolate), promise);
    return promise;
}

void V8PromiseCustom::callHandler(v8::Handle<v8::Object> promise, v8::Handle<v8::Function> handler, v8::Handle<v8::Value> argument, v8::Isolate* isolate)
{
    ExecutionContext* executionContext = getExecutionContext();
    ASSERT(executionContext && executionContext->isContextThread());
    executionContext->postTask(adoptPtr(new CallHandlerTask(promise, handler, argument, isolate, executionContext)));
}

} // namespace WebCore<|MERGE_RESOLUTION|>--- conflicted
+++ resolved
@@ -152,19 +152,11 @@
 }
 
 // Clear |internal|'s derived array.
-<<<<<<< HEAD
-void clearDerived(v8::Handle<v8::Object> internal)
-{
-    internal->SetInternalField(V8PromiseCustom::InternalFulfillCallbackIndex, v8::Array::New());
-    internal->SetInternalField(V8PromiseCustom::InternalRejectCallbackIndex, v8::Array::New());
-    internal->SetInternalField(V8PromiseCustom::InternalDerivedPromiseIndex, v8::Array::New());
-=======
 void clearDerived(v8::Handle<v8::Object> internal, v8::Isolate* isolate)
 {
     internal->SetInternalField(V8PromiseCustom::InternalFulfillCallbackIndex, v8::Array::New(isolate));
     internal->SetInternalField(V8PromiseCustom::InternalRejectCallbackIndex, v8::Array::New(isolate));
     internal->SetInternalField(V8PromiseCustom::InternalDerivedPromiseIndex, v8::Array::New(isolate));
->>>>>>> 8c15b39e
 }
 
 // Add a tuple (|derivedPromise|, |onFulfilled|, |onRejected|) to
@@ -281,11 +273,7 @@
 
     v8::Local<v8::Value> then;
     v8::TryCatch trycatch;
-<<<<<<< HEAD
-    then = originatorValueObject->Get(v8::String::NewSymbol("then"));
-=======
     then = originatorValueObject->Get(v8AtomicString(isolate, "then"));
->>>>>>> 8c15b39e
     if (then.IsEmpty()) {
         // If calling the [[Get]] internal method threw an exception, catch it and run updateDerivedFromReason.
         V8PromiseCustom::updateDerivedFromReason(m_promise.newLocal(isolate), m_onRejected.newLocal(isolate), trycatch.Exception(), isolate);
@@ -355,7 +343,6 @@
         v8::Local<v8::Function> onFulfilled(v8::Isolate* isolate) const { return m_onFulfilled.newLocal(isolate); }
         v8::Local<v8::Function> onRejected(v8::Isolate* isolate) const { return m_onRejected.newLocal(isolate); }
         v8::Local<v8::Object> originator(v8::Isolate* isolate) const { return m_originator.newLocal(isolate); }
-<<<<<<< HEAD
 
     private:
         ScopedPersistent<v8::Object> m_promise;
@@ -364,16 +351,6 @@
         ScopedPersistent<v8::Object> m_originator;
     };
 
-=======
-
-    private:
-        ScopedPersistent<v8::Object> m_promise;
-        ScopedPersistent<v8::Function> m_onFulfilled;
-        ScopedPersistent<v8::Function> m_onRejected;
-        ScopedPersistent<v8::Object> m_originator;
-    };
-
->>>>>>> 8c15b39e
     Deque<OwnPtr<Derived> > m_derivedStack;
 };
 
@@ -430,11 +407,7 @@
 
         m_derivedStack.append(Derived::create(derivedPromise, onFulfilled, onRejected, promise, isolate));
     }
-<<<<<<< HEAD
-    clearDerived(internal);
-=======
     clearDerived(internal, isolate);
->>>>>>> 8c15b39e
 }
 
 void PromisePropagator::updateDerivedFromValue(v8::Handle<v8::Object> derivedPromise, v8::Handle<v8::Function> onFulfilled, v8::Handle<v8::Value> value, v8::Isolate* isolate)
@@ -514,40 +487,6 @@
 {
     v8::Isolate* isolate = info.GetIsolate();
     v8::Local<v8::Function> onFulfilled, onRejected;
-<<<<<<< HEAD
-    if (info.Length() > 0 && !info[0]->IsUndefined()) {
-        if (!info[0]->IsFunction()) {
-            v8SetReturnValue(info, throwTypeError("onFulfilled must be a function or undefined", isolate));
-            return;
-        }
-        onFulfilled = info[0].As<v8::Function>();
-    }
-    if (info.Length() > 1 && !info[1]->IsUndefined()) {
-        if (!info[1]->IsFunction()) {
-            v8SetReturnValue(info, throwTypeError("onRejected must be a function or undefined", isolate));
-            return;
-        }
-        onRejected = info[1].As<v8::Function>();
-    }
-    v8SetReturnValue(info, V8PromiseCustom::then(info.Holder(), onFulfilled, onRejected, isolate));
-}
-
-void V8Promise::castMethodCustom(const v8::FunctionCallbackInfo<v8::Value>& info)
-{
-    v8::Isolate* isolate = info.GetIsolate();
-    v8::Local<v8::Value> result = v8::Undefined(isolate);
-    if (info.Length() > 0)
-        result = info[0];
-
-    v8SetReturnValue(info, V8PromiseCustom::toPromise(result, isolate));
-}
-
-void V8Promise::catchMethodCustom(const v8::FunctionCallbackInfo<v8::Value>& info)
-{
-    v8::Isolate* isolate = info.GetIsolate();
-    v8::Local<v8::Function> onFulfilled, onRejected;
-
-=======
     if (info.Length() > 0 && info[0]->IsFunction())
         onFulfilled = info[0].As<v8::Function>();
     if (info.Length() > 1 && info[1]->IsFunction())
@@ -570,7 +509,6 @@
     v8::Isolate* isolate = info.GetIsolate();
     v8::Local<v8::Function> onFulfilled, onRejected;
 
->>>>>>> 8c15b39e
     if (info.Length() > 0 && !info[0]->IsUndefined()) {
         if (!info[0]->IsFunction()) {
             v8SetReturnValue(info, throwTypeError("onRejected must be a function or undefined", isolate));
@@ -633,8 +571,7 @@
 {
     v8::Isolate* isolate = info.GetIsolate();
     v8::Local<v8::Object> promise = V8PromiseCustom::createPromise(info.Holder(), isolate);
-<<<<<<< HEAD
-    v8::Local<v8::Array> results = v8::Array::New();
+    v8::Local<v8::Array> results = v8::Array::New(info.GetIsolate());
 
     if (!info.Length() || !info[0]->IsArray()) {
         V8PromiseCustom::resolve(promise, results, isolate);
@@ -645,19 +582,6 @@
     // FIXME: Now we limit the iterable type to the Array type.
     v8::Local<v8::Array> iterable = info[0].As<v8::Array>();
 
-=======
-    v8::Local<v8::Array> results = v8::Array::New(info.GetIsolate());
-
-    if (!info.Length() || !info[0]->IsArray()) {
-        V8PromiseCustom::resolve(promise, results, isolate);
-        v8SetReturnValue(info, promise);
-        return;
-    }
-
-    // FIXME: Now we limit the iterable type to the Array type.
-    v8::Local<v8::Array> iterable = info[0].As<v8::Array>();
-
->>>>>>> 8c15b39e
     if (!iterable->Length()) {
         V8PromiseCustom::resolve(promise, results, isolate);
         v8SetReturnValue(info, promise);
@@ -688,11 +612,7 @@
     v8::Local<v8::Object> internal = internalTemplate->NewInstance();
     v8::Local<v8::Object> promise = V8DOMWrapper::createWrapper(creationContext, &V8Promise::wrapperTypeInfo, 0, isolate);
 
-<<<<<<< HEAD
-    clearDerived(internal);
-=======
     clearDerived(internal, isolate);
->>>>>>> 8c15b39e
     setState(internal, Pending, v8::Undefined(isolate), isolate);
 
     promise->SetInternalField(v8DOMWrapperObjectIndex, internal);
@@ -725,11 +645,7 @@
 bool V8PromiseCustom::isPromise(v8::Handle<v8::Value> maybePromise, v8::Isolate* isolate)
 {
     WrapperWorldType currentWorldType = worldType(isolate);
-<<<<<<< HEAD
-    return V8Promise::GetTemplate(isolate, currentWorldType)->HasInstance(maybePromise);
-=======
     return V8Promise::domTemplate(isolate, currentWorldType)->HasInstance(maybePromise);
->>>>>>> 8c15b39e
 }
 
 v8::Local<v8::Object> V8PromiseCustom::toPromise(v8::Handle<v8::Value> maybePromise, v8::Isolate* isolate)
