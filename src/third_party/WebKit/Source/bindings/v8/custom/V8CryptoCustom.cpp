--- conflicted
+++ resolved
@@ -41,31 +41,14 @@
 //   * Must be threadsafe
 void V8Crypto::getRandomValuesMethodCustom(const v8::FunctionCallbackInfo<v8::Value>& info)
 {
-<<<<<<< HEAD
-    if (info.Length() < 1) {
-        throwTypeError(ExceptionMessages::failedToExecute("getRandomValues", "Crypto", ExceptionMessages::notEnoughArguments(1, info.Length())), info.GetIsolate());
-=======
     ExceptionState exceptionState(ExceptionState::ExecutionContext, "getRandomValues", "Crypto", info.Holder(), info.GetIsolate());
     if (info.Length() < 1) {
         exceptionState.throwTypeError(ExceptionMessages::notEnoughArguments(1, info.Length()));
         exceptionState.throwIfNeeded();
->>>>>>> 8c15b39e
         return;
     }
 
     v8::Handle<v8::Value> buffer = info[0];
-<<<<<<< HEAD
-    if (!V8ArrayBufferView::HasInstance(buffer, info.GetIsolate(), worldType(info.GetIsolate()))) {
-        throwTypeError("First argument is not an ArrayBufferView", info.GetIsolate());
-        return;
-    }
-
-    ArrayBufferView* arrayBufferView = V8ArrayBufferView::toNative(v8::Handle<v8::Object>::Cast(buffer));
-    ASSERT(arrayBufferView);
-
-    ExceptionState es(info.GetIsolate());
-    Crypto::getRandomValues(arrayBufferView, es);
-=======
     if (!V8ArrayBufferView::hasInstance(buffer, info.GetIsolate(), worldType(info.GetIsolate()))) {
         exceptionState.throwTypeError("First argument is not an ArrayBufferView");
     } else {
@@ -74,7 +57,6 @@
 
         Crypto::getRandomValues(arrayBufferView, exceptionState);
     }
->>>>>>> 8c15b39e
 
     if (exceptionState.throwIfNeeded())
         return;
