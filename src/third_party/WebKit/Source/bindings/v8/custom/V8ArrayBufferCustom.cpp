--- conflicted
+++ resolved
@@ -47,10 +47,7 @@
 }
 
 const WrapperTypeInfo V8ArrayBuffer::wrapperTypeInfo = {
-<<<<<<< HEAD
-=======
     gin::kEmbedderBlink,
->>>>>>> 8c15b39e
     0, V8ArrayBuffer::derefObject,
     0, 0, 0, 0, 0, WrapperTypeObjectPrototype
 };
