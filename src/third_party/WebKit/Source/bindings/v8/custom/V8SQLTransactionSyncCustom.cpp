--- conflicted
+++ resolved
@@ -63,11 +63,7 @@
 
         uint32_t sqlArgsLength = 0;
         v8::Local<v8::Object> sqlArgsObject = info[1]->ToObject();
-<<<<<<< HEAD
-        V8TRYCATCH_VOID(v8::Local<v8::Value>, length, sqlArgsObject->Get(v8::String::New("length")));
-=======
         V8TRYCATCH_VOID(v8::Local<v8::Value>, length, sqlArgsObject->Get(v8AtomicString(info.GetIsolate(), "length")));
->>>>>>> 8c15b39e
 
         if (isUndefinedOrNull(length))
             sqlArgsLength = sqlArgsObject->GetPropertyNames()->Length();
@@ -92,15 +88,9 @@
 
     SQLTransactionSync* transaction = V8SQLTransactionSync::toNative(info.Holder());
 
-<<<<<<< HEAD
-    ExceptionState es(info.GetIsolate());
-    v8::Handle<v8::Value> result = toV8(transaction->executeSQL(statement, sqlValues, es), info.Holder(), info.GetIsolate());
-    if (es.throwIfNeeded())
-=======
     ExceptionState exceptionState(info.Holder(), info.GetIsolate());
     v8::Handle<v8::Value> result = toV8(transaction->executeSQL(statement, sqlValues, exceptionState), info.Holder(), info.GetIsolate());
     if (exceptionState.throwIfNeeded())
->>>>>>> 8c15b39e
         return;
 
     v8SetReturnValue(info, result);
