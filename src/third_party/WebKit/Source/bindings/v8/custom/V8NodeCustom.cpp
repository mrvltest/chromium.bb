--- conflicted
+++ resolved
@@ -66,19 +66,11 @@
 
     CustomElementCallbackDispatcher::CallbackDeliveryScope deliveryScope;
 
-<<<<<<< HEAD
-    ExceptionState es(info.GetIsolate());
-    Node* newChild = V8Node::HasInstance(info[0], info.GetIsolate(), worldType(info.GetIsolate())) ? V8Node::toNative(v8::Handle<v8::Object>::Cast(info[0])) : 0;
-    Node* refChild = V8Node::HasInstance(info[1], info.GetIsolate(), worldType(info.GetIsolate())) ? V8Node::toNative(v8::Handle<v8::Object>::Cast(info[1])) : 0;
-    imp->insertBefore(newChild, refChild, es);
-    if (es.throwIfNeeded())
-=======
     ExceptionState exceptionState(ExceptionState::ExecutionContext, "insertBefore", "Node", info.Holder(), info.GetIsolate());
     Node* newChild = V8Node::hasInstance(info[0], info.GetIsolate(), worldType(info.GetIsolate())) ? V8Node::toNative(v8::Handle<v8::Object>::Cast(info[0])) : 0;
     Node* refChild = V8Node::hasInstance(info[1], info.GetIsolate(), worldType(info.GetIsolate())) ? V8Node::toNative(v8::Handle<v8::Object>::Cast(info[1])) : 0;
     imp->insertBefore(newChild, refChild, exceptionState);
     if (exceptionState.throwIfNeeded())
->>>>>>> 8c15b39e
         return;
     v8SetReturnValue(info, info[0]);
 }
@@ -90,19 +82,11 @@
 
     CustomElementCallbackDispatcher::CallbackDeliveryScope deliveryScope;
 
-<<<<<<< HEAD
-    ExceptionState es(info.GetIsolate());
-    Node* newChild = V8Node::HasInstance(info[0], info.GetIsolate(), worldType(info.GetIsolate())) ? V8Node::toNative(v8::Handle<v8::Object>::Cast(info[0])) : 0;
-    Node* oldChild = V8Node::HasInstance(info[1], info.GetIsolate(), worldType(info.GetIsolate())) ? V8Node::toNative(v8::Handle<v8::Object>::Cast(info[1])) : 0;
-    imp->replaceChild(newChild, oldChild, es);
-    if (es.throwIfNeeded())
-=======
     ExceptionState exceptionState(ExceptionState::ExecutionContext, "replaceChild", "Node", info.Holder(), info.GetIsolate());
     Node* newChild = V8Node::hasInstance(info[0], info.GetIsolate(), worldType(info.GetIsolate())) ? V8Node::toNative(v8::Handle<v8::Object>::Cast(info[0])) : 0;
     Node* oldChild = V8Node::hasInstance(info[1], info.GetIsolate(), worldType(info.GetIsolate())) ? V8Node::toNative(v8::Handle<v8::Object>::Cast(info[1])) : 0;
     imp->replaceChild(newChild, oldChild, exceptionState);
     if (exceptionState.throwIfNeeded())
->>>>>>> 8c15b39e
         return;
     v8SetReturnValue(info, info[1]);
 }
@@ -114,17 +98,10 @@
 
     CustomElementCallbackDispatcher::CallbackDeliveryScope deliveryScope;
 
-<<<<<<< HEAD
-    ExceptionState es(info.GetIsolate());
-    Node* oldChild = V8Node::HasInstance(info[0], info.GetIsolate(), worldType(info.GetIsolate())) ? V8Node::toNative(v8::Handle<v8::Object>::Cast(info[0])) : 0;
-    imp->removeChild(oldChild, es);
-    if (es.throwIfNeeded())
-=======
     ExceptionState exceptionState(ExceptionState::ExecutionContext, "removeChild", "Node", info.Holder(), info.GetIsolate());
     Node* oldChild = V8Node::hasInstance(info[0], info.GetIsolate(), worldType(info.GetIsolate())) ? V8Node::toNative(v8::Handle<v8::Object>::Cast(info[0])) : 0;
     imp->removeChild(oldChild, exceptionState);
     if (exceptionState.throwIfNeeded())
->>>>>>> 8c15b39e
         return;
     v8SetReturnValue(info, info[0]);
 }
@@ -136,17 +113,10 @@
 
     CustomElementCallbackDispatcher::CallbackDeliveryScope deliveryScope;
 
-<<<<<<< HEAD
-    ExceptionState es(info.GetIsolate());
-    Node* newChild = V8Node::HasInstance(info[0], info.GetIsolate(), worldType(info.GetIsolate())) ? V8Node::toNative(v8::Handle<v8::Object>::Cast(info[0])) : 0;
-    imp->appendChild(newChild, es);
-    if (es.throwIfNeeded())
-=======
     ExceptionState exceptionState(ExceptionState::ExecutionContext, "appendChild", "Node", info.Holder(), info.GetIsolate());
     Node* newChild = V8Node::hasInstance(info[0], info.GetIsolate(), worldType(info.GetIsolate())) ? V8Node::toNative(v8::Handle<v8::Object>::Cast(info[0])) : 0;
     imp->appendChild(newChild, exceptionState);
     if (exceptionState.throwIfNeeded())
->>>>>>> 8c15b39e
         return;
     v8SetReturnValue(info, info[0]);
 }
