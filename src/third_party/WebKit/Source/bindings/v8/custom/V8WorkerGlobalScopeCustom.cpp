/*
 * Copyright (C) 2009 Google Inc. All rights reserved.
 *
 * Redistribution and use in source and binary forms, with or without
 * modification, are permitted provided that the following conditions are
 * met:
 *
 *     * Redistributions of source code must retain the above copyright
 * notice, this list of conditions and the following disclaimer.
 *     * Redistributions in binary form must reproduce the above
 * copyright notice, this list of conditions and the following disclaimer
 * in the documentation and/or other materials provided with the
 * distribution.
 *     * Neither the name of Google Inc. nor the names of its
 * contributors may be used to endorse or promote products derived from
 * this software without specific prior written permission.
 *
 * THIS SOFTWARE IS PROVIDED BY THE COPYRIGHT HOLDERS AND CONTRIBUTORS
 * "AS IS" AND ANY EXPRESS OR IMPLIED WARRANTIES, INCLUDING, BUT NOT
 * LIMITED TO, THE IMPLIED WARRANTIES OF MERCHANTABILITY AND FITNESS FOR
 * A PARTICULAR PURPOSE ARE DISCLAIMED. IN NO EVENT SHALL THE COPYRIGHT
 * OWNER OR CONTRIBUTORS BE LIABLE FOR ANY DIRECT, INDIRECT, INCIDENTAL,
 * SPECIAL, EXEMPLARY, OR CONSEQUENTIAL DAMAGES (INCLUDING, BUT NOT
 * LIMITED TO, PROCUREMENT OF SUBSTITUTE GOODS OR SERVICES; LOSS OF USE,
 * DATA, OR PROFITS; OR BUSINESS INTERRUPTION) HOWEVER CAUSED AND ON ANY
 * THEORY OF LIABILITY, WHETHER IN CONTRACT, STRICT LIABILITY, OR TORT
 * (INCLUDING NEGLIGENCE OR OTHERWISE) ARISING IN ANY WAY OUT OF THE USE
 * OF THIS SOFTWARE, EVEN IF ADVISED OF THE POSSIBILITY OF SUCH DAMAGE.
 */

#include "config.h"
#include "V8WorkerGlobalScope.h"

#include "bindings/v8/ExceptionState.h"
#include "bindings/v8/ScheduledAction.h"
#include "bindings/v8/V8Binding.h"
#include "bindings/v8/V8Utilities.h"
#include "bindings/v8/V8WorkerGlobalScopeEventListener.h"
#include "bindings/v8/WorkerScriptController.h"
#include "core/inspector/ScriptCallStack.h"
#include "core/frame/ContentSecurityPolicy.h"
#include "core/frame/DOMTimer.h"
#include "core/frame/DOMWindowTimers.h"
#include "core/workers/WorkerGlobalScope.h"
#include "modules/websockets/WebSocket.h"
#include "wtf/OwnPtr.h"

namespace WebCore {

void SetTimeoutOrInterval(const v8::FunctionCallbackInfo<v8::Value>& info, bool singleShot)
{
    WorkerGlobalScope* workerGlobalScope = V8WorkerGlobalScope::toNative(info.Holder());

    int argumentCount = info.Length();
    if (argumentCount < 1)
        return;

    v8::Handle<v8::Value> function = info[0];

    WorkerScriptController* script = workerGlobalScope->script();
    if (!script)
        return;

    OwnPtr<ScheduledAction> action;
    v8::Handle<v8::Context> v8Context = script->context();
    if (function->IsString()) {
        if (ContentSecurityPolicy* policy = workerGlobalScope->contentSecurityPolicy()) {
            if (!policy->allowEval()) {
                v8SetReturnValue(info, 0);
                return;
            }
        }
<<<<<<< HEAD
        action = adoptPtr(new ScheduledAction(v8Context, toWebCoreString(function.As<v8::String>()), workerGlobalScope->url(), info.GetIsolate()));
=======
        action = adoptPtr(new ScheduledAction(v8Context, toCoreString(function.As<v8::String>()), workerGlobalScope->url(), info.GetIsolate()));
>>>>>>> 8c15b39e
    } else if (function->IsFunction()) {
        size_t paramCount = argumentCount >= 2 ? argumentCount - 2 : 0;
        OwnPtr<v8::Local<v8::Value>[]> params;
        if (paramCount > 0) {
            params = adoptArrayPtr(new v8::Local<v8::Value>[paramCount]);
            for (size_t i = 0; i < paramCount; ++i)
                params[i] = info[i+2];
        }
        // ScheduledAction takes ownership of actual params and releases them in its destructor.
        action = adoptPtr(new ScheduledAction(v8Context, v8::Handle<v8::Function>::Cast(function), paramCount, params.get(), info.GetIsolate()));
    } else
        return;

    int32_t timeout = argumentCount >= 2 ? info[1]->Int32Value() : 0;
    int timerId;
    if (singleShot)
        timerId = DOMWindowTimers::setTimeout(workerGlobalScope, action.release(), timeout);
    else
        timerId = DOMWindowTimers::setInterval(workerGlobalScope, action.release(), timeout);

    v8SetReturnValue(info, timerId);
}

void V8WorkerGlobalScope::setTimeoutMethodCustom(const v8::FunctionCallbackInfo<v8::Value>& info)
{
    return SetTimeoutOrInterval(info, true);
}

void V8WorkerGlobalScope::setIntervalMethodCustom(const v8::FunctionCallbackInfo<v8::Value>& info)
{
    return SetTimeoutOrInterval(info, false);
}

v8::Handle<v8::Value> toV8(WorkerGlobalScope* impl, v8::Handle<v8::Object> creationContext, v8::Isolate* isolate)
{
    // Notice that we explicitly ignore creationContext because the WorkerGlobalScope is its own creationContext.

    if (!impl)
        return v8::Null(isolate);

    WorkerScriptController* script = impl->script();
    if (!script)
        return v8::Null(isolate);

    v8::Handle<v8::Object> global = script->context()->Global();
    ASSERT(!global.IsEmpty());
    return global;
}

} // namespace WebCore<|MERGE_RESOLUTION|>--- conflicted
+++ resolved
@@ -70,11 +70,7 @@
                 return;
             }
         }
-<<<<<<< HEAD
-        action = adoptPtr(new ScheduledAction(v8Context, toWebCoreString(function.As<v8::String>()), workerGlobalScope->url(), info.GetIsolate()));
-=======
         action = adoptPtr(new ScheduledAction(v8Context, toCoreString(function.As<v8::String>()), workerGlobalScope->url(), info.GetIsolate()));
->>>>>>> 8c15b39e
     } else if (function->IsFunction()) {
         size_t paramCount = argumentCount >= 2 ? argumentCount - 2 : 0;
         OwnPtr<v8::Local<v8::Value>[]> params;
