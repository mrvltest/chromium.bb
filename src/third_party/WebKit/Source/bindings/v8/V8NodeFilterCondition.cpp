--- conflicted
+++ resolved
@@ -79,11 +79,7 @@
     OwnPtr<v8::Handle<v8::Value>[]> info = adoptArrayPtr(new v8::Handle<v8::Value>[1]);
     info[0] = toV8(node, v8::Handle<v8::Object>(), state->isolate());
 
-<<<<<<< HEAD
-    v8::Handle<v8::Object> object = v8::Context::GetCurrent()->Global();
-=======
     v8::Handle<v8::Object> object = isolate->GetCurrentContext()->Global();
->>>>>>> 8c15b39e
     v8::Handle<v8::Value> result = ScriptController::callFunction(state->executionContext(), callback, object, 1, info.get(), isolate);
 
     if (exceptionCatcher.HasCaught()) {
