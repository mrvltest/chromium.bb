--- conflicted
+++ resolved
@@ -72,11 +72,8 @@
         parser.error('Must specify an output file using --sharedworkerglobalscope-constructors-file.')
     if options.dedicatedworkerglobalscope_constructors_file is None:
         parser.error('Must specify an output file using --dedicatedworkerglobalscope-constructors-file.')
-<<<<<<< HEAD
-=======
     if options.serviceworkerglobalscope_constructors_file is None:
         parser.error('Must specify an output file using --serviceworkerglobalscope-constructors-file.')
->>>>>>> 8c15b39e
     if options.main_idl_files_list is None:
         parser.error('Must specify a file listing main IDL files using --main-idl-files-list.')
     if options.write_file_only_if_changed is None:
