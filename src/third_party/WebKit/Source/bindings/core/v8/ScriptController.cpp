/*
 * Copyright (C) 2008, 2009 Google Inc. All rights reserved.
 * Copyright (C) 2009 Apple Inc. All rights reserved.
 * Copyright (C) 2014 Opera Software ASA. All rights reserved.
 *
 * Redistribution and use in source and binary forms, with or without
 * modification, are permitted provided that the following conditions are
 * met:
 *
 *     * Redistributions of source code must retain the above copyright
 * notice, this list of conditions and the following disclaimer.
 *     * Redistributions in binary form must reproduce the above
 * copyright notice, this list of conditions and the following disclaimer
 * in the documentation and/or other materials provided with the
 * distribution.
 *     * Neither the name of Google Inc. nor the names of its
 * contributors may be used to endorse or promote products derived from
 * this software without specific prior written permission.
 *
 * THIS SOFTWARE IS PROVIDED BY THE COPYRIGHT HOLDERS AND CONTRIBUTORS
 * "AS IS" AND ANY EXPRESS OR IMPLIED WARRANTIES, INCLUDING, BUT NOT
 * LIMITED TO, THE IMPLIED WARRANTIES OF MERCHANTABILITY AND FITNESS FOR
 * A PARTICULAR PURPOSE ARE DISCLAIMED. IN NO EVENT SHALL THE COPYRIGHT
 * OWNER OR CONTRIBUTORS BE LIABLE FOR ANY DIRECT, INDIRECT, INCIDENTAL,
 * SPECIAL, EXEMPLARY, OR CONSEQUENTIAL DAMAGES (INCLUDING, BUT NOT
 * LIMITED TO, PROCUREMENT OF SUBSTITUTE GOODS OR SERVICES; LOSS OF USE,
 * DATA, OR PROFITS; OR BUSINESS INTERRUPTION) HOWEVER CAUSED AND ON ANY
 * THEORY OF LIABILITY, WHETHER IN CONTRACT, STRICT LIABILITY, OR TORT
 * (INCLUDING NEGLIGENCE OR OTHERWISE) ARISING IN ANY WAY OUT OF THE USE
 * OF THIS SOFTWARE, EVEN IF ADVISED OF THE POSSIBILITY OF SUCH DAMAGE.
 */

#include "bindings/core/v8/ScriptController.h"

#include "bindings/core/v8/BindingSecurity.h"
#include "bindings/core/v8/NPV8Object.h"
#include "bindings/core/v8/ScriptCallStack.h"
#include "bindings/core/v8/ScriptSourceCode.h"
#include "bindings/core/v8/ScriptValue.h"
#include "bindings/core/v8/V8Binding.h"
#include "bindings/core/v8/V8Event.h"
#include "bindings/core/v8/V8GCController.h"
#include "bindings/core/v8/V8HTMLElement.h"
#include "bindings/core/v8/V8NPObject.h"
#include "bindings/core/v8/V8PerContextData.h"
#include "bindings/core/v8/V8ScriptRunner.h"
#include "bindings/core/v8/V8Window.h"
#include "bindings/core/v8/WindowProxy.h"
#include "bindings/core/v8/npruntime_impl.h"
#include "bindings/core/v8/npruntime_priv.h"
#include "core/dom/Document.h"
#include "core/dom/Node.h"
#include "core/dom/ScriptableDocumentParser.h"
#include "core/events/Event.h"
#include "core/events/EventListener.h"
#include "core/frame/LocalDOMWindow.h"
#include "core/frame/Settings.h"
#include "core/frame/UseCounter.h"
#include "core/frame/csp/ContentSecurityPolicy.h"
#include "core/html/HTMLPlugInElement.h"
#include "core/inspector/ConsoleMessage.h"
#include "core/inspector/InspectorInstrumentation.h"
#include "core/inspector/InspectorTraceEvents.h"
#include "core/loader/DocumentLoader.h"
#include "core/loader/FrameLoader.h"
#include "core/loader/FrameLoaderClient.h"
#include "core/loader/NavigationScheduler.h"
#include "core/loader/ProgressTracker.h"
#include "core/plugins/PluginView.h"
#include "platform/Histogram.h"
#include "platform/NotImplemented.h"
#include "platform/TraceEvent.h"
#include "platform/UserGestureIndicator.h"
#include "platform/Widget.h"
#include "platform/v8_inspector/public/V8StackTrace.h"
#include "platform/weborigin/SecurityOrigin.h"
#include "public/platform/Platform.h"
#include "wtf/CurrentTime.h"
#include "wtf/StdLibExtras.h"
#include "wtf/StringExtras.h"
#include "wtf/text/CString.h"
#include "wtf/text/StringBuilder.h"
#include "wtf/text/TextPosition.h"

namespace blink {

<<<<<<< HEAD
static bool s_enabledStackCaptureInConstructor = false;
bool ScriptController::s_stackCaptureControlledByInspector = true;

bool ScriptController::canAccessFromCurrentOrigin(LocalFrame *frame)
=======
bool ScriptController::canAccessFromCurrentOrigin(v8::Isolate* isolate, Frame* frame)
>>>>>>> 9f8f03d9
{
    if (!frame)
        return false;
    return !isolate->InContext() || BindingSecurity::shouldAllowAccessToFrame(isolate, callingDOMWindow(isolate), frame, ReportSecurityError);
}

ScriptController::ScriptController(LocalFrame* frame)
    : m_windowProxyManager(WindowProxyManager::create(*frame))
    , m_sourceURL(0)
    , m_windowScriptNPObject(0)
{
    // If this is true, then callstack capturing will be enabled by
    // InspectorConsoleAgent.
    if (!s_stackCaptureControlledByInspector && !s_enabledStackCaptureInConstructor) {
        setCaptureCallStackForUncaughtExceptions_bb(isolate(), true);
        s_enabledStackCaptureInConstructor = true;
    }
}

ScriptController::~ScriptController()
{
}

DEFINE_TRACE(ScriptController)
{
#if ENABLE(OILPAN)
    visitor->trace(m_windowProxyManager);
    visitor->trace(m_pluginObjects);
#endif
}

void ScriptController::clearScriptObjects()
{
    PluginObjectMap::iterator it = m_pluginObjects.begin();
    for (; it != m_pluginObjects.end(); ++it) {
        _NPN_UnregisterObject(it->value);
        _NPN_ReleaseObject(it->value);
    }
    m_pluginObjects.clear();

    if (m_windowScriptNPObject) {
        // Dispose of the underlying V8 object before releasing our reference
        // to it, so that if a plugin fails to release it properly we will
        // only leak the NPObject wrapper, not the object, its document, or
        // anything else they reference.
        disposeUnderlyingV8Object(isolate(), m_windowScriptNPObject);
        _NPN_ReleaseObject(m_windowScriptNPObject);
        m_windowScriptNPObject = 0;
    }
}

void ScriptController::clearForClose()
{
    double start = currentTime();
    m_windowProxyManager->clearForClose();
    double end = currentTime();
    DEFINE_STATIC_LOCAL(CustomCountHistogram, clearForCloseHistogram, ("WebCore.ScriptController.clearForClose", 0, 10000, 50));
    clearForCloseHistogram.count((end - start) * 1000);
}

void ScriptController::updateSecurityOrigin(SecurityOrigin* origin)
{
    m_windowProxyManager->mainWorldProxy()->updateSecurityOrigin(origin);
    Vector<std::pair<ScriptState*, SecurityOrigin*>> isolatedContexts;
    m_windowProxyManager->collectIsolatedContexts(isolatedContexts);
    for (auto isolatedContext : isolatedContexts)
        m_windowProxyManager->windowProxy(isolatedContext.first->world())->updateSecurityOrigin(isolatedContext.second);
}

v8::MaybeLocal<v8::Value> ScriptController::callFunction(v8::Local<v8::Function> function, v8::Local<v8::Value> receiver, int argc, v8::Local<v8::Value> info[])
{
    // Keep LocalFrame (and therefore ScriptController) alive.
    RefPtrWillBeRawPtr<LocalFrame> protect(frame());
    return ScriptController::callFunction(frame()->document(), function, receiver, argc, info, isolate());
}

v8::MaybeLocal<v8::Value> ScriptController::callFunction(ExecutionContext* context, v8::Local<v8::Function> function, v8::Local<v8::Value> receiver, int argc, v8::Local<v8::Value> info[], v8::Isolate* isolate)
{
    v8::MaybeLocal<v8::Value> result = V8ScriptRunner::callFunction(function, context, receiver, argc, info, isolate);
    return result;
}

v8::Local<v8::Value> ScriptController::executeScriptAndReturnValue(v8::Local<v8::Context> context, const ScriptSourceCode& source, AccessControlStatus accessControlStatus, double* compilationFinishTime)
{
    TRACE_EVENT1("devtools.timeline", "EvaluateScript", "data", InspectorEvaluateScriptEvent::data(frame(), source.url().string(), source.startPosition()));
    InspectorInstrumentation::willEvaluateScript(frame()->document());

    v8::Local<v8::Value> result;
    {
        V8CacheOptions v8CacheOptions(V8CacheOptionsDefault);
        if (frame()->settings())
            v8CacheOptions = frame()->settings()->v8CacheOptions();

        // Isolate exceptions that occur when compiling and executing
        // the code. These exceptions should not interfere with
        // javascript code we might evaluate from C++ when returning
        // from here.
        v8::TryCatch tryCatch(isolate());
        tryCatch.SetVerbose(true);

        v8::Local<v8::Script> script;
        if (!v8Call(V8ScriptRunner::compileScript(source, isolate(), accessControlStatus, v8CacheOptions), script, tryCatch))
            return result;

        if (compilationFinishTime) {
            *compilationFinishTime = WTF::monotonicallyIncreasingTime();
        }
        // Keep LocalFrame (and therefore ScriptController) alive.
        RefPtrWillBeRawPtr<LocalFrame> protect(frame());
        if (!v8Call(V8ScriptRunner::runCompiledScript(isolate(), script, frame()->document()), result, tryCatch))
            return result;
    }

    TRACE_EVENT_INSTANT1(TRACE_DISABLED_BY_DEFAULT("devtools.timeline"), "UpdateCounters", TRACE_EVENT_SCOPE_THREAD, "data", InspectorUpdateCountersEvent::data());

    return result;
}

bool ScriptController::initializeMainWorld()
{
    if (m_windowProxyManager->mainWorldProxy()->isContextInitialized())
        return false;
    return windowProxy(DOMWrapperWorld::mainWorld())->isContextInitialized();
}

WindowProxy* ScriptController::existingWindowProxy(DOMWrapperWorld& world)
{
    return m_windowProxyManager->existingWindowProxy(world);
}

WindowProxy* ScriptController::windowProxy(DOMWrapperWorld& world)
{
    WindowProxy* windowProxy = m_windowProxyManager->windowProxy(world);
    if (!windowProxy->isContextInitialized() && windowProxy->initializeIfNeeded() && world.isMainWorld())
        frame()->loader().dispatchDidClearWindowObjectInMainWorld();
    // FIXME: There are some situations where we can return an uninitialized
    // context. This is broken.
    return windowProxy;
}

bool ScriptController::shouldBypassMainWorldCSP()
{
    v8::HandleScope handleScope(isolate());
    v8::Local<v8::Context> context = isolate()->GetCurrentContext();
    if (context.IsEmpty() || !toDOMWindow(context))
        return false;
    DOMWrapperWorld& world = DOMWrapperWorld::current(isolate());
    return world.isIsolatedWorld() ? world.isolatedWorldHasContentSecurityPolicy() : false;
}

TextPosition ScriptController::eventHandlerPosition() const
{
    ScriptableDocumentParser* parser = frame()->document()->scriptableDocumentParser();
    if (parser)
        return parser->textPosition();
    return TextPosition::minimumPosition();
}

// Create a V8 object with an interceptor of NPObjectPropertyGetter.
bool ScriptController::bindToWindowObject(LocalFrame* frame, const String& key, NPObject* object)
{
    ScriptState* scriptState = ScriptState::forMainWorld(frame);
    if (!scriptState)
        return false;

    ScriptState::Scope scope(scriptState);
    v8::Local<v8::Object> value = createV8ObjectForNPObject(isolate(), object, 0);

    // Attach to the global object.
    return v8CallBoolean(scriptState->context()->Global()->Set(scriptState->context(), v8String(isolate(), key), value));
}

void ScriptController::enableEval()
{
    v8::HandleScope handleScope(isolate());
    v8::Local<v8::Context> v8Context = m_windowProxyManager->mainWorldProxy()->contextIfInitialized();
    if (v8Context.IsEmpty())
        return;
    v8Context->AllowCodeGenerationFromStrings(true);
}

void ScriptController::disableEval(const String& errorMessage)
{
    v8::HandleScope handleScope(isolate());
    v8::Local<v8::Context> v8Context = m_windowProxyManager->mainWorldProxy()->contextIfInitialized();
    if (v8Context.IsEmpty())
        return;
    v8Context->AllowCodeGenerationFromStrings(false);
    v8Context->SetErrorMessageForCodeGenerationFromStrings(v8String(isolate(), errorMessage));
}

PassRefPtr<SharedPersistent<v8::Object>> ScriptController::createPluginWrapper(Widget* widget)
{
    ASSERT(widget);

    if (!widget->isPluginView())
        return nullptr;

    v8::HandleScope handleScope(isolate());
    v8::Local<v8::Object> scriptableObject = toPluginView(widget)->scriptableObject(isolate());

    if (scriptableObject.IsEmpty())
        return nullptr;

    // LocalFrame Memory Management for NPObjects
    // -------------------------------------
    // NPObjects are treated differently than other objects wrapped by JS.
    // NPObjects can be created either by the browser (e.g. the main
    // window object) or by the plugin (the main plugin object
    // for a HTMLEmbedElement). Further, unlike most DOM Objects, the frame
    // is especially careful to ensure NPObjects terminate at frame teardown because
    // if a plugin leaks a reference, it could leak its objects (or the browser's objects).
    //
    // The LocalFrame maintains a list of plugin objects (m_pluginObjects)
    // which it can use to quickly find the wrapped embed object.
    //
    // Inside the NPRuntime, we've added a few methods for registering
    // wrapped NPObjects. The purpose of the registration is because
    // javascript garbage collection is non-deterministic, yet we need to
    // be able to tear down the plugin objects immediately. When an object
    // is registered, javascript can use it. When the object is destroyed,
    // or when the object's "owning" object is destroyed, the object will
    // be un-registered, and the javascript engine must not use it.
    //
    // Inside the javascript engine, the engine can keep a reference to the
    // NPObject as part of its wrapper. However, before accessing the object
    // it must consult the _NPN_Registry.

    if (isWrappedNPObject(scriptableObject)) {
        // Track the plugin object. We've been given a reference to the object.
        m_pluginObjects.set(widget, v8ObjectToNPObject(scriptableObject));
    }

    return SharedPersistent<v8::Object>::create(scriptableObject, isolate());
}

void ScriptController::cleanupScriptObjectsForPlugin(Widget* nativeHandle)
{
    PluginObjectMap::iterator it = m_pluginObjects.find(nativeHandle);
    if (it == m_pluginObjects.end())
        return;
    _NPN_UnregisterObject(it->value);
    _NPN_ReleaseObject(it->value);
    m_pluginObjects.remove(it);
}

V8Extensions& ScriptController::registeredExtensions()
{
    DEFINE_STATIC_LOCAL(V8Extensions, extensions, ());
    return extensions;
}

void ScriptController::registerExtensionIfNeeded(v8::Extension* extension)
{
    const V8Extensions& extensions = registeredExtensions();
    for (size_t i = 0; i < extensions.size(); ++i) {
        if (extensions[i] == extension)
            return;
    }
    v8::RegisterExtension(extension);
    registeredExtensions().append(extension);
}

static NPObject* createNoScriptObject()
{
    notImplemented();
    return 0;
}

static NPObject* createScriptObject(LocalFrame* frame, v8::Isolate* isolate)
{
    ScriptState* scriptState = ScriptState::forMainWorld(frame);
    if (!scriptState)
        return createNoScriptObject();

    ScriptState::Scope scope(scriptState);
    LocalDOMWindow* window = frame->localDOMWindow();
    v8::Local<v8::Value> global = toV8(window, scriptState->context()->Global(), scriptState->isolate());
    if (global.IsEmpty())
        return createNoScriptObject();
    ASSERT(global->IsObject());
    return npCreateV8ScriptObject(isolate, 0, v8::Local<v8::Object>::Cast(global), window);
}

NPObject* ScriptController::windowScriptNPObject()
{
    if (m_windowScriptNPObject)
        return m_windowScriptNPObject;

    if (canExecuteScripts(NotAboutToExecuteScript)) {
        // JavaScript is enabled, so there is a JavaScript window object.
        // Return an NPObject bound to the window object.
        m_windowScriptNPObject = createScriptObject(frame(), isolate());
        _NPN_RegisterObject(m_windowScriptNPObject, 0);
    } else {
        // JavaScript is not enabled, so we cannot bind the NPObject to the
        // JavaScript window object. Instead, we create an NPObject of a
        // different class, one which is not bound to a JavaScript object.
        m_windowScriptNPObject = createNoScriptObject();
    }
    return m_windowScriptNPObject;
}

NPObject* ScriptController::createScriptObjectForPluginElement(HTMLPlugInElement* plugin)
{
    // Can't create NPObjects when JavaScript is disabled.
    if (!canExecuteScripts(NotAboutToExecuteScript))
        return createNoScriptObject();

    ScriptState* scriptState = ScriptState::forMainWorld(frame());
    if (!scriptState)
        return createNoScriptObject();

    ScriptState::Scope scope(scriptState);
    LocalDOMWindow* window = frame()->localDOMWindow();
    v8::Local<v8::Value> v8plugin = toV8(plugin, scriptState->context()->Global(), scriptState->isolate());
    if (v8plugin.IsEmpty() || !v8plugin->IsObject())
        return createNoScriptObject();

    return npCreateV8ScriptObject(scriptState->isolate(), 0, v8::Local<v8::Object>::Cast(v8plugin), window);
}

void ScriptController::clearWindowProxy()
{
    // V8 binding expects ScriptController::clearWindowProxy only be called
    // when a frame is loading a new page. This creates a new context for the new page.

    double start = currentTime();
    // The V8 context must be available for |clearScriptObjects()|.
    // The below call must be before |clearForNavigation()| which disposes the V8 context.
    clearScriptObjects();

    m_windowProxyManager->clearForNavigation();
    double end = currentTime();
    DEFINE_STATIC_LOCAL(CustomCountHistogram, clearWindowProxyHistogram, ("WebCore.ScriptController.clearWindowProxy", 0, 10000, 50));
    clearWindowProxyHistogram.count((end - start) * 1000);
}

// SHEZ: Renamed this function to prevent new upstream code from calling this.
void ScriptController::setCaptureCallStackForUncaughtExceptions_bb(v8::Isolate* isolate, bool value)
{
    isolate->SetCaptureStackTraceForUncaughtExceptions(value, V8StackTrace::maxCallStackSizeToCapture, stackTraceOptions);
}

void ScriptController::collectIsolatedContexts(Vector<std::pair<ScriptState*, SecurityOrigin*>>& result)
{
    m_windowProxyManager->collectIsolatedContexts(result);
}

void ScriptController::updateDocument()
{
    // For an uninitialized main window windowProxy, do not incur the cost of context initialization.
    if (!m_windowProxyManager->mainWorldProxy()->isGlobalInitialized())
        return;

    if (!initializeMainWorld())
        windowProxy(DOMWrapperWorld::mainWorld())->updateDocument();
}

void ScriptController::namedItemAdded(HTMLDocument* doc, const AtomicString& name)
{
    windowProxy(DOMWrapperWorld::mainWorld())->namedItemAdded(doc, name);
}

void ScriptController::namedItemRemoved(HTMLDocument* doc, const AtomicString& name)
{
    windowProxy(DOMWrapperWorld::mainWorld())->namedItemRemoved(doc, name);
}

static bool isInPrivateScriptIsolateWorld(v8::Isolate* isolate)
{
    v8::Local<v8::Context> context = isolate->GetCurrentContext();
    return !context.IsEmpty() && toDOMWindow(context) && DOMWrapperWorld::current(isolate).isPrivateScriptIsolatedWorld();
}

bool ScriptController::canExecuteScripts(ReasonForCallingCanExecuteScripts reason)
{
    // For performance reasons, we check isInPrivateScriptIsolateWorld() only if
    // canExecuteScripts is going to return false.

    if (frame()->document() && frame()->document()->isSandboxed(SandboxScripts)) {
        if (isInPrivateScriptIsolateWorld(isolate()))
            return true;
        // FIXME: This message should be moved off the console once a solution to https://bugs.webkit.org/show_bug.cgi?id=103274 exists.
        if (reason == AboutToExecuteScript)
            frame()->document()->addConsoleMessage(ConsoleMessage::create(SecurityMessageSource, ErrorMessageLevel, "Blocked script execution in '" + frame()->document()->url().elidedString() + "' because the document's frame is sandboxed and the 'allow-scripts' permission is not set."));
        return false;
    }

    if (frame()->document() && frame()->document()->isViewSource()) {
        ASSERT(frame()->document()->securityOrigin()->isUnique());
        return true;
    }

    FrameLoaderClient* client = frame()->loader().client();
    if (!client)
        return false;
    Settings* settings = frame()->settings();
    const bool allowed = client->allowScript(settings && settings->scriptEnabled())
        || isInPrivateScriptIsolateWorld(isolate());
    if (!allowed && reason == AboutToExecuteScript)
        client->didNotAllowScript();
    return allowed;
}

bool ScriptController::executeScriptIfJavaScriptURL(const KURL& url)
{
    if (!protocolIsJavaScript(url))
        return false;

    bool shouldBypassMainWorldContentSecurityPolicy = ContentSecurityPolicy::shouldBypassMainWorld(frame()->document());
    if (!frame()->page()
        || (!shouldBypassMainWorldContentSecurityPolicy && !frame()->document()->contentSecurityPolicy()->allowJavaScriptURLs(frame()->document()->url(), eventHandlerPosition().m_line)))
        return true;

    bool progressNotificationsNeeded = frame()->loader().stateMachine()->isDisplayingInitialEmptyDocument() && !frame()->isLoading();
    if (progressNotificationsNeeded)
        frame()->loader().progress().progressStarted();

    // We need to hold onto the LocalFrame here because executing script can
    // destroy the frame.
    RefPtrWillBeRawPtr<LocalFrame> protect(frame());
    RefPtrWillBeRawPtr<Document> ownerDocument(frame()->document());

    const int javascriptSchemeLength = sizeof("javascript:") - 1;

    bool locationChangeBefore = frame()->navigationScheduler().locationChangePending();

    String decodedURL = decodeURLEscapeSequences(url.string());
    v8::HandleScope handleScope(isolate());
    v8::Local<v8::Value> result = evaluateScriptInMainWorld(ScriptSourceCode(decodedURL.substring(javascriptSchemeLength)), NotSharableCrossOrigin, DoNotExecuteScriptWhenScriptsDisabled);

    // If executing script caused this frame to be removed from the page, we
    // don't want to try to replace its document!
    if (!frame()->page())
        return true;

    if (result.IsEmpty() || !result->IsString()) {
        if (progressNotificationsNeeded)
            frame()->loader().progress().progressCompleted();
        return true;
    }
    String scriptResult = toCoreString(v8::Local<v8::String>::Cast(result));

    // We're still in a frame, so there should be a DocumentLoader.
    ASSERT(frame()->document()->loader());
    if (!locationChangeBefore && frame()->navigationScheduler().locationChangePending())
        return true;

    frame()->loader().replaceDocumentWhileExecutingJavaScriptURL(scriptResult, ownerDocument.get());
    return true;
}

void ScriptController::executeScriptInMainWorld(const String& script, ExecuteScriptPolicy policy)
{
    v8::HandleScope handleScope(isolate());
    evaluateScriptInMainWorld(ScriptSourceCode(script), NotSharableCrossOrigin, policy);
}

void ScriptController::executeScriptInMainWorld(const ScriptSourceCode& sourceCode, AccessControlStatus accessControlStatus, double* compilationFinishTime)
{
    v8::HandleScope handleScope(isolate());
    evaluateScriptInMainWorld(sourceCode, accessControlStatus, DoNotExecuteScriptWhenScriptsDisabled, compilationFinishTime);
}

v8::Local<v8::Value> ScriptController::executeScriptInMainWorldAndReturnValue(const ScriptSourceCode& sourceCode, ExecuteScriptPolicy policy)
{
    return evaluateScriptInMainWorld(sourceCode, NotSharableCrossOrigin, policy);
}

v8::Local<v8::Value> ScriptController::evaluateScriptInMainWorld(const ScriptSourceCode& sourceCode, AccessControlStatus accessControlStatus, ExecuteScriptPolicy policy, double* compilationFinishTime)
{
    if (policy == DoNotExecuteScriptWhenScriptsDisabled && !canExecuteScripts(AboutToExecuteScript))
        return v8::Local<v8::Value>();

    String sourceURL = sourceCode.url();
    const String* savedSourceURL = m_sourceURL;
    m_sourceURL = &sourceURL;

    ScriptState* scriptState = ScriptState::forMainWorld(frame());
    if (!scriptState)
        return v8::Local<v8::Value>();
    v8::EscapableHandleScope handleScope(isolate());
    ScriptState::Scope scope(scriptState);

    RefPtrWillBeRawPtr<LocalFrame> protect(frame());
    if (frame()->loader().stateMachine()->isDisplayingInitialEmptyDocument())
        frame()->loader().didAccessInitialDocument();

    v8::Local<v8::Value> object = executeScriptAndReturnValue(scriptState->context(), sourceCode, accessControlStatus, compilationFinishTime);
    m_sourceURL = savedSourceURL;

    if (object.IsEmpty())
        return v8::Local<v8::Value>();

    return handleScope.Escape(object);
}

void ScriptController::executeScriptInIsolatedWorld(int worldID, const WillBeHeapVector<ScriptSourceCode>& sources, int extensionGroup, Vector<v8::Local<v8::Value>>* results)
{
    ASSERT(worldID > 0);

    RefPtr<DOMWrapperWorld> world = DOMWrapperWorld::ensureIsolatedWorld(isolate(), worldID, extensionGroup);
    WindowProxy* isolatedWorldWindowProxy = windowProxy(*world);
    if (!isolatedWorldWindowProxy->isContextInitialized())
        return;

    ScriptState* scriptState = isolatedWorldWindowProxy->scriptState();
    v8::Context::Scope scope(scriptState->context());
    v8::Local<v8::Array> resultArray = v8::Array::New(isolate(), sources.size());

    for (size_t i = 0; i < sources.size(); ++i) {
        v8::Local<v8::Value> evaluationResult = executeScriptAndReturnValue(scriptState->context(), sources[i]);
        if (evaluationResult.IsEmpty())
            evaluationResult = v8::Local<v8::Value>::New(isolate(), v8::Undefined(isolate()));
        if (!v8CallBoolean(resultArray->Set(scriptState->context(), v8::Integer::New(scriptState->isolate(), i), evaluationResult)))
            return;
    }

    if (results) {
        for (size_t i = 0; i < resultArray->Length(); ++i) {
            v8::Local<v8::Value> value;
            if (!resultArray->Get(scriptState->context(), i).ToLocal(&value))
                return;
            results->append(value);
        }
    }
}

} // namespace blink<|MERGE_RESOLUTION|>--- conflicted
+++ resolved
@@ -84,14 +84,10 @@
 
 namespace blink {
 
-<<<<<<< HEAD
 static bool s_enabledStackCaptureInConstructor = false;
 bool ScriptController::s_stackCaptureControlledByInspector = true;
 
-bool ScriptController::canAccessFromCurrentOrigin(LocalFrame *frame)
-=======
 bool ScriptController::canAccessFromCurrentOrigin(v8::Isolate* isolate, Frame* frame)
->>>>>>> 9f8f03d9
 {
     if (!frame)
         return false;
