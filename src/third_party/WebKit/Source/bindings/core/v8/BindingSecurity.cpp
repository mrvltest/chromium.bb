/*
 * Copyright (C) 2009 Google Inc. All rights reserved.
 *
 * Redistribution and use in source and binary forms, with or without
 * modification, are permitted provided that the following conditions are
 * met:
 *
 *     * Redistributions of source code must retain the above copyright
 * notice, this list of conditions and the following disclaimer.
 *     * Redistributions in binary form must reproduce the above
 * copyright notice, this list of conditions and the following disclaimer
 * in the documentation and/or other materials provided with the
 * distribution.
 *     * Neither the name of Google Inc. nor the names of its
 * contributors may be used to endorse or promote products derived from
 * this software without specific prior written permission.
 *
 * THIS SOFTWARE IS PROVIDED BY THE COPYRIGHT HOLDERS AND CONTRIBUTORS
 * "AS IS" AND ANY EXPRESS OR IMPLIED WARRANTIES, INCLUDING, BUT NOT
 * LIMITED TO, THE IMPLIED WARRANTIES OF MERCHANTABILITY AND FITNESS FOR
 * A PARTICULAR PURPOSE ARE DISCLAIMED. IN NO EVENT SHALL THE COPYRIGHT
 * OWNER OR CONTRIBUTORS BE LIABLE FOR ANY DIRECT, INDIRECT, INCIDENTAL,
 * SPECIAL, EXEMPLARY, OR CONSEQUENTIAL DAMAGES (INCLUDING, BUT NOT
 * LIMITED TO, PROCUREMENT OF SUBSTITUTE GOODS OR SERVICES; LOSS OF USE,
 * DATA, OR PROFITS; OR BUSINESS INTERRUPTION) HOWEVER CAUSED AND ON ANY
 * THEORY OF LIABILITY, WHETHER IN CONTRACT, STRICT LIABILITY, OR TORT
 * (INCLUDING NEGLIGENCE OR OTHERWISE) ARISING IN ANY WAY OUT OF THE USE
 * OF THIS SOFTWARE, EVEN IF ADVISED OF THE POSSIBILITY OF SUCH DAMAGE.
 */

#include "config.h"
#include "bindings/core/v8/BindingSecurity.h"

#include "bindings/core/v8/V8Binding.h"
#include "core/dom/Document.h"
#include "core/frame/LocalDOMWindow.h"
#include "core/frame/LocalFrame.h"
#include "core/frame/Settings.h"
#include "core/html/HTMLFrameElementBase.h"
#include "platform/weborigin/SecurityOrigin.h"

namespace blink {

static bool isOriginAccessibleFromDOMWindow(SecurityOrigin* targetOrigin, LocalDOMWindow* accessingWindow)
{
<<<<<<< HEAD
    return (callingWindow && callingWindow->document()->securityOrigin()->canAccessCheckSuborigins(targetOrigin)) ||
=======
    return (accessingWindow && accessingWindow->document()->securityOrigin()->canAccessCheckSuborigins(targetOrigin)) ||
>>>>>>> e7a828b3
           (targetOrigin && targetOrigin->hasUniversalAccess());
}

static bool canAccessFrame(v8::Isolate* isolate, LocalDOMWindow* accessingWindow, SecurityOrigin* targetFrameOrigin, DOMWindow* targetWindow, ExceptionState& exceptionState)
{
    if (isOriginAccessibleFromDOMWindow(targetFrameOrigin, accessingWindow))
        return true;

    if (targetWindow)
        exceptionState.throwSecurityError(targetWindow->sanitizedCrossDomainAccessErrorMessage(accessingWindow), targetWindow->crossDomainAccessErrorMessage(accessingWindow));
    return false;
}

static bool canAccessFrame(v8::Isolate* isolate, LocalDOMWindow* accessingWindow, SecurityOrigin* targetFrameOrigin, DOMWindow* targetWindow, SecurityReportingOption reportingOption = ReportSecurityError)
{
    if (isOriginAccessibleFromDOMWindow(targetFrameOrigin, accessingWindow))
        return true;

    if (reportingOption == ReportSecurityError && targetWindow)
        accessingWindow->printErrorMessage(targetWindow->crossDomainAccessErrorMessage(accessingWindow));
    return false;
}

bool BindingSecurity::shouldAllowAccessToFrame(v8::Isolate* isolate, LocalDOMWindow* accessingWindow, Frame* target, SecurityReportingOption reportingOption)
{
    if (!target || !target->securityContext())
        return false;
    return canAccessFrame(isolate, accessingWindow, target->securityContext()->securityOrigin(), target->domWindow(), reportingOption);
}

bool BindingSecurity::shouldAllowAccessToFrame(v8::Isolate* isolate, LocalDOMWindow* accessingWindow, Frame* target, ExceptionState& exceptionState)
{
    if (!target || !target->securityContext())
        return false;
    return canAccessFrame(isolate, accessingWindow, target->securityContext()->securityOrigin(), target->domWindow(), exceptionState);
}

bool BindingSecurity::shouldAllowAccessToNode(v8::Isolate* isolate, LocalDOMWindow* accessingWindow, Node* target, ExceptionState& exceptionState)
{
    return target && canAccessFrame(isolate, accessingWindow, target->document().securityOrigin(), target->document().domWindow(), exceptionState);
}

}<|MERGE_RESOLUTION|>--- conflicted
+++ resolved
@@ -43,11 +43,7 @@
 
 static bool isOriginAccessibleFromDOMWindow(SecurityOrigin* targetOrigin, LocalDOMWindow* accessingWindow)
 {
-<<<<<<< HEAD
-    return (callingWindow && callingWindow->document()->securityOrigin()->canAccessCheckSuborigins(targetOrigin)) ||
-=======
     return (accessingWindow && accessingWindow->document()->securityOrigin()->canAccessCheckSuborigins(targetOrigin)) ||
->>>>>>> e7a828b3
            (targetOrigin && targetOrigin->hasUniversalAccess());
 }
 
