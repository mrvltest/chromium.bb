/*
 * Copyright (C) 1999 Lars Knoll (knoll@kde.org)
 *           (C) 1999 Antti Koivisto (koivisto@kde.org)
 *           (C) 2005 Allan Sandfeld Jensen (kde@carewolf.com)
 *           (C) 2005, 2006 Samuel Weinig (sam.weinig@gmail.com)
 * Copyright (C) 2005, 2006, 2007, 2008, 2009, 2010 Apple Inc. All rights reserved.
 *
 * This library is free software; you can redistribute it and/or
 * modify it under the terms of the GNU Library General Public
 * License as published by the Free Software Foundation; either
 * version 2 of the License, or (at your option) any later version.
 *
 * This library is distributed in the hope that it will be useful,
 * but WITHOUT ANY WARRANTY; without even the implied warranty of
 * MERCHANTABILITY or FITNESS FOR A PARTICULAR PURPOSE.  See the GNU
 * Library General Public License for more details.
 *
 * You should have received a copy of the GNU Library General Public License
 * along with this library; see the file COPYING.LIB.  If not, write to
 * the Free Software Foundation, Inc., 51 Franklin Street, Fifth Floor,
 * Boston, MA 02110-1301, USA.
 *
 */

#include "config.h"
#include "RenderBox.h"

#include "CachedImage.h"
#include "Chrome.h"
#include "ChromeClient.h"
#include "Document.h"
#include "FrameView.h"
#include "GraphicsContext.h"
#include "HitTestResult.h"
#include "htmlediting.h"
#include "HTMLElement.h"
#include "HTMLFrameOwnerElement.h"
#include "HTMLNames.h"
#include "ImageBuffer.h"
#include "FloatQuad.h"
#include "Frame.h"
#include "Page.h"
#include "PaintInfo.h"
#include "RenderArena.h"
#include "RenderBoxRegionInfo.h"
#include "RenderFlexibleBox.h"
#include "RenderFlowThread.h"
#include "RenderGeometryMap.h"
#include "RenderInline.h"
#include "RenderLayer.h"
#include "RenderPart.h"
#include "RenderRegion.h"
#include "RenderTableCell.h"
#include "RenderTheme.h"
#include "RenderView.h"
#include "ScrollbarTheme.h"
#include "TransformState.h"
#include "WebCoreMemoryInstrumentation.h"
#include <algorithm>
#include <math.h>
#include <wtf/MemoryInstrumentationHashMap.h>

#if USE(ACCELERATED_COMPOSITING)
#include "RenderLayerCompositor.h"
#endif

using namespace std;

namespace WTF {
template<> struct SequenceMemoryInstrumentationTraits<WebCore::LayoutUnit> {
    template <typename I> static void reportMemoryUsage(I, I, MemoryClassInfo&) { }
};
}

namespace WebCore {

using namespace HTMLNames;

// Used by flexible boxes when flexing this element and by table cells.
typedef WTF::HashMap<const RenderBox*, LayoutUnit> OverrideSizeMap;
static OverrideSizeMap* gOverrideHeightMap = 0;
static OverrideSizeMap* gOverrideWidthMap = 0;

// Used by grid elements to properly size their grid items.
static OverrideSizeMap* gOverrideContainingBlockLogicalHeightMap = 0;
static OverrideSizeMap* gOverrideContainingBlockLogicalWidthMap = 0;


// Size of border belt for autoscroll. When mouse pointer in border belt,
// autoscroll is started.
static const int autoscrollBeltSize = 20;

bool RenderBox::s_hadOverflowClip = false;

static bool skipBodyBackground(const RenderBox* bodyElementRenderer)
{
    ASSERT(bodyElementRenderer->isBody());
    // The <body> only paints its background if the root element has defined a background independent of the body,
    // or if the <body>'s parent is not the document element's renderer (e.g. inside SVG foreignObject).
    RenderObject* documentElementRenderer = bodyElementRenderer->document()->documentElement()->renderer();
    return documentElementRenderer
        && !documentElementRenderer->hasBackground()
        && (documentElementRenderer == bodyElementRenderer->parent());
}

RenderBox::RenderBox(ContainerNode* node)
    : RenderBoxModelObject(node)
    , m_minPreferredLogicalWidth(-1)
    , m_maxPreferredLogicalWidth(-1)
    , m_inlineBoxWrapper(0)
{
    setIsBox();
}

RenderBox::~RenderBox()
{
}

LayoutRect RenderBox::borderBoxRectInRegion(RenderRegion* region, LayoutUnit offsetFromTopOfFirstPage, RenderBoxRegionInfoFlags cacheFlag) const
{
    if (!region)
        return borderBoxRect();
    
    // Compute the logical width and placement in this region.
    RenderBoxRegionInfo* boxInfo = renderBoxRegionInfo(region, offsetFromTopOfFirstPage, cacheFlag);
    if (!boxInfo)
        return borderBoxRect();

    // We have cached insets.
    LayoutUnit logicalWidth = boxInfo->logicalWidth();
    LayoutUnit logicalLeft = boxInfo->logicalLeft();
        
    // Now apply the parent inset since it is cumulative whenever anything in the containing block chain shifts.
    // FIXME: Doesn't work right with perpendicular writing modes.
    const RenderBlock* currentBox = containingBlock();
    offsetFromTopOfFirstPage -= logicalTop();
    RenderBoxRegionInfo* currentBoxInfo = currentBox->renderBoxRegionInfo(region, offsetFromTopOfFirstPage);
    while (currentBoxInfo && currentBoxInfo->isShifted()) {
        if (currentBox->style()->direction() == LTR)
            logicalLeft += currentBoxInfo->logicalLeft();
        else
            logicalLeft -= (currentBox->logicalWidth() - currentBoxInfo->logicalWidth()) - currentBoxInfo->logicalLeft();
        offsetFromTopOfFirstPage -= logicalTop();
        currentBox = currentBox->containingBlock();
        region = currentBox->clampToStartAndEndRegions(region);
        currentBoxInfo = currentBox->renderBoxRegionInfo(region, offsetFromTopOfFirstPage);
    }
    
    if (cacheFlag == DoNotCacheRenderBoxRegionInfo)
        delete boxInfo;

    if (isHorizontalWritingMode())
        return LayoutRect(logicalLeft, 0, logicalWidth, height());
    return LayoutRect(0, logicalLeft, width(), logicalWidth);
}

void RenderBox::clearRenderBoxRegionInfo()
{
    if (isRenderFlowThread())
        return;

    RenderFlowThread* flowThread = flowThreadContainingBlock();
    if (flowThread)
        flowThread->removeRenderBoxRegionInfo(this);
}

void RenderBox::willBeDestroyed()
{
    clearOverrideSize();
    clearContainingBlockOverrideSize();

    RenderBlock::removePercentHeightDescendantIfNeeded(this);

#if ENABLE(CSS_EXCLUSIONS)
    ExclusionShapeOutsideInfo::removeInfo(this);
#endif

    RenderBoxModelObject::willBeDestroyed();
}

void RenderBox::removeFloatingOrPositionedChildFromBlockLists()
{
    ASSERT(isFloatingOrOutOfFlowPositioned());

    if (documentBeingDestroyed())
        return;

    if (isFloating()) {
        RenderBlock* parentBlock = 0;
        for (RenderObject* curr = parent(); curr && !curr->isRenderView(); curr = curr->parent()) {
            if (curr->isRenderBlock()) {
                RenderBlock* currBlock = toRenderBlock(curr);
                if (!parentBlock || currBlock->containsFloat(this))
                    parentBlock = currBlock;
            }
        }

        if (parentBlock) {
            RenderObject* parent = parentBlock->parent();
            if (parent && parent->isFlexibleBoxIncludingDeprecated())
                parentBlock = toRenderBlock(parent);

            parentBlock->markSiblingsWithFloatsForLayout(this);
            parentBlock->markAllDescendantsWithFloatsForLayout(this, false);
        }
    }

    if (isOutOfFlowPositioned())
        RenderBlock::removePositionedObject(this);
}

void RenderBox::styleWillChange(StyleDifference diff, const RenderStyle* newStyle)
{
    s_hadOverflowClip = hasOverflowClip();

    RenderStyle* oldStyle = style();
    if (oldStyle) {
        // The background of the root element or the body element could propagate up to
        // the canvas.  Just dirty the entire canvas when our style changes substantially.
        if (diff >= StyleDifferenceRepaint && node() &&
            (node()->hasTagName(htmlTag) || node()->hasTagName(bodyTag))) {
            view()->repaint();
            
#if USE(ACCELERATED_COMPOSITING)
            if (oldStyle->hasEntirelyFixedBackground() != newStyle->hasEntirelyFixedBackground())
                view()->compositor()->rootFixedBackgroundsChanged();
#endif
        }
        
        // When a layout hint happens and an object's position style changes, we have to do a layout
        // to dirty the render tree using the old position value now.
        if (diff == StyleDifferenceLayout && parent() && oldStyle->position() != newStyle->position()) {
            markContainingBlocksForLayout();
            if (oldStyle->position() == StaticPosition)
                repaint();
            else if (newStyle->hasOutOfFlowPosition())
                parent()->setChildNeedsLayout(true);
            if (isFloating() && !isOutOfFlowPositioned() && newStyle->hasOutOfFlowPosition())
                removeFloatingOrPositionedChildFromBlockLists();
        }
    } else if (newStyle && isBody())
        view()->repaint();

    RenderBoxModelObject::styleWillChange(diff, newStyle);
}

void RenderBox::styleDidChange(StyleDifference diff, const RenderStyle* oldStyle)
{
    // Horizontal writing mode definition is updated in RenderBoxModelObject::updateFromStyle,
    // (as part of the RenderBoxModelObject::styleDidChange call below). So, we can safely cache the horizontal
    // writing mode value before style change here.
    bool oldHorizontalWritingMode = isHorizontalWritingMode();

    RenderBoxModelObject::styleDidChange(diff, oldStyle);

    RenderStyle* newStyle = style();
    if (needsLayout() && oldStyle) {
        RenderBlock::removePercentHeightDescendantIfNeeded(this);

        // Normally we can do optimized positioning layout for absolute/fixed positioned objects. There is one special case, however, which is
        // when the positioned object's margin-before is changed. In this case the parent has to get a layout in order to run margin collapsing
        // to determine the new static position.
        if (isOutOfFlowPositioned() && newStyle->hasStaticBlockPosition(isHorizontalWritingMode()) && oldStyle->marginBefore() != newStyle->marginBefore()
            && parent() && !parent()->normalChildNeedsLayout())
            parent()->setChildNeedsLayout(true);
    }

    if (RenderBlock::hasPercentHeightContainerMap() && firstChild()
        && oldHorizontalWritingMode != isHorizontalWritingMode())
        RenderBlock::clearPercentHeightDescendantsFrom(this);

    // If our zoom factor changes and we have a defined scrollLeft/Top, we need to adjust that value into the
    // new zoomed coordinate space.
    if (hasOverflowClip() && oldStyle && newStyle && oldStyle->effectiveZoom() != newStyle->effectiveZoom()) {
        if (int left = layer()->scrollXOffset()) {
            left = (left / oldStyle->effectiveZoom()) * newStyle->effectiveZoom();
            layer()->scrollToXOffset(left);
        }
        if (int top = layer()->scrollYOffset()) {
            top = (top / oldStyle->effectiveZoom()) * newStyle->effectiveZoom();
            layer()->scrollToYOffset(top);
        }
    }

    // Our opaqueness might have changed without triggering layout.
    if (parent() && (diff == StyleDifferenceRepaint || diff == StyleDifferenceRepaintLayer))
        parent()->invalidateBackgroundObscurationStatus();

    bool isBodyRenderer = isBody();
    bool isRootRenderer = isRoot();

    // Set the text color if we're the body.
    if (isBodyRenderer)
        document()->setTextColor(newStyle->visitedDependentColor(CSSPropertyColor));

    if (isRootRenderer || isBodyRenderer) {
        // Propagate the new writing mode and direction up to the RenderView.
        RenderView* viewRenderer = view();
        RenderStyle* viewStyle = viewRenderer->style();
        if (viewStyle->direction() != newStyle->direction() && (isRootRenderer || !document()->directionSetOnDocumentElement())) {
            viewStyle->setDirection(newStyle->direction());
            if (isBodyRenderer)
                document()->documentElement()->renderer()->style()->setDirection(newStyle->direction());
            setNeedsLayoutAndPrefWidthsRecalc();
        }

        if (viewStyle->writingMode() != newStyle->writingMode() && (isRootRenderer || !document()->writingModeSetOnDocumentElement())) {
            viewStyle->setWritingMode(newStyle->writingMode());
            viewRenderer->setHorizontalWritingMode(newStyle->isHorizontalWritingMode());
            viewRenderer->markAllDescendantsWithFloatsForLayout();
            if (isBodyRenderer) {
                document()->documentElement()->renderer()->style()->setWritingMode(newStyle->writingMode());
                document()->documentElement()->renderer()->setHorizontalWritingMode(newStyle->isHorizontalWritingMode());
            }
            setNeedsLayoutAndPrefWidthsRecalc();
        }

        frame()->view()->recalculateScrollbarOverlayStyle();
    }

#if ENABLE(CSS_EXCLUSIONS)
    updateExclusionShapeOutsideInfoAfterStyleChange(style()->shapeOutside(), oldStyle ? oldStyle->shapeOutside() : 0);
#endif
}

#if ENABLE(CSS_EXCLUSIONS)
void RenderBox::updateExclusionShapeOutsideInfoAfterStyleChange(const ExclusionShapeValue* shapeOutside, const ExclusionShapeValue* oldShapeOutside)
{
    // FIXME: A future optimization would do a deep comparison for equality. (bug 100811)
    if (shapeOutside == oldShapeOutside)
        return;

    if (shapeOutside) {
        ExclusionShapeOutsideInfo* exclusionShapeOutsideInfo = ExclusionShapeOutsideInfo::ensureInfo(this);
        exclusionShapeOutsideInfo->dirtyShapeSize();
    } else
        ExclusionShapeOutsideInfo::removeInfo(this);
}
#endif

void RenderBox::updateFromStyle()
{
    RenderBoxModelObject::updateFromStyle();

    RenderStyle* styleToUse = style();
    bool isRootObject = isRoot();
    bool isViewObject = isRenderView();

    // The root and the RenderView always paint their backgrounds/borders.
    if (isRootObject || isViewObject)
        setHasBoxDecorations(true);

    setFloating(!isOutOfFlowPositioned() && styleToUse->isFloating());

    // We also handle <body> and <html>, whose overflow applies to the viewport.
    if (styleToUse->overflowX() != OVISIBLE && !isRootObject && isRenderBlock()) {
        bool boxHasOverflowClip = true;
        if (isBody()) {
            // Overflow on the body can propagate to the viewport under the following conditions.
            // (1) The root element is <html>.
            // (2) We are the primary <body> (can be checked by looking at document.body).
            // (3) The root element has visible overflow.
            if (document()->documentElement()->hasTagName(htmlTag) &&
                document()->body() == node() &&
                document()->documentElement()->renderer()->style()->overflowX() == OVISIBLE)
                boxHasOverflowClip = false;
        }
        
        // Check for overflow clip.
        // It's sufficient to just check one direction, since it's illegal to have visible on only one overflow value.
        if (boxHasOverflowClip) {
            if (!s_hadOverflowClip)
                // Erase the overflow
                repaint();
            setHasOverflowClip();
        }
    }

    setHasTransform(styleToUse->hasTransformRelatedProperty());
    setHasReflection(styleToUse->boxReflect());
}

void RenderBox::layout()
{
    StackStats::LayoutCheckPoint layoutCheckPoint;
    ASSERT(needsLayout());

    RenderObject* child = firstChild();
    if (!child) {
        setNeedsLayout(false);
        return;
    }

    LayoutStateMaintainer statePusher(view(), this, locationOffset(), style()->isFlippedBlocksWritingMode());
    while (child) {
        child->layoutIfNeeded();
        ASSERT(!child->needsLayout());
        child = child->nextSibling();
    }
    statePusher.pop();
    invalidateBackgroundObscurationStatus();
    setNeedsLayout(false);
}

// More IE extensions.  clientWidth and clientHeight represent the interior of an object
// excluding border and scrollbar.
LayoutUnit RenderBox::clientWidth() const
{
    return width() - borderLeft() - borderRight() - verticalScrollbarWidth();
}

LayoutUnit RenderBox::clientHeight() const
{
    return height() - borderTop() - borderBottom() - horizontalScrollbarHeight();
}

int RenderBox::pixelSnappedClientWidth() const
{
    return snapSizeToPixel(clientWidth(), x() + clientLeft());
}

int RenderBox::pixelSnappedClientHeight() const
{
    return snapSizeToPixel(clientHeight(), y() + clientTop());
}

int RenderBox::pixelSnappedOffsetWidth() const
{
    return snapSizeToPixel(offsetWidth(), x() + clientLeft());
}

int RenderBox::pixelSnappedOffsetHeight() const
{
    return snapSizeToPixel(offsetHeight(), y() + clientTop());
}

int RenderBox::scrollWidth() const
{
    if (hasOverflowClip())
        return layer()->scrollWidth();
    // For objects with visible overflow, this matches IE.
    // FIXME: Need to work right with writing modes.
    if (style()->isLeftToRightDirection())
        return snapSizeToPixel(max(clientWidth(), layoutOverflowRect().maxX() - borderLeft()), x() + clientLeft());
    return clientWidth() - min<LayoutUnit>(0, layoutOverflowRect().x() - borderLeft());
}

int RenderBox::scrollHeight() const
{
    if (hasOverflowClip())
        return layer()->scrollHeight();
    // For objects with visible overflow, this matches IE.
    // FIXME: Need to work right with writing modes.
    return snapSizeToPixel(max(clientHeight(), layoutOverflowRect().maxY() - borderTop()), y() + clientTop());
}

int RenderBox::scrollLeft() const
{
    return hasOverflowClip() ? layer()->scrollXOffset() : 0;
}

int RenderBox::scrollTop() const
{
    return hasOverflowClip() ? layer()->scrollYOffset() : 0;
}

void RenderBox::setScrollLeft(int newLeft)
{
    if (hasOverflowClip())
        layer()->scrollToXOffset(newLeft, RenderLayer::ScrollOffsetClamped);
}

void RenderBox::setScrollTop(int newTop)
{
    if (hasOverflowClip())
        layer()->scrollToYOffset(newTop, RenderLayer::ScrollOffsetClamped);
}

void RenderBox::absoluteRects(Vector<IntRect>& rects, const LayoutPoint& accumulatedOffset) const
{
    rects.append(pixelSnappedIntRect(accumulatedOffset, size()));
}

void RenderBox::absoluteQuads(Vector<FloatQuad>& quads, bool* wasFixed) const
{
    quads.append(localToAbsoluteQuad(FloatRect(0, 0, width(), height()), 0 /* mode */, wasFixed));
}

void RenderBox::updateLayerTransform()
{
    // Transform-origin depends on box size, so we need to update the layer transform after layout.
    if (hasLayer())
        layer()->updateTransform();
}

LayoutUnit RenderBox::constrainLogicalWidthInRegionByMinMax(LayoutUnit logicalWidth, LayoutUnit availableWidth, RenderBlock* cb, RenderRegion* region, LayoutUnit offsetFromLogicalTopOfFirstPage) const
{
    RenderStyle* styleToUse = style();
    if (!styleToUse->logicalMaxWidth().isUndefined())
        logicalWidth = min(logicalWidth, computeLogicalWidthInRegionUsing(MaxSize, styleToUse->logicalMaxWidth(), availableWidth, cb, region, offsetFromLogicalTopOfFirstPage));
    return max(logicalWidth, computeLogicalWidthInRegionUsing(MinSize, styleToUse->logicalMinWidth(), availableWidth, cb, region, offsetFromLogicalTopOfFirstPage));
}

LayoutUnit RenderBox::constrainLogicalHeightByMinMax(LayoutUnit logicalHeight) const
{
    RenderStyle* styleToUse = style();
    if (!styleToUse->logicalMaxHeight().isUndefined()) {
        LayoutUnit maxH = computeLogicalHeightUsing(MaxSize, styleToUse->logicalMaxHeight());
        if (maxH != -1)
            logicalHeight = min(logicalHeight, maxH);
    }
    return max(logicalHeight, computeLogicalHeightUsing(MinSize, styleToUse->logicalMinHeight()));
}

LayoutUnit RenderBox::constrainContentBoxLogicalHeightByMinMax(LayoutUnit logicalHeight) const
{
    RenderStyle* styleToUse = style();
    if (!styleToUse->logicalMaxHeight().isUndefined()) {
        LayoutUnit maxH = computeContentLogicalHeight(MaxSize, styleToUse->logicalMaxHeight());
        if (maxH != -1)
            logicalHeight = min(logicalHeight, maxH);
    }
    return max(logicalHeight, computeContentLogicalHeight(MinSize, styleToUse->logicalMinHeight()));
}

IntRect RenderBox::absoluteContentBox() const
{
    // This is wrong with transforms and flipped writing modes.
    IntRect rect = pixelSnappedIntRect(contentBoxRect());
    FloatPoint absPos = localToAbsolute();
    rect.move(absPos.x(), absPos.y());
    return rect;
}

FloatQuad RenderBox::absoluteContentQuad() const
{
    LayoutRect rect = contentBoxRect();
    return localToAbsoluteQuad(FloatRect(rect));
}

LayoutRect RenderBox::outlineBoundsForRepaint(const RenderLayerModelObject* repaintContainer, const RenderGeometryMap* geometryMap) const
{
    LayoutRect box = borderBoundingBox();
    adjustRectForOutlineAndShadow(box);

    FloatQuad containerRelativeQuad;
    if (geometryMap)
        containerRelativeQuad = geometryMap->mapToContainer(box, repaintContainer);
    else
        containerRelativeQuad = localToContainerQuad(FloatRect(box), repaintContainer);

    box = containerRelativeQuad.enclosingBoundingBox();

    // FIXME: layoutDelta needs to be applied in parts before/after transforms and
    // repaint containers. https://bugs.webkit.org/show_bug.cgi?id=23308
    box.move(view()->layoutDelta());

    return box;
}

void RenderBox::addFocusRingRects(Vector<IntRect>& rects, const LayoutPoint& additionalOffset, const RenderLayerModelObject*)
{
    if (!size().isEmpty())
        rects.append(pixelSnappedIntRect(additionalOffset, size()));
}

LayoutRect RenderBox::reflectionBox() const
{
    LayoutRect result;
    if (!style()->boxReflect())
        return result;
    LayoutRect box = borderBoxRect();
    result = box;
    switch (style()->boxReflect()->direction()) {
        case ReflectionBelow:
            result.move(0, box.height() + reflectionOffset());
            break;
        case ReflectionAbove:
            result.move(0, -box.height() - reflectionOffset());
            break;
        case ReflectionLeft:
            result.move(-box.width() - reflectionOffset(), 0);
            break;
        case ReflectionRight:
            result.move(box.width() + reflectionOffset(), 0);
            break;
    }
    return result;
}

int RenderBox::reflectionOffset() const
{
    if (!style()->boxReflect())
        return 0;
    RenderView* renderView = view();
    if (style()->boxReflect()->direction() == ReflectionLeft || style()->boxReflect()->direction() == ReflectionRight)
        return valueForLength(style()->boxReflect()->offset(), borderBoxRect().width(), renderView);
    return valueForLength(style()->boxReflect()->offset(), borderBoxRect().height(), renderView);
}

LayoutRect RenderBox::reflectedRect(const LayoutRect& r) const
{
    if (!style()->boxReflect())
        return LayoutRect();

    LayoutRect box = borderBoxRect();
    LayoutRect result = r;
    switch (style()->boxReflect()->direction()) {
        case ReflectionBelow:
            result.setY(box.maxY() + reflectionOffset() + (box.maxY() - r.maxY()));
            break;
        case ReflectionAbove:
            result.setY(box.y() - reflectionOffset() - box.height() + (box.maxY() - r.maxY()));
            break;
        case ReflectionLeft:
            result.setX(box.x() - reflectionOffset() - box.width() + (box.maxX() - r.maxX()));
            break;
        case ReflectionRight:
            result.setX(box.maxX() + reflectionOffset() + (box.maxX() - r.maxX()));
            break;
    }
    return result;
}

bool RenderBox::fixedElementLaysOutRelativeToFrame(Frame* frame, FrameView* frameView) const
{
    return style() && style()->position() == FixedPosition && container()->isRenderView() && frame && frameView && frameView->fixedElementsLayoutRelativeToFrame();
}

bool RenderBox::includeVerticalScrollbarSize() const
{
    return hasOverflowClip() && !layer()->hasOverlayScrollbars()
        && (style()->overflowY() == OSCROLL || style()->overflowY() == OAUTO);
}

bool RenderBox::includeHorizontalScrollbarSize() const
{
    return hasOverflowClip() && !layer()->hasOverlayScrollbars()
        && (style()->overflowX() == OSCROLL || style()->overflowX() == OAUTO);
}

int RenderBox::verticalScrollbarWidth() const
{
    return includeVerticalScrollbarSize() ? layer()->verticalScrollbarWidth() : 0;
}

int RenderBox::horizontalScrollbarHeight() const
{
    return includeHorizontalScrollbarSize() ? layer()->horizontalScrollbarHeight() : 0;
}

int RenderBox::instrinsicScrollbarLogicalWidth() const
{
    if (!hasOverflowClip())
        return 0;

    if (isHorizontalWritingMode() && style()->overflowY() == OSCROLL) {
        ASSERT(layer()->hasVerticalScrollbar());
        return verticalScrollbarWidth();
    }

    if (!isHorizontalWritingMode() && style()->overflowX() == OSCROLL) {
        ASSERT(layer()->hasHorizontalScrollbar());
        return horizontalScrollbarHeight();
    }

    return 0;
}

bool RenderBox::scroll(ScrollDirection direction, ScrollGranularity granularity, float multiplier, Node** stopNode)
{
    RenderLayer* l = layer();
    if (l && l->scroll(direction, granularity, multiplier)) {
        if (stopNode)
            *stopNode = node();
        return true;
    }

    if (stopNode && *stopNode && *stopNode == node())
        return true;

    RenderBlock* b = containingBlock();
    if (b && !b->isRenderView())
        return b->scroll(direction, granularity, multiplier, stopNode);
    return false;
}

bool RenderBox::logicalScroll(ScrollLogicalDirection direction, ScrollGranularity granularity, float multiplier, Node** stopNode)
{
    bool scrolled = false;
    
    RenderLayer* l = layer();
    if (l) {
#if PLATFORM(MAC)
        // On Mac only we reset the inline direction position when doing a document scroll (e.g., hitting Home/End).
        if (granularity == ScrollByDocument)
            scrolled = l->scroll(logicalToPhysical(ScrollInlineDirectionBackward, isHorizontalWritingMode(), style()->isFlippedBlocksWritingMode()), ScrollByDocument, multiplier);
#endif
        if (l->scroll(logicalToPhysical(direction, isHorizontalWritingMode(), style()->isFlippedBlocksWritingMode()), granularity, multiplier))
            scrolled = true;
        
        if (scrolled) {
            if (stopNode)
                *stopNode = node();
            return true;
        }
    }

    if (stopNode && *stopNode && *stopNode == node())
        return true;

    RenderBlock* b = containingBlock();
    if (b && !b->isRenderView())
        return b->logicalScroll(direction, granularity, multiplier, stopNode);
    return false;
}

bool RenderBox::canBeScrolledAndHasScrollableArea() const
{
    return canBeProgramaticallyScrolled() && (scrollHeight() != clientHeight() || scrollWidth() != clientWidth());
}
    
bool RenderBox::canBeProgramaticallyScrolled() const
{
    return (hasOverflowClip() && (scrollsOverflow() || (node() && node()->rendererIsEditable()))) || (node() && node()->isDocumentNode());
}

bool RenderBox::usesCompositedScrolling() const
{
    return hasOverflowClip() && hasLayer() && layer()->usesCompositedScrolling();
}

void RenderBox::autoscroll(const IntPoint& position)
{
    if (layer())
        layer()->autoscroll(position);
}

// There are two kinds of renderer that can autoscroll.
bool RenderBox::canAutoscroll() const
{
    // Check for a box that can be scrolled in its own right.
    if (canBeScrolledAndHasScrollableArea())
        return true;

    // Check for a box that represents the top level of a web page.
    // This can be scrolled by calling Chrome::scrollRectIntoView.
    // This only has an effect on the Mac platform in applications
    // that put web views into scrolling containers, such as Mac OS X Mail.
    // The code for this is in RenderLayer::scrollRectToVisible.
    if (node() != document())
        return false;
    Frame* frame = this->frame();
    if (!frame)
        return false;
    Page* page = frame->page();
    return page && page->mainFrame() == frame && frame->view()->isScrollable();
}

// If specified point is in border belt, returned offset denotes direction of
// scrolling.
IntSize RenderBox::calculateAutoscrollDirection(const IntPoint& windowPoint) const
{
    if (!frame())
        return IntSize();

    FrameView* frameView = frame()->view();
    if (!frameView)
        return IntSize();

    IntSize offset;
    IntPoint point = frameView->windowToContents(windowPoint);
    IntRect box(absoluteBoundingBoxRect());

    if (point.x() < box.x() + autoscrollBeltSize)
        point.move(-autoscrollBeltSize, 0);
    else if (point.x() > box.maxX() - autoscrollBeltSize)
        point.move(autoscrollBeltSize, 0);

    if (point.y() < box.y() + autoscrollBeltSize)
        point.move(0, -autoscrollBeltSize);
    else if (point.y() > box.maxY() - autoscrollBeltSize)
        point.move(0, autoscrollBeltSize);
    return frameView->contentsToWindow(point) - windowPoint;
}

RenderBox* RenderBox::findAutoscrollable(RenderObject* renderer)
{
    while (renderer && !(renderer->isBox() && toRenderBox(renderer)->canAutoscroll())) {
        if (!renderer->parent() && renderer->node() == renderer->document() && renderer->document()->ownerElement())
            renderer = renderer->document()->ownerElement()->renderer();
        else
            renderer = renderer->parent();
    }

    return renderer && renderer->isBox() ? toRenderBox(renderer) : 0;
}

void RenderBox::panScroll(const IntPoint& source)
{
    if (layer())
        layer()->panScrollFromPoint(source);
}

bool RenderBox::needsPreferredWidthsRecalculation() const
{
    return style()->paddingStart().isPercent() || style()->paddingEnd().isPercent();
}

IntSize RenderBox::scrolledContentOffset() const
{
    ASSERT(hasOverflowClip());
    ASSERT(hasLayer());
    return layer()->scrolledContentOffset();
}

LayoutSize RenderBox::cachedSizeForOverflowClip() const
{
    ASSERT(hasOverflowClip());
    ASSERT(hasLayer());
    return layer()->size();
}

void RenderBox::applyCachedClipAndScrollOffsetForRepaint(LayoutRect& paintRect) const
{
    paintRect.move(-scrolledContentOffset()); // For overflow:auto/scroll/hidden.

    // Do not clip scroll layer contents to reduce the number of repaints while scrolling.
    if (usesCompositedScrolling())
        return;

    // height() is inaccurate if we're in the middle of a layout of this RenderBox, so use the
    // layer's size instead. Even if the layer's size is wrong, the layer itself will repaint
    // anyway if its size does change.
    LayoutRect clipRect(LayoutPoint(), cachedSizeForOverflowClip());
    paintRect = intersection(paintRect, clipRect);
}

void RenderBox::computeIntrinsicLogicalWidths(LayoutUnit& minLogicalWidth, LayoutUnit& maxLogicalWidth) const
{
    minLogicalWidth = minPreferredLogicalWidth() - borderAndPaddingLogicalWidth();
    maxLogicalWidth = maxPreferredLogicalWidth() - borderAndPaddingLogicalWidth();
}

LayoutUnit RenderBox::minPreferredLogicalWidth() const
{
    if (preferredLogicalWidthsDirty()) {
#ifndef NDEBUG
        SetLayoutNeededForbiddenScope layoutForbiddenScope(const_cast<RenderBox*>(this));
#endif
        const_cast<RenderBox*>(this)->computePreferredLogicalWidths();
    }
        
    return m_minPreferredLogicalWidth;
}

LayoutUnit RenderBox::maxPreferredLogicalWidth() const
{
    if (preferredLogicalWidthsDirty()) {
#ifndef NDEBUG
        SetLayoutNeededForbiddenScope layoutForbiddenScope(const_cast<RenderBox*>(this));
#endif
        const_cast<RenderBox*>(this)->computePreferredLogicalWidths();
    }
        
    return m_maxPreferredLogicalWidth;
}

bool RenderBox::hasOverrideHeight() const
{
    return gOverrideHeightMap && gOverrideHeightMap->contains(this);
}

bool RenderBox::hasOverrideWidth() const
{
    return gOverrideWidthMap && gOverrideWidthMap->contains(this);
}

void RenderBox::setOverrideLogicalContentHeight(LayoutUnit height)
{
    if (!gOverrideHeightMap)
        gOverrideHeightMap = new OverrideSizeMap();
    gOverrideHeightMap->set(this, height);
}

void RenderBox::setOverrideLogicalContentWidth(LayoutUnit width)
{
    if (!gOverrideWidthMap)
        gOverrideWidthMap = new OverrideSizeMap();
    gOverrideWidthMap->set(this, width);
}

void RenderBox::clearOverrideLogicalContentHeight()
{
    if (gOverrideHeightMap)
        gOverrideHeightMap->remove(this);
}

void RenderBox::clearOverrideLogicalContentWidth()
{
    if (gOverrideWidthMap)
        gOverrideWidthMap->remove(this);
}

void RenderBox::clearOverrideSize()
{
    clearOverrideLogicalContentHeight();
    clearOverrideLogicalContentWidth();
}

LayoutUnit RenderBox::overrideLogicalContentWidth() const
{
    ASSERT(hasOverrideWidth());
    return gOverrideWidthMap->get(this);
}

LayoutUnit RenderBox::overrideLogicalContentHeight() const
{
    ASSERT(hasOverrideHeight());
    return gOverrideHeightMap->get(this);
}

LayoutUnit RenderBox::overrideContainingBlockContentLogicalWidth() const
{
    ASSERT(hasOverrideContainingBlockLogicalWidth());
    return gOverrideContainingBlockLogicalWidthMap->get(this);
}

LayoutUnit RenderBox::overrideContainingBlockContentLogicalHeight() const
{
    ASSERT(hasOverrideContainingBlockLogicalHeight());
    return gOverrideContainingBlockLogicalHeightMap->get(this);
}

bool RenderBox::hasOverrideContainingBlockLogicalWidth() const
{
    return gOverrideContainingBlockLogicalWidthMap && gOverrideContainingBlockLogicalWidthMap->contains(this);
}

bool RenderBox::hasOverrideContainingBlockLogicalHeight() const
{
    return gOverrideContainingBlockLogicalHeightMap && gOverrideContainingBlockLogicalHeightMap->contains(this);
}

void RenderBox::setOverrideContainingBlockContentLogicalWidth(LayoutUnit logicalWidth)
{
    if (!gOverrideContainingBlockLogicalWidthMap)
        gOverrideContainingBlockLogicalWidthMap = new OverrideSizeMap;
    gOverrideContainingBlockLogicalWidthMap->set(this, logicalWidth);
}

void RenderBox::setOverrideContainingBlockContentLogicalHeight(LayoutUnit logicalHeight)
{
    if (!gOverrideContainingBlockLogicalHeightMap)
        gOverrideContainingBlockLogicalHeightMap = new OverrideSizeMap;
    gOverrideContainingBlockLogicalHeightMap->set(this, logicalHeight);
}

void RenderBox::clearContainingBlockOverrideSize()
{
    if (gOverrideContainingBlockLogicalWidthMap)
        gOverrideContainingBlockLogicalWidthMap->remove(this);
    clearOverrideContainingBlockContentLogicalHeight();
}

void RenderBox::clearOverrideContainingBlockContentLogicalHeight()
{
    if (gOverrideContainingBlockLogicalHeightMap)
        gOverrideContainingBlockLogicalHeightMap->remove(this);
}

LayoutUnit RenderBox::adjustBorderBoxLogicalWidthForBoxSizing(LayoutUnit width) const
{
    LayoutUnit bordersPlusPadding = borderAndPaddingLogicalWidth();
    if (style()->boxSizing() == CONTENT_BOX)
        return width + bordersPlusPadding;
    return max(width, bordersPlusPadding);
}

LayoutUnit RenderBox::adjustBorderBoxLogicalHeightForBoxSizing(LayoutUnit height) const
{
    LayoutUnit bordersPlusPadding = borderAndPaddingLogicalHeight();
    if (style()->boxSizing() == CONTENT_BOX)
        return height + bordersPlusPadding;
    return max(height, bordersPlusPadding);
}

LayoutUnit RenderBox::adjustContentBoxLogicalWidthForBoxSizing(LayoutUnit width) const
{
    if (style()->boxSizing() == BORDER_BOX)
        width -= borderAndPaddingLogicalWidth();
    return max<LayoutUnit>(0, width);
}

LayoutUnit RenderBox::adjustContentBoxLogicalHeightForBoxSizing(LayoutUnit height) const
{
    if (style()->boxSizing() == BORDER_BOX)
        height -= borderAndPaddingLogicalHeight();
    return max<LayoutUnit>(0, height);
}

// Hit Testing
bool RenderBox::nodeAtPoint(const HitTestRequest& request, HitTestResult& result, const HitTestLocation& locationInContainer, const LayoutPoint& accumulatedOffset, HitTestAction action)
{
    LayoutPoint adjustedLocation = accumulatedOffset + location();

    // Check kids first.
    for (RenderObject* child = lastChild(); child; child = child->previousSibling()) {
        if (!child->hasLayer() && child->nodeAtPoint(request, result, locationInContainer, adjustedLocation, action)) {
            updateHitTestResult(result, locationInContainer.point() - toLayoutSize(adjustedLocation));
            return true;
        }
    }

    // Check our bounds next. For this purpose always assume that we can only be hit in the
    // foreground phase (which is true for replaced elements like images).
    LayoutRect boundsRect = borderBoxRectInRegion(locationInContainer.region());
    boundsRect.moveBy(adjustedLocation);
    if (visibleToHitTesting() && action == HitTestForeground && locationInContainer.intersects(boundsRect)) {
        updateHitTestResult(result, locationInContainer.point() - toLayoutSize(adjustedLocation));
        if (!result.addNodeToRectBasedTestResult(node(), request, locationInContainer, boundsRect))
            return true;
    }

    return false;
}

// --------------------- painting stuff -------------------------------

void RenderBox::paint(PaintInfo& paintInfo, const LayoutPoint& paintOffset)
{
    LayoutPoint adjustedPaintOffset = paintOffset + location();
    // default implementation. Just pass paint through to the children
    PaintInfo childInfo(paintInfo);
    childInfo.updatePaintingRootForChildren(this);
    for (RenderObject* child = firstChild(); child; child = child->nextSibling())
        child->paint(childInfo, adjustedPaintOffset);
}

void RenderBox::paintRootBoxFillLayers(const PaintInfo& paintInfo)
{
    if (paintInfo.skipRootBackground())
        return;

    RenderObject* rootBackgroundRenderer = rendererForRootBackground();
    
    const FillLayer* bgLayer = rootBackgroundRenderer->style()->backgroundLayers();
    Color bgColor = rootBackgroundRenderer->style()->visitedDependentColor(CSSPropertyBackgroundColor);

    paintFillLayers(paintInfo, bgColor, bgLayer, view()->backgroundRect(this), BackgroundBleedNone, CompositeSourceOver, rootBackgroundRenderer);
}

BackgroundBleedAvoidance RenderBox::determineBackgroundBleedAvoidance(GraphicsContext* context) const
{
    if (context->paintingDisabled())
        return BackgroundBleedNone;

    const RenderStyle* style = this->style();

    if (!style->hasBackground() || !style->hasBorder() || !style->hasBorderRadius() || borderImageIsLoadedAndCanBeRendered())
        return BackgroundBleedNone;

    AffineTransform ctm = context->getCTM();
    FloatSize contextScaling(static_cast<float>(ctm.xScale()), static_cast<float>(ctm.yScale()));

    // Because RoundedRect uses IntRect internally the inset applied by the 
    // BackgroundBleedShrinkBackground strategy cannot be less than one integer
    // layout coordinate, even with subpixel layout enabled. To take that into
    // account, we clamp the contextScaling to 1.0 for the following test so
    // that borderObscuresBackgroundEdge can only return true if the border
    // widths are greater than 2 in both layout coordinates and screen
    // coordinates.
    // This precaution will become obsolete if RoundedRect is ever promoted to
    // a sub-pixel representation.
    if (contextScaling.width() > 1) 
        contextScaling.setWidth(1);
    if (contextScaling.height() > 1) 
        contextScaling.setHeight(1);

    if (borderObscuresBackgroundEdge(contextScaling))
        return BackgroundBleedShrinkBackground;
    if (!style->hasAppearance() && borderObscuresBackground() && backgroundHasOpaqueTopLayer())
        return BackgroundBleedBackgroundOverBorder;

    return BackgroundBleedUseTransparencyLayer;
}

void RenderBox::paintBoxDecorations(PaintInfo& paintInfo, const LayoutPoint& paintOffset)
{
    if (!paintInfo.shouldPaintWithinRoot(this))
        return;

    LayoutRect paintRect = borderBoxRectInRegion(paintInfo.renderRegion);
    paintRect.moveBy(paintOffset);

    BackgroundBleedAvoidance bleedAvoidance = determineBackgroundBleedAvoidance(paintInfo.context);

    // FIXME: Should eventually give the theme control over whether the box shadow should paint, since controls could have
    // custom shadows of their own.
    if (!boxShadowShouldBeAppliedToBackground(bleedAvoidance))
        paintBoxShadow(paintInfo, paintRect, style(), Normal);

    GraphicsContextStateSaver stateSaver(*paintInfo.context, false);
    if (bleedAvoidance == BackgroundBleedUseTransparencyLayer) {
        // To avoid the background color bleeding out behind the border, we'll render background and border
        // into a transparency layer, and then clip that in one go (which requires setting up the clip before
        // beginning the layer).
        RoundedRect border = style()->getRoundedBorderFor(paintRect, view());
        stateSaver.save();
        paintInfo.context->clipRoundedRect(border);
        paintInfo.context->beginTransparencyLayer(1);
    }

    // If we have a native theme appearance, paint that before painting our background.
    // The theme will tell us whether or not we should also paint the CSS background.
    IntRect snappedPaintRect(pixelSnappedIntRect(paintRect));
    bool themePainted = style()->hasAppearance() && !theme()->paint(this, paintInfo, snappedPaintRect);
    if (!themePainted) {
        if (bleedAvoidance == BackgroundBleedBackgroundOverBorder)
            paintBorder(paintInfo, paintRect, style(), bleedAvoidance);

        paintBackground(paintInfo, paintRect, bleedAvoidance);

        if (style()->hasAppearance())
            theme()->paintDecorations(this, paintInfo, snappedPaintRect);
    }
    paintBoxShadow(paintInfo, paintRect, style(), Inset);

    // The theme will tell us whether or not we should also paint the CSS border.
    if (bleedAvoidance != BackgroundBleedBackgroundOverBorder && (!style()->hasAppearance() || (!themePainted && theme()->paintBorderOnly(this, paintInfo, snappedPaintRect))) && style()->hasBorder())
        paintBorder(paintInfo, paintRect, style(), bleedAvoidance);

    if (bleedAvoidance == BackgroundBleedUseTransparencyLayer)
        paintInfo.context->endTransparencyLayer();
}

void RenderBox::paintBackground(const PaintInfo& paintInfo, const LayoutRect& paintRect, BackgroundBleedAvoidance bleedAvoidance)
{
    if (isRoot()) {
        paintRootBoxFillLayers(paintInfo);
        return;
    }
    if (isBody() && skipBodyBackground(this))
        return;
    if (backgroundIsKnownToBeObscured())
        return;
    paintFillLayers(paintInfo, style()->visitedDependentColor(CSSPropertyBackgroundColor), style()->backgroundLayers(), paintRect, bleedAvoidance);
}

LayoutRect RenderBox::backgroundPaintedExtent() const
{
    ASSERT(hasBackground());
    LayoutRect backgroundRect = borderBoxRect();

    Color backgroundColor = style()->visitedDependentColor(CSSPropertyBackgroundColor);
    if (backgroundColor.isValid() && backgroundColor.alpha())
        return backgroundRect;
    if (!style()->backgroundLayers()->image() || style()->backgroundLayers()->next())
        return backgroundRect;
    BackgroundImageGeometry geometry;
    const_cast<RenderBox*>(this)->calculateBackgroundImageGeometry(style()->backgroundLayers(), backgroundRect, geometry);
    return geometry.destRect();
}

bool RenderBox::backgroundIsKnownToBeOpaqueInRect(const LayoutRect& localRect) const
{
    if (isBody() && skipBodyBackground(this))
        return false;

    Color backgroundColor = style()->visitedDependentColor(CSSPropertyBackgroundColor);
    if (!backgroundColor.isValid() || backgroundColor.hasAlpha())
        return false;

    // If the element has appearance, it might be painted by theme.
    // We cannot be sure if theme paints the background opaque.
    // In this case it is safe to not assume opaqueness.
    // FIXME: May be ask theme if it paints opaque.
    if (style()->hasAppearance())
        return false;
    // FIXME: Check the opaqueness of background images.

    // FIXME: Use rounded rect if border radius is present.
    if (style()->hasBorderRadius())
        return false;
    // FIXME: The background color clip is defined by the last layer.
    if (style()->backgroundLayers()->next())
        return false;
    LayoutRect backgroundRect;
    switch (style()->backgroundClip()) {
    case BorderFillBox:
        backgroundRect = borderBoxRect();
        break;
    case PaddingFillBox:
        backgroundRect = paddingBoxRect();
        break;
    case ContentFillBox:
        backgroundRect = contentBoxRect();
        break;
    default:
        break;
    }
    return backgroundRect.contains(localRect);
}

bool RenderBox::computeBackgroundIsKnownToBeObscured()
{
    // Test to see if the children trivially obscure the background.
    // FIXME: This test can be much more comprehensive.
    if (!hasBackground())
        return false;
    // Table and root background painting is special.
    if (isTable() || isRoot())
        return false;

    LayoutRect backgroundRect = backgroundPaintedExtent();
    // If we don't find a covering child fast there probably isn't one.
    static const unsigned maximumChildrenCountToTest = 4;
    unsigned count = 0;
    for (RenderObject* child = firstChild(); child; child = child->nextSibling()) {
        if (++count > maximumChildrenCountToTest)
            break;
        if (!child->isBox())
            continue;
        RenderBox* childBox = toRenderBox(child);
        RenderStyle* childStyle = child->style();
        if (childStyle->visibility() != VISIBLE || childStyle->shapeOutside())
            continue;
        if (childStyle->position() != StaticPosition && childBox->containingBlock() != this)
            continue;
        LayoutPoint childLocation = childBox->location();
        if (childBox->isRelPositioned())
            childLocation.move(childBox->relativePositionOffset());
        LayoutRect childLocalBackgroundRect = backgroundRect;
        childLocalBackgroundRect.moveBy(-childLocation);
        if (RenderLayer* childLayer = childBox->layer()) {
#if USE(ACCELERATED_COMPOSITING)
            if (childLayer->isComposited())
                continue;
#endif
            if (childLayer->zIndex() < 0)
                continue;
            if (childLayer->hasTransform() || childLayer->isTransparent())
                continue;
        }
        if (childBox->backgroundIsKnownToBeOpaqueInRect(childLocalBackgroundRect))
            return true;
    }
    return false;
}

bool RenderBox::backgroundHasOpaqueTopLayer() const
{
    const FillLayer* fillLayer = style()->backgroundLayers();
    if (!fillLayer || fillLayer->clip() != BorderFillBox)
        return false;

    // Clipped with local scrolling
    if (hasOverflowClip() && fillLayer->attachment() == LocalBackgroundAttachment)
        return false;

    if (fillLayer->hasOpaqueImage(this) && fillLayer->hasRepeatXY() && fillLayer->image()->canRender(this, style()->effectiveZoom()))
        return true;

    // If there is only one layer and no image, check whether the background color is opaque
    if (!fillLayer->next() && !fillLayer->hasImage()) {
        Color bgColor = style()->visitedDependentColor(CSSPropertyBackgroundColor);
        if (bgColor.isValid() && bgColor.alpha() == 255)
            return true;
    }

    return false;
}

void RenderBox::paintMask(PaintInfo& paintInfo, const LayoutPoint& paintOffset)
{
    if (!paintInfo.shouldPaintWithinRoot(this) || style()->visibility() != VISIBLE || paintInfo.phase != PaintPhaseMask || paintInfo.context->paintingDisabled())
        return;

    LayoutRect paintRect = LayoutRect(paintOffset, size());
    paintMaskImages(paintInfo, paintRect);
}

void RenderBox::paintMaskImages(const PaintInfo& paintInfo, const LayoutRect& paintRect)
{
    // Figure out if we need to push a transparency layer to render our mask.
    bool pushTransparencyLayer = false;
    bool compositedMask = hasLayer() && layer()->hasCompositedMask();
    bool flattenCompositingLayers = view()->frameView() && view()->frameView()->paintBehavior() & PaintBehaviorFlattenCompositingLayers;
    CompositeOperator compositeOp = CompositeSourceOver;

    bool allMaskImagesLoaded = true;
    
    if (!compositedMask || flattenCompositingLayers) {
        pushTransparencyLayer = true;
        StyleImage* maskBoxImage = style()->maskBoxImage().image();
        const FillLayer* maskLayers = style()->maskLayers();

        // Don't render a masked element until all the mask images have loaded, to prevent a flash of unmasked content.
        if (maskBoxImage)
            allMaskImagesLoaded &= maskBoxImage->isLoaded();

        if (maskLayers)
            allMaskImagesLoaded &= maskLayers->imagesAreLoaded();

        paintInfo.context->setCompositeOperation(CompositeDestinationIn);
        paintInfo.context->beginTransparencyLayer(1);
        compositeOp = CompositeSourceOver;
    }

    if (allMaskImagesLoaded) {
        paintFillLayers(paintInfo, Color(), style()->maskLayers(), paintRect, BackgroundBleedNone, compositeOp);
        paintNinePieceImage(paintInfo.context, paintRect, style(), style()->maskBoxImage(), compositeOp);
    }
    
    if (pushTransparencyLayer)
        paintInfo.context->endTransparencyLayer();
}

LayoutRect RenderBox::maskClipRect()
{
    const NinePieceImage& maskBoxImage = style()->maskBoxImage();
    if (maskBoxImage.image()) {
        LayoutRect borderImageRect = borderBoxRect();
        
        // Apply outsets to the border box.
        borderImageRect.expand(style()->maskBoxImageOutsets());
        return borderImageRect;
    }
    
    LayoutRect result;
    LayoutRect borderBox = borderBoxRect();
    for (const FillLayer* maskLayer = style()->maskLayers(); maskLayer; maskLayer = maskLayer->next()) {
        if (maskLayer->image()) {
            BackgroundImageGeometry geometry;
            calculateBackgroundImageGeometry(maskLayer, borderBox, geometry);
            result.unite(geometry.destRect());
        }
    }
    return result;
}

void RenderBox::paintFillLayers(const PaintInfo& paintInfo, const Color& c, const FillLayer* fillLayer, const LayoutRect& rect,
    BackgroundBleedAvoidance bleedAvoidance, CompositeOperator op, RenderObject* backgroundObject)
{
    Vector<const FillLayer*, 8> layers;
    const FillLayer* curLayer = fillLayer;
    while (curLayer) {
        layers.append(curLayer);
        // Stop traversal when an opaque layer is encountered.
        // FIXME : It would be possible for the following occlusion culling test to be more aggressive 
        // on layers with no repeat by testing whether the image covers the layout rect.
        // Testing that here would imply duplicating a lot of calculations that are currently done in
        // RenderBoxModelObject::paintFillLayerExtended. A more efficient solution might be to move
        // the layer recursion into paintFillLayerExtended, or to compute the layer geometry here
        // and pass it down.
        
        // The clipOccludesNextLayers condition must be evaluated first to avoid short-circuiting.
        if (curLayer->clipOccludesNextLayers(curLayer == fillLayer) && curLayer->hasOpaqueImage(this) && curLayer->image()->canRender(this, style()->effectiveZoom()) && curLayer->hasRepeatXY())
            break;
        curLayer = curLayer->next();
    }

    Vector<const FillLayer*>::const_reverse_iterator topLayer = layers.rend();
    for (Vector<const FillLayer*>::const_reverse_iterator it = layers.rbegin(); it != topLayer; ++it)
        paintFillLayer(paintInfo, c, *it, rect, bleedAvoidance, op, backgroundObject);
}

void RenderBox::paintFillLayer(const PaintInfo& paintInfo, const Color& c, const FillLayer* fillLayer, const LayoutRect& rect,
    BackgroundBleedAvoidance bleedAvoidance, CompositeOperator op, RenderObject* backgroundObject)
{
    paintFillLayerExtended(paintInfo, c, fillLayer, rect, bleedAvoidance, 0, LayoutSize(), op, backgroundObject);
}

#if USE(ACCELERATED_COMPOSITING)
static bool layersUseImage(WrappedImagePtr image, const FillLayer* layers)
{
    for (const FillLayer* curLayer = layers; curLayer; curLayer = curLayer->next()) {
        if (curLayer->image() && image == curLayer->image()->data())
            return true;
    }

    return false;
}
#endif

void RenderBox::imageChanged(WrappedImagePtr image, const IntRect*)
{
    if (!parent())
        return;

    if ((style()->borderImage().image() && style()->borderImage().image()->data() == image) ||
        (style()->maskBoxImage().image() && style()->maskBoxImage().image()->data() == image)) {
        repaint();
        return;
    }

    bool didFullRepaint = repaintLayerRectsForImage(image, style()->backgroundLayers(), true);
    if (!didFullRepaint)
        repaintLayerRectsForImage(image, style()->maskLayers(), false);


#if USE(ACCELERATED_COMPOSITING)
    if (hasLayer() && layer()->hasCompositedMask() && layersUseImage(image, style()->maskLayers()))
        layer()->contentChanged(MaskImageChanged);
#endif
}

bool RenderBox::repaintLayerRectsForImage(WrappedImagePtr image, const FillLayer* layers, bool drawingBackground)
{
    LayoutRect rendererRect;
    RenderBox* layerRenderer = 0;

    for (const FillLayer* curLayer = layers; curLayer; curLayer = curLayer->next()) {
        if (curLayer->image() && image == curLayer->image()->data() && curLayer->image()->canRender(this, style()->effectiveZoom())) {
            // Now that we know this image is being used, compute the renderer and the rect
            // if we haven't already
            if (!layerRenderer) {
                bool drawingRootBackground = drawingBackground && (isRoot() || (isBody() && !document()->documentElement()->renderer()->hasBackground()));
                if (drawingRootBackground) {
                    layerRenderer = view();

                    LayoutUnit rw;
                    LayoutUnit rh;

                    if (FrameView* frameView = toRenderView(layerRenderer)->frameView()) {
                        rw = frameView->contentsWidth();
                        rh = frameView->contentsHeight();
                    } else {
                        rw = layerRenderer->width();
                        rh = layerRenderer->height();
                    }
                    rendererRect = LayoutRect(-layerRenderer->marginLeft(),
                        -layerRenderer->marginTop(),
                        max(layerRenderer->width() + layerRenderer->marginWidth() + layerRenderer->borderLeft() + layerRenderer->borderRight(), rw),
                        max(layerRenderer->height() + layerRenderer->marginHeight() + layerRenderer->borderTop() + layerRenderer->borderBottom(), rh));
                } else {
                    layerRenderer = this;
                    rendererRect = borderBoxRect();
                }
            }

            BackgroundImageGeometry geometry;
            layerRenderer->calculateBackgroundImageGeometry(curLayer, rendererRect, geometry);
            layerRenderer->repaintRectangle(geometry.destRect());
            if (geometry.destRect() == rendererRect)
                return true;
        }
    }
    return false;
}

#if PLATFORM(MAC)

void RenderBox::paintCustomHighlight(const LayoutPoint& paintOffset, const AtomicString& type, bool behindText)
{
    Frame* frame = this->frame();
    if (!frame)
        return;
    Page* page = frame->page();
    if (!page)
        return;

    InlineBox* boxWrap = inlineBoxWrapper();
    RootInlineBox* r = boxWrap ? boxWrap->root() : 0;
    if (r) {
        FloatRect rootRect(paintOffset.x() + r->x(), paintOffset.y() + r->selectionTop(), r->logicalWidth(), r->selectionHeight());
        FloatRect imageRect(paintOffset.x() + x(), rootRect.y(), width(), rootRect.height());
        page->chrome()->client()->paintCustomHighlight(node(), type, imageRect, rootRect, behindText, false);
    } else {
        FloatRect imageRect(paintOffset.x() + x(), paintOffset.y() + y(), width(), height());
        page->chrome()->client()->paintCustomHighlight(node(), type, imageRect, imageRect, behindText, false);
    }
}

#endif

bool RenderBox::pushContentsClip(PaintInfo& paintInfo, const LayoutPoint& accumulatedOffset)
{
    if (paintInfo.phase == PaintPhaseBlockBackground || paintInfo.phase == PaintPhaseSelfOutline || paintInfo.phase == PaintPhaseMask)
        return false;
        
    bool isControlClip = hasControlClip();
    bool isOverflowClip = hasOverflowClip() && !layer()->isSelfPaintingLayer();
    
    if (!isControlClip && !isOverflowClip)
        return false;
    
    if (paintInfo.phase == PaintPhaseOutline)
        paintInfo.phase = PaintPhaseChildOutlines;
    else if (paintInfo.phase == PaintPhaseChildBlockBackground) {
        paintInfo.phase = PaintPhaseBlockBackground;
        paintObject(paintInfo, accumulatedOffset);
        paintInfo.phase = PaintPhaseChildBlockBackgrounds;
    }
    IntRect clipRect = pixelSnappedIntRect(isControlClip ? controlClipRect(accumulatedOffset) : overflowClipRect(accumulatedOffset, paintInfo.renderRegion));
    paintInfo.context->save();
    if (style()->hasBorderRadius())
        paintInfo.context->clipRoundedRect(style()->getRoundedInnerBorderFor(LayoutRect(accumulatedOffset, size())));
    paintInfo.context->clip(clipRect);
    return true;
}

void RenderBox::popContentsClip(PaintInfo& paintInfo, PaintPhase originalPhase, const LayoutPoint& accumulatedOffset)
{
    ASSERT(hasControlClip() || (hasOverflowClip() && !layer()->isSelfPaintingLayer()));

    paintInfo.context->restore();
    if (originalPhase == PaintPhaseOutline) {
        paintInfo.phase = PaintPhaseSelfOutline;
        paintObject(paintInfo, accumulatedOffset);
        paintInfo.phase = originalPhase;
    } else if (originalPhase == PaintPhaseChildBlockBackground)
        paintInfo.phase = originalPhase;
}

LayoutRect RenderBox::overflowClipRect(const LayoutPoint& location, RenderRegion* region, OverlayScrollbarSizeRelevancy relevancy)
{
    // FIXME: When overflow-clip (CSS3) is implemented, we'll obtain the property
    // here.
    LayoutRect clipRect = borderBoxRectInRegion(region);
    clipRect.setLocation(location + clipRect.location() + LayoutSize(borderLeft(), borderTop()));
    clipRect.setSize(clipRect.size() - LayoutSize(borderLeft() + borderRight(), borderTop() + borderBottom()));

    // Subtract out scrollbars if we have them.
     if (layer()) {
        if (style()->shouldPlaceBlockDirectionScrollbarOnLogicalLeft())
            clipRect.move(layer()->verticalScrollbarWidth(relevancy), 0);
        clipRect.contract(layer()->verticalScrollbarWidth(relevancy), layer()->horizontalScrollbarHeight(relevancy));
     }

    return clipRect;
}

LayoutRect RenderBox::clipRect(const LayoutPoint& location, RenderRegion* region)
{
    LayoutRect borderBoxRect = borderBoxRectInRegion(region);
    LayoutRect clipRect = LayoutRect(borderBoxRect.location() + location, borderBoxRect.size());
    RenderView* renderView = view();

    if (!style()->clipLeft().isAuto()) {
        LayoutUnit c = valueForLength(style()->clipLeft(), borderBoxRect.width(), renderView);
        clipRect.move(c, 0);
        clipRect.contract(c, 0);
    }

    // We don't use the region-specific border box's width and height since clip offsets are (stupidly) specified
    // from the left and top edges. Therefore it's better to avoid constraining to smaller widths and heights.

    if (!style()->clipRight().isAuto())
        clipRect.contract(width() - valueForLength(style()->clipRight(), width(), renderView), 0);

    if (!style()->clipTop().isAuto()) {
        LayoutUnit c = valueForLength(style()->clipTop(), borderBoxRect.height(), renderView);
        clipRect.move(0, c);
        clipRect.contract(0, c);
    }

    if (!style()->clipBottom().isAuto())
        clipRect.contract(0, height() - valueForLength(style()->clipBottom(), height(), renderView));

    return clipRect;
}

LayoutUnit RenderBox::shrinkLogicalWidthToAvoidFloats(LayoutUnit childMarginStart, LayoutUnit childMarginEnd, const RenderBlock* cb, RenderRegion* region, LayoutUnit offsetFromLogicalTopOfFirstPage) const
{    
    RenderRegion* containingBlockRegion = 0;
    LayoutUnit logicalTopPosition = logicalTop();
    LayoutUnit adjustedPageOffsetForContainingBlock = offsetFromLogicalTopOfFirstPage - logicalTop();
    if (region) {
        LayoutUnit offsetFromLogicalTopOfRegion = region ? region->logicalTopForFlowThreadContent() - offsetFromLogicalTopOfFirstPage : LayoutUnit();
        logicalTopPosition = max(logicalTopPosition, logicalTopPosition + offsetFromLogicalTopOfRegion);
        containingBlockRegion = cb->clampToStartAndEndRegions(region);
    }

    LayoutUnit result = cb->availableLogicalWidthForLine(logicalTopPosition, false, containingBlockRegion, adjustedPageOffsetForContainingBlock) - childMarginStart - childMarginEnd;

    // We need to see if margins on either the start side or the end side can contain the floats in question. If they can,
    // then just using the line width is inaccurate. In the case where a float completely fits, we don't need to use the line
    // offset at all, but can instead push all the way to the content edge of the containing block. In the case where the float
    // doesn't fit, we can use the line offset, but we need to grow it by the margin to reflect the fact that the margin was
    // "consumed" by the float. Negative margins aren't consumed by the float, and so we ignore them.
    if (childMarginStart > 0) {
        LayoutUnit startContentSide = cb->startOffsetForContent(containingBlockRegion, adjustedPageOffsetForContainingBlock);
        LayoutUnit startContentSideWithMargin = startContentSide + childMarginStart;
        LayoutUnit startOffset = cb->startOffsetForLine(logicalTopPosition, false, containingBlockRegion, adjustedPageOffsetForContainingBlock);
        if (startOffset > startContentSideWithMargin)
            result += childMarginStart;
        else
            result += startOffset - startContentSide;
    }
    
    if (childMarginEnd > 0) {
        LayoutUnit endContentSide = cb->endOffsetForContent(containingBlockRegion, adjustedPageOffsetForContainingBlock);
        LayoutUnit endContentSideWithMargin = endContentSide + childMarginEnd;
        LayoutUnit endOffset = cb->endOffsetForLine(logicalTopPosition, false, containingBlockRegion, adjustedPageOffsetForContainingBlock);
        if (endOffset > endContentSideWithMargin)
            result += childMarginEnd;
        else
            result += endOffset - endContentSide;
    }

    return result;
}

LayoutUnit RenderBox::containingBlockLogicalWidthForContent() const
{
    if (hasOverrideContainingBlockLogicalWidth())
        return overrideContainingBlockContentLogicalWidth();

    RenderBlock* cb = containingBlock();
    return cb->availableLogicalWidth();
}

LayoutUnit RenderBox::containingBlockLogicalHeightForContent(AvailableLogicalHeightType heightType) const
{
    if (hasOverrideContainingBlockLogicalHeight())
        return overrideContainingBlockContentLogicalHeight();

    RenderBlock* cb = containingBlock();
    return cb->availableLogicalHeight(heightType);
}

LayoutUnit RenderBox::containingBlockLogicalWidthForContentInRegion(RenderRegion* region, LayoutUnit offsetFromLogicalTopOfFirstPage) const
{
    if (!region)
        return containingBlockLogicalWidthForContent();

    RenderBlock* cb = containingBlock();
    RenderRegion* containingBlockRegion = cb->clampToStartAndEndRegions(region);
    // FIXME: It's unclear if a region's content should use the containing block's override logical width.
    // If it should, the following line should call containingBlockLogicalWidthForContent.
    LayoutUnit result = cb->availableLogicalWidth();
    RenderBoxRegionInfo* boxInfo = cb->renderBoxRegionInfo(containingBlockRegion, offsetFromLogicalTopOfFirstPage - logicalTop());
    if (!boxInfo)
        return result;
    return max<LayoutUnit>(0, result - (cb->logicalWidth() - boxInfo->logicalWidth()));
}

LayoutUnit RenderBox::containingBlockAvailableLineWidthInRegion(RenderRegion* region, LayoutUnit offsetFromLogicalTopOfFirstPage) const
{
    RenderBlock* cb = containingBlock();
    RenderRegion* containingBlockRegion = 0;
    LayoutUnit logicalTopPosition = logicalTop();
    LayoutUnit adjustedPageOffsetForContainingBlock = offsetFromLogicalTopOfFirstPage - logicalTop();
    if (region) {
        LayoutUnit offsetFromLogicalTopOfRegion = region ? region->logicalTopForFlowThreadContent() - offsetFromLogicalTopOfFirstPage : LayoutUnit();
        logicalTopPosition = max(logicalTopPosition, logicalTopPosition + offsetFromLogicalTopOfRegion);
        containingBlockRegion = cb->clampToStartAndEndRegions(region);
    }
    return cb->availableLogicalWidthForLine(logicalTopPosition, false, containingBlockRegion, adjustedPageOffsetForContainingBlock, availableLogicalHeight(IncludeMarginBorderPadding));
}

LayoutUnit RenderBox::perpendicularContainingBlockLogicalHeight() const
{
    if (hasOverrideContainingBlockLogicalHeight())
        return overrideContainingBlockContentLogicalHeight();

    RenderBlock* cb = containingBlock();
    if (cb->hasOverrideHeight())
        return cb->overrideLogicalContentHeight();

    RenderStyle* containingBlockStyle = cb->style();
    Length logicalHeightLength = containingBlockStyle->logicalHeight();

    // FIXME: For now just support fixed heights.  Eventually should support percentage heights as well.
    if (!logicalHeightLength.isFixed()) {
        LayoutUnit fillFallbackExtent = containingBlockStyle->isHorizontalWritingMode() ? view()->frameView()->visibleHeight() : view()->frameView()->visibleWidth();
        LayoutUnit fillAvailableExtent = containingBlock()->availableLogicalHeight(ExcludeMarginBorderPadding);
        return min(fillAvailableExtent, fillFallbackExtent);
    }

    // Use the content box logical height as specified by the style.
    return cb->adjustContentBoxLogicalHeightForBoxSizing(logicalHeightLength.value());
}

void RenderBox::mapLocalToContainer(const RenderLayerModelObject* repaintContainer, TransformState& transformState, MapCoordinatesFlags mode, bool* wasFixed) const
{
    if (repaintContainer == this)
        return;

    if (RenderView* v = view()) {
        if (v->layoutStateEnabled() && !repaintContainer) {
            LayoutState* layoutState = v->layoutState();
            LayoutSize offset = layoutState->m_paintOffset + locationOffset();
            if (style()->hasPaintOffset() && layer())
                offset += layer()->paintOffset();
            transformState.move(offset);
            return;
        }
    }

    bool containerSkipped;
    RenderObject* o = container(repaintContainer, &containerSkipped);
    if (!o)
        return;

    bool isFixedPos = style()->position() == FixedPosition;
    bool hasTransform = hasLayer() && layer()->transform();
    // If this box has a transform, it acts as a fixed position container for fixed descendants,
    // and may itself also be fixed position. So propagate 'fixed' up only if this box is fixed position.
    if (hasTransform && !isFixedPos)
        mode &= ~IsFixed;
    else if (isFixedPos)
        mode |= IsFixed;

    if (wasFixed)
        *wasFixed = mode & IsFixed;
    
    LayoutSize containerOffset = offsetFromContainer(o, roundedLayoutPoint(transformState.mappedPoint()));
    
    bool preserve3D = mode & UseTransforms && (o->style()->preserves3D() || style()->preserves3D());
    if (mode & UseTransforms && shouldUseTransformFromContainer(o)) {
        TransformationMatrix t;
        getTransformFromContainer(o, containerOffset, t);
        transformState.applyTransform(t, preserve3D ? TransformState::AccumulateTransform : TransformState::FlattenTransform);
    } else
        transformState.move(containerOffset.width(), containerOffset.height(), preserve3D ? TransformState::AccumulateTransform : TransformState::FlattenTransform);

    if (containerSkipped) {
        // There can't be a transform between repaintContainer and o, because transforms create containers, so it should be safe
        // to just subtract the delta between the repaintContainer and o.
        LayoutSize containerOffset = repaintContainer->offsetFromAncestorContainer(o);
        transformState.move(-containerOffset.width(), -containerOffset.height(), preserve3D ? TransformState::AccumulateTransform : TransformState::FlattenTransform);
        return;
    }

    mode &= ~ApplyContainerFlip;
    if (o->isRenderFlowThread()) {
        // Transform from render flow coordinates into region coordinates.
        RenderRegion* region = toRenderFlowThread(o)->mapFromFlowToRegion(transformState);
        if (region)
            region->mapLocalToContainer(region->containerForRepaint(), transformState, mode, wasFixed);
        return;
    }

    o->mapLocalToContainer(repaintContainer, transformState, mode, wasFixed);
}

const RenderObject* RenderBox::pushMappingToContainer(const RenderLayerModelObject* ancestorToStopAt, RenderGeometryMap& geometryMap) const
{
    ASSERT(ancestorToStopAt != this);

    bool ancestorSkipped;
    RenderObject* container = this->container(ancestorToStopAt, &ancestorSkipped);
    if (!container)
        return 0;

    bool isFixedPos = style()->position() == FixedPosition;
    bool hasTransform = hasLayer() && layer()->transform();

    LayoutSize adjustmentForSkippedAncestor;
    if (ancestorSkipped) {
        // There can't be a transform between repaintContainer and o, because transforms create containers, so it should be safe
        // to just subtract the delta between the ancestor and o.
        adjustmentForSkippedAncestor = -ancestorToStopAt->offsetFromAncestorContainer(container);
    }

    bool offsetDependsOnPoint = false;
    LayoutSize containerOffset = offsetFromContainer(container, LayoutPoint(), &offsetDependsOnPoint);

    if (container->isRenderFlowThread())
        offsetDependsOnPoint = true;
    
    bool preserve3D = container->style()->preserves3D() || style()->preserves3D();
    if (shouldUseTransformFromContainer(container)) {
        TransformationMatrix t;
        getTransformFromContainer(container, containerOffset, t);
        t.translateRight(adjustmentForSkippedAncestor.width(), adjustmentForSkippedAncestor.height());
        
        geometryMap.push(this, t, preserve3D, offsetDependsOnPoint, isFixedPos, hasTransform);
    } else {
        containerOffset += adjustmentForSkippedAncestor;
        geometryMap.push(this, containerOffset, preserve3D, offsetDependsOnPoint, isFixedPos, hasTransform);
    }
    
    return ancestorSkipped ? ancestorToStopAt : container;
}

void RenderBox::mapAbsoluteToLocalPoint(MapCoordinatesFlags mode, TransformState& transformState) const
{
    bool isFixedPos = style()->position() == FixedPosition;
    bool hasTransform = hasLayer() && layer()->transform();
    if (hasTransform && !isFixedPos) {
        // If this box has a transform, it acts as a fixed position container for fixed descendants,
        // and may itself also be fixed position. So propagate 'fixed' up only if this box is fixed position.
        mode &= ~IsFixed;
    } else if (isFixedPos)
        mode |= IsFixed;

    RenderBoxModelObject::mapAbsoluteToLocalPoint(mode, transformState);
}

LayoutSize RenderBox::offsetFromContainer(RenderObject* o, const LayoutPoint& point, bool* offsetDependsOnPoint) const
{
    ASSERT(o == container());

    LayoutSize offset;    
    if (hasPaintOffset())
        offset += paintOffset();

    if (!isInline() || isReplaced()) {
        if (!style()->hasOutOfFlowPosition() && o->hasColumns()) {
            RenderBlock* block = toRenderBlock(o);
            LayoutRect columnRect(frameRect());
            block->adjustStartEdgeForWritingModeIncludingColumns(columnRect);
            offset += toSize(columnRect.location());
            LayoutPoint columnPoint = block->flipForWritingModeIncludingColumns(point + offset);
            offset = toLayoutSize(block->flipForWritingModeIncludingColumns(toLayoutPoint(offset)));
            o->adjustForColumns(offset, columnPoint);
            offset = block->flipForWritingMode(offset);

            if (offsetDependsOnPoint)
                *offsetDependsOnPoint = true;
        } else
            offset += topLeftLocationOffset();
    }

    if (o->hasOverflowClip())
        offset -= toRenderBox(o)->scrolledContentOffset();

    if (style()->position() == AbsolutePosition && o->isInFlowPositioned() && o->isRenderInline())
        offset += toRenderInline(o)->offsetForInFlowPositionedInline(this);

    return offset;
}

InlineBox* RenderBox::createInlineBox()
{
    return new (renderArena()) InlineBox(this);
}

void RenderBox::dirtyLineBoxes(bool fullLayout)
{
    if (m_inlineBoxWrapper) {
        if (fullLayout) {
            m_inlineBoxWrapper->destroy(renderArena());
            m_inlineBoxWrapper = 0;
        } else
            m_inlineBoxWrapper->dirtyLineBoxes();
    }
}

void RenderBox::positionLineBox(InlineBox* box)
{
    if (isOutOfFlowPositioned()) {
        // Cache the x position only if we were an INLINE type originally.
        bool wasInline = style()->isOriginalDisplayInlineType();
        if (wasInline) {
            // The value is cached in the xPos of the box.  We only need this value if
            // our object was inline originally, since otherwise it would have ended up underneath
            // the inlines.
            RootInlineBox* root = box->root();
            root->block()->setStaticInlinePositionForChild(this, root->lineTopWithLeading(), roundedLayoutUnit(box->logicalLeft()));
            if (style()->hasStaticInlinePosition(box->isHorizontal()))
                setChildNeedsLayout(true, MarkOnlyThis); // Just go ahead and mark the positioned object as needing layout, so it will update its position properly.
        } else {
            // Our object was a block originally, so we make our normal flow position be
            // just below the line box (as though all the inlines that came before us got
            // wrapped in an anonymous block, which is what would have happened had we been
            // in flow).  This value was cached in the y() of the box.
            layer()->setStaticBlockPosition(box->logicalTop());
            if (style()->hasStaticBlockPosition(box->isHorizontal()))
                setChildNeedsLayout(true, MarkOnlyThis); // Just go ahead and mark the positioned object as needing layout, so it will update its position properly.
        }

        // Nuke the box.
        box->remove();
        box->destroy(renderArena());
    } else if (isReplaced()) {
        setLocation(roundedLayoutPoint(box->topLeft()));
        // m_inlineBoxWrapper should already be 0. Deleting it is a safeguard against security issues.
        ASSERT(!m_inlineBoxWrapper);
        if (m_inlineBoxWrapper)
            deleteLineBoxWrapper();
        m_inlineBoxWrapper = box;
    }
}

void RenderBox::deleteLineBoxWrapper()
{
    if (m_inlineBoxWrapper) {
        if (!documentBeingDestroyed())
            m_inlineBoxWrapper->remove();
        m_inlineBoxWrapper->destroy(renderArena());
        m_inlineBoxWrapper = 0;
    }
}

LayoutRect RenderBox::clippedOverflowRectForRepaint(const RenderLayerModelObject* repaintContainer) const
{
    if (style()->visibility() != VISIBLE && !enclosingLayer()->hasVisibleContent())
        return LayoutRect();

    LayoutRect r = visualOverflowRect();

    RenderView* v = view();
    if (v) {
        // FIXME: layoutDelta needs to be applied in parts before/after transforms and
        // repaint containers. https://bugs.webkit.org/show_bug.cgi?id=23308
        r.move(v->layoutDelta());
    }
    
    if (style()) {
        // We have to use maximalOutlineSize() because a child might have an outline
        // that projects outside of our overflowRect.
        if (v) {
            ASSERT(style()->outlineSize() <= v->maximalOutlineSize());
            r.inflate(v->maximalOutlineSize());
        }
    }
    
    computeRectForRepaint(repaintContainer, r);
    return r;
}

void RenderBox::computeRectForRepaint(const RenderLayerModelObject* repaintContainer, LayoutRect& rect, bool fixed) const
{
    // The rect we compute at each step is shifted by our x/y offset in the parent container's coordinate space.
    // Only when we cross a writing mode boundary will we have to possibly flipForWritingMode (to convert into a more appropriate
    // offset corner for the enclosing container).  This allows for a fully RL or BT document to repaint
    // properly even during layout, since the rect remains flipped all the way until the end.
    //
    // RenderView::computeRectForRepaint then converts the rect to physical coordinates.  We also convert to
    // physical when we hit a repaintContainer boundary.  Therefore the final rect returned is always in the
    // physical coordinate space of the repaintContainer.
    RenderStyle* styleToUse = style();
    if (RenderView* v = view()) {
        // LayoutState is only valid for root-relative, non-fixed position repainting
        if (v->layoutStateEnabled() && !repaintContainer && styleToUse->position() != FixedPosition) {
            LayoutState* layoutState = v->layoutState();

            if (layer() && layer()->transform())
                rect = layer()->transform()->mapRect(pixelSnappedIntRect(rect));

            // We can't trust the bits on RenderObject, because this might be called while re-resolving style.
            if (styleToUse->hasPaintOffset() && layer())
                rect.move(layer()->paintOffset());

            rect.moveBy(location());
            rect.move(layoutState->m_paintOffset);
            if (layoutState->m_clipped)
                rect.intersect(layoutState->m_clipRect);
            return;
        }
    }

    if (hasReflection())
        rect.unite(reflectedRect(rect));

    if (repaintContainer == this) {
        if (repaintContainer->style()->isFlippedBlocksWritingMode())
            flipForWritingMode(rect);
        return;
    }

    bool containerSkipped;
    RenderObject* o = container(repaintContainer, &containerSkipped);
    if (!o)
        return;

    if (isWritingModeRoot() && !isOutOfFlowPositioned())
        flipForWritingMode(rect);

    LayoutPoint topLeft = rect.location();
    topLeft.move(locationOffset());

    EPosition position = styleToUse->position();

    // We are now in our parent container's coordinate space.  Apply our transform to obtain a bounding box
    // in the parent's coordinate space that encloses us.
    if (hasLayer() && layer()->transform()) {
        fixed = position == FixedPosition;
        rect = layer()->transform()->mapRect(pixelSnappedIntRect(rect));
        topLeft = rect.location();
        topLeft.move(locationOffset());
    } else if (position == FixedPosition)
        fixed = true;

    if (position == AbsolutePosition && o->isInFlowPositioned() && o->isRenderInline())
        topLeft += toRenderInline(o)->offsetForInFlowPositionedInline(this);
    else if (styleToUse->hasPaintOffset() && layer()) {
        // Apply the relative position offset when invalidating a rectangle.  The layer
        // is translated, but the render box isn't, so we need to do this to get the
        // right dirty rect.  Since this is called from RenderObject::setStyle, the relative position
        // flag on the RenderObject has been cleared, so use the one on the style().
        topLeft += layer()->paintOffset();
    }
    
    if (position != AbsolutePosition && position != FixedPosition && o->hasColumns() && o->isBlockFlow()) {
        LayoutRect repaintRect(topLeft, rect.size());
        toRenderBlock(o)->adjustRectForColumns(repaintRect);
        topLeft = repaintRect.location();
        rect = repaintRect;
    }

    // FIXME: We ignore the lightweight clipping rect that controls use, since if |o| is in mid-layout,
    // its controlClipRect will be wrong. For overflow clip we use the values cached by the layer.
    rect.setLocation(topLeft);
    if (o->hasOverflowClip()) {
        RenderBox* containerBox = toRenderBox(o);
        containerBox->applyCachedClipAndScrollOffsetForRepaint(rect);
        if (rect.isEmpty())
            return;
    }

    if (containerSkipped) {
        // If the repaintContainer is below o, then we need to map the rect into repaintContainer's coordinates.
        LayoutSize containerOffset = repaintContainer->offsetFromAncestorContainer(o);
        rect.move(-containerOffset);
        return;
    }

    o->computeRectForRepaint(repaintContainer, rect, fixed);
}

void RenderBox::repaintDuringLayoutIfMoved(const LayoutRect& oldRect)
{
    if (oldRect.location() != m_frameRect.location()) {
        LayoutRect newRect = m_frameRect;
        // The child moved.  Invalidate the object's old and new positions.  We have to do this
        // since the object may not have gotten a layout.
        m_frameRect = oldRect;
        repaint();
        repaintOverhangingFloats(true);
        m_frameRect = newRect;
        repaint();
        repaintOverhangingFloats(true);
    }
}

void RenderBox::repaintOverhangingFloats(bool)
{
}

void RenderBox::updateLogicalWidth()
{
    LogicalExtentComputedValues computedValues;
    computeLogicalWidthInRegion(computedValues);

    setLogicalWidth(computedValues.m_extent);
    setLogicalLeft(computedValues.m_position);
    setMarginStart(computedValues.m_margins.m_start);
    setMarginEnd(computedValues.m_margins.m_end);
}

void RenderBox::computeLogicalWidthInRegion(LogicalExtentComputedValues& computedValues, RenderRegion* region, LayoutUnit offsetFromLogicalTopOfFirstPage) const
{
    computedValues.m_extent = logicalWidth();
    computedValues.m_position = logicalLeft();
    computedValues.m_margins.m_start = marginStart();
    computedValues.m_margins.m_end = marginEnd();

    if (isOutOfFlowPositioned()) {
        // FIXME: This calculation is not patched for block-flow yet.
        // https://bugs.webkit.org/show_bug.cgi?id=46500
        computePositionedLogicalWidth(computedValues, region, offsetFromLogicalTopOfFirstPage);
        return;
    }

    // If layout is limited to a subtree, the subtree root's logical width does not change.
    if (node() && view()->frameView() && view()->frameView()->layoutRoot(true) == this)
        return;

    // The parent box is flexing us, so it has increased or decreased our
    // width.  Use the width from the style context.
    // FIXME: Account for block-flow in flexible boxes.
    // https://bugs.webkit.org/show_bug.cgi?id=46418
    if (hasOverrideWidth() && (style()->borderFit() == BorderFitLines || parent()->isFlexibleBoxIncludingDeprecated())) {
        computedValues.m_extent = overrideLogicalContentWidth() + borderAndPaddingLogicalWidth();
        return;
    }

    // FIXME: Account for block-flow in flexible boxes.
    // https://bugs.webkit.org/show_bug.cgi?id=46418
    bool inVerticalBox = parent()->isDeprecatedFlexibleBox() && (parent()->style()->boxOrient() == VERTICAL);
    bool stretching = (parent()->style()->boxAlign() == BSTRETCH);
    bool treatAsReplaced = shouldComputeSizeAsReplaced() && (!inVerticalBox || !stretching);

    RenderStyle* styleToUse = style();
    Length logicalWidthLength = treatAsReplaced ? Length(computeReplacedLogicalWidth(), Fixed) : styleToUse->logicalWidth();

    RenderBlock* cb = containingBlock();
    LayoutUnit containerLogicalWidth = max<LayoutUnit>(0, containingBlockLogicalWidthForContentInRegion(region, offsetFromLogicalTopOfFirstPage));
    bool hasPerpendicularContainingBlock = cb->isHorizontalWritingMode() != isHorizontalWritingMode();
    
    if (isInline() && !isInlineBlockOrInlineTable()) {
        // just calculate margins
        RenderView* renderView = view();
        computedValues.m_margins.m_start = minimumValueForLength(styleToUse->marginStart(), containerLogicalWidth, renderView);
        computedValues.m_margins.m_end = minimumValueForLength(styleToUse->marginEnd(), containerLogicalWidth, renderView);
        if (treatAsReplaced)
            computedValues.m_extent = max<LayoutUnit>(floatValueForLength(logicalWidthLength, 0) + borderAndPaddingLogicalWidth(), minPreferredLogicalWidth());
        return;
    }

    // Width calculations
    if (treatAsReplaced)
        computedValues.m_extent = logicalWidthLength.value() + borderAndPaddingLogicalWidth();
    else {
        LayoutUnit containerWidthInInlineDirection = containerLogicalWidth;
        if (hasPerpendicularContainingBlock)
            containerWidthInInlineDirection = perpendicularContainingBlockLogicalHeight();
        LayoutUnit preferredWidth = computeLogicalWidthInRegionUsing(MainOrPreferredSize, styleToUse->logicalWidth(), containerWidthInInlineDirection, cb, region, offsetFromLogicalTopOfFirstPage);
        computedValues.m_extent = constrainLogicalWidthInRegionByMinMax(preferredWidth, containerWidthInInlineDirection, cb, region, offsetFromLogicalTopOfFirstPage);
    }

    // Margin calculations.
    if (hasPerpendicularContainingBlock || isFloating() || isInline()) {
        RenderView* renderView = view();
        computedValues.m_margins.m_start = minimumValueForLength(styleToUse->marginStart(), containerLogicalWidth, renderView);
        computedValues.m_margins.m_end = minimumValueForLength(styleToUse->marginEnd(), containerLogicalWidth, renderView);
    } else {
        LayoutUnit containerLogicalWidthForAutoMargins = containerLogicalWidth;
        if (avoidsFloats() && cb->containsFloats())
            containerLogicalWidthForAutoMargins = containingBlockAvailableLineWidthInRegion(region, offsetFromLogicalTopOfFirstPage);
        bool hasInvertedDirection = cb->style()->isLeftToRightDirection() != style()->isLeftToRightDirection();
        computeInlineDirectionMargins(cb, containerLogicalWidthForAutoMargins, computedValues.m_extent,
            hasInvertedDirection ? computedValues.m_margins.m_end : computedValues.m_margins.m_start,
            hasInvertedDirection ? computedValues.m_margins.m_start : computedValues.m_margins.m_end);
    }
    
    if (!hasPerpendicularContainingBlock && containerLogicalWidth && containerLogicalWidth != (computedValues.m_extent + computedValues.m_margins.m_start + computedValues.m_margins.m_end)
        && !isFloating() && !isInline() && !cb->isFlexibleBoxIncludingDeprecated() && !cb->isRenderGrid()) {
        LayoutUnit newMargin = containerLogicalWidth - computedValues.m_extent - cb->marginStartForChild(this);
        bool hasInvertedDirection = cb->style()->isLeftToRightDirection() != style()->isLeftToRightDirection();
        if (hasInvertedDirection)
            computedValues.m_margins.m_start = newMargin;
        else
            computedValues.m_margins.m_end = newMargin;
    }
}

LayoutUnit RenderBox::fillAvailableMeasure(LayoutUnit availableLogicalWidth) const
{
    LayoutUnit marginStart = 0;
    LayoutUnit marginEnd = 0;
    return fillAvailableMeasure(availableLogicalWidth, marginStart, marginEnd);
}

LayoutUnit RenderBox::fillAvailableMeasure(LayoutUnit availableLogicalWidth, LayoutUnit& marginStart, LayoutUnit& marginEnd) const
{
    RenderView* renderView = view();
    marginStart = minimumValueForLength(style()->marginStart(), availableLogicalWidth, renderView);
    marginEnd = minimumValueForLength(style()->marginEnd(), availableLogicalWidth, renderView);
    return availableLogicalWidth - marginStart - marginEnd;
}

LayoutUnit RenderBox::computeIntrinsicLogicalWidthUsing(Length logicalWidthLength, LayoutUnit availableLogicalWidth, LayoutUnit borderAndPadding) const
{
    if (logicalWidthLength.type() == FillAvailable)
        return fillAvailableMeasure(availableLogicalWidth);

    LayoutUnit minLogicalWidth = 0;
    LayoutUnit maxLogicalWidth = 0;
    computeIntrinsicLogicalWidths(minLogicalWidth, maxLogicalWidth);

    if (logicalWidthLength.type() == MinContent)
        return minLogicalWidth + borderAndPadding;

    if (logicalWidthLength.type() == MaxContent)
        return maxLogicalWidth + borderAndPadding;

    if (logicalWidthLength.type() == FitContent) {
        minLogicalWidth += borderAndPadding;
        maxLogicalWidth += borderAndPadding;
        return max(minLogicalWidth, min(maxLogicalWidth, fillAvailableMeasure(availableLogicalWidth)));
    }

    ASSERT_NOT_REACHED();
    return 0;
}

LayoutUnit RenderBox::computeLogicalWidthInRegionUsing(SizeType widthType, Length logicalWidth, LayoutUnit availableLogicalWidth,
    const RenderBlock* cb, RenderRegion* region, LayoutUnit offsetFromLogicalTopOfFirstPage) const
{
    if (widthType == MinSize && logicalWidth.isAuto())
        return adjustBorderBoxLogicalWidthForBoxSizing(0);
    
    if (!logicalWidth.isIntrinsicOrAuto()) {
        // FIXME: If the containing block flow is perpendicular to our direction we need to use the available logical height instead.
        return adjustBorderBoxLogicalWidthForBoxSizing(valueForLength(logicalWidth, availableLogicalWidth, view()));
    }

    if (logicalWidth.isIntrinsic())
        return computeIntrinsicLogicalWidthUsing(logicalWidth, availableLogicalWidth, borderAndPaddingLogicalWidth());

<<<<<<< HEAD
    LayoutUnit marginStart = 0;
    LayoutUnit marginEnd = 0;
    LayoutUnit logicalWidthResult = fillAvailableMeasure(availableLogicalWidth, marginStart, marginEnd);
=======
    RenderView* renderView = view();
    LayoutUnit marginStart = minimumValueForLength(styleToUse->marginStart(), availableLogicalWidth, renderView) + additionalMarginStart();
    LayoutUnit marginEnd = minimumValueForLength(styleToUse->marginEnd(), availableLogicalWidth, renderView);
    LayoutUnit logicalWidthResult = availableLogicalWidth - marginStart - marginEnd;
>>>>>>> 79272567

    if (shrinkToAvoidFloats() && cb->containsFloats())
        logicalWidthResult = min(logicalWidthResult, shrinkLogicalWidthToAvoidFloats(marginStart, marginEnd, cb, region, offsetFromLogicalTopOfFirstPage));        

    if (widthType == MainOrPreferredSize && sizesLogicalWidthToFitContent(widthType))
        return max(minPreferredLogicalWidth(), min(maxPreferredLogicalWidth(), logicalWidthResult));
    return logicalWidthResult;
}

static bool flexItemHasStretchAlignment(const RenderObject* flexitem)
{
    RenderObject* parent = flexitem->parent();
    return flexitem->style()->alignSelf() == AlignStretch || (flexitem->style()->alignSelf() == AlignAuto && parent->style()->alignItems() == AlignStretch);
}

static bool isStretchingColumnFlexItem(const RenderObject* flexitem)
{
    RenderObject* parent = flexitem->parent();
    if (parent->isDeprecatedFlexibleBox() && parent->style()->boxOrient() == VERTICAL && parent->style()->boxAlign() == BSTRETCH)
        return true;

    // We don't stretch multiline flexboxes because they need to apply line spacing (align-content) first.
    if (parent->isFlexibleBox() && parent->style()->flexWrap() == FlexNoWrap && parent->style()->isColumnFlexDirection() && flexItemHasStretchAlignment(flexitem))
        return true;
    return false;
}

bool RenderBox::sizesLogicalWidthToFitContent(SizeType widthType) const
{
    // Marquees in WinIE are like a mixture of blocks and inline-blocks.  They size as though they're blocks,
    // but they allow text to sit on the same line as the marquee.
    if (isFloating() || (isInlineBlockOrInlineTable() && !isHTMLMarquee()))
        return true;

    // This code may look a bit strange.  Basically width:intrinsic should clamp the size when testing both
    // min-width and width.  max-width is only clamped if it is also intrinsic.
    Length logicalWidth = (widthType == MaxSize) ? style()->logicalMaxWidth() : style()->logicalWidth();
    if (logicalWidth.type() == Intrinsic)
        return true;

    // Children of a horizontal marquee do not fill the container by default.
    // FIXME: Need to deal with MAUTO value properly.  It could be vertical.
    // FIXME: Think about block-flow here.  Need to find out how marquee direction relates to
    // block-flow (as well as how marquee overflow should relate to block flow).
    // https://bugs.webkit.org/show_bug.cgi?id=46472
    if (parent()->style()->overflowX() == OMARQUEE) {
        EMarqueeDirection dir = parent()->style()->marqueeDirection();
        if (dir == MAUTO || dir == MFORWARD || dir == MBACKWARD || dir == MLEFT || dir == MRIGHT)
            return true;
    }

    // Flexible box items should shrink wrap, so we lay them out at their intrinsic widths.
    // In the case of columns that have a stretch alignment, we go ahead and layout at the
    // stretched size to avoid an extra layout when applying alignment.
    if (parent()->isFlexibleBox()) {
        // For multiline columns, we need to apply align-content first, so we can't stretch now.
        if (!parent()->style()->isColumnFlexDirection() || parent()->style()->flexWrap() != FlexNoWrap)
            return true;
        if (!flexItemHasStretchAlignment(this))
            return true;
    }

    // Flexible horizontal boxes lay out children at their intrinsic widths.  Also vertical boxes
    // that don't stretch their kids lay out their children at their intrinsic widths.
    // FIXME: Think about block-flow here.
    // https://bugs.webkit.org/show_bug.cgi?id=46473
    if (parent()->isDeprecatedFlexibleBox() && (parent()->style()->boxOrient() == HORIZONTAL || parent()->style()->boxAlign() != BSTRETCH))
        return true;

    // Button, input, select, textarea, and legend treat width value of 'auto' as 'intrinsic' unless it's in a
    // stretching column flexbox.
    // FIXME: Think about block-flow here.
    // https://bugs.webkit.org/show_bug.cgi?id=46473
    if (logicalWidth.type() == Auto && !isStretchingColumnFlexItem(this) && node() && (node()->hasTagName(inputTag) || node()->hasTagName(selectTag) || node()->hasTagName(buttonTag) || node()->hasTagName(textareaTag) || node()->hasTagName(legendTag)))
        return true;

    if (isHorizontalWritingMode() != containingBlock()->isHorizontalWritingMode())
        return true;

    return false;
}

void RenderBox::computeInlineDirectionMargins(RenderBlock* containingBlock, LayoutUnit containerWidth, LayoutUnit childWidth, LayoutUnit& marginStart, LayoutUnit& marginEnd) const
{
    const RenderStyle* containingBlockStyle = containingBlock->style();
    Length marginStartLength = style()->marginStartUsing(containingBlockStyle);
    Length marginEndLength = style()->marginEndUsing(containingBlockStyle);
    RenderView* renderView = view();

    if (isFloating() || isInline()) {
        // Inline blocks/tables and floats don't have their margins increased.
        marginStart = minimumValueForLength(marginStartLength, containerWidth, renderView) + additionalMarginStart();
        marginEnd = minimumValueForLength(marginEndLength, containerWidth, renderView);
        return;
    }

    // Case One: The object is being centered in the containing block's available logical width.
    if ((marginStartLength.isAuto() && marginEndLength.isAuto() && childWidth < containerWidth)
        || (!marginStartLength.isAuto() && !marginEndLength.isAuto() && containingBlock->style()->textAlign() == WEBKIT_CENTER)) {
        // Other browsers center the margin box for align=center elements so we match them here.
        LayoutUnit marginStartWidth = minimumValueForLength(marginStartLength, containerWidth, renderView) + additionalMarginStart();
        LayoutUnit marginEndWidth = minimumValueForLength(marginEndLength, containerWidth, renderView);
        LayoutUnit centeredMarginBoxStart = max<LayoutUnit>(0, (containerWidth - childWidth - marginStartWidth - marginEndWidth) / 2);
        marginStart = centeredMarginBoxStart + marginStartWidth;
        marginEnd = containerWidth - childWidth - marginStart + marginEndWidth;
        return;
    } 
    
    // Case Two: The object is being pushed to the start of the containing block's available logical width.
    if (marginEndLength.isAuto() && childWidth < containerWidth) {
        marginStart = valueForLength(marginStartLength, containerWidth, renderView) + additionalMarginStart();
        marginEnd = containerWidth - childWidth - marginStart;
        return;
    } 
    
    // Case Three: The object is being pushed to the end of the containing block's available logical width.
    bool pushToEndFromTextAlign = !marginEndLength.isAuto() && ((!containingBlockStyle->isLeftToRightDirection() && containingBlockStyle->textAlign() == WEBKIT_LEFT)
        || (containingBlockStyle->isLeftToRightDirection() && containingBlockStyle->textAlign() == WEBKIT_RIGHT));
    if ((marginStartLength.isAuto() && childWidth < containerWidth) || pushToEndFromTextAlign) {
        marginEnd = valueForLength(marginEndLength, containerWidth, renderView);
        marginStart = containerWidth - childWidth - marginEnd + additionalMarginStart();
        return;
    } 
    
    // Case Four: Either no auto margins, or our width is >= the container width (css2.1, 10.3.3).  In that case
    // auto margins will just turn into 0.
    marginStart = minimumValueForLength(marginStartLength, containerWidth, renderView) + additionalMarginStart();
    marginEnd = minimumValueForLength(marginEndLength, containerWidth, renderView);
}

RenderBoxRegionInfo* RenderBox::renderBoxRegionInfo(RenderRegion* region, LayoutUnit offsetFromLogicalTopOfFirstPage, RenderBoxRegionInfoFlags cacheFlag) const
{
    // Make sure nobody is trying to call this with a null region.
    if (!region)
        return 0;

    // If we have computed our width in this region already, it will be cached, and we can
    // just return it.
    RenderBoxRegionInfo* boxInfo = region->renderBoxRegionInfo(this);
    if (boxInfo && cacheFlag == CacheRenderBoxRegionInfo)
        return boxInfo;

    // No cached value was found, so we have to compute our insets in this region.
    // FIXME: For now we limit this computation to normal RenderBlocks. Future patches will expand
    // support to cover all boxes.
    RenderFlowThread* flowThread = flowThreadContainingBlock();
    if (isRenderFlowThread() || !flowThread || !canHaveBoxInfoInRegion() || flowThread->style()->writingMode() != style()->writingMode())
        return 0;

    LogicalExtentComputedValues computedValues;
    computeLogicalWidthInRegion(computedValues, region, offsetFromLogicalTopOfFirstPage);

    // Now determine the insets based off where this object is supposed to be positioned.
    RenderBlock* cb = containingBlock();
    RenderRegion* clampedContainingBlockRegion = cb->clampToStartAndEndRegions(region);
    RenderBoxRegionInfo* containingBlockInfo = cb->renderBoxRegionInfo(clampedContainingBlockRegion,
        offsetFromLogicalTopOfFirstPage - logicalTop());
    LayoutUnit containingBlockLogicalWidth = cb->logicalWidth();
    LayoutUnit containingBlockLogicalWidthInRegion = containingBlockInfo ? containingBlockInfo->logicalWidth() : containingBlockLogicalWidth;
    
    LayoutUnit marginStartInRegion = computedValues.m_margins.m_start;
    LayoutUnit startMarginDelta = marginStartInRegion - marginStart();
    LayoutUnit logicalWidthInRegion = computedValues.m_extent;
    LayoutUnit logicalLeftInRegion = computedValues.m_position;
    LayoutUnit widthDelta = logicalWidthInRegion - logicalWidth();
    LayoutUnit logicalLeftDelta = isOutOfFlowPositioned() ? logicalLeftInRegion - logicalLeft() : startMarginDelta;
    LayoutUnit logicalRightInRegion = containingBlockLogicalWidthInRegion - (logicalLeftInRegion + logicalWidthInRegion);
    LayoutUnit oldLogicalRight = containingBlockLogicalWidth - (logicalLeft() + logicalWidth());
    LayoutUnit logicalRightDelta = isOutOfFlowPositioned() ? logicalRightInRegion - oldLogicalRight : startMarginDelta;

    LayoutUnit logicalLeftOffset = 0;
    
    if (!isOutOfFlowPositioned() && avoidsFloats() && cb->containsFloats()) {
        LayoutUnit startPositionDelta = cb->computeStartPositionDeltaForChildAvoidingFloats(this, marginStartInRegion, region, offsetFromLogicalTopOfFirstPage);
        if (cb->style()->isLeftToRightDirection())
            logicalLeftDelta += startPositionDelta;
        else
            logicalRightDelta += startPositionDelta;
    }

    if (cb->style()->isLeftToRightDirection())
        logicalLeftOffset += logicalLeftDelta;
    else
        logicalLeftOffset -= (widthDelta + logicalRightDelta);
    
    LayoutUnit logicalRightOffset = logicalWidth() - (logicalLeftOffset + logicalWidthInRegion);
    bool isShifted = (containingBlockInfo && containingBlockInfo->isShifted())
            || (style()->isLeftToRightDirection() && logicalLeftOffset)
            || (!style()->isLeftToRightDirection() && logicalRightOffset);

    // FIXME: Although it's unlikely, these boxes can go outside our bounds, and so we will need to incorporate them into overflow.
    if (cacheFlag == CacheRenderBoxRegionInfo)
        return region->setRenderBoxRegionInfo(this, logicalLeftOffset, logicalWidthInRegion, isShifted);
    return new RenderBoxRegionInfo(logicalLeftOffset, logicalWidthInRegion, isShifted);
}

static bool shouldFlipBeforeAfterMargins(const RenderStyle* containingBlockStyle, const RenderStyle* childStyle)
{
    ASSERT(containingBlockStyle->isHorizontalWritingMode() != childStyle->isHorizontalWritingMode());
    WritingMode childWritingMode = childStyle->writingMode();
    bool shouldFlip = false;
    switch (containingBlockStyle->writingMode()) {
    case TopToBottomWritingMode:
        shouldFlip = (childWritingMode == RightToLeftWritingMode);
        break;
    case BottomToTopWritingMode:
        shouldFlip = (childWritingMode == RightToLeftWritingMode);
        break;
    case RightToLeftWritingMode:
        shouldFlip = (childWritingMode == BottomToTopWritingMode);
        break;
    case LeftToRightWritingMode:
        shouldFlip = (childWritingMode == BottomToTopWritingMode);
        break;
    }

    if (!containingBlockStyle->isLeftToRightDirection())
        shouldFlip = !shouldFlip;

    return shouldFlip;
}

void RenderBox::updateLogicalHeight()
{
    LogicalExtentComputedValues computedValues;
    computeLogicalHeight(logicalHeight(), logicalTop(), computedValues);

    setLogicalHeight(computedValues.m_extent);
    setLogicalTop(computedValues.m_position);
    setMarginBefore(computedValues.m_margins.m_before);
    setMarginAfter(computedValues.m_margins.m_after);
}

void RenderBox::computeLogicalHeight(LayoutUnit logicalHeight, LayoutUnit logicalTop, LogicalExtentComputedValues& computedValues) const
{
    computedValues.m_extent = logicalHeight;
    computedValues.m_position = logicalTop;

    // Cell height is managed by the table and inline non-replaced elements do not support a height property.
    if (isTableCell() || (isInline() && !isReplaced()))
        return;

    Length h;
    if (isOutOfFlowPositioned())
        computePositionedLogicalHeight(computedValues);
    else {
        RenderBlock* cb = containingBlock();
        bool hasPerpendicularContainingBlock = cb->isHorizontalWritingMode() != isHorizontalWritingMode();
    
        if (!hasPerpendicularContainingBlock) {
            bool shouldFlipBeforeAfter = cb->style()->writingMode() != style()->writingMode();
            computeBlockDirectionMargins(cb,
                shouldFlipBeforeAfter ? computedValues.m_margins.m_after : computedValues.m_margins.m_before,
                shouldFlipBeforeAfter ? computedValues.m_margins.m_before : computedValues.m_margins.m_after);
        }

        // For tables, calculate margins only.
        if (isTable()) {
            if (hasPerpendicularContainingBlock) {
                bool shouldFlipBeforeAfter = shouldFlipBeforeAfterMargins(cb->style(), style());
                computeInlineDirectionMargins(cb, containingBlockLogicalWidthForContent(), computedValues.m_extent,
                    shouldFlipBeforeAfter ? computedValues.m_margins.m_after : computedValues.m_margins.m_before,
                    shouldFlipBeforeAfter ? computedValues.m_margins.m_before : computedValues.m_margins.m_after);
            }
            return;
        }

        // FIXME: Account for block-flow in flexible boxes.
        // https://bugs.webkit.org/show_bug.cgi?id=46418
        bool inHorizontalBox = parent()->isDeprecatedFlexibleBox() && parent()->style()->boxOrient() == HORIZONTAL;
        bool stretching = parent()->style()->boxAlign() == BSTRETCH;
        bool treatAsReplaced = shouldComputeSizeAsReplaced() && (!inHorizontalBox || !stretching);
        bool checkMinMaxHeight = false;

        // The parent box is flexing us, so it has increased or decreased our height.  We have to
        // grab our cached flexible height.
        // FIXME: Account for block-flow in flexible boxes.
        // https://bugs.webkit.org/show_bug.cgi?id=46418
        if (hasOverrideHeight() && parent()->isFlexibleBoxIncludingDeprecated())
            h = Length(overrideLogicalContentHeight(), Fixed);
        else if (treatAsReplaced)
            h = Length(computeReplacedLogicalHeight(), Fixed);
        else {
            h = style()->logicalHeight();
            checkMinMaxHeight = true;
        }

        // Block children of horizontal flexible boxes fill the height of the box.
        // FIXME: Account for block-flow in flexible boxes.
        // https://bugs.webkit.org/show_bug.cgi?id=46418
        if (h.isAuto() && parent()->isDeprecatedFlexibleBox() && parent()->style()->boxOrient() == HORIZONTAL
                && parent()->isStretchingChildren()) {
            h = Length(parentBox()->contentLogicalHeight() - marginBefore() - marginAfter() - borderAndPaddingLogicalHeight(), Fixed);
            checkMinMaxHeight = false;
        }

        LayoutUnit heightResult;
        if (checkMinMaxHeight) {
            heightResult = computeLogicalHeightUsing(MainOrPreferredSize, style()->logicalHeight());
            if (heightResult == -1)
                heightResult = computedValues.m_extent;
            heightResult = constrainLogicalHeightByMinMax(heightResult);
        } else {
            // The only times we don't check min/max height are when a fixed length has
            // been given as an override.  Just use that.  The value has already been adjusted
            // for box-sizing.
            heightResult = h.value() + borderAndPaddingLogicalHeight();
        }

        computedValues.m_extent = heightResult;
        
        if (hasPerpendicularContainingBlock) {
            bool shouldFlipBeforeAfter = shouldFlipBeforeAfterMargins(cb->style(), style());
            computeInlineDirectionMargins(cb, containingBlockLogicalWidthForContent(), heightResult,
                    shouldFlipBeforeAfter ? computedValues.m_margins.m_after : computedValues.m_margins.m_before,
                    shouldFlipBeforeAfter ? computedValues.m_margins.m_before : computedValues.m_margins.m_after);
        }
    }

    // WinIE quirk: The <html> block always fills the entire canvas in quirks mode.  The <body> always fills the
    // <html> block in quirks mode.  Only apply this quirk if the block is normal flow and no height
    // is specified. When we're printing, we also need this quirk if the body or root has a percentage 
    // height since we don't set a height in RenderView when we're printing. So without this quirk, the 
    // height has nothing to be a percentage of, and it ends up being 0. That is bad.
    bool paginatedContentNeedsBaseHeight = document()->printing() && h.isPercent()
        && (isRoot() || (isBody() && document()->documentElement()->renderer()->style()->logicalHeight().isPercent())) && !isInline();
    if (stretchesToViewport() || paginatedContentNeedsBaseHeight) {
        LayoutUnit margins = collapsedMarginBefore() + collapsedMarginAfter();
        LayoutUnit visibleHeight = viewLogicalHeightForPercentages();
        if (isRoot())
            computedValues.m_extent = max(computedValues.m_extent, visibleHeight - margins);
        else {
            LayoutUnit marginsBordersPadding = margins + parentBox()->marginBefore() + parentBox()->marginAfter() + parentBox()->borderAndPaddingLogicalHeight();
            computedValues.m_extent = max(computedValues.m_extent, visibleHeight - marginsBordersPadding);
        }
    }
}

LayoutUnit RenderBox::viewLogicalHeightForPercentages() const
{
    if (document()->printing())
        return static_cast<LayoutUnit>(view()->pageLogicalHeight());
    return view()->viewLogicalHeight();
}

LayoutUnit RenderBox::computeLogicalHeightUsing(SizeType heightType, const Length& height) const
{
    LayoutUnit logicalHeight = computeContentAndScrollbarLogicalHeightUsing(heightType, height);
    if (logicalHeight != -1)
        logicalHeight = adjustBorderBoxLogicalHeightForBoxSizing(logicalHeight);
    return logicalHeight;
}

LayoutUnit RenderBox::computeContentLogicalHeight(SizeType heightType, const Length& height) const
{
    LayoutUnit heightIncludingScrollbar = computeContentAndScrollbarLogicalHeightUsing(heightType, height);
    if (heightIncludingScrollbar == -1)
        return -1;
    return std::max<LayoutUnit>(0, adjustContentBoxLogicalHeightForBoxSizing(heightIncludingScrollbar) - scrollbarLogicalHeight());
}

LayoutUnit RenderBox::computeContentAndScrollbarLogicalHeightUsing(SizeType heightType, const Length& height) const
{
    if (height.isAuto())
        return heightType == MinSize ? 0 : -1;
    if (height.isFixed())
        return height.value();
    if (height.isPercent())
        return computePercentageLogicalHeight(height);
    if (height.isViewportPercentage())
        return valueForLength(height, 0, view());
    return -1;
}

bool RenderBox::skipContainingBlockForPercentHeightCalculation(const RenderBox* containingBlock) const
{
    // For quirks mode and anonymous blocks, we skip auto-height containingBlocks when computing percentages.
    // For standards mode, we treat the percentage as auto if it has an auto-height containing block.
    if (!document()->inQuirksMode() && !containingBlock->isAnonymousBlock())
        return false;
    return !containingBlock->isTableCell() && !containingBlock->isOutOfFlowPositioned() && containingBlock->style()->logicalHeight().isAuto() && isHorizontalWritingMode() == containingBlock->isHorizontalWritingMode();
}

LayoutUnit RenderBox::computePercentageLogicalHeight(const Length& height) const
{
    LayoutUnit availableHeight = -1;
    
    bool skippedAutoHeightContainingBlock = false;
    RenderBlock* cb = containingBlock();
    const RenderBox* containingBlockChild = this;
    LayoutUnit rootMarginBorderPaddingHeight = 0;
    while (!cb->isRenderView() && skipContainingBlockForPercentHeightCalculation(cb)) {
        if (cb->isBody() || cb->isRoot())
            rootMarginBorderPaddingHeight += cb->marginBefore() + cb->marginAfter() + cb->borderAndPaddingLogicalHeight();
        skippedAutoHeightContainingBlock = true;
        containingBlockChild = cb;
        cb = cb->containingBlock();
        cb->addPercentHeightDescendant(const_cast<RenderBox*>(this));
    }

    RenderStyle* cbstyle = cb->style();

    // A positioned element that specified both top/bottom or that specifies height should be treated as though it has a height
    // explicitly specified that can be used for any percentage computations.
    // FIXME: We can't just check top/bottom here.
    // https://bugs.webkit.org/show_bug.cgi?id=46500
    bool isOutOfFlowPositionedWithSpecifiedHeight = cb->isOutOfFlowPositioned() && (!cbstyle->logicalHeight().isAuto() || (!cbstyle->top().isAuto() && !cbstyle->bottom().isAuto()));

    bool includeBorderPadding = isTable();

    if (isHorizontalWritingMode() != cb->isHorizontalWritingMode())
        availableHeight = containingBlockChild->containingBlockLogicalWidthForContent();
    else if (hasOverrideContainingBlockLogicalHeight())
        availableHeight = overrideContainingBlockContentLogicalHeight();
    else if (cb->isTableCell()) {
        if (!skippedAutoHeightContainingBlock) {
            // Table cells violate what the CSS spec says to do with heights. Basically we
            // don't care if the cell specified a height or not. We just always make ourselves
            // be a percentage of the cell's current content height.
            if (!cb->hasOverrideHeight()) {
                // Normally we would let the cell size intrinsically, but scrolling overflow has to be
                // treated differently, since WinIE lets scrolled overflow regions shrink as needed.
                // While we can't get all cases right, we can at least detect when the cell has a specified
                // height or when the table has a specified height. In these cases we want to initially have
                // no size and allow the flexing of the table or the cell to its specified height to cause us
                // to grow to fill the space. This could end up being wrong in some cases, but it is
                // preferable to the alternative (sizing intrinsically and making the row end up too big).
                RenderTableCell* cell = toRenderTableCell(cb);
                if (scrollsOverflowY() && (!cell->style()->logicalHeight().isAuto() || !cell->table()->style()->logicalHeight().isAuto()))
                    return 0;
                return -1;
            }
            availableHeight = cb->overrideLogicalContentHeight();
            includeBorderPadding = true;
        }
    } else if (cbstyle->logicalHeight().isFixed()) {
        LayoutUnit contentBoxHeight = cb->adjustContentBoxLogicalHeightForBoxSizing(cbstyle->logicalHeight().value());
        availableHeight = max<LayoutUnit>(0, cb->constrainContentBoxLogicalHeightByMinMax(contentBoxHeight - cb->scrollbarLogicalHeight()));
    } else if (cbstyle->logicalHeight().isPercent() && !isOutOfFlowPositionedWithSpecifiedHeight) {
        // We need to recur and compute the percentage height for our containing block.
        LayoutUnit heightWithScrollbar = cb->computePercentageLogicalHeight(cbstyle->logicalHeight());
        if (heightWithScrollbar != -1) {
            LayoutUnit contentBoxHeightWithScrollbar = cb->adjustContentBoxLogicalHeightForBoxSizing(heightWithScrollbar);
            // We need to adjust for min/max height because this method does not
            // handle the min/max of the current block, its caller does. So the
            // return value from the recursive call will not have been adjusted
            // yet.
            LayoutUnit contentBoxHeight = cb->constrainContentBoxLogicalHeightByMinMax(contentBoxHeightWithScrollbar - cb->scrollbarLogicalHeight());
            availableHeight = max<LayoutUnit>(0, contentBoxHeight);
        }
    } else if (isOutOfFlowPositionedWithSpecifiedHeight) {
        // Don't allow this to affect the block' height() member variable, since this
        // can get called while the block is still laying out its kids.
        LogicalExtentComputedValues computedValues;
        cb->computeLogicalHeight(cb->logicalHeight(), 0, computedValues);
        availableHeight = computedValues.m_extent - cb->borderAndPaddingLogicalHeight() - cb->scrollbarLogicalHeight();
    } else if (cb->isRenderView())
        availableHeight = viewLogicalHeightForPercentages();

    if (availableHeight == -1)
        return availableHeight;

    availableHeight -= rootMarginBorderPaddingHeight;

    LayoutUnit result = valueForLength(height, availableHeight);
    if (includeBorderPadding) {
        // FIXME: Table cells should default to box-sizing: border-box so we can avoid this hack.
        // It is necessary to use the border-box to match WinIE's broken
        // box model. This is essential for sizing inside
        // table cells using percentage heights.
        result -= borderAndPaddingLogicalHeight();
        return max<LayoutUnit>(0, result);
    }
    return result;
}

LayoutUnit RenderBox::computeReplacedLogicalWidth(ShouldComputePreferred shouldComputePreferred) const
{
    return computeReplacedLogicalWidthRespectingMinMaxWidth(computeReplacedLogicalWidthUsing(MainOrPreferredSize, style()->logicalWidth()), shouldComputePreferred);
}

LayoutUnit RenderBox::computeReplacedLogicalWidthRespectingMinMaxWidth(LayoutUnit logicalWidth, ShouldComputePreferred shouldComputePreferred) const
{
    LayoutUnit minLogicalWidth = (shouldComputePreferred == ComputePreferred && style()->logicalMinWidth().isPercent()) || style()->logicalMinWidth().isUndefined() ? logicalWidth : computeReplacedLogicalWidthUsing(MinSize, style()->logicalMinWidth());
    LayoutUnit maxLogicalWidth = (shouldComputePreferred == ComputePreferred && style()->logicalMaxWidth().isPercent()) || style()->logicalMaxWidth().isUndefined() ? logicalWidth : computeReplacedLogicalWidthUsing(MaxSize, style()->logicalMaxWidth());
    return max(minLogicalWidth, min(logicalWidth, maxLogicalWidth));
}

LayoutUnit RenderBox::computeReplacedLogicalWidthUsing(SizeType sizeType, Length logicalWidth) const
{
    if (sizeType == MinSize && logicalWidth.isAuto())
        return adjustContentBoxLogicalWidthForBoxSizing(0);

    switch (logicalWidth.type()) {
        case Fixed:
            return adjustContentBoxLogicalWidthForBoxSizing(logicalWidth.value());
        case MinContent:
        case MaxContent: {
            // MinContent/MaxContent don't need the availableLogicalWidth argument.
            LayoutUnit availableLogicalWidth = 0;
            return computeIntrinsicLogicalWidthUsing(logicalWidth, availableLogicalWidth, borderAndPaddingLogicalWidth()) - borderAndPaddingLogicalWidth();
        }
        case ViewportPercentageWidth:
        case ViewportPercentageHeight:
        case ViewportPercentageMin:
        case ViewportPercentageMax:
            return adjustContentBoxLogicalWidthForBoxSizing(valueForLength(logicalWidth, 0, view()));
        case FitContent:
        case FillAvailable:
        case Percent: 
        case Calculated: {
            // FIXME: containingBlockLogicalWidthForContent() is wrong if the replaced element's block-flow is perpendicular to the
            // containing block's block-flow.
            // https://bugs.webkit.org/show_bug.cgi?id=46496
            const LayoutUnit cw = isOutOfFlowPositioned() ? containingBlockLogicalWidthForPositioned(toRenderBoxModelObject(container())) : containingBlockLogicalWidthForContent();
            Length containerLogicalWidth = containingBlock()->style()->logicalWidth();
            // FIXME: Handle cases when containing block width is calculated or viewport percent.
            // https://bugs.webkit.org/show_bug.cgi?id=91071
            if (logicalWidth.isIntrinsic())
                return computeIntrinsicLogicalWidthUsing(logicalWidth, cw, borderAndPaddingLogicalWidth()) - borderAndPaddingLogicalWidth();
            if (cw > 0 || (!cw && (containerLogicalWidth.isFixed() || containerLogicalWidth.isPercent())))
                return adjustContentBoxLogicalWidthForBoxSizing(minimumValueForLength(logicalWidth, cw));
        }
        // fall through
        case Intrinsic:
        case MinIntrinsic:
        case Auto:
        case Relative:
        case Undefined:
            return intrinsicLogicalWidth();
    }

    ASSERT_NOT_REACHED();
    return 0;
}

LayoutUnit RenderBox::computeReplacedLogicalHeight() const
{
    return computeReplacedLogicalHeightRespectingMinMaxHeight(computeReplacedLogicalHeightUsing(MainOrPreferredSize, style()->logicalHeight()));
}

LayoutUnit RenderBox::computeReplacedLogicalHeightRespectingMinMaxHeight(LayoutUnit logicalHeight) const
{
    LayoutUnit minLogicalHeight = computeReplacedLogicalHeightUsing(MinSize, style()->logicalMinHeight());
    LayoutUnit maxLogicalHeight = style()->logicalMaxHeight().isUndefined() ? logicalHeight : computeReplacedLogicalHeightUsing(MaxSize, style()->logicalMaxHeight());
    return max(minLogicalHeight, min(logicalHeight, maxLogicalHeight));
}

LayoutUnit RenderBox::computeReplacedLogicalHeightUsing(SizeType sizeType, Length logicalHeight) const
{
    if (sizeType == MinSize && logicalHeight.isAuto())
        return adjustContentBoxLogicalHeightForBoxSizing(0);

    switch (logicalHeight.type()) {
        case Fixed:
            return adjustContentBoxLogicalHeightForBoxSizing(logicalHeight.value());
        case Percent:
        case Calculated:
        {
            RenderObject* cb = isOutOfFlowPositioned() ? container() : containingBlock();
            while (cb->isAnonymous()) {
                cb = cb->containingBlock();
                toRenderBlock(cb)->addPercentHeightDescendant(const_cast<RenderBox*>(this));
            }

            // FIXME: This calculation is not patched for block-flow yet.
            // https://bugs.webkit.org/show_bug.cgi?id=46500
            if (cb->isOutOfFlowPositioned() && cb->style()->height().isAuto() && !(cb->style()->top().isAuto() || cb->style()->bottom().isAuto())) {
                ASSERT_WITH_SECURITY_IMPLICATION(cb->isRenderBlock());
                RenderBlock* block = toRenderBlock(cb);
                LogicalExtentComputedValues computedValues;
                block->computeLogicalHeight(block->logicalHeight(), 0, computedValues);
                LayoutUnit newContentHeight = computedValues.m_extent - block->borderAndPaddingLogicalHeight() - block->scrollbarLogicalHeight();
                LayoutUnit newHeight = block->adjustContentBoxLogicalHeightForBoxSizing(newContentHeight);
                return adjustContentBoxLogicalHeightForBoxSizing(valueForLength(logicalHeight, newHeight));
            }
            
            // FIXME: availableLogicalHeight() is wrong if the replaced element's block-flow is perpendicular to the
            // containing block's block-flow.
            // https://bugs.webkit.org/show_bug.cgi?id=46496
            LayoutUnit availableHeight;
            if (isOutOfFlowPositioned())
                availableHeight = containingBlockLogicalHeightForPositioned(toRenderBoxModelObject(cb));
            else {
                availableHeight = containingBlockLogicalHeightForContent(IncludeMarginBorderPadding);
                // It is necessary to use the border-box to match WinIE's broken
                // box model.  This is essential for sizing inside
                // table cells using percentage heights.
                // FIXME: This needs to be made block-flow-aware.  If the cell and image are perpendicular block-flows, this isn't right.
                // https://bugs.webkit.org/show_bug.cgi?id=46997
                while (cb && !cb->isRenderView() && (cb->style()->logicalHeight().isAuto() || cb->style()->logicalHeight().isPercent())) {
                    if (cb->isTableCell()) {
                        // Don't let table cells squeeze percent-height replaced elements
                        // <http://bugs.webkit.org/show_bug.cgi?id=15359>
                        availableHeight = max(availableHeight, intrinsicLogicalHeight());
                        return valueForLength(logicalHeight, availableHeight - borderAndPaddingLogicalHeight());
                    }
                    toRenderBlock(cb)->addPercentHeightDescendant(const_cast<RenderBox*>(this));
                    cb = cb->containingBlock();
                }
            }
            return adjustContentBoxLogicalHeightForBoxSizing(valueForLength(logicalHeight, availableHeight));
        }
        case ViewportPercentageWidth:
        case ViewportPercentageHeight:
        case ViewportPercentageMin:
        case ViewportPercentageMax:
            return adjustContentBoxLogicalHeightForBoxSizing(valueForLength(logicalHeight, 0, view()));
        default:
            return intrinsicLogicalHeight();
    }
}

LayoutUnit RenderBox::availableLogicalHeight(AvailableLogicalHeightType heightType) const
{
    return constrainLogicalHeightByMinMax(availableLogicalHeightUsing(style()->logicalHeight(), heightType));
}

LayoutUnit RenderBox::availableLogicalHeightUsing(const Length& h, AvailableLogicalHeightType heightType) const
{
    if (isRenderView())
        return isHorizontalWritingMode() ? toRenderView(this)->frameView()->visibleHeight() : toRenderView(this)->frameView()->visibleWidth();

    // We need to stop here, since we don't want to increase the height of the table
    // artificially.  We're going to rely on this cell getting expanded to some new
    // height, and then when we lay out again we'll use the calculation below.
    if (isTableCell() && (h.isAuto() || h.isPercent())) {
        if (hasOverrideHeight())
            return overrideLogicalContentHeight();
        return logicalHeight() - borderAndPaddingLogicalHeight();
    }

    if (h.isPercent() && isOutOfFlowPositioned()) {
        // FIXME: This is wrong if the containingBlock has a perpendicular writing mode.
        LayoutUnit availableHeight = containingBlockLogicalHeightForPositioned(containingBlock());
        return adjustContentBoxLogicalHeightForBoxSizing(valueForLength(h, availableHeight));
    }

    LayoutUnit heightIncludingScrollbar = computeContentAndScrollbarLogicalHeightUsing(MainOrPreferredSize, h);
    if (heightIncludingScrollbar != -1)
        return std::max<LayoutUnit>(0, adjustContentBoxLogicalHeightForBoxSizing(heightIncludingScrollbar) - scrollbarLogicalHeight());

    // FIXME: Check logicalTop/logicalBottom here to correctly handle vertical writing-mode.
    // https://bugs.webkit.org/show_bug.cgi?id=46500
    if (isRenderBlock() && isOutOfFlowPositioned() && style()->height().isAuto() && !(style()->top().isAuto() || style()->bottom().isAuto())) {
        RenderBlock* block = const_cast<RenderBlock*>(toRenderBlock(this));
        LogicalExtentComputedValues computedValues;
        block->computeLogicalHeight(block->logicalHeight(), 0, computedValues);
        LayoutUnit newContentHeight = computedValues.m_extent - block->borderAndPaddingLogicalHeight() - block->scrollbarLogicalHeight();
        return adjustContentBoxLogicalHeightForBoxSizing(newContentHeight);
    }

    // FIXME: This is wrong if the containingBlock has a perpendicular writing mode.
    LayoutUnit availableHeight = containingBlockLogicalHeightForContent(heightType);
    if (heightType == ExcludeMarginBorderPadding) {
        // FIXME: Margin collapsing hasn't happened yet, so this incorrectly removes collapsed margins.
        availableHeight -= marginBefore() + marginAfter() + borderAndPaddingLogicalHeight();
    }
    return availableHeight;
}

void RenderBox::computeBlockDirectionMargins(const RenderBlock* containingBlock, LayoutUnit& marginBefore, LayoutUnit& marginAfter) const
{
    if (isTableCell()) {
        // FIXME: Not right if we allow cells to have different directionality than the table.  If we do allow this, though,
        // we may just do it with an extra anonymous block inside the cell.
        marginBefore = 0;
        marginAfter = 0;
        return;
    }

    // Margins are calculated with respect to the logical width of
    // the containing block (8.3)
    LayoutUnit cw = containingBlockLogicalWidthForContent();
    RenderView* renderView = view();
    RenderStyle* containingBlockStyle = containingBlock->style();
    marginBefore = minimumValueForLength(style()->marginBeforeUsing(containingBlockStyle), cw, renderView);
    marginAfter = minimumValueForLength(style()->marginAfterUsing(containingBlockStyle), cw, renderView);
}

void RenderBox::computeAndSetBlockDirectionMargins(const RenderBlock* containingBlock)
{
    LayoutUnit marginBefore;
    LayoutUnit marginAfter;
    computeBlockDirectionMargins(containingBlock, marginBefore, marginAfter);
    containingBlock->setMarginBeforeForChild(this, marginBefore);
    containingBlock->setMarginAfterForChild(this, marginAfter);
}

LayoutUnit RenderBox::containingBlockLogicalWidthForPositioned(const RenderBoxModelObject* containingBlock, RenderRegion* region,
    LayoutUnit offsetFromLogicalTopOfFirstPage, bool checkForPerpendicularWritingMode) const
{
    // Container for position:fixed is the frame.
    Frame* frame = view() ? view()->frame(): 0;
    FrameView* frameView = view() ? view()->frameView() : 0;
    if (fixedElementLaysOutRelativeToFrame(frame, frameView))
        return (view()->isHorizontalWritingMode() ? frameView->visibleWidth() : frameView->visibleHeight()) / frame->frameScaleFactor();

    if (checkForPerpendicularWritingMode && containingBlock->isHorizontalWritingMode() != isHorizontalWritingMode())
        return containingBlockLogicalHeightForPositioned(containingBlock, false);

    if (containingBlock->isBox()) {
        RenderFlowThread* flowThread = flowThreadContainingBlock();
        if (!flowThread)
            return toRenderBox(containingBlock)->clientLogicalWidth();

        const RenderBlock* cb = toRenderBlock(containingBlock);
        RenderBoxRegionInfo* boxInfo = 0;
        if (!region) {
            if (containingBlock->isRenderFlowThread() && !checkForPerpendicularWritingMode)
                return toRenderFlowThread(containingBlock)->contentLogicalWidthOfFirstRegion();
            if (isWritingModeRoot()) {
                LayoutUnit cbPageOffset = offsetFromLogicalTopOfFirstPage - logicalTop();
                RenderRegion* cbRegion = cb->regionAtBlockOffset(cbPageOffset);
                if (cbRegion) {
                    cbRegion = cb->clampToStartAndEndRegions(cbRegion);
                    boxInfo = cb->renderBoxRegionInfo(cbRegion, cbPageOffset);
                }
            }
        } else if (region && flowThread->isHorizontalWritingMode() == containingBlock->isHorizontalWritingMode()) {
            RenderRegion* containingBlockRegion = cb->clampToStartAndEndRegions(region);
            boxInfo = cb->renderBoxRegionInfo(containingBlockRegion, offsetFromLogicalTopOfFirstPage - logicalTop());
        }
        return (boxInfo) ? max<LayoutUnit>(0, cb->clientLogicalWidth() - (cb->logicalWidth() - boxInfo->logicalWidth())) : cb->clientLogicalWidth();
    }

    ASSERT(containingBlock->isRenderInline() && containingBlock->isInFlowPositioned());

    const RenderInline* flow = toRenderInline(containingBlock);
    InlineFlowBox* first = flow->firstLineBox();
    InlineFlowBox* last = flow->lastLineBox();

    // If the containing block is empty, return a width of 0.
    if (!first || !last)
        return 0;

    LayoutUnit fromLeft;
    LayoutUnit fromRight;
    if (containingBlock->style()->isLeftToRightDirection()) {
        fromLeft = first->logicalLeft() + first->borderLogicalLeft();
        fromRight = last->logicalLeft() + last->logicalWidth() - last->borderLogicalRight();
    } else {
        fromRight = first->logicalLeft() + first->logicalWidth() - first->borderLogicalRight();
        fromLeft = last->logicalLeft() + last->borderLogicalLeft();
    }

    return max<LayoutUnit>(0, fromRight - fromLeft);
}

LayoutUnit RenderBox::containingBlockLogicalHeightForPositioned(const RenderBoxModelObject* containingBlock, bool checkForPerpendicularWritingMode) const
{
    Frame* frame = view() ? view()->frame(): 0;
    FrameView* frameView = view() ? view()->frameView() : 0;
    if (fixedElementLaysOutRelativeToFrame(frame, frameView))
        return (view()->isHorizontalWritingMode() ? frameView->visibleHeight() : frameView->visibleWidth()) / frame->frameScaleFactor();

    if (checkForPerpendicularWritingMode && containingBlock->isHorizontalWritingMode() != isHorizontalWritingMode())
        return containingBlockLogicalWidthForPositioned(containingBlock, 0, 0, false);

    if (containingBlock->isBox()) {
        const RenderBlock* cb = toRenderBlock(containingBlock);
        LayoutUnit result = cb->clientLogicalHeight();
        RenderFlowThread* flowThread = flowThreadContainingBlock();
        if (flowThread && containingBlock->isRenderFlowThread() && flowThread->isHorizontalWritingMode() == containingBlock->isHorizontalWritingMode())
            return toRenderFlowThread(containingBlock)->contentLogicalHeightOfFirstRegion();
        return result;
    }
        
    ASSERT(containingBlock->isRenderInline() && containingBlock->isInFlowPositioned());

    const RenderInline* flow = toRenderInline(containingBlock);
    InlineFlowBox* first = flow->firstLineBox();
    InlineFlowBox* last = flow->lastLineBox();

    // If the containing block is empty, return a height of 0.
    if (!first || !last)
        return 0;

    LayoutUnit heightResult;
    LayoutRect boundingBox = flow->linesBoundingBox();
    if (containingBlock->isHorizontalWritingMode())
        heightResult = boundingBox.height();
    else
        heightResult = boundingBox.width();
    heightResult -= (containingBlock->borderBefore() + containingBlock->borderAfter());
    return heightResult;
}

static void computeInlineStaticDistance(Length& logicalLeft, Length& logicalRight, const RenderBox* child, const RenderBoxModelObject* containerBlock, LayoutUnit containerLogicalWidth, RenderRegion* region)
{
    if (!logicalLeft.isAuto() || !logicalRight.isAuto())
        return;

    // FIXME: The static distance computation has not been patched for mixed writing modes yet.
    if (child->parent()->style()->direction() == LTR) {
        LayoutUnit staticPosition = child->layer()->staticInlinePosition() - containerBlock->borderLogicalLeft();
        for (RenderObject* curr = child->parent(); curr && curr != containerBlock; curr = curr->container()) {
            if (curr->isBox()) {
                staticPosition += toRenderBox(curr)->logicalLeft();
                if (region && curr->isRenderBlock()) {
                    const RenderBlock* cb = toRenderBlock(curr);
                    region = cb->clampToStartAndEndRegions(region);
                    RenderBoxRegionInfo* boxInfo = cb->renderBoxRegionInfo(region, region->logicalTopForFlowThreadContent());
                    if (boxInfo)
                        staticPosition += boxInfo->logicalLeft();
                }
            }
        }
        logicalLeft.setValue(Fixed, staticPosition);
    } else {
        RenderBox* enclosingBox = child->parent()->enclosingBox();
        LayoutUnit staticPosition = child->layer()->staticInlinePosition() + containerLogicalWidth + containerBlock->borderLogicalLeft();
        for (RenderObject* curr = enclosingBox; curr; curr = curr->container()) {
            if (curr->isBox()) {
                if (curr != containerBlock)
                    staticPosition -= toRenderBox(curr)->logicalLeft();
                if (curr == enclosingBox)
                    staticPosition -= enclosingBox->logicalWidth();
                if (region && curr->isRenderBlock()) {
                     const RenderBlock* cb = toRenderBlock(curr);
                     region = cb->clampToStartAndEndRegions(region);
                     RenderBoxRegionInfo* boxInfo = cb->renderBoxRegionInfo(region, region->logicalTopForFlowThreadContent());
                     if (boxInfo) {
                        if (curr != containerBlock)
                            staticPosition -= cb->logicalWidth() - (boxInfo->logicalLeft() + boxInfo->logicalWidth());
                        if (curr == enclosingBox)
                            staticPosition += enclosingBox->logicalWidth() - boxInfo->logicalWidth();
                    }
                }
            }
            if (curr == containerBlock)
                break;
        }
        logicalRight.setValue(Fixed, staticPosition);
    }
}

void RenderBox::computePositionedLogicalWidth(LogicalExtentComputedValues& computedValues, RenderRegion* region, LayoutUnit offsetFromLogicalTopOfFirstPage) const
{
    if (isReplaced()) {
        // FIXME: Positioned replaced elements inside a flow thread are not working properly
        // with variable width regions (see https://bugs.webkit.org/show_bug.cgi?id=69896 ).
        computePositionedLogicalWidthReplaced(computedValues);
        return;
    }

    // QUESTIONS
    // FIXME 1: Should we still deal with these the cases of 'left' or 'right' having
    // the type 'static' in determining whether to calculate the static distance?
    // NOTE: 'static' is not a legal value for 'left' or 'right' as of CSS 2.1.

    // FIXME 2: Can perhaps optimize out cases when max-width/min-width are greater
    // than or less than the computed width().  Be careful of box-sizing and
    // percentage issues.

    // The following is based off of the W3C Working Draft from April 11, 2006 of
    // CSS 2.1: Section 10.3.7 "Absolutely positioned, non-replaced elements"
    // <http://www.w3.org/TR/CSS21/visudet.html#abs-non-replaced-width>
    // (block-style-comments in this function and in computePositionedLogicalWidthUsing()
    // correspond to text from the spec)


    // We don't use containingBlock(), since we may be positioned by an enclosing
    // relative positioned inline.
    const RenderBoxModelObject* containerBlock = toRenderBoxModelObject(container());
    
    const LayoutUnit containerLogicalWidth = containingBlockLogicalWidthForPositioned(containerBlock, region, offsetFromLogicalTopOfFirstPage);

    // Use the container block's direction except when calculating the static distance
    // This conforms with the reference results for abspos-replaced-width-margin-000.htm
    // of the CSS 2.1 test suite
    TextDirection containerDirection = containerBlock->style()->direction();

    bool isHorizontal = isHorizontalWritingMode();
    const LayoutUnit bordersPlusPadding = borderAndPaddingLogicalWidth();
    const Length marginLogicalLeft = isHorizontal ? style()->marginLeft() : style()->marginTop();
    const Length marginLogicalRight = isHorizontal ? style()->marginRight() : style()->marginBottom();

    Length logicalLeftLength = style()->logicalLeft();
    Length logicalRightLength = style()->logicalRight();

    /*---------------------------------------------------------------------------*\
     * For the purposes of this section and the next, the term "static position"
     * (of an element) refers, roughly, to the position an element would have had
     * in the normal flow. More precisely:
     *
     * * The static position for 'left' is the distance from the left edge of the
     *   containing block to the left margin edge of a hypothetical box that would
     *   have been the first box of the element if its 'position' property had
     *   been 'static' and 'float' had been 'none'. The value is negative if the
     *   hypothetical box is to the left of the containing block.
     * * The static position for 'right' is the distance from the right edge of the
     *   containing block to the right margin edge of the same hypothetical box as
     *   above. The value is positive if the hypothetical box is to the left of the
     *   containing block's edge.
     *
     * But rather than actually calculating the dimensions of that hypothetical box,
     * user agents are free to make a guess at its probable position.
     *
     * For the purposes of calculating the static position, the containing block of
     * fixed positioned elements is the initial containing block instead of the
     * viewport, and all scrollable boxes should be assumed to be scrolled to their
     * origin.
    \*---------------------------------------------------------------------------*/

    // see FIXME 1
    // Calculate the static distance if needed.
    computeInlineStaticDistance(logicalLeftLength, logicalRightLength, this, containerBlock, containerLogicalWidth, region);
    
    // Calculate constraint equation values for 'width' case.
    computePositionedLogicalWidthUsing(MainOrPreferredSize, style()->logicalWidth(), containerBlock, containerDirection,
                                       containerLogicalWidth, bordersPlusPadding,
                                       logicalLeftLength, logicalRightLength, marginLogicalLeft, marginLogicalRight,
                                       computedValues);

    // Calculate constraint equation values for 'max-width' case.
    if (!style()->logicalMaxWidth().isUndefined()) {
        LogicalExtentComputedValues maxValues;

        computePositionedLogicalWidthUsing(MaxSize, style()->logicalMaxWidth(), containerBlock, containerDirection,
                                           containerLogicalWidth, bordersPlusPadding,
                                           logicalLeftLength, logicalRightLength, marginLogicalLeft, marginLogicalRight,
                                           maxValues);

        if (computedValues.m_extent > maxValues.m_extent) {
            computedValues.m_extent = maxValues.m_extent;
            computedValues.m_position = maxValues.m_position;
            computedValues.m_margins.m_start = maxValues.m_margins.m_start;
            computedValues.m_margins.m_end = maxValues.m_margins.m_end;
        }
    }

    // Calculate constraint equation values for 'min-width' case.
    if (!style()->logicalMinWidth().isZero() || style()->logicalMinWidth().isIntrinsic()) {
        LogicalExtentComputedValues minValues;

        computePositionedLogicalWidthUsing(MinSize, style()->logicalMinWidth(), containerBlock, containerDirection,
                                           containerLogicalWidth, bordersPlusPadding,
                                           logicalLeftLength, logicalRightLength, marginLogicalLeft, marginLogicalRight,
                                           minValues);

        if (computedValues.m_extent < minValues.m_extent) {
            computedValues.m_extent = minValues.m_extent;
            computedValues.m_position = minValues.m_position;
            computedValues.m_margins.m_start = minValues.m_margins.m_start;
            computedValues.m_margins.m_end = minValues.m_margins.m_end;
        }
    }

    computedValues.m_extent += bordersPlusPadding;
    
    // Adjust logicalLeft if we need to for the flipped version of our writing mode in regions.
    // FIXME: Add support for other types of objects as containerBlock, not only RenderBlock.
    RenderFlowThread* flowThread = flowThreadContainingBlock();
    if (flowThread && !region && isWritingModeRoot() && isHorizontalWritingMode() == containerBlock->isHorizontalWritingMode() && containerBlock->isRenderBlock()) {
        ASSERT(containerBlock->canHaveBoxInfoInRegion());
        LayoutUnit logicalLeftPos = computedValues.m_position;
        const RenderBlock* cb = toRenderBlock(containerBlock);
        LayoutUnit cbPageOffset = offsetFromLogicalTopOfFirstPage - logicalTop();
        RenderRegion* cbRegion = cb->regionAtBlockOffset(cbPageOffset);
        if (cbRegion) {
            cbRegion = cb->clampToStartAndEndRegions(cbRegion);
            RenderBoxRegionInfo* boxInfo = cb->renderBoxRegionInfo(cbRegion, cbPageOffset);
            if (boxInfo) {
                logicalLeftPos += boxInfo->logicalLeft();
                computedValues.m_position = logicalLeftPos;
            }
        }
    }
}

static void computeLogicalLeftPositionedOffset(LayoutUnit& logicalLeftPos, const RenderBox* child, LayoutUnit logicalWidthValue, const RenderBoxModelObject* containerBlock, LayoutUnit containerLogicalWidth)
{
    // Deal with differing writing modes here.  Our offset needs to be in the containing block's coordinate space. If the containing block is flipped
    // along this axis, then we need to flip the coordinate.  This can only happen if the containing block is both a flipped mode and perpendicular to us.
    if (containerBlock->isHorizontalWritingMode() != child->isHorizontalWritingMode() && containerBlock->style()->isFlippedBlocksWritingMode()) {
        logicalLeftPos = containerLogicalWidth - logicalWidthValue - logicalLeftPos;
        logicalLeftPos += (child->isHorizontalWritingMode() ? containerBlock->borderRight() : containerBlock->borderBottom());
    } else
        logicalLeftPos += (child->isHorizontalWritingMode() ? containerBlock->borderLeft() : containerBlock->borderTop());
}

void RenderBox::computePositionedLogicalWidthUsing(SizeType widthSizeType, Length logicalWidth, const RenderBoxModelObject* containerBlock, TextDirection containerDirection,
                                                   LayoutUnit containerLogicalWidth, LayoutUnit bordersPlusPadding,
                                                   Length logicalLeft, Length logicalRight, Length marginLogicalLeft, Length marginLogicalRight,
                                                   LogicalExtentComputedValues& computedValues) const
{
    if (widthSizeType == MinSize && logicalWidth.isAuto())
        logicalWidth = Length(0, Fixed);
    else if (logicalWidth.isIntrinsic())
        logicalWidth = Length(computeIntrinsicLogicalWidthUsing(logicalWidth, containerLogicalWidth, bordersPlusPadding) - bordersPlusPadding, Fixed);

    // 'left' and 'right' cannot both be 'auto' because one would of been
    // converted to the static position already
    ASSERT(!(logicalLeft.isAuto() && logicalRight.isAuto()));

    LayoutUnit logicalLeftValue = 0;

    const LayoutUnit containerRelativeLogicalWidth = containingBlockLogicalWidthForPositioned(containerBlock, 0, 0, false);

    bool logicalWidthIsAuto = logicalWidth.isIntrinsicOrAuto();
    bool logicalLeftIsAuto = logicalLeft.isAuto();
    bool logicalRightIsAuto = logicalRight.isAuto();
    RenderView* renderView = view();
    LayoutUnit& marginLogicalLeftValue = style()->isLeftToRightDirection() ? computedValues.m_margins.m_start : computedValues.m_margins.m_end;
    LayoutUnit& marginLogicalRightValue = style()->isLeftToRightDirection() ? computedValues.m_margins.m_end : computedValues.m_margins.m_start;

    if (!logicalLeftIsAuto && !logicalWidthIsAuto && !logicalRightIsAuto) {
        /*-----------------------------------------------------------------------*\
         * If none of the three is 'auto': If both 'margin-left' and 'margin-
         * right' are 'auto', solve the equation under the extra constraint that
         * the two margins get equal values, unless this would make them negative,
         * in which case when direction of the containing block is 'ltr' ('rtl'),
         * set 'margin-left' ('margin-right') to zero and solve for 'margin-right'
         * ('margin-left'). If one of 'margin-left' or 'margin-right' is 'auto',
         * solve the equation for that value. If the values are over-constrained,
         * ignore the value for 'left' (in case the 'direction' property of the
         * containing block is 'rtl') or 'right' (in case 'direction' is 'ltr')
         * and solve for that value.
        \*-----------------------------------------------------------------------*/
        // NOTE:  It is not necessary to solve for 'right' in the over constrained
        // case because the value is not used for any further calculations.

        logicalLeftValue = valueForLength(logicalLeft, containerLogicalWidth, renderView);
        computedValues.m_extent = adjustContentBoxLogicalWidthForBoxSizing(valueForLength(logicalWidth, containerLogicalWidth, renderView));

        const LayoutUnit availableSpace = containerLogicalWidth - (logicalLeftValue + computedValues.m_extent + valueForLength(logicalRight, containerLogicalWidth, renderView) + bordersPlusPadding);

        // Margins are now the only unknown
        if (marginLogicalLeft.isAuto() && marginLogicalRight.isAuto()) {
            // Both margins auto, solve for equality
            if (availableSpace >= 0) {
                marginLogicalLeftValue = availableSpace / 2; // split the difference
                marginLogicalRightValue = availableSpace - marginLogicalLeftValue; // account for odd valued differences
            } else {
                // Use the containing block's direction rather than the parent block's
                // per CSS 2.1 reference test abspos-non-replaced-width-margin-000.
                if (containerDirection == LTR) {
                    marginLogicalLeftValue = 0;
                    marginLogicalRightValue = availableSpace; // will be negative
                } else {
                    marginLogicalLeftValue = availableSpace; // will be negative
                    marginLogicalRightValue = 0;
                }
            }
        } else if (marginLogicalLeft.isAuto()) {
            // Solve for left margin
            marginLogicalRightValue = valueForLength(marginLogicalRight, containerRelativeLogicalWidth, renderView);
            marginLogicalLeftValue = availableSpace - marginLogicalRightValue;
        } else if (marginLogicalRight.isAuto()) {
            // Solve for right margin
            marginLogicalLeftValue = valueForLength(marginLogicalLeft, containerRelativeLogicalWidth, renderView);
            marginLogicalRightValue = availableSpace - marginLogicalLeftValue;
        } else {
            // Over-constrained, solve for left if direction is RTL
            marginLogicalLeftValue = valueForLength(marginLogicalLeft, containerRelativeLogicalWidth, renderView);
            marginLogicalRightValue = valueForLength(marginLogicalRight, containerRelativeLogicalWidth, renderView);

            // Use the containing block's direction rather than the parent block's
            // per CSS 2.1 reference test abspos-non-replaced-width-margin-000.
            if (containerDirection == RTL)
                logicalLeftValue = (availableSpace + logicalLeftValue) - marginLogicalLeftValue - marginLogicalRightValue;
        }
    } else {
        /*--------------------------------------------------------------------*\
         * Otherwise, set 'auto' values for 'margin-left' and 'margin-right'
         * to 0, and pick the one of the following six rules that applies.
         *
         * 1. 'left' and 'width' are 'auto' and 'right' is not 'auto', then the
         *    width is shrink-to-fit. Then solve for 'left'
         *
         *              OMIT RULE 2 AS IT SHOULD NEVER BE HIT
         * ------------------------------------------------------------------
         * 2. 'left' and 'right' are 'auto' and 'width' is not 'auto', then if
         *    the 'direction' property of the containing block is 'ltr' set
         *    'left' to the static position, otherwise set 'right' to the
         *    static position. Then solve for 'left' (if 'direction is 'rtl')
         *    or 'right' (if 'direction' is 'ltr').
         * ------------------------------------------------------------------
         *
         * 3. 'width' and 'right' are 'auto' and 'left' is not 'auto', then the
         *    width is shrink-to-fit . Then solve for 'right'
         * 4. 'left' is 'auto', 'width' and 'right' are not 'auto', then solve
         *    for 'left'
         * 5. 'width' is 'auto', 'left' and 'right' are not 'auto', then solve
         *    for 'width'
         * 6. 'right' is 'auto', 'left' and 'width' are not 'auto', then solve
         *    for 'right'
         *
         * Calculation of the shrink-to-fit width is similar to calculating the
         * width of a table cell using the automatic table layout algorithm.
         * Roughly: calculate the preferred width by formatting the content
         * without breaking lines other than where explicit line breaks occur,
         * and also calculate the preferred minimum width, e.g., by trying all
         * possible line breaks. CSS 2.1 does not define the exact algorithm.
         * Thirdly, calculate the available width: this is found by solving
         * for 'width' after setting 'left' (in case 1) or 'right' (in case 3)
         * to 0.
         *
         * Then the shrink-to-fit width is:
         * min(max(preferred minimum width, available width), preferred width).
        \*--------------------------------------------------------------------*/
        // NOTE: For rules 3 and 6 it is not necessary to solve for 'right'
        // because the value is not used for any further calculations.

        // Calculate margins, 'auto' margins are ignored.
        marginLogicalLeftValue = minimumValueForLength(marginLogicalLeft, containerRelativeLogicalWidth, renderView);
        marginLogicalRightValue = minimumValueForLength(marginLogicalRight, containerRelativeLogicalWidth, renderView);

        const LayoutUnit availableSpace = containerLogicalWidth - (marginLogicalLeftValue + marginLogicalRightValue + bordersPlusPadding);

        // FIXME: Is there a faster way to find the correct case?
        // Use rule/case that applies.
        if (logicalLeftIsAuto && logicalWidthIsAuto && !logicalRightIsAuto) {
            // RULE 1: (use shrink-to-fit for width, and solve of left)
            LayoutUnit logicalRightValue = valueForLength(logicalRight, containerLogicalWidth, renderView);

            // FIXME: would it be better to have shrink-to-fit in one step?
            LayoutUnit preferredWidth = maxPreferredLogicalWidth() - bordersPlusPadding;
            LayoutUnit preferredMinWidth = minPreferredLogicalWidth() - bordersPlusPadding;
            LayoutUnit availableWidth = availableSpace - logicalRightValue;
            computedValues.m_extent = min(max(preferredMinWidth, availableWidth), preferredWidth);
            logicalLeftValue = availableSpace - (computedValues.m_extent + logicalRightValue);
        } else if (!logicalLeftIsAuto && logicalWidthIsAuto && logicalRightIsAuto) {
            // RULE 3: (use shrink-to-fit for width, and no need solve of right)
            logicalLeftValue = valueForLength(logicalLeft, containerLogicalWidth, renderView);

            // FIXME: would it be better to have shrink-to-fit in one step?
            LayoutUnit preferredWidth = maxPreferredLogicalWidth() - bordersPlusPadding;
            LayoutUnit preferredMinWidth = minPreferredLogicalWidth() - bordersPlusPadding;
            LayoutUnit availableWidth = availableSpace - logicalLeftValue;
            computedValues.m_extent = min(max(preferredMinWidth, availableWidth), preferredWidth);
        } else if (logicalLeftIsAuto && !logicalWidthIsAuto && !logicalRightIsAuto) {
            // RULE 4: (solve for left)
            computedValues.m_extent = adjustContentBoxLogicalWidthForBoxSizing(valueForLength(logicalWidth, containerLogicalWidth, renderView));
            logicalLeftValue = availableSpace - (computedValues.m_extent + valueForLength(logicalRight, containerLogicalWidth, renderView));
        } else if (!logicalLeftIsAuto && logicalWidthIsAuto && !logicalRightIsAuto) {
            // RULE 5: (solve for width)
            logicalLeftValue = valueForLength(logicalLeft, containerLogicalWidth, renderView);
            computedValues.m_extent = availableSpace - (logicalLeftValue + valueForLength(logicalRight, containerLogicalWidth, renderView));
        } else if (!logicalLeftIsAuto && !logicalWidthIsAuto && logicalRightIsAuto) {
            // RULE 6: (no need solve for right)
            logicalLeftValue = valueForLength(logicalLeft, containerLogicalWidth, renderView);
            computedValues.m_extent = adjustContentBoxLogicalWidthForBoxSizing(valueForLength(logicalWidth, containerLogicalWidth, renderView));
        }
    }

    // Use computed values to calculate the horizontal position.

    // FIXME: This hack is needed to calculate the  logical left position for a 'rtl' relatively
    // positioned, inline because right now, it is using the logical left position
    // of the first line box when really it should use the last line box.  When
    // this is fixed elsewhere, this block should be removed.
    if (containerBlock->isRenderInline() && !containerBlock->style()->isLeftToRightDirection()) {
        const RenderInline* flow = toRenderInline(containerBlock);
        InlineFlowBox* firstLine = flow->firstLineBox();
        InlineFlowBox* lastLine = flow->lastLineBox();
        if (firstLine && lastLine && firstLine != lastLine) {
            computedValues.m_position = logicalLeftValue + marginLogicalLeftValue + lastLine->borderLogicalLeft() + (lastLine->logicalLeft() - firstLine->logicalLeft());
            return;
        }
    }

    computedValues.m_position = logicalLeftValue + marginLogicalLeftValue;
    computeLogicalLeftPositionedOffset(computedValues.m_position, this, computedValues.m_extent, containerBlock, containerLogicalWidth);
}

static void computeBlockStaticDistance(Length& logicalTop, Length& logicalBottom, const RenderBox* child, const RenderBoxModelObject* containerBlock)
{
    if (!logicalTop.isAuto() || !logicalBottom.isAuto())
        return;
    
    // FIXME: The static distance computation has not been patched for mixed writing modes.
    LayoutUnit staticLogicalTop = child->layer()->staticBlockPosition() - containerBlock->borderBefore();
    for (RenderObject* curr = child->parent(); curr && curr != containerBlock; curr = curr->container()) {
        if (curr->isBox() && !curr->isTableRow())
            staticLogicalTop += toRenderBox(curr)->logicalTop();
    }
    logicalTop.setValue(Fixed, staticLogicalTop);
}

void RenderBox::computePositionedLogicalHeight(LogicalExtentComputedValues& computedValues) const
{
    if (isReplaced()) {
        computePositionedLogicalHeightReplaced(computedValues);
        return;
    }

    // The following is based off of the W3C Working Draft from April 11, 2006 of
    // CSS 2.1: Section 10.6.4 "Absolutely positioned, non-replaced elements"
    // <http://www.w3.org/TR/2005/WD-CSS21-20050613/visudet.html#abs-non-replaced-height>
    // (block-style-comments in this function and in computePositionedLogicalHeightUsing()
    // correspond to text from the spec)


    // We don't use containingBlock(), since we may be positioned by an enclosing relpositioned inline.
    const RenderBoxModelObject* containerBlock = toRenderBoxModelObject(container());

    const LayoutUnit containerLogicalHeight = containingBlockLogicalHeightForPositioned(containerBlock);

    RenderStyle* styleToUse = style();
    const LayoutUnit bordersPlusPadding = borderAndPaddingLogicalHeight();
    const Length marginBefore = styleToUse->marginBefore();
    const Length marginAfter = styleToUse->marginAfter();
    Length logicalTopLength = styleToUse->logicalTop();
    Length logicalBottomLength = styleToUse->logicalBottom();

    /*---------------------------------------------------------------------------*\
     * For the purposes of this section and the next, the term "static position"
     * (of an element) refers, roughly, to the position an element would have had
     * in the normal flow. More precisely, the static position for 'top' is the
     * distance from the top edge of the containing block to the top margin edge
     * of a hypothetical box that would have been the first box of the element if
     * its 'position' property had been 'static' and 'float' had been 'none'. The
     * value is negative if the hypothetical box is above the containing block.
     *
     * But rather than actually calculating the dimensions of that hypothetical
     * box, user agents are free to make a guess at its probable position.
     *
     * For the purposes of calculating the static position, the containing block
     * of fixed positioned elements is the initial containing block instead of
     * the viewport.
    \*---------------------------------------------------------------------------*/

    // see FIXME 1
    // Calculate the static distance if needed.
    computeBlockStaticDistance(logicalTopLength, logicalBottomLength, this, containerBlock);

    // Calculate constraint equation values for 'height' case.
    LayoutUnit logicalHeight = computedValues.m_extent;
    computePositionedLogicalHeightUsing(MainOrPreferredSize, styleToUse->logicalHeight(), containerBlock, containerLogicalHeight, bordersPlusPadding, logicalHeight,
                                        logicalTopLength, logicalBottomLength, marginBefore, marginAfter,
                                        computedValues);

    // Avoid doing any work in the common case (where the values of min-height and max-height are their defaults).
    // see FIXME 2

    // Calculate constraint equation values for 'max-height' case.
    if (!styleToUse->logicalMaxHeight().isUndefined()) {
        LogicalExtentComputedValues maxValues;

        computePositionedLogicalHeightUsing(MaxSize, styleToUse->logicalMaxHeight(), containerBlock, containerLogicalHeight, bordersPlusPadding, logicalHeight,
                                            logicalTopLength, logicalBottomLength, marginBefore, marginAfter,
                                            maxValues);

        if (computedValues.m_extent > maxValues.m_extent) {
            computedValues.m_extent = maxValues.m_extent;
            computedValues.m_position = maxValues.m_position;
            computedValues.m_margins.m_before = maxValues.m_margins.m_before;
            computedValues.m_margins.m_after = maxValues.m_margins.m_after;
        }
    }

    // Calculate constraint equation values for 'min-height' case.
    if (!styleToUse->logicalMinHeight().isZero()) {
        LogicalExtentComputedValues minValues;

        computePositionedLogicalHeightUsing(MinSize, styleToUse->logicalMinHeight(), containerBlock, containerLogicalHeight, bordersPlusPadding, logicalHeight,
                                            logicalTopLength, logicalBottomLength, marginBefore, marginAfter,
                                            minValues);

        if (computedValues.m_extent < minValues.m_extent) {
            computedValues.m_extent = minValues.m_extent;
            computedValues.m_position = minValues.m_position;
            computedValues.m_margins.m_before = minValues.m_margins.m_before;
            computedValues.m_margins.m_after = minValues.m_margins.m_after;
        }
    }

    // Set final height value.
    computedValues.m_extent += bordersPlusPadding;
    
    // Adjust logicalTop if we need to for perpendicular writing modes in regions.
    // FIXME: Add support for other types of objects as containerBlock, not only RenderBlock.
    RenderFlowThread* flowThread = flowThreadContainingBlock();
    if (flowThread && isHorizontalWritingMode() != containerBlock->isHorizontalWritingMode() && containerBlock->isRenderBlock()) {
        ASSERT(containerBlock->canHaveBoxInfoInRegion());
        LayoutUnit logicalTopPos = computedValues.m_position;
        const RenderBlock* cb = toRenderBlock(containerBlock);
        LayoutUnit cbPageOffset = cb->offsetFromLogicalTopOfFirstPage() - logicalLeft();
        RenderRegion* cbRegion = cb->regionAtBlockOffset(cbPageOffset);
        if (cbRegion) {
            cbRegion = cb->clampToStartAndEndRegions(cbRegion);
            RenderBoxRegionInfo* boxInfo = cb->renderBoxRegionInfo(cbRegion, cbPageOffset);
            if (boxInfo) {
                logicalTopPos += boxInfo->logicalLeft();
                computedValues.m_position = logicalTopPos;
            }
        }
    }
}

static void computeLogicalTopPositionedOffset(LayoutUnit& logicalTopPos, const RenderBox* child, LayoutUnit logicalHeightValue, const RenderBoxModelObject* containerBlock, LayoutUnit containerLogicalHeight)
{
    // Deal with differing writing modes here.  Our offset needs to be in the containing block's coordinate space. If the containing block is flipped
    // along this axis, then we need to flip the coordinate.  This can only happen if the containing block is both a flipped mode and perpendicular to us.
    if ((child->style()->isFlippedBlocksWritingMode() && child->isHorizontalWritingMode() != containerBlock->isHorizontalWritingMode())
        || (child->style()->isFlippedBlocksWritingMode() != containerBlock->style()->isFlippedBlocksWritingMode() && child->isHorizontalWritingMode() == containerBlock->isHorizontalWritingMode()))
        logicalTopPos = containerLogicalHeight - logicalHeightValue - logicalTopPos;

    // Our offset is from the logical bottom edge in a flipped environment, e.g., right for vertical-rl and bottom for horizontal-bt.
    if (containerBlock->style()->isFlippedBlocksWritingMode() && child->isHorizontalWritingMode() == containerBlock->isHorizontalWritingMode()) {
        if (child->isHorizontalWritingMode())
            logicalTopPos += containerBlock->borderBottom();
        else
            logicalTopPos += containerBlock->borderRight();
    } else {
        if (child->isHorizontalWritingMode())
            logicalTopPos += containerBlock->borderTop();
        else
            logicalTopPos += containerBlock->borderLeft();
    }
}

void RenderBox::computePositionedLogicalHeightUsing(SizeType heightSizeType, Length logicalHeightLength, const RenderBoxModelObject* containerBlock,
                                                    LayoutUnit containerLogicalHeight, LayoutUnit bordersPlusPadding, LayoutUnit logicalHeight,
                                                    Length logicalTop, Length logicalBottom, Length marginBefore, Length marginAfter,
                                                    LogicalExtentComputedValues& computedValues) const
{
    if (heightSizeType == MinSize && logicalHeightLength.isAuto())
        logicalHeightLength = Length(0, Fixed);

    // 'top' and 'bottom' cannot both be 'auto' because 'top would of been
    // converted to the static position in computePositionedLogicalHeight()
    ASSERT(!(logicalTop.isAuto() && logicalBottom.isAuto()));

    LayoutUnit logicalHeightValue;
    LayoutUnit contentLogicalHeight = logicalHeight - bordersPlusPadding;

    const LayoutUnit containerRelativeLogicalWidth = containingBlockLogicalWidthForPositioned(containerBlock, 0, 0, false);

    LayoutUnit logicalTopValue = 0;

    bool logicalHeightIsAuto = logicalHeightLength.isAuto();
    bool logicalTopIsAuto = logicalTop.isAuto();
    bool logicalBottomIsAuto = logicalBottom.isAuto();
    RenderView* renderView = view();

    // Height is never unsolved for tables.
    if (isTable()) {
        logicalHeightLength.setValue(Fixed, contentLogicalHeight);
        logicalHeightIsAuto = false;
    }

    if (!logicalTopIsAuto && !logicalHeightIsAuto && !logicalBottomIsAuto) {
        /*-----------------------------------------------------------------------*\
         * If none of the three are 'auto': If both 'margin-top' and 'margin-
         * bottom' are 'auto', solve the equation under the extra constraint that
         * the two margins get equal values. If one of 'margin-top' or 'margin-
         * bottom' is 'auto', solve the equation for that value. If the values
         * are over-constrained, ignore the value for 'bottom' and solve for that
         * value.
        \*-----------------------------------------------------------------------*/
        // NOTE:  It is not necessary to solve for 'bottom' in the over constrained
        // case because the value is not used for any further calculations.

        logicalHeightValue = adjustContentBoxLogicalHeightForBoxSizing(valueForLength(logicalHeightLength, containerLogicalHeight, renderView));
        logicalTopValue = valueForLength(logicalTop, containerLogicalHeight, renderView);

        const LayoutUnit availableSpace = containerLogicalHeight - (logicalTopValue + logicalHeightValue + valueForLength(logicalBottom, containerLogicalHeight, renderView) + bordersPlusPadding);

        // Margins are now the only unknown
        if (marginBefore.isAuto() && marginAfter.isAuto()) {
            // Both margins auto, solve for equality
            // NOTE: This may result in negative values.
            computedValues.m_margins.m_before = availableSpace / 2; // split the difference
            computedValues.m_margins.m_after = availableSpace - computedValues.m_margins.m_before; // account for odd valued differences
        } else if (marginBefore.isAuto()) {
            // Solve for top margin
            computedValues.m_margins.m_after = valueForLength(marginAfter, containerRelativeLogicalWidth, renderView);
            computedValues.m_margins.m_before = availableSpace - computedValues.m_margins.m_after;
        } else if (marginAfter.isAuto()) {
            // Solve for bottom margin
            computedValues.m_margins.m_before = valueForLength(marginBefore, containerRelativeLogicalWidth, renderView);
            computedValues.m_margins.m_after = availableSpace - computedValues.m_margins.m_before;
        } else {
            // Over-constrained, (no need solve for bottom)
            computedValues.m_margins.m_before = valueForLength(marginBefore, containerRelativeLogicalWidth, renderView);
            computedValues.m_margins.m_after = valueForLength(marginAfter, containerRelativeLogicalWidth, renderView);
        }
    } else {
        /*--------------------------------------------------------------------*\
         * Otherwise, set 'auto' values for 'margin-top' and 'margin-bottom'
         * to 0, and pick the one of the following six rules that applies.
         *
         * 1. 'top' and 'height' are 'auto' and 'bottom' is not 'auto', then
         *    the height is based on the content, and solve for 'top'.
         *
         *              OMIT RULE 2 AS IT SHOULD NEVER BE HIT
         * ------------------------------------------------------------------
         * 2. 'top' and 'bottom' are 'auto' and 'height' is not 'auto', then
         *    set 'top' to the static position, and solve for 'bottom'.
         * ------------------------------------------------------------------
         *
         * 3. 'height' and 'bottom' are 'auto' and 'top' is not 'auto', then
         *    the height is based on the content, and solve for 'bottom'.
         * 4. 'top' is 'auto', 'height' and 'bottom' are not 'auto', and
         *    solve for 'top'.
         * 5. 'height' is 'auto', 'top' and 'bottom' are not 'auto', and
         *    solve for 'height'.
         * 6. 'bottom' is 'auto', 'top' and 'height' are not 'auto', and
         *    solve for 'bottom'.
        \*--------------------------------------------------------------------*/
        // NOTE: For rules 3 and 6 it is not necessary to solve for 'bottom'
        // because the value is not used for any further calculations.

        // Calculate margins, 'auto' margins are ignored.
        computedValues.m_margins.m_before = minimumValueForLength(marginBefore, containerRelativeLogicalWidth, renderView);
        computedValues.m_margins.m_after = minimumValueForLength(marginAfter, containerRelativeLogicalWidth, renderView);

        const LayoutUnit availableSpace = containerLogicalHeight - (computedValues.m_margins.m_before + computedValues.m_margins.m_after + bordersPlusPadding);

        // Use rule/case that applies.
        if (logicalTopIsAuto && logicalHeightIsAuto && !logicalBottomIsAuto) {
            // RULE 1: (height is content based, solve of top)
            logicalHeightValue = contentLogicalHeight;
            logicalTopValue = availableSpace - (logicalHeightValue + valueForLength(logicalBottom, containerLogicalHeight, renderView));
        } else if (!logicalTopIsAuto && logicalHeightIsAuto && logicalBottomIsAuto) {
            // RULE 3: (height is content based, no need solve of bottom)
            logicalTopValue = valueForLength(logicalTop, containerLogicalHeight, renderView);
            logicalHeightValue = contentLogicalHeight;
        } else if (logicalTopIsAuto && !logicalHeightIsAuto && !logicalBottomIsAuto) {
            // RULE 4: (solve of top)
            logicalHeightValue = adjustContentBoxLogicalHeightForBoxSizing(valueForLength(logicalHeightLength, containerLogicalHeight, renderView));
            logicalTopValue = availableSpace - (logicalHeightValue + valueForLength(logicalBottom, containerLogicalHeight, renderView));
        } else if (!logicalTopIsAuto && logicalHeightIsAuto && !logicalBottomIsAuto) {
            // RULE 5: (solve of height)
            logicalTopValue = valueForLength(logicalTop, containerLogicalHeight, renderView);
            logicalHeightValue = max<LayoutUnit>(0, availableSpace - (logicalTopValue + valueForLength(logicalBottom, containerLogicalHeight, renderView)));
        } else if (!logicalTopIsAuto && !logicalHeightIsAuto && logicalBottomIsAuto) {
            // RULE 6: (no need solve of bottom)
            logicalHeightValue = adjustContentBoxLogicalHeightForBoxSizing(valueForLength(logicalHeightLength, containerLogicalHeight, renderView));
            logicalTopValue = valueForLength(logicalTop, containerLogicalHeight, renderView);
        }
    }
    computedValues.m_extent = logicalHeightValue;

    // Use computed values to calculate the vertical position.
    computedValues.m_position = logicalTopValue + computedValues.m_margins.m_before;
    computeLogicalTopPositionedOffset(computedValues.m_position, this, logicalHeightValue, containerBlock, containerLogicalHeight);
}

void RenderBox::computePositionedLogicalWidthReplaced(LogicalExtentComputedValues& computedValues) const
{
    // The following is based off of the W3C Working Draft from April 11, 2006 of
    // CSS 2.1: Section 10.3.8 "Absolutely positioned, replaced elements"
    // <http://www.w3.org/TR/2005/WD-CSS21-20050613/visudet.html#abs-replaced-width>
    // (block-style-comments in this function correspond to text from the spec and
    // the numbers correspond to numbers in spec)

    // We don't use containingBlock(), since we may be positioned by an enclosing
    // relative positioned inline.
    const RenderBoxModelObject* containerBlock = toRenderBoxModelObject(container());

    const LayoutUnit containerLogicalWidth = containingBlockLogicalWidthForPositioned(containerBlock);
    const LayoutUnit containerRelativeLogicalWidth = containingBlockLogicalWidthForPositioned(containerBlock, 0, 0, false);

    // To match WinIE, in quirks mode use the parent's 'direction' property
    // instead of the the container block's.
    TextDirection containerDirection = containerBlock->style()->direction();

    // Variables to solve.
    bool isHorizontal = isHorizontalWritingMode();
    Length logicalLeft = style()->logicalLeft();
    Length logicalRight = style()->logicalRight();
    Length marginLogicalLeft = isHorizontal ? style()->marginLeft() : style()->marginTop();
    Length marginLogicalRight = isHorizontal ? style()->marginRight() : style()->marginBottom();
    LayoutUnit& marginLogicalLeftAlias = style()->isLeftToRightDirection() ? computedValues.m_margins.m_start : computedValues.m_margins.m_end;
    LayoutUnit& marginLogicalRightAlias = style()->isLeftToRightDirection() ? computedValues.m_margins.m_end : computedValues.m_margins.m_start;

    /*-----------------------------------------------------------------------*\
     * 1. The used value of 'width' is determined as for inline replaced
     *    elements.
    \*-----------------------------------------------------------------------*/
    // NOTE: This value of width is FINAL in that the min/max width calculations
    // are dealt with in computeReplacedWidth().  This means that the steps to produce
    // correct max/min in the non-replaced version, are not necessary.
    computedValues.m_extent = computeReplacedLogicalWidth() + borderAndPaddingLogicalWidth();

    const LayoutUnit availableSpace = containerLogicalWidth - computedValues.m_extent;

    /*-----------------------------------------------------------------------*\
     * 2. If both 'left' and 'right' have the value 'auto', then if 'direction'
     *    of the containing block is 'ltr', set 'left' to the static position;
     *    else if 'direction' is 'rtl', set 'right' to the static position.
    \*-----------------------------------------------------------------------*/
    // see FIXME 1
    computeInlineStaticDistance(logicalLeft, logicalRight, this, containerBlock, containerLogicalWidth, 0); // FIXME: Pass the region.

    /*-----------------------------------------------------------------------*\
     * 3. If 'left' or 'right' are 'auto', replace any 'auto' on 'margin-left'
     *    or 'margin-right' with '0'.
    \*-----------------------------------------------------------------------*/
    if (logicalLeft.isAuto() || logicalRight.isAuto()) {
        if (marginLogicalLeft.isAuto())
            marginLogicalLeft.setValue(Fixed, 0);
        if (marginLogicalRight.isAuto())
            marginLogicalRight.setValue(Fixed, 0);
    }

    /*-----------------------------------------------------------------------*\
     * 4. If at this point both 'margin-left' and 'margin-right' are still
     *    'auto', solve the equation under the extra constraint that the two
     *    margins must get equal values, unless this would make them negative,
     *    in which case when the direction of the containing block is 'ltr'
     *    ('rtl'), set 'margin-left' ('margin-right') to zero and solve for
     *    'margin-right' ('margin-left').
    \*-----------------------------------------------------------------------*/
    LayoutUnit logicalLeftValue = 0;
    LayoutUnit logicalRightValue = 0;
    RenderView* renderView = view();

    if (marginLogicalLeft.isAuto() && marginLogicalRight.isAuto()) {
        // 'left' and 'right' cannot be 'auto' due to step 3
        ASSERT(!(logicalLeft.isAuto() && logicalRight.isAuto()));

        logicalLeftValue = valueForLength(logicalLeft, containerLogicalWidth, renderView);
        logicalRightValue = valueForLength(logicalRight, containerLogicalWidth, renderView);

        LayoutUnit difference = availableSpace - (logicalLeftValue + logicalRightValue);
        if (difference > 0) {
            marginLogicalLeftAlias = difference / 2; // split the difference
            marginLogicalRightAlias = difference - marginLogicalLeftAlias; // account for odd valued differences
        } else {
            // Use the containing block's direction rather than the parent block's
            // per CSS 2.1 reference test abspos-replaced-width-margin-000.
            if (containerDirection == LTR) {
                marginLogicalLeftAlias = 0;
                marginLogicalRightAlias = difference; // will be negative
            } else {
                marginLogicalLeftAlias = difference; // will be negative
                marginLogicalRightAlias = 0;
            }
        }

    /*-----------------------------------------------------------------------*\
     * 5. If at this point there is an 'auto' left, solve the equation for
     *    that value.
    \*-----------------------------------------------------------------------*/
    } else if (logicalLeft.isAuto()) {
        marginLogicalLeftAlias = valueForLength(marginLogicalLeft, containerRelativeLogicalWidth, renderView);
        marginLogicalRightAlias = valueForLength(marginLogicalRight, containerRelativeLogicalWidth, renderView);
        logicalRightValue = valueForLength(logicalRight, containerLogicalWidth, renderView);

        // Solve for 'left'
        logicalLeftValue = availableSpace - (logicalRightValue + marginLogicalLeftAlias + marginLogicalRightAlias);
    } else if (logicalRight.isAuto()) {
        marginLogicalLeftAlias = valueForLength(marginLogicalLeft, containerRelativeLogicalWidth, renderView);
        marginLogicalRightAlias = valueForLength(marginLogicalRight, containerRelativeLogicalWidth, renderView);
        logicalLeftValue = valueForLength(logicalLeft, containerLogicalWidth, renderView);

        // Solve for 'right'
        logicalRightValue = availableSpace - (logicalLeftValue + marginLogicalLeftAlias + marginLogicalRightAlias);
    } else if (marginLogicalLeft.isAuto()) {
        marginLogicalRightAlias = valueForLength(marginLogicalRight, containerRelativeLogicalWidth, renderView);
        logicalLeftValue = valueForLength(logicalLeft, containerLogicalWidth, renderView);
        logicalRightValue = valueForLength(logicalRight, containerLogicalWidth, renderView);

        // Solve for 'margin-left'
        marginLogicalLeftAlias = availableSpace - (logicalLeftValue + logicalRightValue + marginLogicalRightAlias);
    } else if (marginLogicalRight.isAuto()) {
        marginLogicalLeftAlias = valueForLength(marginLogicalLeft, containerRelativeLogicalWidth, renderView);
        logicalLeftValue = valueForLength(logicalLeft, containerLogicalWidth, renderView);
        logicalRightValue = valueForLength(logicalRight, containerLogicalWidth, renderView);

        // Solve for 'margin-right'
        marginLogicalRightAlias = availableSpace - (logicalLeftValue + logicalRightValue + marginLogicalLeftAlias);
    } else {
        // Nothing is 'auto', just calculate the values.
        marginLogicalLeftAlias = valueForLength(marginLogicalLeft, containerRelativeLogicalWidth, renderView);
        marginLogicalRightAlias = valueForLength(marginLogicalRight, containerRelativeLogicalWidth, renderView);
        logicalRightValue = valueForLength(logicalRight, containerLogicalWidth, renderView);
        logicalLeftValue = valueForLength(logicalLeft, containerLogicalWidth, renderView);
        // If the containing block is right-to-left, then push the left position as far to the right as possible
        if (containerDirection == RTL) {
            int totalLogicalWidth = computedValues.m_extent + logicalLeftValue + logicalRightValue +  marginLogicalLeftAlias + marginLogicalRightAlias;
            logicalLeftValue = containerLogicalWidth - (totalLogicalWidth - logicalLeftValue);
        }
    }

    /*-----------------------------------------------------------------------*\
     * 6. If at this point the values are over-constrained, ignore the value
     *    for either 'left' (in case the 'direction' property of the
     *    containing block is 'rtl') or 'right' (in case 'direction' is
     *    'ltr') and solve for that value.
    \*-----------------------------------------------------------------------*/
    // NOTE: Constraints imposed by the width of the containing block and its content have already been accounted for above.

    // FIXME: Deal with differing writing modes here.  Our offset needs to be in the containing block's coordinate space, so that
    // can make the result here rather complicated to compute.

    // Use computed values to calculate the horizontal position.

    // FIXME: This hack is needed to calculate the logical left position for a 'rtl' relatively
    // positioned, inline containing block because right now, it is using the logical left position
    // of the first line box when really it should use the last line box.  When
    // this is fixed elsewhere, this block should be removed.
    if (containerBlock->isRenderInline() && !containerBlock->style()->isLeftToRightDirection()) {
        const RenderInline* flow = toRenderInline(containerBlock);
        InlineFlowBox* firstLine = flow->firstLineBox();
        InlineFlowBox* lastLine = flow->lastLineBox();
        if (firstLine && lastLine && firstLine != lastLine) {
            computedValues.m_position = logicalLeftValue + marginLogicalLeftAlias + lastLine->borderLogicalLeft() + (lastLine->logicalLeft() - firstLine->logicalLeft());
            return;
        }
    }

    LayoutUnit logicalLeftPos = logicalLeftValue + marginLogicalLeftAlias;
    computeLogicalLeftPositionedOffset(logicalLeftPos, this, computedValues.m_extent, containerBlock, containerLogicalWidth);
    computedValues.m_position = logicalLeftPos;
}

void RenderBox::computePositionedLogicalHeightReplaced(LogicalExtentComputedValues& computedValues) const
{
    // The following is based off of the W3C Working Draft from April 11, 2006 of
    // CSS 2.1: Section 10.6.5 "Absolutely positioned, replaced elements"
    // <http://www.w3.org/TR/2005/WD-CSS21-20050613/visudet.html#abs-replaced-height>
    // (block-style-comments in this function correspond to text from the spec and
    // the numbers correspond to numbers in spec)

    // We don't use containingBlock(), since we may be positioned by an enclosing relpositioned inline.
    const RenderBoxModelObject* containerBlock = toRenderBoxModelObject(container());

    const LayoutUnit containerLogicalHeight = containingBlockLogicalHeightForPositioned(containerBlock);
    const LayoutUnit containerRelativeLogicalWidth = containingBlockLogicalWidthForPositioned(containerBlock, 0, 0, false);

    // Variables to solve.
    Length marginBefore = style()->marginBefore();
    Length marginAfter = style()->marginAfter();
    LayoutUnit& marginBeforeAlias = computedValues.m_margins.m_before;
    LayoutUnit& marginAfterAlias = computedValues.m_margins.m_after;

    Length logicalTop = style()->logicalTop();
    Length logicalBottom = style()->logicalBottom();
    RenderView* renderView = view();

    /*-----------------------------------------------------------------------*\
     * 1. The used value of 'height' is determined as for inline replaced
     *    elements.
    \*-----------------------------------------------------------------------*/
    // NOTE: This value of height is FINAL in that the min/max height calculations
    // are dealt with in computeReplacedHeight().  This means that the steps to produce
    // correct max/min in the non-replaced version, are not necessary.
    computedValues.m_extent = computeReplacedLogicalHeight() + borderAndPaddingLogicalHeight();
    const LayoutUnit availableSpace = containerLogicalHeight - computedValues.m_extent;

    /*-----------------------------------------------------------------------*\
     * 2. If both 'top' and 'bottom' have the value 'auto', replace 'top'
     *    with the element's static position.
    \*-----------------------------------------------------------------------*/
    // see FIXME 1
    computeBlockStaticDistance(logicalTop, logicalBottom, this, containerBlock);

    /*-----------------------------------------------------------------------*\
     * 3. If 'bottom' is 'auto', replace any 'auto' on 'margin-top' or
     *    'margin-bottom' with '0'.
    \*-----------------------------------------------------------------------*/
    // FIXME: The spec. says that this step should only be taken when bottom is
    // auto, but if only top is auto, this makes step 4 impossible.
    if (logicalTop.isAuto() || logicalBottom.isAuto()) {
        if (marginBefore.isAuto())
            marginBefore.setValue(Fixed, 0);
        if (marginAfter.isAuto())
            marginAfter.setValue(Fixed, 0);
    }

    /*-----------------------------------------------------------------------*\
     * 4. If at this point both 'margin-top' and 'margin-bottom' are still
     *    'auto', solve the equation under the extra constraint that the two
     *    margins must get equal values.
    \*-----------------------------------------------------------------------*/
    LayoutUnit logicalTopValue = 0;
    LayoutUnit logicalBottomValue = 0;

    if (marginBefore.isAuto() && marginAfter.isAuto()) {
        // 'top' and 'bottom' cannot be 'auto' due to step 2 and 3 combined.
        ASSERT(!(logicalTop.isAuto() || logicalBottom.isAuto()));

        logicalTopValue = valueForLength(logicalTop, containerLogicalHeight, renderView);
        logicalBottomValue = valueForLength(logicalBottom, containerLogicalHeight, renderView);

        LayoutUnit difference = availableSpace - (logicalTopValue + logicalBottomValue);
        // NOTE: This may result in negative values.
        marginBeforeAlias =  difference / 2; // split the difference
        marginAfterAlias = difference - marginBeforeAlias; // account for odd valued differences

    /*-----------------------------------------------------------------------*\
     * 5. If at this point there is only one 'auto' left, solve the equation
     *    for that value.
    \*-----------------------------------------------------------------------*/
    } else if (logicalTop.isAuto()) {
        marginBeforeAlias = valueForLength(marginBefore, containerRelativeLogicalWidth, renderView);
        marginAfterAlias = valueForLength(marginAfter, containerRelativeLogicalWidth, renderView);
        logicalBottomValue = valueForLength(logicalBottom, containerLogicalHeight, renderView);

        // Solve for 'top'
        logicalTopValue = availableSpace - (logicalBottomValue + marginBeforeAlias + marginAfterAlias);
    } else if (logicalBottom.isAuto()) {
        marginBeforeAlias = valueForLength(marginBefore, containerRelativeLogicalWidth, renderView);
        marginAfterAlias = valueForLength(marginAfter, containerRelativeLogicalWidth, renderView);
        logicalTopValue = valueForLength(logicalTop, containerLogicalHeight, renderView);

        // Solve for 'bottom'
        // NOTE: It is not necessary to solve for 'bottom' because we don't ever
        // use the value.
    } else if (marginBefore.isAuto()) {
        marginAfterAlias = valueForLength(marginAfter, containerRelativeLogicalWidth, renderView);
        logicalTopValue = valueForLength(logicalTop, containerLogicalHeight, renderView);
        logicalBottomValue = valueForLength(logicalBottom, containerLogicalHeight, renderView);

        // Solve for 'margin-top'
        marginBeforeAlias = availableSpace - (logicalTopValue + logicalBottomValue + marginAfterAlias);
    } else if (marginAfter.isAuto()) {
        marginBeforeAlias = valueForLength(marginBefore, containerRelativeLogicalWidth, renderView);
        logicalTopValue = valueForLength(logicalTop, containerLogicalHeight, renderView);
        logicalBottomValue = valueForLength(logicalBottom, containerLogicalHeight, renderView);

        // Solve for 'margin-bottom'
        marginAfterAlias = availableSpace - (logicalTopValue + logicalBottomValue + marginBeforeAlias);
    } else {
        // Nothing is 'auto', just calculate the values.
        marginBeforeAlias = valueForLength(marginBefore, containerRelativeLogicalWidth, renderView);
        marginAfterAlias = valueForLength(marginAfter, containerRelativeLogicalWidth, renderView);
        logicalTopValue = valueForLength(logicalTop, containerLogicalHeight, renderView);
        // NOTE: It is not necessary to solve for 'bottom' because we don't ever
        // use the value.
     }

    /*-----------------------------------------------------------------------*\
     * 6. If at this point the values are over-constrained, ignore the value
     *    for 'bottom' and solve for that value.
    \*-----------------------------------------------------------------------*/
    // NOTE: It is not necessary to do this step because we don't end up using
    // the value of 'bottom' regardless of whether the values are over-constrained
    // or not.

    // Use computed values to calculate the vertical position.
    LayoutUnit logicalTopPos = logicalTopValue + marginBeforeAlias;
    computeLogicalTopPositionedOffset(logicalTopPos, this, computedValues.m_extent, containerBlock, containerLogicalHeight);
    computedValues.m_position = logicalTopPos;
}

LayoutRect RenderBox::localCaretRect(InlineBox* box, int caretOffset, LayoutUnit* extraWidthToEndOfLine)
{
    // VisiblePositions at offsets inside containers either a) refer to the positions before/after
    // those containers (tables and select elements) or b) refer to the position inside an empty block.
    // They never refer to children.
    // FIXME: Paint the carets inside empty blocks differently than the carets before/after elements.

    LayoutRect rect(location(), LayoutSize(caretWidth, height()));
    bool ltr = box ? box->isLeftToRightDirection() : style()->isLeftToRightDirection();

    if ((!caretOffset) ^ ltr)
        rect.move(LayoutSize(width() - caretWidth, 0));

    if (box) {
        RootInlineBox* rootBox = box->root();
        LayoutUnit top = rootBox->lineTop();
        rect.setY(top);
        rect.setHeight(rootBox->lineBottom() - top);
    }

    // If height of box is smaller than font height, use the latter one,
    // otherwise the caret might become invisible.
    //
    // Also, if the box is not a replaced element, always use the font height.
    // This prevents the "big caret" bug described in:
    // <rdar://problem/3777804> Deleting all content in a document can result in giant tall-as-window insertion point
    //
    // FIXME: ignoring :first-line, missing good reason to take care of
    LayoutUnit fontHeight = style()->fontMetrics().height();
    if (fontHeight > rect.height() || (!isReplaced() && !isTable()))
        rect.setHeight(fontHeight);

    if (extraWidthToEndOfLine)
        *extraWidthToEndOfLine = x() + width() - rect.maxX();

    // Move to local coords
    rect.moveBy(-location());

    // FIXME: Border/padding should be added for all elements but this workaround
    // is needed because we use offsets inside an "atomic" element to represent
    // positions before and after the element in deprecated editing offsets.
    if (node() && !(editingIgnoresContent(node()) || isTableElement(node()))) {
        rect.setX(rect.x() + borderLeft() + paddingLeft());
        rect.setY(rect.y() + paddingTop() + borderTop());
    }

    if (!isHorizontalWritingMode())
        return rect.transposedRect();

    return rect;
}

VisiblePosition RenderBox::positionForPoint(const LayoutPoint& point)
{
    // no children...return this render object's element, if there is one, and offset 0
    if (!firstChild())
        return createVisiblePosition(nonPseudoNode() ? firstPositionInOrBeforeNode(nonPseudoNode()) : Position());

    if (isTable() && nonPseudoNode()) {
        LayoutUnit right = contentWidth() + borderAndPaddingWidth();
        LayoutUnit bottom = contentHeight() + borderAndPaddingHeight();
        
        if (point.x() < 0 || point.x() > right || point.y() < 0 || point.y() > bottom) {
            if (point.x() <= right / 2)
                return createVisiblePosition(firstPositionInOrBeforeNode(nonPseudoNode()));
            return createVisiblePosition(lastPositionInOrAfterNode(nonPseudoNode()));
        }
    }

    // Pass off to the closest child.
    LayoutUnit minDist = LayoutUnit::max();
    RenderBox* closestRenderer = 0;
    LayoutPoint adjustedPoint = point;
    if (isTableRow())
        adjustedPoint.moveBy(location());

    for (RenderObject* renderObject = firstChild(); renderObject; renderObject = renderObject->nextSibling()) {
        if ((!renderObject->firstChild() && !renderObject->isInline() && !renderObject->isBlockFlow() )
            || renderObject->style()->visibility() != VISIBLE)
            continue;
        
        if (!renderObject->isBox())
            continue;
        
        RenderBox* renderer = toRenderBox(renderObject);

        LayoutUnit top = renderer->borderTop() + renderer->paddingTop() + (isTableRow() ? LayoutUnit() : renderer->y());
        LayoutUnit bottom = top + renderer->contentHeight();
        LayoutUnit left = renderer->borderLeft() + renderer->paddingLeft() + (isTableRow() ? LayoutUnit() : renderer->x());
        LayoutUnit right = left + renderer->contentWidth();
        
        if (point.x() <= right && point.x() >= left && point.y() <= top && point.y() >= bottom) {
            if (renderer->isTableRow())
                return renderer->positionForPoint(point + adjustedPoint - renderer->locationOffset());
            return renderer->positionForPoint(point - renderer->locationOffset());
        }

        // Find the distance from (x, y) to the box.  Split the space around the box into 8 pieces
        // and use a different compare depending on which piece (x, y) is in.
        LayoutPoint cmp;
        if (point.x() > right) {
            if (point.y() < top)
                cmp = LayoutPoint(right, top);
            else if (point.y() > bottom)
                cmp = LayoutPoint(right, bottom);
            else
                cmp = LayoutPoint(right, point.y());
        } else if (point.x() < left) {
            if (point.y() < top)
                cmp = LayoutPoint(left, top);
            else if (point.y() > bottom)
                cmp = LayoutPoint(left, bottom);
            else
                cmp = LayoutPoint(left, point.y());
        } else {
            if (point.y() < top)
                cmp = LayoutPoint(point.x(), top);
            else
                cmp = LayoutPoint(point.x(), bottom);
        }

        LayoutSize difference = cmp - point;

        LayoutUnit dist = difference.width() * difference.width() + difference.height() * difference.height();
        if (dist < minDist) {
            closestRenderer = renderer;
            minDist = dist;
        }
    }
    
    if (closestRenderer)
        return closestRenderer->positionForPoint(adjustedPoint - closestRenderer->locationOffset());
    
    return createVisiblePosition(firstPositionInOrBeforeNode(nonPseudoNode()));
}

bool RenderBox::shrinkToAvoidFloats() const
{
    // Floating objects don't shrink.  Objects that don't avoid floats don't shrink.  Marquees don't shrink.
    if ((isInline() && !isHTMLMarquee()) || !avoidsFloats() || isFloating())
        return false;
    
    // Only auto width objects can possibly shrink to avoid floats.
    return style()->width().isAuto();
}

bool RenderBox::avoidsFloats() const
{
    return isReplaced() || hasOverflowClip() || isHR() || isLegend() || isWritingModeRoot() || isDeprecatedFlexItem();
}

void RenderBox::addVisualEffectOverflow()
{
    if (!style()->boxShadow() && !style()->hasBorderImageOutsets())
        return;

    bool isFlipped = style()->isFlippedBlocksWritingMode();
    bool isHorizontal = isHorizontalWritingMode();
    
    LayoutRect borderBox = borderBoxRect();
    LayoutUnit overflowMinX = borderBox.x();
    LayoutUnit overflowMaxX = borderBox.maxX();
    LayoutUnit overflowMinY = borderBox.y();
    LayoutUnit overflowMaxY = borderBox.maxY();
    
    // Compute box-shadow overflow first.
    if (style()->boxShadow()) {
        LayoutUnit shadowLeft;
        LayoutUnit shadowRight;
        LayoutUnit shadowTop;
        LayoutUnit shadowBottom;
        style()->getBoxShadowExtent(shadowTop, shadowRight, shadowBottom, shadowLeft);

        // In flipped blocks writing modes such as vertical-rl, the physical right shadow value is actually at the lower x-coordinate.
        overflowMinX = borderBox.x() + ((!isFlipped || isHorizontal) ? shadowLeft : -shadowRight);
        overflowMaxX = borderBox.maxX() + ((!isFlipped || isHorizontal) ? shadowRight : -shadowLeft);
        overflowMinY = borderBox.y() + ((!isFlipped || !isHorizontal) ? shadowTop : -shadowBottom);
        overflowMaxY = borderBox.maxY() + ((!isFlipped || !isHorizontal) ? shadowBottom : -shadowTop);
    }

    // Now compute border-image-outset overflow.
    if (style()->hasBorderImageOutsets()) {
        LayoutBoxExtent borderOutsets = style()->borderImageOutsets();
        
        // In flipped blocks writing modes, the physical sides are inverted. For example in vertical-rl, the right
        // border is at the lower x coordinate value.
        overflowMinX = min(overflowMinX, borderBox.x() - ((!isFlipped || isHorizontal) ? borderOutsets.left() : borderOutsets.right()));
        overflowMaxX = max(overflowMaxX, borderBox.maxX() + ((!isFlipped || isHorizontal) ? borderOutsets.right() : borderOutsets.left()));
        overflowMinY = min(overflowMinY, borderBox.y() - ((!isFlipped || !isHorizontal) ? borderOutsets.top() : borderOutsets.bottom()));
        overflowMaxY = max(overflowMaxY, borderBox.maxY() + ((!isFlipped || !isHorizontal) ? borderOutsets.bottom() : borderOutsets.top()));
    }

    // Add in the final overflow with shadows and outsets combined.
    addVisualOverflow(LayoutRect(overflowMinX, overflowMinY, overflowMaxX - overflowMinX, overflowMaxY - overflowMinY));
}

void RenderBox::addOverflowFromChild(RenderBox* child, const LayoutSize& delta)
{
    // Never allow flow threads to propagate overflow up to a parent.
    if (child->isRenderFlowThread())
        return;

    // Only propagate layout overflow from the child if the child isn't clipping its overflow.  If it is, then
    // its overflow is internal to it, and we don't care about it.  layoutOverflowRectForPropagation takes care of this
    // and just propagates the border box rect instead.
    LayoutRect childLayoutOverflowRect = child->layoutOverflowRectForPropagation(style());
    childLayoutOverflowRect.move(delta);
    addLayoutOverflow(childLayoutOverflowRect);
            
    // Add in visual overflow from the child.  Even if the child clips its overflow, it may still
    // have visual overflow of its own set from box shadows or reflections.  It is unnecessary to propagate this
    // overflow if we are clipping our own overflow.
    if (child->hasSelfPaintingLayer() || hasOverflowClip())
        return;
    LayoutRect childVisualOverflowRect = child->visualOverflowRectForPropagation(style());
    childVisualOverflowRect.move(delta);
    addVisualOverflow(childVisualOverflowRect);
}

void RenderBox::addLayoutOverflow(const LayoutRect& rect)
{
    LayoutRect clientBox = clientBoxRect();
    if (clientBox.contains(rect) || rect.isEmpty())
        return;
    
    // For overflow clip objects, we don't want to propagate overflow into unreachable areas.
    LayoutRect overflowRect(rect);
    if (hasOverflowClip() || isRenderView()) {
        // Overflow is in the block's coordinate space and thus is flipped for horizontal-bt and vertical-rl 
        // writing modes.  At this stage that is actually a simplification, since we can treat horizontal-tb/bt as the same
        // and vertical-lr/rl as the same.
        bool hasTopOverflow = !style()->isLeftToRightDirection() && !isHorizontalWritingMode();
        bool hasLeftOverflow = !style()->isLeftToRightDirection() && isHorizontalWritingMode();
        if (isFlexibleBox() && style()->isReverseFlexDirection()) {
            RenderFlexibleBox* flexibleBox = toRenderFlexibleBox(this);
            if (flexibleBox->isHorizontalFlow())
                hasLeftOverflow = true;
            else
                hasTopOverflow = true;
        }

        if (hasColumns() && style()->columnProgression() == ReverseColumnProgression) {
            if (isHorizontalWritingMode() ^ !style()->hasInlineColumnAxis())
                hasLeftOverflow = !hasLeftOverflow;
            else
                hasTopOverflow = !hasTopOverflow;
        }

        if (!hasTopOverflow)
            overflowRect.shiftYEdgeTo(max(overflowRect.y(), clientBox.y()));
        else
            overflowRect.shiftMaxYEdgeTo(min(overflowRect.maxY(), clientBox.maxY()));
        if (!hasLeftOverflow)
            overflowRect.shiftXEdgeTo(max(overflowRect.x(), clientBox.x()));
        else
            overflowRect.shiftMaxXEdgeTo(min(overflowRect.maxX(), clientBox.maxX()));
        
        // Now re-test with the adjusted rectangle and see if it has become unreachable or fully
        // contained.
        if (clientBox.contains(overflowRect) || overflowRect.isEmpty())
            return;
    }

    if (!m_overflow)
        m_overflow = adoptPtr(new RenderOverflow(clientBox, borderBoxRect()));
    
    m_overflow->addLayoutOverflow(overflowRect);
}

void RenderBox::addVisualOverflow(const LayoutRect& rect)
{
    LayoutRect borderBox = borderBoxRect();
    if (borderBox.contains(rect) || rect.isEmpty())
        return;
        
    if (!m_overflow)
        m_overflow = adoptPtr(new RenderOverflow(clientBoxRect(), borderBox));
    
    m_overflow->addVisualOverflow(rect);
}

void RenderBox::clearLayoutOverflow()
{
    if (!m_overflow)
        return;
    
    if (visualOverflowRect() == borderBoxRect()) {
        m_overflow.clear();
        return;
    }
    
    m_overflow->setLayoutOverflow(borderBoxRect());
}

inline static bool percentageLogicalHeightIsResolvable(const RenderBox* box)
{
    return RenderBox::percentageLogicalHeightIsResolvableFromBlock(box->containingBlock(), box->isOutOfFlowPositioned());
}

bool RenderBox::percentageLogicalHeightIsResolvableFromBlock(const RenderBlock* containingBlock, bool isOutOfFlowPositioned)
{
    // In quirks mode, blocks with auto height are skipped, and we keep looking for an enclosing
    // block that may have a specified height and then use it. In strict mode, this violates the
    // specification, which states that percentage heights just revert to auto if the containing
    // block has an auto height. We still skip anonymous containing blocks in both modes, though, and look
    // only at explicit containers.
    const RenderBlock* cb = containingBlock;
    bool inQuirksMode = cb->document()->inQuirksMode();
    while (!cb->isRenderView() && !cb->isBody() && !cb->isTableCell() && !cb->isOutOfFlowPositioned() && cb->style()->logicalHeight().isAuto()) {
        if (!inQuirksMode && !cb->isAnonymousBlock())
            break;
        cb = cb->containingBlock();
    }

    // A positioned element that specified both top/bottom or that specifies height should be treated as though it has a height
    // explicitly specified that can be used for any percentage computations.
    // FIXME: We can't just check top/bottom here.
    // https://bugs.webkit.org/show_bug.cgi?id=46500
    bool isOutOfFlowPositionedWithSpecifiedHeight = cb->isOutOfFlowPositioned() && (!cb->style()->logicalHeight().isAuto() || (!cb->style()->top().isAuto() && !cb->style()->bottom().isAuto()));

    // Table cells violate what the CSS spec says to do with heights.  Basically we
    // don't care if the cell specified a height or not.  We just always make ourselves
    // be a percentage of the cell's current content height.
    if (cb->isTableCell())
        return true;

    // Otherwise we only use our percentage height if our containing block had a specified
    // height.
    if (cb->style()->logicalHeight().isFixed())
        return true;
    if (cb->style()->logicalHeight().isPercent() && !isOutOfFlowPositionedWithSpecifiedHeight)
        return percentageLogicalHeightIsResolvableFromBlock(cb->containingBlock(), cb->isOutOfFlowPositioned());
    if (cb->isRenderView() || inQuirksMode || isOutOfFlowPositionedWithSpecifiedHeight)
        return true;
    if (cb->isRoot() && isOutOfFlowPositioned) {
        // Match the positioned objects behavior, which is that positioned objects will fill their viewport
        // always.  Note we could only hit this case by recurring into computePercentageLogicalHeight on a positioned containing block.
        return true;
    }

    return false;
}

bool RenderBox::hasUnsplittableScrollingOverflow() const
{
    // We will paginate as long as we don't scroll overflow in the pagination direction.
    bool isHorizontal = isHorizontalWritingMode();
    if ((isHorizontal && !scrollsOverflowY()) || (!isHorizontal && !scrollsOverflowX()))
        return false;
    
    // We do have overflow. We'll still be willing to paginate as long as the block
    // has auto logical height, auto or undefined max-logical-height and a zero or auto min-logical-height.
    // Note this is just a heuristic, and it's still possible to have overflow under these
    // conditions, but it should work out to be good enough for common cases. Paginating overflow
    // with scrollbars present is not the end of the world and is what we used to do in the old model anyway.
    return !style()->logicalHeight().isIntrinsicOrAuto()
        || (!style()->logicalMaxHeight().isIntrinsicOrAuto() && !style()->logicalMaxHeight().isUndefined() && (!style()->logicalMaxHeight().isPercent() || percentageLogicalHeightIsResolvable(this)))
        || (!style()->logicalMinHeight().isIntrinsicOrAuto() && style()->logicalMinHeight().isPositive() && (!style()->logicalMinHeight().isPercent() || percentageLogicalHeightIsResolvable(this)));
}

bool RenderBox::isUnsplittableForPagination() const
{
    return isReplaced() || hasUnsplittableScrollingOverflow() || (parent() && isWritingModeRoot());
}

LayoutUnit RenderBox::lineHeight(bool /*firstLine*/, LineDirectionMode direction, LinePositionMode /*linePositionMode*/) const
{
    if (isReplaced())
        return direction == HorizontalLine ? m_marginBox.top() + height() + m_marginBox.bottom() : m_marginBox.right() + width() + m_marginBox.left();
    return 0;
}

int RenderBox::baselinePosition(FontBaseline baselineType, bool /*firstLine*/, LineDirectionMode direction, LinePositionMode /*linePositionMode*/) const
{
    if (isReplaced()) {
        int result = direction == HorizontalLine ? m_marginBox.top() + height() + m_marginBox.bottom() : m_marginBox.right() + width() + m_marginBox.left();
        if (baselineType == AlphabeticBaseline)
            return result;
        return result - result / 2;
    }
    return 0;
}


RenderLayer* RenderBox::enclosingFloatPaintingLayer() const
{
    const RenderObject* curr = this;
    while (curr) {
        RenderLayer* layer = curr->hasLayer() && curr->isBox() ? toRenderBox(curr)->layer() : 0;
        if (layer && layer->isSelfPaintingLayer())
            return layer;
        curr = curr->parent();
    }
    return 0;
}

LayoutRect RenderBox::logicalVisualOverflowRectForPropagation(RenderStyle* parentStyle) const
{
    LayoutRect rect = visualOverflowRectForPropagation(parentStyle);
    if (!parentStyle->isHorizontalWritingMode())
        return rect.transposedRect();
    return rect;
}

LayoutRect RenderBox::visualOverflowRectForPropagation(RenderStyle* parentStyle) const
{
    // If the writing modes of the child and parent match, then we don't have to 
    // do anything fancy. Just return the result.
    LayoutRect rect = visualOverflowRect();
    if (parentStyle->writingMode() == style()->writingMode())
        return rect;
    
    // We are putting ourselves into our parent's coordinate space.  If there is a flipped block mismatch
    // in a particular axis, then we have to flip the rect along that axis.
    if (style()->writingMode() == RightToLeftWritingMode || parentStyle->writingMode() == RightToLeftWritingMode)
        rect.setX(width() - rect.maxX());
    else if (style()->writingMode() == BottomToTopWritingMode || parentStyle->writingMode() == BottomToTopWritingMode)
        rect.setY(height() - rect.maxY());

    return rect;
}

LayoutRect RenderBox::logicalLayoutOverflowRectForPropagation(RenderStyle* parentStyle) const
{
    LayoutRect rect = layoutOverflowRectForPropagation(parentStyle);
    if (!parentStyle->isHorizontalWritingMode())
        return rect.transposedRect();
    return rect;
}

LayoutRect RenderBox::layoutOverflowRectForPropagation(RenderStyle* parentStyle) const
{
    // Only propagate interior layout overflow if we don't clip it.
    LayoutRect rect = borderBoxRect();
    if (!hasOverflowClip())
        rect.unite(layoutOverflowRect());

    bool hasTransform = hasLayer() && layer()->transform();
    if (hasPaintOffset() || hasTransform) {
        // If we are relatively positioned or if we have a transform, then we have to convert
        // this rectangle into physical coordinates, apply relative positioning and transforms
        // to it, and then convert it back.
        flipForWritingMode(rect);
        
        if (hasTransform)
            rect = layer()->currentTransform().mapRect(rect);

        if (hasPaintOffset())
            rect.move(paintOffset());
        
        // Now we need to flip back.
        flipForWritingMode(rect);
    }
    
    // If the writing modes of the child and parent match, then we don't have to 
    // do anything fancy. Just return the result.
    if (parentStyle->writingMode() == style()->writingMode())
        return rect;
    
    // We are putting ourselves into our parent's coordinate space.  If there is a flipped block mismatch
    // in a particular axis, then we have to flip the rect along that axis.
    if (style()->writingMode() == RightToLeftWritingMode || parentStyle->writingMode() == RightToLeftWritingMode)
        rect.setX(width() - rect.maxX());
    else if (style()->writingMode() == BottomToTopWritingMode || parentStyle->writingMode() == BottomToTopWritingMode)
        rect.setY(height() - rect.maxY());

    return rect;
}

LayoutRect RenderBox::overflowRectForPaintRejection() const
{
    LayoutRect overflowRect = visualOverflowRect();
    if (!m_overflow || !usesCompositedScrolling())
        return overflowRect;

    overflowRect.unite(layoutOverflowRect());
    overflowRect.move(-scrolledContentOffset());
    return overflowRect;
}

LayoutUnit RenderBox::offsetLeft() const
{
    return adjustedPositionRelativeToOffsetParent(topLeftLocation()).x();
}

LayoutUnit RenderBox::offsetTop() const
{
    return adjustedPositionRelativeToOffsetParent(topLeftLocation()).y();
}

LayoutPoint RenderBox::flipForWritingModeForChild(const RenderBox* child, const LayoutPoint& point) const
{
    if (!style()->isFlippedBlocksWritingMode())
        return point;
    
    // The child is going to add in its x() and y(), so we have to make sure it ends up in
    // the right place.
    if (isHorizontalWritingMode())
        return LayoutPoint(point.x(), point.y() + height() - child->height() - (2 * child->y()));
    return LayoutPoint(point.x() + width() - child->width() - (2 * child->x()), point.y());
}

void RenderBox::flipForWritingMode(LayoutRect& rect) const
{
    if (!style()->isFlippedBlocksWritingMode())
        return;

    if (isHorizontalWritingMode())
        rect.setY(height() - rect.maxY());
    else
        rect.setX(width() - rect.maxX());
}

LayoutUnit RenderBox::flipForWritingMode(LayoutUnit position) const
{
    if (!style()->isFlippedBlocksWritingMode())
        return position;
    return logicalHeight() - position;
}

LayoutPoint RenderBox::flipForWritingMode(const LayoutPoint& position) const
{
    if (!style()->isFlippedBlocksWritingMode())
        return position;
    return isHorizontalWritingMode() ? LayoutPoint(position.x(), height() - position.y()) : LayoutPoint(width() - position.x(), position.y());
}

LayoutPoint RenderBox::flipForWritingModeIncludingColumns(const LayoutPoint& point) const
{
    if (!hasColumns() || !style()->isFlippedBlocksWritingMode())
        return flipForWritingMode(point);
    return toRenderBlock(this)->flipForWritingModeIncludingColumns(point);
}

LayoutSize RenderBox::flipForWritingMode(const LayoutSize& offset) const
{
    if (!style()->isFlippedBlocksWritingMode())
        return offset;
    return isHorizontalWritingMode() ? LayoutSize(offset.width(), height() - offset.height()) : LayoutSize(width() - offset.width(), offset.height());
}

FloatPoint RenderBox::flipForWritingMode(const FloatPoint& position) const
{
    if (!style()->isFlippedBlocksWritingMode())
        return position;
    return isHorizontalWritingMode() ? FloatPoint(position.x(), height() - position.y()) : FloatPoint(width() - position.x(), position.y());
}

void RenderBox::flipForWritingMode(FloatRect& rect) const
{
    if (!style()->isFlippedBlocksWritingMode())
        return;

    if (isHorizontalWritingMode())
        rect.setY(height() - rect.maxY());
    else
        rect.setX(width() - rect.maxX());
}

LayoutPoint RenderBox::topLeftLocation() const
{
    RenderBlock* containerBlock = containingBlock();
    if (!containerBlock || containerBlock == this)
        return location();
    return containerBlock->flipForWritingModeForChild(this, location());
}

LayoutSize RenderBox::topLeftLocationOffset() const
{
    RenderBlock* containerBlock = containingBlock();
    if (!containerBlock || containerBlock == this)
        return locationOffset();
    
    LayoutRect rect(frameRect());
    containerBlock->flipForWritingMode(rect); // FIXME: This is wrong if we are an absolutely positioned object enclosed by a relative-positioned inline.
    return LayoutSize(rect.x(), rect.y());
}

bool RenderBox::hasRelativeDimensions() const
{
    return style()->height().isPercent() || style()->width().isPercent()
            || style()->maxHeight().isPercent() || style()->maxWidth().isPercent()
            || style()->minHeight().isPercent() || style()->minWidth().isPercent();
}

bool RenderBox::hasRelativeLogicalHeight() const
{
    return style()->logicalHeight().isPercent()
            || style()->logicalMinHeight().isPercent()
            || style()->logicalMaxHeight().isPercent();
}

bool RenderBox::hasViewportPercentageLogicalHeight() const
{
    return style()->logicalHeight().isViewportPercentage()
        || style()->logicalMinHeight().isViewportPercentage()
        || style()->logicalMaxHeight().isViewportPercentage();
}

static void markBoxForRelayoutAfterSplit(RenderBox* box)
{
    // FIXME: The table code should handle that automatically. If not,
    // we should fix it and remove the table part checks.
    if (box->isTable()) {
        // Because we may have added some sections with already computed column structures, we need to
        // sync the table structure with them now. This avoids crashes when adding new cells to the table.
        toRenderTable(box)->forceSectionsRecalc();
    } else if (box->isTableSection())
        toRenderTableSection(box)->setNeedsCellRecalc();

    box->setNeedsLayoutAndPrefWidthsRecalc();
}

RenderObject* RenderBox::splitAnonymousBoxesAroundChild(RenderObject* beforeChild)
{
    bool didSplitParentAnonymousBoxes = false;

    while (beforeChild->parent() != this) {
        RenderBox* boxToSplit = toRenderBox(beforeChild->parent());
        if (boxToSplit->firstChild() != beforeChild && boxToSplit->isAnonymous()) {
            didSplitParentAnonymousBoxes = true;

            // We have to split the parent box into two boxes and move children
            // from |beforeChild| to end into the new post box.
            RenderBox* postBox = boxToSplit->createAnonymousBoxWithSameTypeAs(this);
            postBox->setChildrenInline(boxToSplit->childrenInline());
            RenderBox* parentBox = toRenderBox(boxToSplit->parent());
            // We need to invalidate the |parentBox| before inserting the new node
            // so that the table repainting logic knows the structure is dirty.
            // See for example RenderTableCell:clippedOverflowRectForRepaint.
            markBoxForRelayoutAfterSplit(parentBox);
            parentBox->virtualChildren()->insertChildNode(parentBox, postBox, boxToSplit->nextSibling());
            boxToSplit->moveChildrenTo(postBox, beforeChild, 0, true);

            markBoxForRelayoutAfterSplit(boxToSplit);
            markBoxForRelayoutAfterSplit(postBox);

            beforeChild = postBox;
        } else
            beforeChild = boxToSplit;
    }

    if (didSplitParentAnonymousBoxes)
        markBoxForRelayoutAfterSplit(this);

    ASSERT(beforeChild->parent() == this);
    return beforeChild;
}

void RenderBox::reportMemoryUsage(MemoryObjectInfo* memoryObjectInfo) const
{
    MemoryClassInfo info(memoryObjectInfo, this, PlatformMemoryTypes::Rendering);
    RenderBoxModelObject::reportMemoryUsage(memoryObjectInfo);
    info.addWeakPointer(m_inlineBoxWrapper);
    info.addMember(m_overflow, "overflow");
}

void RenderBox::reportStaticMembersMemoryUsage(MemoryInstrumentation* memoryInstrumentation)
{
    memoryInstrumentation->addRootObject(gOverrideHeightMap, WebCoreMemoryTypes::RenderingStructures);
    memoryInstrumentation->addRootObject(gOverrideWidthMap, WebCoreMemoryTypes::RenderingStructures);
    memoryInstrumentation->addRootObject(gOverrideContainingBlockLogicalHeightMap, WebCoreMemoryTypes::RenderingStructures);
    memoryInstrumentation->addRootObject(gOverrideContainingBlockLogicalWidthMap, WebCoreMemoryTypes::RenderingStructures);
}

} // namespace WebCore<|MERGE_RESOLUTION|>--- conflicted
+++ resolved
@@ -2140,7 +2140,7 @@
 LayoutUnit RenderBox::fillAvailableMeasure(LayoutUnit availableLogicalWidth, LayoutUnit& marginStart, LayoutUnit& marginEnd) const
 {
     RenderView* renderView = view();
-    marginStart = minimumValueForLength(style()->marginStart(), availableLogicalWidth, renderView);
+    marginStart = minimumValueForLength(style()->marginStart(), availableLogicalWidth, renderView) + additionalMarginStart();
     marginEnd = minimumValueForLength(style()->marginEnd(), availableLogicalWidth, renderView);
     return availableLogicalWidth - marginStart - marginEnd;
 }
@@ -2184,16 +2184,9 @@
     if (logicalWidth.isIntrinsic())
         return computeIntrinsicLogicalWidthUsing(logicalWidth, availableLogicalWidth, borderAndPaddingLogicalWidth());
 
-<<<<<<< HEAD
     LayoutUnit marginStart = 0;
     LayoutUnit marginEnd = 0;
     LayoutUnit logicalWidthResult = fillAvailableMeasure(availableLogicalWidth, marginStart, marginEnd);
-=======
-    RenderView* renderView = view();
-    LayoutUnit marginStart = minimumValueForLength(styleToUse->marginStart(), availableLogicalWidth, renderView) + additionalMarginStart();
-    LayoutUnit marginEnd = minimumValueForLength(styleToUse->marginEnd(), availableLogicalWidth, renderView);
-    LayoutUnit logicalWidthResult = availableLogicalWidth - marginStart - marginEnd;
->>>>>>> 79272567
 
     if (shrinkToAvoidFloats() && cb->containsFloats())
         logicalWidthResult = min(logicalWidthResult, shrinkLogicalWidthToAvoidFloats(marginStart, marginEnd, cb, region, offsetFromLogicalTopOfFirstPage));        
