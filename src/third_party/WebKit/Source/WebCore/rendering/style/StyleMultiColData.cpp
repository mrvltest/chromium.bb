/*
 * Copyright (C) 1999 Antti Koivisto (koivisto@kde.org)
 * Copyright (C) 2004, 2005, 2006, 2007, 2008 Apple Inc. All rights reserved.
 *
 * This library is free software; you can redistribute it and/or
 * modify it under the terms of the GNU Library General Public
 * License as published by the Free Software Foundation; either
 * version 2 of the License, or (at your option) any later version.
 *
 * This library is distributed in the hope that it will be useful,
 * but WITHOUT ANY WARRANTY; without even the implied warranty of
 * MERCHANTABILITY or FITNESS FOR A PARTICULAR PURPOSE.  See the GNU
 * Library General Public License for more details.
 *
 * You should have received a copy of the GNU Library General Public License
 * along with this library; see the file COPYING.LIB.  If not, write to
 * the Free Software Foundation, Inc., 51 Franklin Street, Fifth Floor,
 * Boston, MA 02110-1301, USA.
 *
 */

#include "config.h"
#include "StyleMultiColData.h"

#include "RenderStyle.h"

namespace WebCore {

StyleMultiColData::StyleMultiColData()
    : m_width(0)
    , m_count(RenderStyle::initialColumnCount())
    , m_columnSpan(RenderStyle::initialColumnSpan())
    , m_gap(0)
    , m_autoWidth(true)
    , m_autoCount(true)
    , m_normalGap(true)
    , m_spanAllColumns(false)
    , m_breakBefore(RenderStyle::initialPageBreak())
    , m_breakAfter(RenderStyle::initialPageBreak())
    , m_breakInside(RenderStyle::initialPageBreak())
    , m_axis(RenderStyle::initialColumnAxis())
    , m_progression(RenderStyle::initialColumnProgression())
{
}

StyleMultiColData::StyleMultiColData(const StyleMultiColData& o)
    : RefCounted<StyleMultiColData>()
    , m_width(o.m_width)
    , m_count(o.m_count)
    , m_columnSpan(o.m_columnSpan)
    , m_gap(o.m_gap)
    , m_rule(o.m_rule)
    , m_visitedLinkColumnRuleColor(o.m_visitedLinkColumnRuleColor)
    , m_autoWidth(o.m_autoWidth)
    , m_autoCount(o.m_autoCount)
    , m_normalGap(o.m_normalGap)
    , m_spanAllColumns(o.m_spanAllColumns)
    , m_breakBefore(o.m_breakBefore)
    , m_breakAfter(o.m_breakAfter)
    , m_breakInside(o.m_breakInside)
    , m_axis(o.m_axis)
    , m_progression(o.m_progression)
{
}

bool StyleMultiColData::operator==(const StyleMultiColData& o) const
{
    return m_width == o.m_width && m_count == o.m_count && m_columnSpan == o.m_columnSpan && m_gap == o.m_gap
           && m_rule == o.m_rule && m_visitedLinkColumnRuleColor == o.m_visitedLinkColumnRuleColor && m_breakBefore == o.m_breakBefore
           && m_autoWidth == o.m_autoWidth && m_autoCount == o.m_autoCount && m_normalGap == o.m_normalGap
<<<<<<< HEAD
           && m_columnSpan == o.m_columnSpan && m_breakAfter == o.m_breakAfter && m_breakInside == o.m_breakInside && m_axis == o.m_axis
           && m_progression == o.m_progression;
=======
           && m_spanAllColumns == o.m_spanAllColumns && m_breakAfter == o.m_breakAfter && m_breakInside == o.m_breakInside && m_axis == o.m_axis;
>>>>>>> c97f39b8
}

} // namespace WebCore<|MERGE_RESOLUTION|>--- conflicted
+++ resolved
@@ -68,12 +68,8 @@
     return m_width == o.m_width && m_count == o.m_count && m_columnSpan == o.m_columnSpan && m_gap == o.m_gap
            && m_rule == o.m_rule && m_visitedLinkColumnRuleColor == o.m_visitedLinkColumnRuleColor && m_breakBefore == o.m_breakBefore
            && m_autoWidth == o.m_autoWidth && m_autoCount == o.m_autoCount && m_normalGap == o.m_normalGap
-<<<<<<< HEAD
-           && m_columnSpan == o.m_columnSpan && m_breakAfter == o.m_breakAfter && m_breakInside == o.m_breakInside && m_axis == o.m_axis
+           && m_spanAllColumns == o.m_spanAllColumns && m_breakAfter == o.m_breakAfter && m_breakInside == o.m_breakInside && m_axis == o.m_axis
            && m_progression == o.m_progression;
-=======
-           && m_spanAllColumns == o.m_spanAllColumns && m_breakAfter == o.m_breakAfter && m_breakInside == o.m_breakInside && m_axis == o.m_axis;
->>>>>>> c97f39b8
 }
 
 } // namespace WebCore