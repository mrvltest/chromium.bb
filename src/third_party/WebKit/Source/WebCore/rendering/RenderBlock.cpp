--- conflicted
+++ resolved
@@ -1567,19 +1567,13 @@
         setPaginationStrut(0);
     }
 
-<<<<<<< HEAD
+    if (hasColumns() && view()->layoutState()->m_columnInfo) {
+        view()->layoutState()->m_columnInfo->setSpanningHeaderSizeChanged(false);
+    }
+
     LayoutUnit repaintLogicalTop = 0;
     LayoutUnit repaintLogicalBottom = 0;
     LayoutUnit maxFloatLogicalBottom = 0;
-=======
-    if (hasColumns() && view()->layoutState()->m_columnInfo) {
-        view()->layoutState()->m_columnInfo->setSpanningHeaderSizeChanged(false);
-    }
-
-    LayoutUnit repaintLogicalTop = ZERO_LAYOUT_UNIT;
-    LayoutUnit repaintLogicalBottom = ZERO_LAYOUT_UNIT;
-    LayoutUnit maxFloatLogicalBottom = ZERO_LAYOUT_UNIT;
->>>>>>> 6f536419
     if (!firstChild() && !isAnonymousBlock())
         setChildrenInline(true);
     if (childrenInline())
@@ -2538,15 +2532,11 @@
     // Now we have a final top position.  See if it really does end up being different from our estimate.
     // clearFloatsIfNeeded can also mark the child as needing a layout even though we didn't move. This happens
     // when collapseMargins dynamically adds overhanging floats because of a child with negative margins.
-<<<<<<< HEAD
     if (logicalTopAfterClear != logicalTopEstimate || child->needsLayout() || (paginated && childRenderBlock && childRenderBlock->shouldBreakAtLineToAvoidWidow())) {
-=======
-    if (logicalTopAfterClear != logicalTopEstimate || child->needsLayout()) {
         if (shouldSetSpanningHeaderInfo) {
             columnInfo->setSpanningHeaderHeight(previousBoxIsSpanningHeader ? logicalTopAfterClear : 0);
         }
 
->>>>>>> 6f536419
         if (child->shrinkToAvoidFloats()) {
             // The child's width depends on the line width.
             // When the child shifts to clear an item, its width can
@@ -2753,11 +2743,7 @@
     if (needsLayout())
         return;
 
-<<<<<<< HEAD
-    if (view()->layoutState()->pageLogicalHeightChanged() || (view()->layoutState()->pageLogicalHeight() && view()->layoutState()->pageLogicalOffset(this, logicalTop()) != pageLogicalOffset()) || shouldBreakAtLineToAvoidWidow())
-=======
-    if (view()->layoutState()->pageLogicalHeightChanged() || (view()->layoutState()->pageLogicalHeight() && view()->layoutState()->pageLogicalOffset(this, logicalTop()) != pageLogicalOffset()) || (view()->layoutState()->m_columnInfo && view()->layoutState()->m_columnInfo->spanningHeaderSizeChanged()))
->>>>>>> 6f536419
+    if (view()->layoutState()->pageLogicalHeightChanged() || (view()->layoutState()->pageLogicalHeight() && view()->layoutState()->pageLogicalOffset(this, logicalTop()) != pageLogicalOffset()) || shouldBreakAtLineToAvoidWidow() || (view()->layoutState()->m_columnInfo && view()->layoutState()->m_columnInfo->spanningHeaderSizeChanged()))
         setChildNeedsLayout(true, MarkOnlyThis);
 }
 
@@ -7294,12 +7280,6 @@
         || !hasNextPage(logicalOffset))
         return;
     LayoutUnit remainingLogicalHeight = pageRemainingLogicalHeightForOffset(logicalOffset, ExcludePageBoundary);
-<<<<<<< HEAD
-
-    if (remainingLogicalHeight < lineHeight || (shouldBreakAtLineToAvoidWidow() && lineBreakToAvoidWidow() == lineBox)) {
-        if (shouldBreakAtLineToAvoidWidow() && lineBreakToAvoidWidow() == lineBox)
-            clearShouldBreakAtLineToAvoidWidow();
-=======
     LayoutUnit spanningHeaderHeight = 0;
     if (view()->layoutState()->m_columnInfo) {
         ColumnInfo* colInfo = view()->layoutState()->m_columnInfo;
@@ -7312,8 +7292,10 @@
             }
         }
     }
-    if (remainingLogicalHeight < lineHeight) {
->>>>>>> 6f536419
+
+    if (remainingLogicalHeight < lineHeight || (shouldBreakAtLineToAvoidWidow() && lineBreakToAvoidWidow() == lineBox)) {
+        if (shouldBreakAtLineToAvoidWidow() && lineBreakToAvoidWidow() == lineBox)
+            clearShouldBreakAtLineToAvoidWidow();
         // If we have a non-uniform page height, then we have to shift further possibly.
         if (!hasUniformPageLogicalHeight && !pushToNextPageWithMinimumLogicalHeight(remainingLogicalHeight, logicalOffset, lineHeight))
             return;
@@ -7323,14 +7305,9 @@
         }
         LayoutUnit totalLogicalHeight = lineHeight + max<LayoutUnit>(0, logicalOffset);
         LayoutUnit pageLogicalHeightAtNewOffset = hasUniformPageLogicalHeight ? pageLogicalHeight : pageLogicalHeightForOffset(logicalOffset + remainingLogicalHeight);
-<<<<<<< HEAD
         if (((lineBox == firstRootBox() && totalLogicalHeight < pageLogicalHeightAtNewOffset) || (!style()->hasAutoOrphans() && style()->orphans() >= lineCount()))
             && !isOutOfFlowPositioned() && !isTableCell())
-            setPaginationStrut(remainingLogicalHeight + max<LayoutUnit>(0, logicalOffset));
-=======
-        if (lineBox == firstRootBox() && totalLogicalHeight < pageLogicalHeightAtNewOffset && !isOutOfFlowPositioned() && !isTableCell())
-            setPaginationStrut(remainingLogicalHeight + spanningHeaderHeight + max(ZERO_LAYOUT_UNIT, logicalOffset));
->>>>>>> 6f536419
+            setPaginationStrut(remainingLogicalHeight + spanningHeaderHeight + max<LayoutUnit>(0, logicalOffset));
         else {
             delta += remainingLogicalHeight + spanningHeaderHeight;
             lineBox->setPaginationStrut(remainingLogicalHeight + spanningHeaderHeight);
