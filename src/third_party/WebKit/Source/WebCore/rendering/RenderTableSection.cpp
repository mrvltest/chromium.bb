--- conflicted
+++ resolved
@@ -360,9 +360,6 @@
         m_rowPos[r + 1] = max(m_rowPos[r + 1], m_rowPos[r]);
     }
 
-<<<<<<< HEAD
-=======
-
     if (view()->layoutState()->pageLogicalHeight()) {
         LayoutUnit paginationDelta = 0;
         for (unsigned r = 0; r < m_grid.size(); r++) {
@@ -372,11 +369,6 @@
         m_rowPos[m_grid.size()] += floorToInt(paginationDelta);
     }
 
-#ifndef NDEBUG
-    setNeedsLayoutIsForbidden(false);
-#endif
-
->>>>>>> 321b6d52
     ASSERT(!needsLayout());
 
     statePusher.pop();
@@ -680,18 +672,11 @@
         }
     }
 
-<<<<<<< HEAD
-=======
     if (needToRelayout) {
         needToRelayout = false;
         goto redoLayout;
     }
 
-#ifndef NDEBUG
-    setNeedsLayoutIsForbidden(false);
-#endif
-
->>>>>>> 321b6d52
     ASSERT(!needsLayout());
 
     setLogicalHeight(m_rowPos[totalRows]);
