--- conflicted
+++ resolved
@@ -1629,15 +1629,11 @@
 {
     Color color;
     if (style()->userSelect() != SELECT_NONE) {
-<<<<<<< HEAD
-        RefPtr<RenderStyle> pseudoStyle = getUncachedPseudoStyle(PseudoStyleRequest(SELECTION));
-=======
         // anonymous blocks don't have pseudo styles
         if (isAnonymous() && parent())
             return parent()->selectionBackgroundColor();
 
-        RefPtr<RenderStyle> pseudoStyle = getUncachedPseudoStyle(SELECTION);
->>>>>>> c7c19929
+        RefPtr<RenderStyle> pseudoStyle = getUncachedPseudoStyle(PseudoStyleRequest(SELECTION));
         if (pseudoStyle && pseudoStyle->visitedDependentColor(CSSPropertyBackgroundColor).isValid())
             color = pseudoStyle->visitedDependentColor(CSSPropertyBackgroundColor).blendWithWhite();
         else
@@ -1658,15 +1654,11 @@
         || (frame()->view()->paintBehavior() & PaintBehaviorSelectionOnly))
         return color;
 
-<<<<<<< HEAD
-    if (RefPtr<RenderStyle> pseudoStyle = getUncachedPseudoStyle(PseudoStyleRequest(SELECTION))) {
-=======
     // anonymous blocks don't have pseudo styles
     if (isAnonymous() && parent())
         return parent()->selectionColor(colorProperty);
 
-    if (RefPtr<RenderStyle> pseudoStyle = getUncachedPseudoStyle(SELECTION)) {
->>>>>>> c7c19929
+    if (RefPtr<RenderStyle> pseudoStyle = getUncachedPseudoStyle(PseudoStyleRequest(SELECTION))) {
         color = pseudoStyle->visitedDependentColor(colorProperty);
         if (!color.isValid())
             color = pseudoStyle->visitedDependentColor(CSSPropertyColor);
