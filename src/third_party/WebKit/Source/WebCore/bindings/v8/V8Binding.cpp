--- conflicted
+++ resolved
@@ -295,19 +295,13 @@
 {
     v8::Handle<v8::Object> global = context->Global();
     ASSERT(!global.IsEmpty());
-<<<<<<< HEAD
     v8::Handle<v8::Object> window = global->FindInstanceInPrototypeChain(V8DOMWindow::GetTemplate(context->GetIsolate(), MainWorld));
     if (!window.IsEmpty())
         return V8DOMWindow::toNative(window);
     window = global->FindInstanceInPrototypeChain(V8DOMWindow::GetTemplate(context->GetIsolate(), IsolatedWorld));
+    if (window.IsEmpty()) return 0;
     ASSERT(!window.IsEmpty());
     return V8DOMWindow::toNative(window);
-=======
-    global = global->FindInstanceInPrototypeChain(V8DOMWindow::GetTemplate(context->GetIsolate()));
-    if (global.IsEmpty()) return 0;
-    ASSERT(!global.IsEmpty());
-    return V8DOMWindow::toNative(global);
->>>>>>> bbd7779f
 }
 
 ScriptExecutionContext* toScriptExecutionContext(v8::Handle<v8::Context> context)
