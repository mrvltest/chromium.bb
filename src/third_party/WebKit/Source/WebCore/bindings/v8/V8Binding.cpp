--- conflicted
+++ resolved
@@ -236,12 +236,8 @@
 {
     v8::Handle<v8::Object> global = context->Global();
     ASSERT(!global.IsEmpty());
-<<<<<<< HEAD
     global = global->FindInstanceInPrototypeChain(V8DOMWindow::GetTemplate());
-=======
-    global = V8DOMWrapper::lookupDOMWrapper(V8DOMWindow::GetTemplate(), global);
     if (global.IsEmpty()) return 0;
->>>>>>> dcf24d43
     ASSERT(!global.IsEmpty());
     return V8DOMWindow::toNative(global);
 }
