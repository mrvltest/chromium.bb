/*
 * (C) 1999 Lars Knoll (knoll@kde.org)
 * Copyright (C) 2004, 2005, 2006, 2007, 2008, 2010 Apple Inc. All rights reserved.
 * Copyright (C) 2007-2009 Torch Mobile, Inc.
 * Copyright (C) 2011 Google Inc. All rights reserved.
 *
 * This library is free software; you can redistribute it and/or
 * modify it under the terms of the GNU Library General Public
 * License as published by the Free Software Foundation; either
 * version 2 of the License, or (at your option) any later version.
 *
 * This library is distributed in the hope that it will be useful,
 * but WITHOUT ANY WARRANTY; without even the implied warranty of
 * MERCHANTABILITY or FITNESS FOR A PARTICULAR PURPOSE.  See the GNU
 * Library General Public License for more details.
 *
 * You should have received a copy of the GNU Library General Public License
 * along with this library; see the file COPYING.LIB.  If not, write to
 * the Free Software Foundation, Inc., 51 Franklin Street, Fifth Floor,
 * Boston, MA 02110-1301, USA.
 */

#include "config.h"
#include "platform/text/TextBreakIterator.h"

#include "wtf/ASCIICType.h"
#include "wtf/StdLibExtras.h"
#include "wtf/unicode/CharacterNames.h"

namespace blink {

unsigned numGraphemeClusters(const String& string)
{
    unsigned stringLength = string.length();

    if (!stringLength)
        return 0;

    // The only Latin-1 Extended Grapheme Cluster is CR LF
    if (string.is8Bit() && !string.contains('\r'))
        return stringLength;

    NonSharedCharacterBreakIterator it(string);
    if (!it)
        return stringLength;

    unsigned num = 0;
    while (it.next() != TextBreakDone)
        ++num;
    return num;
}


enum WordBreakSwitch {
    Default,
    KeepAll,
    KeepAllIfKorean,
};

static inline bool isBreakableSpace(UChar ch)
{
    switch (ch) {
    case ' ':
    case '\n':
    case '\t':
        return true;
    default:
        return false;
    }
}

static const UChar asciiLineBreakTableFirstChar = '!';
static const UChar asciiLineBreakTableLastChar = 127;

// Pack 8 bits into one byte
#define B(a, b, c, d, e, f, g, h) \
    ((a) | ((b) << 1) | ((c) << 2) | ((d) << 3) | ((e) << 4) | ((f) << 5) | ((g) << 6) | ((h) << 7))

// Line breaking table row for each digit (0-9)
#define DI { 0, 0, 0, 0, 0, 0, 0, 0, 0, 0, 0, 0 }

// Line breaking table row for ascii letters (a-z A-Z)
#define AL { 0, 0, 0, 0, 0, 0, 0, 0, 0, 0, 0, 0 }

#define F 0xFF

// Line breaking table for printable ASCII characters. Line breaking opportunities in this table are as below:
// - before opening punctuations such as '(', '<', '[', '{' after certain characters (compatible with Firefox 3.6);
// - after '-' and '?' (backward-compatible, and compatible with Internet Explorer).
// Please refer to <https://bugs.webkit.org/show_bug.cgi?id=37698> for line breaking matrixes of different browsers
// and the ICU standard.
static const unsigned char asciiLineBreakTable[][(asciiLineBreakTableLastChar - asciiLineBreakTableFirstChar) / 8 + 1] = {
    //  !  "  #  $  %  &  '  (     )  *  +  ,  -  .  /  0  1-8   9  :  ;  <  =  >  ?  @     A-X      Y  Z  [  \  ]  ^  _  `     a-x      y  z  {  |  }  ~  DEL
    { B(0, 0, 0, 0, 0, 0, 0, 1), B(0, 0, 0, 0, 0, 0, 0, 0), 0, B(0, 0, 0, 1, 0, 0, 0, 0), 0, 0, 0, B(0, 0, 1, 0, 0, 0, 0, 0), 0, 0, 0, B(0, 0, 1, 0, 0, 0, 0, 0) }, // !
    { B(0, 0, 0, 0, 0, 0, 0, 1), B(0, 0, 0, 0, 0, 0, 0, 0), 0, B(0, 0, 0, 1, 0, 0, 0, 0), 0, 0, 0, B(0, 0, 1, 0, 0, 0, 0, 0), 0, 0, 0, B(0, 0, 1, 0, 0, 0, 0, 0) }, // "
    { B(0, 0, 0, 0, 0, 0, 0, 1), B(0, 0, 0, 0, 0, 0, 0, 0), 0, B(0, 0, 0, 1, 0, 0, 0, 0), 0, 0, 0, B(0, 0, 1, 0, 0, 0, 0, 0), 0, 0, 0, B(0, 0, 1, 0, 0, 0, 0, 0) }, // #
    { B(0, 0, 0, 0, 0, 0, 0, 0), B(0, 0, 0, 0, 0, 0, 0, 0), 0, B(0, 0, 0, 0, 0, 0, 0, 0), 0, 0, 0, B(0, 0, 0, 0, 0, 0, 0, 0), 0, 0, 0, B(0, 0, 0, 0, 0, 0, 0, 0) }, // $
    { B(0, 0, 0, 0, 0, 0, 0, 1), B(0, 0, 0, 0, 0, 0, 0, 0), 0, B(0, 0, 0, 1, 0, 0, 0, 0), 0, 0, 0, B(0, 0, 1, 0, 0, 0, 0, 0), 0, 0, 0, B(0, 0, 1, 0, 0, 0, 0, 0) }, // %
    { B(0, 0, 0, 0, 0, 0, 0, 1), B(0, 0, 0, 0, 0, 0, 0, 0), 0, B(0, 0, 0, 1, 0, 0, 0, 0), 0, 0, 0, B(0, 0, 1, 0, 0, 0, 0, 0), 0, 0, 0, B(0, 0, 1, 0, 0, 0, 0, 0) }, // &
    { B(0, 0, 0, 0, 0, 0, 0, 0), B(0, 0, 0, 0, 0, 0, 0, 0), 0, B(0, 0, 0, 0, 0, 0, 0, 0), 0, 0, 0, B(0, 0, 0, 0, 0, 0, 0, 0), 0, 0, 0, B(0, 0, 0, 0, 0, 0, 0, 0) }, // '
    { B(0, 0, 0, 0, 0, 0, 0, 0), B(0, 0, 0, 0, 0, 0, 0, 0), 0, B(0, 0, 0, 0, 0, 0, 0, 0), 0, 0, 0, B(0, 0, 0, 0, 0, 0, 0, 0), 0, 0, 0, B(0, 0, 0, 0, 0, 0, 0, 0) }, // (
    { B(0, 0, 0, 0, 0, 0, 0, 1), B(0, 0, 0, 0, 0, 0, 0, 0), 0, B(0, 0, 0, 1, 0, 0, 0, 0), 0, 0, 0, B(0, 0, 1, 0, 0, 0, 0, 0), 0, 0, 0, B(0, 0, 1, 0, 0, 0, 0, 0) }, // )
    { B(0, 0, 0, 0, 0, 0, 0, 1), B(0, 0, 0, 0, 0, 0, 0, 0), 0, B(0, 0, 0, 1, 0, 0, 0, 0), 0, 0, 0, B(0, 0, 1, 0, 0, 0, 0, 0), 0, 0, 0, B(0, 0, 1, 0, 0, 0, 0, 0) }, // *
    { B(0, 0, 0, 0, 0, 0, 0, 1), B(0, 0, 0, 0, 0, 0, 0, 0), 0, B(0, 0, 0, 1, 0, 0, 0, 0), 0, 0, 0, B(0, 0, 1, 0, 0, 0, 0, 0), 0, 0, 0, B(0, 0, 1, 0, 0, 0, 0, 0) }, // +
    { B(0, 0, 0, 0, 0, 0, 0, 1), B(0, 0, 0, 0, 0, 0, 0, 0), 0, B(0, 0, 0, 1, 0, 0, 0, 0), 0, 0, 0, B(0, 0, 1, 0, 0, 0, 0, 0), 0, 0, 0, B(0, 0, 1, 0, 0, 0, 0, 0) }, // ,
    { B(1, 1, 1, 1, 1, 1, 1, 1), B(1, 1, 1, 1, 1, 0, 1, 0), 0, B(0, 1, 1, 1, 1, 1, 1, 1), F, F, F, B(1, 1, 1, 1, 1, 1, 1, 1), F, F, F, B(1, 1, 1, 1, 1, 1, 1, 1) }, // - Note: breaking before '0'-'9' is handled hard-coded in shouldBreakAfter().
    { B(0, 0, 0, 0, 0, 0, 0, 1), B(0, 0, 0, 0, 0, 0, 0, 0), 0, B(0, 0, 0, 1, 0, 0, 0, 0), 0, 0, 0, B(0, 0, 1, 0, 0, 0, 0, 0), 0, 0, 0, B(0, 0, 1, 0, 0, 0, 0, 0) }, // .
    { B(0, 0, 0, 0, 0, 0, 0, 0), B(0, 0, 0, 0, 0, 0, 0, 0), 0, B(0, 0, 0, 0, 0, 0, 0, 0), 0, 0, 0, B(0, 0, 0, 0, 0, 0, 0, 0), 0, 0, 0, B(0, 0, 0, 0, 0, 0, 0, 0) }, // /
    DI,  DI,  DI,  DI,  DI,  DI,  DI,  DI,  DI,  DI, // 0-9
    { B(0, 0, 0, 0, 0, 0, 0, 1), B(0, 0, 0, 0, 0, 0, 0, 0), 0, B(0, 0, 0, 1, 0, 0, 0, 0), 0, 0, 0, B(0, 0, 1, 0, 0, 0, 0, 0), 0, 0, 0, B(0, 0, 1, 0, 0, 0, 0, 0) }, // :
    { B(0, 0, 0, 0, 0, 0, 0, 1), B(0, 0, 0, 0, 0, 0, 0, 0), 0, B(0, 0, 0, 1, 0, 0, 0, 0), 0, 0, 0, B(0, 0, 1, 0, 0, 0, 0, 0), 0, 0, 0, B(0, 0, 1, 0, 0, 0, 0, 0) }, // ;
    { B(0, 0, 0, 0, 0, 0, 0, 0), B(0, 0, 0, 0, 0, 0, 0, 0), 0, B(0, 0, 0, 0, 0, 0, 0, 0), 0, 0, 0, B(0, 0, 0, 0, 0, 0, 0, 0), 0, 0, 0, B(0, 0, 0, 0, 0, 0, 0, 0) }, // <
    { B(0, 0, 0, 0, 0, 0, 0, 1), B(0, 0, 0, 0, 0, 0, 0, 0), 0, B(0, 0, 0, 1, 0, 0, 0, 0), 0, 0, 0, B(0, 0, 1, 0, 0, 0, 0, 0), 0, 0, 0, B(0, 0, 1, 0, 0, 0, 0, 0) }, // =
    { B(0, 0, 0, 0, 0, 0, 0, 1), B(0, 0, 0, 0, 0, 0, 0, 0), 0, B(0, 0, 0, 1, 0, 0, 0, 0), 0, 0, 0, B(0, 0, 1, 0, 0, 0, 0, 0), 0, 0, 0, B(0, 0, 1, 0, 0, 0, 0, 0) }, // >
    { B(0, 0, 1, 1, 1, 1, 0, 1), B(0, 1, 1, 0, 1, 0, 0, 1), F, B(1, 0, 0, 1, 1, 1, 0, 1), F, F, F, B(1, 1, 1, 1, 0, 1, 1, 1), F, F, F, B(1, 1, 1, 1, 0, 1, 1, 0) }, // ?
    { B(0, 0, 0, 0, 0, 0, 0, 0), B(0, 0, 0, 0, 0, 0, 0, 0), 0, B(0, 0, 0, 0, 0, 0, 0, 0), 0, 0, 0, B(0, 0, 0, 0, 0, 0, 0, 0), 0, 0, 0, B(0, 0, 0, 0, 0, 0, 0, 0) }, // @
    AL,  AL,  AL,  AL,  AL,  AL,  AL,  AL,  AL,  AL,  AL,  AL,  AL,  AL,  AL,  AL,  AL,  AL,  AL,  AL,  AL,  AL,  AL,  AL,  AL,  AL, // A-Z
    { B(0, 0, 0, 0, 0, 0, 0, 0), B(0, 0, 0, 0, 0, 0, 0, 0), 0, B(0, 0, 0, 0, 0, 0, 0, 0), 0, 0, 0, B(0, 0, 0, 0, 0, 0, 0, 0), 0, 0, 0, B(0, 0, 0, 0, 0, 0, 0, 0) }, // [
    { B(0, 0, 0, 0, 0, 0, 0, 1), B(0, 0, 0, 0, 0, 0, 0, 0), 0, B(0, 0, 0, 1, 0, 0, 0, 0), 0, 0, 0, B(0, 0, 1, 0, 0, 0, 0, 0), 0, 0, 0, B(0, 0, 1, 0, 0, 0, 0, 0) }, // '\'
    { B(0, 0, 0, 0, 0, 0, 0, 1), B(0, 0, 0, 0, 0, 0, 0, 0), 0, B(0, 0, 0, 1, 0, 0, 0, 0), 0, 0, 0, B(0, 0, 1, 0, 0, 0, 0, 0), 0, 0, 0, B(0, 0, 1, 0, 0, 0, 0, 0) }, // ]
    { B(0, 0, 0, 0, 0, 0, 0, 0), B(0, 0, 0, 0, 0, 0, 0, 0), 0, B(0, 0, 0, 0, 0, 0, 0, 0), 0, 0, 0, B(0, 0, 0, 0, 0, 0, 0, 0), 0, 0, 0, B(0, 0, 0, 0, 0, 0, 0, 0) }, // ^
    { B(0, 0, 0, 0, 0, 0, 0, 0), B(0, 0, 0, 0, 0, 0, 0, 0), 0, B(0, 0, 0, 0, 0, 0, 0, 0), 0, 0, 0, B(0, 0, 0, 0, 0, 0, 0, 0), 0, 0, 0, B(0, 0, 0, 0, 0, 0, 0, 0) }, // _
    { B(0, 0, 0, 0, 0, 0, 0, 0), B(0, 0, 0, 0, 0, 0, 0, 0), 0, B(0, 0, 0, 0, 0, 0, 0, 0), 0, 0, 0, B(0, 0, 0, 0, 0, 0, 0, 0), 0, 0, 0, B(0, 0, 0, 0, 0, 0, 0, 0) }, // `
    AL,  AL,  AL,  AL,  AL,  AL,  AL,  AL,  AL,  AL,  AL,  AL,  AL,  AL,  AL,  AL,  AL,  AL,  AL,  AL,  AL,  AL,  AL,  AL,  AL,  AL, // a-z
    { B(0, 0, 0, 0, 0, 0, 0, 0), B(0, 0, 0, 0, 0, 0, 0, 0), 0, B(0, 0, 0, 0, 0, 0, 0, 0), 0, 0, 0, B(0, 0, 0, 0, 0, 0, 0, 0), 0, 0, 0, B(0, 0, 0, 0, 0, 0, 0, 0) }, // {
    { B(0, 0, 0, 0, 0, 0, 0, 1), B(0, 0, 0, 0, 0, 0, 0, 0), 0, B(0, 0, 0, 1, 0, 0, 0, 0), 0, 0, 0, B(0, 0, 1, 0, 0, 0, 0, 0), 0, 0, 0, B(0, 0, 1, 0, 0, 0, 0, 0) }, // |
    { B(0, 0, 0, 0, 0, 0, 0, 1), B(0, 0, 0, 0, 0, 0, 0, 0), 0, B(0, 0, 0, 1, 0, 0, 0, 0), 0, 0, 0, B(0, 0, 1, 0, 0, 0, 0, 0), 0, 0, 0, B(0, 0, 1, 0, 0, 0, 0, 0) }, // }
    { B(0, 0, 0, 0, 0, 0, 0, 1), B(0, 0, 0, 0, 0, 0, 0, 0), 0, B(0, 0, 0, 1, 0, 0, 0, 0), 0, 0, 0, B(0, 0, 1, 0, 0, 0, 0, 0), 0, 0, 0, B(0, 0, 1, 0, 0, 0, 0, 0) }, // ~
    { B(0, 0, 0, 0, 0, 0, 0, 0), B(0, 0, 0, 0, 0, 0, 0, 0), 0, B(0, 0, 0, 0, 0, 0, 0, 0), 0, 0, 0, B(0, 0, 0, 0, 0, 0, 0, 0), 0, 0, 0, B(0, 0, 0, 0, 0, 0, 0, 0) }, // DEL
};

#undef B
#undef F
#undef DI
#undef AL

static_assert(WTF_ARRAY_LENGTH(asciiLineBreakTable) == asciiLineBreakTableLastChar - asciiLineBreakTableFirstChar + 1, "asciiLineBreakTable should be consistent");

static inline bool shouldBreakAfter(UChar lastCh, UChar ch, UChar nextCh)
{
    // Don't allow line breaking between '-' and a digit if the '-' may mean a minus sign in the context,
    // while allow breaking in 'ABCD-1234' and '1234-5678' which may be in long URLs.
    if (ch == '-' && isASCIIDigit(nextCh))
        return isASCIIAlphanumeric(lastCh);

    // If both ch and nextCh are ASCII characters, use a lookup table for enhanced speed and for compatibility
    // with other browsers (see comments for asciiLineBreakTable for details).
    if (ch >= asciiLineBreakTableFirstChar && ch <= asciiLineBreakTableLastChar
        && nextCh >= asciiLineBreakTableFirstChar && nextCh <= asciiLineBreakTableLastChar) {
        const unsigned char* tableRow = asciiLineBreakTable[ch - asciiLineBreakTableFirstChar];
        int nextChIndex = nextCh - asciiLineBreakTableFirstChar;
        return tableRow[nextChIndex / 8] & (1 << (nextChIndex % 8));
    }
    // Otherwise defer to the Unicode algorithm by returning false.
    return false;
}

inline bool isKorean(UChar ch)
{
    return ch > asciiLineBreakTableLastChar
        && ((0xAC00 <= ch && ch <= 0xD7AF) ||
            (0x1100 <= ch && ch <= 0x11FF) ||
            (0x3130 <= ch && ch <= 0x318F) ||
            (0x3200 <= ch && ch <= 0x32FF) ||
            (0xA960 <= ch && ch <= 0xA97F) ||
            (0xD7B0 <= ch && ch <= 0xD7FF) ||
            (0xFF00 <= ch && ch <= 0xFFEF));
}

template <WordBreakSwitch wordBreakSwitch>
inline bool needsLineBreakIterator(UChar ch)
{
<<<<<<< HEAD
    return ch > asciiLineBreakTableLastChar && ch != noBreakSpaceCharacter;
=======
    if (wordBreakSwitch == KeepAll)
        return false;
    if (wordBreakSwitch == KeepAllIfKorean && isKorean(ch))
        return false;
    return ch > asciiLineBreakTableLastChar && ch != noBreakSpace;
>>>>>>> 901964d0
}

template<typename CharacterType, WordBreakSwitch wordBreakSwitch>
static inline int nextBreakablePosition(LazyLineBreakIterator& lazyBreakIterator, const CharacterType* str, unsigned length, int pos)
{
    int len = static_cast<int>(length);
    int nextBreak = -1;

    CharacterType lastLastCh = pos > 1 ? str[pos - 2] : static_cast<CharacterType>(lazyBreakIterator.secondToLastCharacter());
    CharacterType lastCh = pos > 0 ? str[pos - 1] : static_cast<CharacterType>(lazyBreakIterator.lastCharacter());
    unsigned priorContextLength = lazyBreakIterator.priorContextLength();
    for (int i = pos; i < len; i++) {
        CharacterType ch = str[i];

        if (isBreakableSpace(ch) || shouldBreakAfter(lastLastCh, lastCh, ch))
            return i;

        if (needsLineBreakIterator<wordBreakSwitch>(ch) || needsLineBreakIterator<wordBreakSwitch>(lastCh)) {
            if (nextBreak < i) {
                // Don't break if positioned at start of primary context and there is no prior context.
                if (i || priorContextLength) {
                    TextBreakIterator* breakIterator = lazyBreakIterator.get(priorContextLength);
                    if (breakIterator) {
                        nextBreak = breakIterator->following(i - 1 + priorContextLength);
                        if (nextBreak >= 0) {
                            nextBreak -= priorContextLength;
                        }
                    }
                }
            }
            if (i == nextBreak && !isBreakableSpace(lastCh))
                return i;
        }

        lastLastCh = lastCh;
        lastCh = ch;
    }

    return len;
}

static inline bool isUnicodeCategoryLetterOrNumber(UChar lastCh, UChar ch)
{
    UChar32 ch32 = U16_IS_LEAD(lastCh) && U16_IS_TRAIL(ch) ? U16_GET_SUPPLEMENTARY(lastCh, ch) : ch;
    return (U_MASK(u_charType(ch32)) & (U_GC_L_MASK | U_GC_N_MASK));
}

template<typename CharacterType>
static inline int nextBreakablePositionBreakAllInternal(LazyLineBreakIterator& lazyBreakIterator, const CharacterType* str, unsigned length, int pos)
{
    int len = static_cast<int>(length);
    CharacterType lastLastCh = pos > 1 ? str[pos - 2] : static_cast<CharacterType>(lazyBreakIterator.secondToLastCharacter());
    CharacterType lastCh = pos > 0 ? str[pos - 1] : static_cast<CharacterType>(lazyBreakIterator.lastCharacter());
    bool lastIsLetterOrNumber = isUnicodeCategoryLetterOrNumber(lastLastCh, lastCh);
    for (int i = pos; i < len; ++i) {
        CharacterType ch = str[i];

        if (isBreakableSpace(ch) || shouldBreakAfter(lastLastCh, lastCh, ch))
            return i;

        if (!U16_IS_LEAD(ch)) {
            bool isLetterOrNumber = isUnicodeCategoryLetterOrNumber(lastCh, ch);
            if (isLetterOrNumber && lastIsLetterOrNumber)
                return i > pos && U16_IS_TRAIL(ch) ? i - 1 : i;
            lastIsLetterOrNumber = isLetterOrNumber;
        }

        lastLastCh = lastCh;
        lastCh = ch;
    }
    return len;
}

<<<<<<< HEAD
static inline bool shouldKeepAfter(UChar lastCh, UChar ch, UChar nextCh)
{
    UChar preCh = U_MASK(u_charType(ch)) & U_GC_M_MASK ? lastCh : ch;
    return U_MASK(u_charType(preCh)) & (U_GC_L_MASK | U_GC_N_MASK)
        && !WTF::Unicode::hasLineBreakingPropertyComplexContext(preCh)
        && U_MASK(u_charType(nextCh)) & (U_GC_L_MASK | U_GC_N_MASK)
        && !WTF::Unicode::hasLineBreakingPropertyComplexContext(nextCh);
}

static inline int nextBreakablePositionKeepAllInternal(LazyLineBreakIterator& lazyBreakIterator, const UChar* str, unsigned length, int pos)
{
    int len = static_cast<int>(length);
    int nextBreak = -1;

    UChar lastLastCh = pos > 1 ? str[pos - 2] : static_cast<UChar>(lazyBreakIterator.secondToLastCharacter());
    UChar lastCh = pos > 0 ? str[pos - 1] : static_cast<UChar>(lazyBreakIterator.lastCharacter());
    unsigned priorContextLength = lazyBreakIterator.priorContextLength();
    for (int i = pos; i < len; i++) {
        UChar ch = str[i];

        if (isBreakableSpace(ch) || shouldBreakAfter(lastLastCh, lastCh, ch))
            return i;

        if (!shouldKeepAfter(lastLastCh, lastCh, ch) && (needsLineBreakIterator(ch) || needsLineBreakIterator(lastCh))) {
            if (nextBreak < i) {
                // Don't break if positioned at start of primary context and there is no prior context.
                if (i || priorContextLength) {
                    TextBreakIterator* breakIterator = lazyBreakIterator.get(priorContextLength);
                    if (breakIterator) {
                        nextBreak = breakIterator->following(i - 1 + priorContextLength);
                        if (nextBreak >= 0) {
                            nextBreak -= priorContextLength;
                        }
                    }
                }
            }
            if (i == nextBreak && !isBreakableSpace(lastCh))
                return i;
        }

        lastLastCh = lastCh;
        lastCh = ch;
    }

    return len;
}

int LazyLineBreakIterator::nextBreakablePositionIgnoringNBSP(int pos)
=======
int LazyLineBreakIterator::nextBreakablePositionIgnoringNBSP(int pos, EWordBreak wordBreak)
>>>>>>> 901964d0
{
    switch (wordBreak) {
    case KeepAllWordBreak:
        if (m_string.is8Bit())
            return nextBreakablePosition<LChar, KeepAll>(*this, m_string.characters8(), m_string.length(), pos);
        return nextBreakablePosition<UChar, KeepAll>(*this, m_string.characters16(), m_string.length(), pos);
    case KeepAllIfKoreanWordBreak:
        if (m_string.is8Bit())
            return nextBreakablePosition<LChar, KeepAllIfKorean>(*this, m_string.characters8(), m_string.length(), pos);
        return nextBreakablePosition<UChar, KeepAllIfKorean>(*this, m_string.characters16(), m_string.length(), pos);
    default:
        if (m_string.is8Bit())
            return nextBreakablePosition<LChar, Default>(*this, m_string.characters8(), m_string.length(), pos);
        return nextBreakablePosition<UChar, Default>(*this, m_string.characters16(), m_string.length(), pos);
    }
}

int LazyLineBreakIterator::nextBreakablePositionBreakAll(int pos)
{
    if (m_string.is8Bit())
        return nextBreakablePositionBreakAllInternal<LChar>(*this, m_string.characters8(), m_string.length(), pos);
    return nextBreakablePositionBreakAllInternal<UChar>(*this, m_string.characters16(), m_string.length(), pos);
}

int LazyLineBreakIterator::nextBreakablePositionKeepAll(int pos)
{
    if (m_string.is8Bit())
        return nextBreakablePosition<LChar>(*this, m_string.characters8(), m_string.length(), pos);
    return nextBreakablePositionKeepAllInternal(*this, m_string.characters16(), m_string.length(), pos);
}

} // namespace blink<|MERGE_RESOLUTION|>--- conflicted
+++ resolved
@@ -50,12 +50,6 @@
     return num;
 }
 
-
-enum WordBreakSwitch {
-    Default,
-    KeepAll,
-    KeepAllIfKorean,
-};
 
 static inline bool isBreakableSpace(UChar ch)
 {
@@ -155,33 +149,12 @@
     return false;
 }
 
-inline bool isKorean(UChar ch)
-{
-    return ch > asciiLineBreakTableLastChar
-        && ((0xAC00 <= ch && ch <= 0xD7AF) ||
-            (0x1100 <= ch && ch <= 0x11FF) ||
-            (0x3130 <= ch && ch <= 0x318F) ||
-            (0x3200 <= ch && ch <= 0x32FF) ||
-            (0xA960 <= ch && ch <= 0xA97F) ||
-            (0xD7B0 <= ch && ch <= 0xD7FF) ||
-            (0xFF00 <= ch && ch <= 0xFFEF));
-}
-
-template <WordBreakSwitch wordBreakSwitch>
 inline bool needsLineBreakIterator(UChar ch)
 {
-<<<<<<< HEAD
     return ch > asciiLineBreakTableLastChar && ch != noBreakSpaceCharacter;
-=======
-    if (wordBreakSwitch == KeepAll)
-        return false;
-    if (wordBreakSwitch == KeepAllIfKorean && isKorean(ch))
-        return false;
-    return ch > asciiLineBreakTableLastChar && ch != noBreakSpace;
->>>>>>> 901964d0
-}
-
-template<typename CharacterType, WordBreakSwitch wordBreakSwitch>
+}
+
+template<typename CharacterType>
 static inline int nextBreakablePosition(LazyLineBreakIterator& lazyBreakIterator, const CharacterType* str, unsigned length, int pos)
 {
     int len = static_cast<int>(length);
@@ -196,7 +169,7 @@
         if (isBreakableSpace(ch) || shouldBreakAfter(lastLastCh, lastCh, ch))
             return i;
 
-        if (needsLineBreakIterator<wordBreakSwitch>(ch) || needsLineBreakIterator<wordBreakSwitch>(lastCh)) {
+        if (needsLineBreakIterator(ch) || needsLineBreakIterator(lastCh)) {
             if (nextBreak < i) {
                 // Don't break if positioned at start of primary context and there is no prior context.
                 if (i || priorContextLength) {
@@ -252,9 +225,24 @@
     return len;
 }
 
-<<<<<<< HEAD
-static inline bool shouldKeepAfter(UChar lastCh, UChar ch, UChar nextCh)
-{
+inline bool isKorean(UChar ch)
+{
+    return ch > asciiLineBreakTableLastChar
+        && ((0xAC00 <= ch && ch <= 0xD7AF) ||
+            (0x1100 <= ch && ch <= 0x11FF) ||
+            (0x3130 <= ch && ch <= 0x318F) ||
+            (0x3200 <= ch && ch <= 0x32FF) ||
+            (0xA960 <= ch && ch <= 0xA97F) ||
+            (0xD7B0 <= ch && ch <= 0xD7FF) ||
+            (0xFF00 <= ch && ch <= 0xFFEF));
+}
+
+static inline bool shouldKeepAfter(UChar lastCh, UChar ch, UChar nextCh, LineBreakType lineBreakType)
+{
+    if (lineBreakType == LineBreakType::KeepAllIfKorean) {
+        return isKorean(nextCh);
+    }
+
     UChar preCh = U_MASK(u_charType(ch)) & U_GC_M_MASK ? lastCh : ch;
     return U_MASK(u_charType(preCh)) & (U_GC_L_MASK | U_GC_N_MASK)
         && !WTF::Unicode::hasLineBreakingPropertyComplexContext(preCh)
@@ -262,7 +250,7 @@
         && !WTF::Unicode::hasLineBreakingPropertyComplexContext(nextCh);
 }
 
-static inline int nextBreakablePositionKeepAllInternal(LazyLineBreakIterator& lazyBreakIterator, const UChar* str, unsigned length, int pos)
+static inline int nextBreakablePositionKeepAllInternal(LazyLineBreakIterator& lazyBreakIterator, const UChar* str, unsigned length, int pos, LineBreakType lineBreakType)
 {
     int len = static_cast<int>(length);
     int nextBreak = -1;
@@ -276,7 +264,7 @@
         if (isBreakableSpace(ch) || shouldBreakAfter(lastLastCh, lastCh, ch))
             return i;
 
-        if (!shouldKeepAfter(lastLastCh, lastCh, ch) && (needsLineBreakIterator(ch) || needsLineBreakIterator(lastCh))) {
+        if (!shouldKeepAfter(lastLastCh, lastCh, ch, lineBreakType) && (needsLineBreakIterator(ch) || needsLineBreakIterator(lastCh))) {
             if (nextBreak < i) {
                 // Don't break if positioned at start of primary context and there is no prior context.
                 if (i || priorContextLength) {
@@ -301,24 +289,10 @@
 }
 
 int LazyLineBreakIterator::nextBreakablePositionIgnoringNBSP(int pos)
-=======
-int LazyLineBreakIterator::nextBreakablePositionIgnoringNBSP(int pos, EWordBreak wordBreak)
->>>>>>> 901964d0
-{
-    switch (wordBreak) {
-    case KeepAllWordBreak:
-        if (m_string.is8Bit())
-            return nextBreakablePosition<LChar, KeepAll>(*this, m_string.characters8(), m_string.length(), pos);
-        return nextBreakablePosition<UChar, KeepAll>(*this, m_string.characters16(), m_string.length(), pos);
-    case KeepAllIfKoreanWordBreak:
-        if (m_string.is8Bit())
-            return nextBreakablePosition<LChar, KeepAllIfKorean>(*this, m_string.characters8(), m_string.length(), pos);
-        return nextBreakablePosition<UChar, KeepAllIfKorean>(*this, m_string.characters16(), m_string.length(), pos);
-    default:
-        if (m_string.is8Bit())
-            return nextBreakablePosition<LChar, Default>(*this, m_string.characters8(), m_string.length(), pos);
-        return nextBreakablePosition<UChar, Default>(*this, m_string.characters16(), m_string.length(), pos);
-    }
+{
+    if (m_string.is8Bit())
+        return nextBreakablePosition<LChar>(*this, m_string.characters8(), m_string.length(), pos);
+    return nextBreakablePosition<UChar>(*this, m_string.characters16(), m_string.length(), pos);
 }
 
 int LazyLineBreakIterator::nextBreakablePositionBreakAll(int pos)
@@ -328,11 +302,11 @@
     return nextBreakablePositionBreakAllInternal<UChar>(*this, m_string.characters16(), m_string.length(), pos);
 }
 
-int LazyLineBreakIterator::nextBreakablePositionKeepAll(int pos)
+int LazyLineBreakIterator::nextBreakablePositionKeepAll(int pos, LineBreakType lineBreakType)
 {
     if (m_string.is8Bit())
         return nextBreakablePosition<LChar>(*this, m_string.characters8(), m_string.length(), pos);
-    return nextBreakablePositionKeepAllInternal(*this, m_string.characters16(), m_string.length(), pos);
+    return nextBreakablePositionKeepAllInternal(*this, m_string.characters16(), m_string.length(), pos, lineBreakType);
 }
 
 } // namespace blink