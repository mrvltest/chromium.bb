--- conflicted
+++ resolved
@@ -50,12 +50,6 @@
     return num;
 }
 
-
-enum WordBreakSwitch {
-    Default,
-    KeepAll,
-    KeepAllIfKorean,
-};
 
 static inline bool isBreakableSpace(UChar ch)
 {
@@ -155,33 +149,12 @@
     return false;
 }
 
-inline bool isKorean(UChar ch)
-{
-    return ch > asciiLineBreakTableLastChar
-        && ((0xAC00 <= ch && ch <= 0xD7AF) ||
-            (0x1100 <= ch && ch <= 0x11FF) ||
-            (0x3130 <= ch && ch <= 0x318F) ||
-            (0x3200 <= ch && ch <= 0x32FF) ||
-            (0xA960 <= ch && ch <= 0xA97F) ||
-            (0xD7B0 <= ch && ch <= 0xD7FF) ||
-            (0xFF00 <= ch && ch <= 0xFFEF));
-}
-
-template <WordBreakSwitch wordBreakSwitch>
 inline bool needsLineBreakIterator(UChar ch)
 {
-<<<<<<< HEAD
-    if (wordBreakSwitch == KeepAll)
-        return false;
-    if (wordBreakSwitch == KeepAllIfKorean && isKorean(ch))
-        return false;
-    return ch > asciiLineBreakTableLastChar && ch != noBreakSpace;
-=======
     return ch > asciiLineBreakTableLastChar && ch != noBreakSpaceCharacter;
->>>>>>> de2fe6b6
-}
-
-template<typename CharacterType, WordBreakSwitch wordBreakSwitch>
+}
+
+template<typename CharacterType>
 static inline int nextBreakablePosition(LazyLineBreakIterator& lazyBreakIterator, const CharacterType* str, unsigned length, int pos)
 {
     int len = static_cast<int>(length);
@@ -196,7 +169,7 @@
         if (isBreakableSpace(ch) || shouldBreakAfter(lastLastCh, lastCh, ch))
             return i;
 
-        if (needsLineBreakIterator<wordBreakSwitch>(ch) || needsLineBreakIterator<wordBreakSwitch>(lastCh)) {
+        if (needsLineBreakIterator(ch) || needsLineBreakIterator(lastCh)) {
             if (nextBreak < i) {
                 // Don't break if positioned at start of primary context and there is no prior context.
                 if (i || priorContextLength) {
@@ -252,9 +225,6 @@
     return len;
 }
 
-<<<<<<< HEAD
-int LazyLineBreakIterator::nextBreakablePositionIgnoringNBSP(int pos, EWordBreak wordBreak)
-=======
 inline bool isKorean(UChar ch)
 {
     return ch > asciiLineBreakTableLastChar
@@ -319,22 +289,10 @@
 }
 
 int LazyLineBreakIterator::nextBreakablePositionIgnoringNBSP(int pos)
->>>>>>> de2fe6b6
-{
-    switch (wordBreak) {
-    case KeepAllWordBreak:
-        if (m_string.is8Bit())
-            return nextBreakablePosition<LChar, KeepAll>(*this, m_string.characters8(), m_string.length(), pos);
-        return nextBreakablePosition<UChar, KeepAll>(*this, m_string.characters16(), m_string.length(), pos);
-    case KeepAllIfKoreanWordBreak:
-        if (m_string.is8Bit())
-            return nextBreakablePosition<LChar, KeepAllIfKorean>(*this, m_string.characters8(), m_string.length(), pos);
-        return nextBreakablePosition<UChar, KeepAllIfKorean>(*this, m_string.characters16(), m_string.length(), pos);
-    default:
-        if (m_string.is8Bit())
-            return nextBreakablePosition<LChar, Default>(*this, m_string.characters8(), m_string.length(), pos);
-        return nextBreakablePosition<UChar, Default>(*this, m_string.characters16(), m_string.length(), pos);
-    }
+{
+    if (m_string.is8Bit())
+        return nextBreakablePosition<LChar>(*this, m_string.characters8(), m_string.length(), pos);
+    return nextBreakablePosition<UChar>(*this, m_string.characters16(), m_string.length(), pos);
 }
 
 int LazyLineBreakIterator::nextBreakablePositionBreakAll(int pos)
