--- conflicted
+++ resolved
@@ -22,7 +22,6 @@
 #ifndef TextBreakIterator_h
 #define TextBreakIterator_h
 
-#include "core/style/ComputedStyleConstants.h"
 #include "platform/PlatformExport.h"
 #include "wtf/text/AtomicString.h"
 #include "wtf/unicode/Unicode.h"
@@ -56,6 +55,7 @@
     Normal,
     BreakAll, // word-break:break-all allows breaks between letters/numbers
     KeepAll, // word-break:keep-all doesn't allow breaks between all kind of letters/numbers except some south east asians'.
+    KeepAllIfKorean,  // word-break: -bb-keep-all-if-korean Bloomberg extension
 };
 
 class PLATFORM_EXPORT LazyLineBreakIterator {
@@ -164,33 +164,27 @@
         m_cachedPriorContextLength = 0;
     }
 
-    inline bool isBreakable(int pos, int& nextBreakable, EWordBreak wordBreak, LineBreakType lineBreakType = LineBreakType::Normal)
+    inline bool isBreakable(int pos, int& nextBreakable, LineBreakType lineBreakType = LineBreakType::Normal)
     {
         if (pos > nextBreakable) {
-<<<<<<< HEAD
             switch (lineBreakType) {
             case LineBreakType::BreakAll:
                 nextBreakable = nextBreakablePositionBreakAll(pos);
                 break;
             case LineBreakType::KeepAll:
-                nextBreakable = nextBreakablePositionKeepAll(pos);
+                nextBreakable = nextBreakablePositionKeepAll(pos, lineBreakType);
                 break;
             default:
                 nextBreakable = nextBreakablePositionIgnoringNBSP(pos);
             }
-=======
-            nextBreakable = lineBreakType == LineBreakType::BreakAll
-                ? nextBreakablePositionBreakAll(pos)
-                : nextBreakablePositionIgnoringNBSP(pos, wordBreak);
->>>>>>> 901964d0
         }
         return pos == nextBreakable;
     }
 
 private:
-    int nextBreakablePositionIgnoringNBSP(int pos, EWordBreak wordBreak);
+    int nextBreakablePositionIgnoringNBSP(int pos);
     int nextBreakablePositionBreakAll(int pos);
-    int nextBreakablePositionKeepAll(int pos);
+    int nextBreakablePositionKeepAll(int pos, LineBreakType lineBreakType);
 
     static const unsigned priorContextCapacity = 2;
     String m_string;
