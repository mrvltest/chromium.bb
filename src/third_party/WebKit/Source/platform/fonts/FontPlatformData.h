/*
 * Copyright (c) 2006, 2007, 2008, Google Inc. All rights reserved.
 *
 * Redistribution and use in source and binary forms, with or without
 * modification, are permitted provided that the following conditions are
 * met:
 *
 *     * Redistributions of source code must retain the above copyright
 * notice, this list of conditions and the following disclaimer.
 *     * Redistributions in binary form must reproduce the above
 * copyright notice, this list of conditions and the following disclaimer
 * in the documentation and/or other materials provided with the
 * distribution.
 *     * Neither the name of Google Inc. nor the names of its
 * contributors may be used to endorse or promote products derived from
 * this software without specific prior written permission.
 *
 * THIS SOFTWARE IS PROVIDED BY THE COPYRIGHT HOLDERS AND CONTRIBUTORS
 * "AS IS" AND ANY EXPRESS OR IMPLIED WARRANTIES, INCLUDING, BUT NOT
 * LIMITED TO, THE IMPLIED WARRANTIES OF MERCHANTABILITY AND FITNESS FOR
 * A PARTICULAR PURPOSE ARE DISCLAIMED. IN NO EVENT SHALL THE COPYRIGHT
 * OWNER OR CONTRIBUTORS BE LIABLE FOR ANY DIRECT, INDIRECT, INCIDENTAL,
 * SPECIAL, EXEMPLARY, OR CONSEQUENTIAL DAMAGES (INCLUDING, BUT NOT
 * LIMITED TO, PROCUREMENT OF SUBSTITUTE GOODS OR SERVICES; LOSS OF USE,
 * DATA, OR PROFITS; OR BUSINESS INTERRUPTION) HOWEVER CAUSED AND ON ANY
 * THEORY OF LIABILITY, WHETHER IN CONTRACT, STRICT LIABILITY, OR TORT
 * (INCLUDING NEGLIGENCE OR OTHERWISE) ARISING IN ANY WAY OUT OF THE USE
 * OF THIS SOFTWARE, EVEN IF ADVISED OF THE POSSIBILITY OF SUCH DAMAGE.
 */

#ifndef FontPlatformData_h
#define FontPlatformData_h

#include "SkPaint.h"
#include "platform/PlatformExport.h"
#include "platform/SharedBuffer.h"
#include "platform/fonts/FontDescription.h"
#include "platform/fonts/FontOrientation.h"
#include "platform/fonts/FontRenderStyle.h"
#include "platform/fonts/opentype/OpenTypeVerticalData.h"
#include "wtf/Forward.h"
#include "wtf/HashTableDeletedValueType.h"
#include "wtf/RefPtr.h"
#include "wtf/text/CString.h"
#include "wtf/text/StringImpl.h"

#if OS(MACOSX)
OBJC_CLASS NSFont;

typedef struct CGFont* CGFontRef;
typedef const struct __CTFont* CTFontRef;

#include "platform/fonts/mac/MemoryActivatedFont.h"
#include <CoreFoundation/CFBase.h>
#include <objc/objc-auto.h>

inline CTFontRef toCTFontRef(NSFont *nsFont) { return reinterpret_cast<CTFontRef>(nsFont); }
#endif // OS(MACOSX)

class SkTypeface;
typedef uint32_t SkFontID;

namespace blink {

class Font;
class GraphicsContext;
class HarfBuzzFace;

class PLATFORM_EXPORT FontPlatformData {
public:
    // Used for deleted values in the font cache's hash tables. The hash table
    // will create us with this structure, and it will compare other values
    // to this "Deleted" one. It expects the Deleted one to be differentiable
    // from the 0 one (created with the empty constructor), so we can't just
    // set everything to 0.
    FontPlatformData(WTF::HashTableDeletedValueType);
    FontPlatformData();
    FontPlatformData(const FontPlatformData&);
    FontPlatformData(float size, bool syntheticBold, bool syntheticItalic, FontOrientation = Horizontal, FontWidthVariant = RegularWidth);
    FontPlatformData(const FontPlatformData& src, float textSize);
#if OS(MACOSX)
    FontPlatformData(NSFont*, float size, bool syntheticBold = false, bool syntheticItalic = false,
                     FontOrientation = Horizontal, FontWidthVariant = RegularWidth);
    FontPlatformData(CGFontRef, PassRefPtr<SkTypeface>, float size, bool syntheticBold, bool syntheticOblique, FontOrientation, FontWidthVariant);
#else
    FontPlatformData(PassRefPtr<SkTypeface>, const char* name, float textSize, bool syntheticBold, bool syntheticItalic, FontOrientation = Horizontal, bool subpixelTextPosition = defaultUseSubpixelPositioning());
#endif
    ~FontPlatformData();

#if OS(MACOSX)
    NSFont* font() const { return m_font; }
    void setFont(NSFont*);

    CGFontRef cgFont() const { return m_cgFont.get(); }
    CTFontRef ctFont() const;

    bool roundsGlyphAdvances() const;
    bool allowsLigatures() const;

    bool isColorBitmapFont() const { return m_isColorBitmapFont; }
    bool isCompositeFontReference() const { return m_isCompositeFontReference; }

    FontWidthVariant widthVariant() const { return m_widthVariant; }
#endif

    String fontFamilyName() const;
    float size() const { return m_textSize; }
    bool isFixedPitch() const;
    bool syntheticBold() const { return m_syntheticBold; }
    bool syntheticItalic() const { return m_syntheticItalic; }

    SkTypeface* typeface() const;
    HarfBuzzFace* harfBuzzFace() const;
    SkFontID uniqueID() const;
    unsigned hash() const;

    FontOrientation orientation() const { return m_orientation; }
    void setOrientation(FontOrientation orientation) { m_orientation = orientation; }
    void setSyntheticBold(bool syntheticBold) { m_syntheticBold = syntheticBold; }
    void setSyntheticItalic(bool syntheticItalic) { m_syntheticItalic = syntheticItalic; }
    bool operator==(const FontPlatformData&) const;
    const FontPlatformData& operator=(const FontPlatformData&);

    bool isHashTableDeletedValue() const { return m_isHashTableDeletedValue; }
#if OS(WIN)
    void setMinSizeForAntiAlias(unsigned size) { m_minSizeForAntiAlias = size; }
    unsigned minSizeForAntiAlias() const { return m_minSizeForAntiAlias; }
    void setMinSizeForSubpixel(float size) { m_minSizeForSubpixel = size; }
    float minSizeForSubpixel() const { return m_minSizeForSubpixel; }
    void setHinting(SkPaint::Hinting style)
    {
        m_style.useAutoHint = 0;
        m_style.hintStyle = style;
    }
#endif
    bool fontContainsCharacter(UChar32 character);

#if ENABLE(OPENTYPE_VERTICAL)
    PassRefPtr<OpenTypeVerticalData> verticalData() const;
    PassRefPtr<SharedBuffer> openTypeTable(uint32_t table) const;
#endif

#if !OS(MACOSX)
    // The returned styles are all actual styles without FontRenderStyle::NoPreference.
    const FontRenderStyle& fontRenderStyle() const { return m_style; }
<<<<<<< HEAD
=======

    struct FontSmoothingOverride {
        bool lcdExplicitlyRequested;
        uint32_t textFlags;
    };
    void setupPaint(SkPaint*, GraphicsContext* = 0, const FontSmoothingOverride* = 0) const;
>>>>>>> 94cdd087
#endif
    void setupPaint(SkPaint*, GraphicsContext* = 0, const Font* = 0) const;

#if OS(WIN)
    int paintTextFlags() const { return m_paintTextFlags; }
#else
    static void setHinting(SkPaint::Hinting);
    static void setAutoHint(bool);
    static void setUseBitmaps(bool);
    static void setAntiAlias(bool);
    static void setSubpixelRendering(bool);
#endif

private:
#if !OS(MACOSX)
    bool static defaultUseSubpixelPositioning();
    void querySystemForRenderStyle(bool useSkiaSubpixelPositioning);
#else
    // Load various data about the font specified by |nsFont| with the size fontSize into the following output paramters:
    // Note: Callers should always take into account that for the Chromium port, |outNSFont| isn't necessarily the same
    // font as |nsFont|. This because the sandbox may block loading of the original font.
    // * outNSFont - The font that was actually loaded, for the Chromium port this may be different than nsFont.
    // The caller is responsible for calling CFRelease() on this parameter when done with it.
    // * cgFont - CGFontRef representing the input font at the specified point size.
    void loadFont(NSFont*, float fontSize, NSFont*& outNSFont, CGFontRef&);
    void platformDataInit(const FontPlatformData&);
    const FontPlatformData& platformDataAssign(const FontPlatformData&);
    bool isAATFont(CTFontRef) const;
#endif

    mutable RefPtr<SkTypeface> m_typeface;
#if !OS(WIN)
    CString m_family;
#endif

public:
    float m_textSize;
    bool m_syntheticBold;
    bool m_syntheticItalic;
    FontOrientation m_orientation;
#if OS(MACOSX)
    bool m_isColorBitmapFont;
    bool m_isCompositeFontReference;
#endif
    FontWidthVariant m_widthVariant;
private:
#if OS(MACOSX)
    NSFont* m_font;
    RetainPtr<CGFontRef> m_cgFont;
    mutable RetainPtr<CTFontRef> m_CTFont;
    RefPtr<MemoryActivatedFont> m_inMemoryFont;
#else
    FontRenderStyle m_style;
#endif

    mutable RefPtr<HarfBuzzFace> m_harfBuzzFace;
    bool m_isHashTableDeletedValue;
#if OS(WIN)
    int m_paintTextFlags;
    bool m_useSubpixelPositioning;
    unsigned m_minSizeForAntiAlias;
    float m_minSizeForSubpixel;
#endif
};

} // namespace blink

#endif // ifdef FontPlatformData_h<|MERGE_RESOLUTION|>--- conflicted
+++ resolved
@@ -66,6 +66,11 @@
 class GraphicsContext;
 class HarfBuzzFace;
 
+struct BBFontSmoothingOverride {
+    bool lcdExplicitlyRequested;
+    uint32_t textFlags;
+};
+
 class PLATFORM_EXPORT FontPlatformData {
 public:
     // Used for deleted values in the font cache's hash tables. The hash table
@@ -143,17 +148,8 @@
 #if !OS(MACOSX)
     // The returned styles are all actual styles without FontRenderStyle::NoPreference.
     const FontRenderStyle& fontRenderStyle() const { return m_style; }
-<<<<<<< HEAD
-=======
-
-    struct FontSmoothingOverride {
-        bool lcdExplicitlyRequested;
-        uint32_t textFlags;
-    };
-    void setupPaint(SkPaint*, GraphicsContext* = 0, const FontSmoothingOverride* = 0) const;
->>>>>>> 94cdd087
-#endif
-    void setupPaint(SkPaint*, GraphicsContext* = 0, const Font* = 0) const;
+#endif
+    void setupPaint(SkPaint*, GraphicsContext* = 0, const Font* = 0, const BBFontSmoothingOverride* = 0) const;
 
 #if OS(WIN)
     int paintTextFlags() const { return m_paintTextFlags; }
