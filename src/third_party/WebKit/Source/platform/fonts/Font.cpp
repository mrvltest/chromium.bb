--- conflicted
+++ resolved
@@ -256,18 +256,6 @@
     return result;
 }
 
-<<<<<<< HEAD
-=======
-static bool requiresRecomputingBounds(const Font& font, const FloatRect& bounds)
-{
-    // Blobs should never have empty bounds, but see http://crbug.com/445527
-    if (bounds.isEmpty())
-        return true;
-
-    const FontDescription& fontDescription = font.fontDescription();
-    return fontDescription.letterSpacing() < 0 || fontDescription.wordSpacing() < 0;
-}
-
 static void initFontSmoothingOverride(BBFontSmoothingOverride* fontSmoothingOverride,
                                       const SimpleFontData* font,
                                       const FontDescription& fontDescription)
@@ -292,7 +280,6 @@
     }
 }
 
->>>>>>> b9d6ab09
 PassTextBlobPtr Font::buildTextBlob(const GlyphBuffer& glyphBuffer, const FloatRect& bounds) const
 {
     ASSERT(RuntimeEnabledFeatures::textBlobEnabled());
