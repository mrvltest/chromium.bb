/*
 * Copyright (c) 2007, 2008, 2010 Google Inc. All rights reserved.
 *
 * Redistribution and use in source and binary forms, with or without
 * modification, are permitted provided that the following conditions are
 * met:
 *
 *     * Redistributions of source code must retain the above copyright
 * notice, this list of conditions and the following disclaimer.
 *     * Redistributions in binary form must reproduce the above
 * copyright notice, this list of conditions and the following disclaimer
 * in the documentation and/or other materials provided with the
 * distribution.
 *     * Neither the name of Google Inc. nor the names of its
 * contributors may be used to endorse or promote products derived from
 * this software without specific prior written permission.
 *
 * THIS SOFTWARE IS PROVIDED BY THE COPYRIGHT HOLDERS AND CONTRIBUTORS
 * "AS IS" AND ANY EXPRESS OR IMPLIED WARRANTIES, INCLUDING, BUT NOT
 * LIMITED TO, THE IMPLIED WARRANTIES OF MERCHANTABILITY AND FITNESS FOR
 * A PARTICULAR PURPOSE ARE DISCLAIMED. IN NO EVENT SHALL THE COPYRIGHT
 * OWNER OR CONTRIBUTORS BE LIABLE FOR ANY DIRECT, INDIRECT, INCIDENTAL,
 * SPECIAL, EXEMPLARY, OR CONSEQUENTIAL DAMAGES (INCLUDING, BUT NOT
 * LIMITED TO, PROCUREMENT OF SUBSTITUTE GOODS OR SERVICES; LOSS OF USE,
 * DATA, OR PROFITS; OR BUSINESS INTERRUPTION) HOWEVER CAUSED AND ON ANY
 * THEORY OF LIABILITY, WHETHER IN CONTRACT, STRICT LIABILITY, OR TORT
 * (INCLUDING NEGLIGENCE OR OTHERWISE) ARISING IN ANY WAY OUT OF THE USE
 * OF THIS SOFTWARE, EVEN IF ADVISED OF THE POSSIBILITY OF SUCH DAMAGE.
 */

#include "config.h"
#include "platform/fonts/Font.h"

#include "platform/NotImplemented.h"
#include "platform/fonts/FontPlatformFeatures.h"
#include "platform/fonts/SimpleFontData.h"
#include "platform/fonts/harfbuzz/HarfBuzzShaper.h"
#include "platform/fonts/GlyphBuffer.h"
#include "platform/geometry/FloatRect.h"
#include "platform/graphics/GraphicsContext.h"

#include "SkPaint.h"
#include "SkTemplates.h"

#include "wtf/unicode/Unicode.h"

namespace WebCore {

bool FontPlatformFeatures::canReturnFallbackFontsForComplexText()
{
    return false;
}

bool FontPlatformFeatures::canExpandAroundIdeographsInComplexText()
{
    return false;
}

static void paintGlyphs(GraphicsContext* gc, const SimpleFontData* font,
    const FontDescription& fontDescription,
<<<<<<< HEAD
    const GlyphBufferGlyph* glyphs, unsigned numGlyphs,
=======
    const Glyph* glyphs, unsigned numGlyphs,
>>>>>>> ffa4bd44
    SkPoint* pos, const FloatRect& textRect)
{
    TextDrawingModeFlags textMode = gc->textDrawingMode();

    FontPlatformData::FontSmoothingOverride fontSmoothingOverride;
    switch (fontDescription.fontSmoothing()) {
    case NoSmoothing:
        fontSmoothingOverride.textFlags = 0;
        fontSmoothingOverride.lcdExplicitlyRequested = false;
        break;
    case Antialiased:
        fontSmoothingOverride.textFlags = SkPaint::kAntiAlias_Flag;
        fontSmoothingOverride.lcdExplicitlyRequested = false;
        break;
    case SubpixelAntialiased:
        fontSmoothingOverride.textFlags = (SkPaint::kAntiAlias_Flag | SkPaint::kLCDRenderText_Flag);
        fontSmoothingOverride.lcdExplicitlyRequested = true;
        break;
    default:
        fontSmoothingOverride.textFlags = font->platformData().paintTextFlags();
        fontSmoothingOverride.lcdExplicitlyRequested = false;
        break;
    }

    // We draw text up to two times (once for fill, once for stroke).
    if (textMode & TextModeFill) {
<<<<<<< HEAD
        SkPaint paint;
        gc->setupPaintForFilling(&paint);
=======
        SkPaint paint = gc->fillPaint();
>>>>>>> ffa4bd44
        font->platformData().setupPaint(&paint, gc, &fontSmoothingOverride);
        gc->adjustTextRenderMode(&paint);
        paint.setTextEncoding(SkPaint::kGlyphID_TextEncoding);

        gc->drawPosText(glyphs, numGlyphs * sizeof(Glyph), pos, textRect, paint);
    }

    if ((textMode & TextModeStroke)
        && gc->strokeStyle() != NoStroke
        && gc->strokeThickness() > 0) {

<<<<<<< HEAD
        SkPaint paint;
        gc->setupPaintForStroking(&paint);
=======
        SkPaint paint = gc->strokePaint();
>>>>>>> ffa4bd44
        font->platformData().setupPaint(&paint, gc, &fontSmoothingOverride);
        gc->adjustTextRenderMode(&paint);
        paint.setTextEncoding(SkPaint::kGlyphID_TextEncoding);

        if (textMode & TextModeFill) {
            // If there is a shadow and we filled above, there will already be
            // a shadow. We don't want to draw it again or it will be too dark
            // and it will go on top of the fill.
            //
            // Note that this isn't strictly correct, since the stroke could be
            // very thick and the shadow wouldn't account for this. The "right"
            // thing would be to draw to a new layer and then draw that layer
            // with a shadow. But this is a lot of extra work for something
            // that isn't normally an issue.
            paint.setLooper(0);
        }

        gc->drawPosText(glyphs, numGlyphs * sizeof(Glyph), pos, textRect, paint);
    }
}

void Font::drawGlyphs(GraphicsContext* gc, const SimpleFontData* font,
    const GlyphBuffer& glyphBuffer, unsigned from, unsigned numGlyphs,
    const FloatPoint& point, const FloatRect& textRect) const
{
    SkScalar x = SkFloatToScalar(point.x());
    SkScalar y = SkFloatToScalar(point.y());

    SkAutoSTMalloc<32, SkPoint> storage(numGlyphs);
    SkPoint* pos = storage.get();

    const OpenTypeVerticalData* verticalData = font->verticalData();
    if (font->platformData().orientation() == Vertical && verticalData) {
        AffineTransform savedMatrix = gc->getCTM();
        gc->concatCTM(AffineTransform(0, -1, 1, 0, point.x(), point.y()));
        gc->concatCTM(AffineTransform(1, 0, 0, 1, -point.x(), -point.y()));

        const unsigned kMaxBufferLength = 256;
        Vector<FloatPoint, kMaxBufferLength> translations;

        const FontMetrics& metrics = font->fontMetrics();
        SkScalar verticalOriginX = SkFloatToScalar(point.x() + metrics.floatAscent() - metrics.floatAscent(IdeographicBaseline));
        float horizontalOffset = point.x();

        unsigned glyphIndex = 0;
        while (glyphIndex < numGlyphs) {
            unsigned chunkLength = std::min(kMaxBufferLength, numGlyphs - glyphIndex);

            const Glyph* glyphs = glyphBuffer.glyphs(from + glyphIndex);
            translations.resize(chunkLength);
            verticalData->getVerticalTranslationsForGlyphs(font, &glyphs[0], chunkLength, reinterpret_cast<float*>(&translations[0]));

            x = verticalOriginX;
            y = SkFloatToScalar(point.y() + horizontalOffset - point.x());

            float currentWidth = 0;
            for (unsigned i = 0; i < chunkLength; ++i, ++glyphIndex) {
                pos[i].set(
                    x + SkIntToScalar(lroundf(translations[i].x())),
                    y + -SkIntToScalar(-lroundf(currentWidth - translations[i].y())));
                currentWidth += glyphBuffer.advanceAt(from + glyphIndex).width();
            }
            horizontalOffset += currentWidth;
            paintGlyphs(gc, font, m_fontDescription, glyphs, chunkLength, pos, textRect);
        }

        gc->setCTM(savedMatrix);
        return;
    }

    // FIXME: text rendering speed:
    // Android has code in their WebCore fork to special case when the
    // GlyphBuffer has no advances other than the defaults. In that case the
    // text drawing can proceed faster. However, it's unclear when those
    // patches may be upstreamed to WebKit so we always use the slower path
    // here.
    const FloatSize* adv = glyphBuffer.advances(from);
    for (unsigned i = 0; i < numGlyphs; i++) {
        pos[i].set(x, y);
        x += SkFloatToScalar(adv[i].width());
        y += SkFloatToScalar(adv[i].height());
    }

<<<<<<< HEAD
    const GlyphBufferGlyph* glyphs = glyphBuffer.glyphs(from);
=======
    const Glyph* glyphs = glyphBuffer.glyphs(from);
>>>>>>> ffa4bd44
    paintGlyphs(gc, font, m_fontDescription, glyphs, numGlyphs, pos, textRect);
}

void Font::drawComplexText(GraphicsContext* gc, const TextRunPaintInfo& runInfo, const FloatPoint& point) const
{
    if (!runInfo.run.length())
        return;

    TextDrawingModeFlags textMode = gc->textDrawingMode();
    bool fill = textMode & TextModeFill;
    bool stroke = (textMode & TextModeStroke)
        && gc->strokeStyle() != NoStroke
        && gc->strokeThickness() > 0;

    if (!fill && !stroke)
        return;

    GlyphBuffer glyphBuffer;
    HarfBuzzShaper shaper(this, runInfo.run);
    shaper.setDrawRange(runInfo.from, runInfo.to);
    if (!shaper.shape(&glyphBuffer) || glyphBuffer.isEmpty())
        return;
    FloatPoint adjustedPoint = shaper.adjustStartPoint(point);
    drawGlyphBuffer(gc, runInfo, glyphBuffer, adjustedPoint);
}

void Font::drawEmphasisMarksForComplexText(GraphicsContext* context, const TextRunPaintInfo& runInfo, const AtomicString& mark, const FloatPoint& point) const
{
    GlyphBuffer glyphBuffer;

    float initialAdvance = getGlyphsAndAdvancesForComplexText(runInfo, glyphBuffer, ForTextEmphasis);

    if (glyphBuffer.isEmpty())
        return;

    drawEmphasisMarks(context, runInfo, glyphBuffer, mark, FloatPoint(point.x() + initialAdvance, point.y()));
}

float Font::getGlyphsAndAdvancesForComplexText(const TextRunPaintInfo& runInfo, GlyphBuffer& glyphBuffer, ForTextEmphasisOrNot forTextEmphasis) const
{
    HarfBuzzShaper shaper(this, runInfo.run, HarfBuzzShaper::ForTextEmphasis);
    shaper.setDrawRange(runInfo.from, runInfo.to);
    shaper.shape(&glyphBuffer);
    return 0;
}

float Font::floatWidthForComplexText(const TextRun& run, HashSet<const SimpleFontData*>* /* fallbackFonts */, IntRectExtent* glyphBounds) const
{
    HarfBuzzShaper shaper(this, run);
    if (!shaper.shape())
        return 0;

    glyphBounds->setTop(floorf(-shaper.glyphBoundingBox().top()));
    glyphBounds->setBottom(ceilf(shaper.glyphBoundingBox().bottom()));
    glyphBounds->setLeft(std::max<int>(0, floorf(-shaper.glyphBoundingBox().left())));
    glyphBounds->setRight(std::max<int>(0, ceilf(shaper.glyphBoundingBox().right() - shaper.totalWidth())));

    return shaper.totalWidth();
}

// Return the code point index for the given |x| offset into the text run.
int Font::offsetForPositionForComplexText(const TextRun& run, float xFloat,
                                          bool includePartialGlyphs) const
{
    HarfBuzzShaper shaper(this, run);
    if (!shaper.shape())
        return 0;
    return shaper.offsetForPosition(xFloat);
}

// Return the rectangle for selecting the given range of code-points in the TextRun.
FloatRect Font::selectionRectForComplexText(const TextRun& run,
                                            const FloatPoint& point, int height,
                                            int from, int to) const
{
    HarfBuzzShaper shaper(this, run);
    if (!shaper.shape())
        return FloatRect();
    return shaper.selectionRect(point, height, from, to);
}

} // namespace WebCore<|MERGE_RESOLUTION|>--- conflicted
+++ resolved
@@ -58,11 +58,7 @@
 
 static void paintGlyphs(GraphicsContext* gc, const SimpleFontData* font,
     const FontDescription& fontDescription,
-<<<<<<< HEAD
-    const GlyphBufferGlyph* glyphs, unsigned numGlyphs,
-=======
     const Glyph* glyphs, unsigned numGlyphs,
->>>>>>> ffa4bd44
     SkPoint* pos, const FloatRect& textRect)
 {
     TextDrawingModeFlags textMode = gc->textDrawingMode();
@@ -89,12 +85,7 @@
 
     // We draw text up to two times (once for fill, once for stroke).
     if (textMode & TextModeFill) {
-<<<<<<< HEAD
-        SkPaint paint;
-        gc->setupPaintForFilling(&paint);
-=======
         SkPaint paint = gc->fillPaint();
->>>>>>> ffa4bd44
         font->platformData().setupPaint(&paint, gc, &fontSmoothingOverride);
         gc->adjustTextRenderMode(&paint);
         paint.setTextEncoding(SkPaint::kGlyphID_TextEncoding);
@@ -106,12 +97,7 @@
         && gc->strokeStyle() != NoStroke
         && gc->strokeThickness() > 0) {
 
-<<<<<<< HEAD
-        SkPaint paint;
-        gc->setupPaintForStroking(&paint);
-=======
         SkPaint paint = gc->strokePaint();
->>>>>>> ffa4bd44
         font->platformData().setupPaint(&paint, gc, &fontSmoothingOverride);
         gc->adjustTextRenderMode(&paint);
         paint.setTextEncoding(SkPaint::kGlyphID_TextEncoding);
@@ -195,11 +181,7 @@
         y += SkFloatToScalar(adv[i].height());
     }
 
-<<<<<<< HEAD
-    const GlyphBufferGlyph* glyphs = glyphBuffer.glyphs(from);
-=======
     const Glyph* glyphs = glyphBuffer.glyphs(from);
->>>>>>> ffa4bd44
     paintGlyphs(gc, font, m_fontDescription, glyphs, numGlyphs, pos, textRect);
 }
 
