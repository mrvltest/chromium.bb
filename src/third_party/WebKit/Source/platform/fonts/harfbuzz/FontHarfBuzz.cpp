/*
 * Copyright (c) 2007, 2008, 2010 Google Inc. All rights reserved.
 *
 * Redistribution and use in source and binary forms, with or without
 * modification, are permitted provided that the following conditions are
 * met:
 *
 *     * Redistributions of source code must retain the above copyright
 * notice, this list of conditions and the following disclaimer.
 *     * Redistributions in binary form must reproduce the above
 * copyright notice, this list of conditions and the following disclaimer
 * in the documentation and/or other materials provided with the
 * distribution.
 *     * Neither the name of Google Inc. nor the names of its
 * contributors may be used to endorse or promote products derived from
 * this software without specific prior written permission.
 *
 * THIS SOFTWARE IS PROVIDED BY THE COPYRIGHT HOLDERS AND CONTRIBUTORS
 * "AS IS" AND ANY EXPRESS OR IMPLIED WARRANTIES, INCLUDING, BUT NOT
 * LIMITED TO, THE IMPLIED WARRANTIES OF MERCHANTABILITY AND FITNESS FOR
 * A PARTICULAR PURPOSE ARE DISCLAIMED. IN NO EVENT SHALL THE COPYRIGHT
 * OWNER OR CONTRIBUTORS BE LIABLE FOR ANY DIRECT, INDIRECT, INCIDENTAL,
 * SPECIAL, EXEMPLARY, OR CONSEQUENTIAL DAMAGES (INCLUDING, BUT NOT
 * LIMITED TO, PROCUREMENT OF SUBSTITUTE GOODS OR SERVICES; LOSS OF USE,
 * DATA, OR PROFITS; OR BUSINESS INTERRUPTION) HOWEVER CAUSED AND ON ANY
 * THEORY OF LIABILITY, WHETHER IN CONTRACT, STRICT LIABILITY, OR TORT
 * (INCLUDING NEGLIGENCE OR OTHERWISE) ARISING IN ANY WAY OUT OF THE USE
 * OF THIS SOFTWARE, EVEN IF ADVISED OF THE POSSIBILITY OF SUCH DAMAGE.
 */

#include "config.h"
#include "platform/fonts/Font.h"

#include "platform/NotImplemented.h"
#include "platform/fonts/FontPlatformFeatures.h"
#include "platform/fonts/SimpleFontData.h"
#include "platform/fonts/harfbuzz/HarfBuzzShaper.h"
#include "platform/fonts/GlyphBuffer.h"
#include "platform/geometry/FloatRect.h"
#include "platform/graphics/GraphicsContext.h"

#include "SkPaint.h"
#include "SkTemplates.h"

#include "wtf/unicode/Unicode.h"

namespace blink {

bool FontPlatformFeatures::canReturnFallbackFontsForComplexText()
{
    return false;
}

bool FontPlatformFeatures::canExpandAroundIdeographsInComplexText()
{
    return false;
}

static SkPaint textFillPaint(GraphicsContext* gc, const SimpleFontData* font,
                             const FontPlatformData::FontSmoothingOverride& fontSmoothingOverride)
{
    SkPaint paint = gc->fillPaint();
    font->platformData().setupPaint(&paint, gc, &fontSmoothingOverride);
    gc->adjustTextRenderMode(&paint);
    paint.setTextEncoding(SkPaint::kGlyphID_TextEncoding);
    return paint;
}

static SkPaint textStrokePaint(GraphicsContext* gc, const SimpleFontData* font, bool isFilling,
                               const FontPlatformData::FontSmoothingOverride& fontSmoothingOverride)
{
    SkPaint paint = gc->strokePaint();
    font->platformData().setupPaint(&paint, gc, &fontSmoothingOverride);
    gc->adjustTextRenderMode(&paint);
    paint.setTextEncoding(SkPaint::kGlyphID_TextEncoding);
    if (isFilling) {
        // If there is a shadow and we filled above, there will already be
        // a shadow. We don't want to draw it again or it will be too dark
        // and it will go on top of the fill.
        //
        // Note that this isn't strictly correct, since the stroke could be
        // very thick and the shadow wouldn't account for this. The "right"
        // thing would be to draw to a new layer and then draw that layer
        // with a shadow. But this is a lot of extra work for something
        // that isn't normally an issue.
        paint.setLooper(0);
    }
    return paint;
}

static void initFontSmoothingOverride(
        FontPlatformData::FontSmoothingOverride* fontSmoothingOverride,
        const SimpleFontData* font,
        const FontDescription& fontDescription)
{
    switch (fontDescription.fontSmoothing()) {
    case NoSmoothing:
        fontSmoothingOverride->textFlags = 0;
        fontSmoothingOverride->lcdExplicitlyRequested = false;
        break;
    case Antialiased:
        fontSmoothingOverride->textFlags = SkPaint::kAntiAlias_Flag;
        fontSmoothingOverride->lcdExplicitlyRequested = false;
        break;
    case SubpixelAntialiased:
        fontSmoothingOverride->textFlags = (SkPaint::kAntiAlias_Flag | SkPaint::kLCDRenderText_Flag);
        fontSmoothingOverride->lcdExplicitlyRequested = true;
        break;
    default:
        fontSmoothingOverride->textFlags = font->platformData().paintTextFlags();
        fontSmoothingOverride->lcdExplicitlyRequested = false;
        break;
    }
}

static void paintGlyphs(GraphicsContext* gc, const SimpleFontData* font,
    const FontDescription& fontDescription,
<<<<<<< HEAD
    const Glyph* glyphs, unsigned numGlyphs,
    SkPoint* pos, const FloatRect& textRect)
=======
    const Glyph glyphs[], unsigned numGlyphs,
    const SkPoint pos[], const FloatRect& textRect)
>>>>>>> e6de044b
{
    TextDrawingModeFlags textMode = gc->textDrawingMode();

    FontPlatformData::FontSmoothingOverride fontSmoothingOverride;
<<<<<<< HEAD
    switch (fontDescription.fontSmoothing()) {
    case NoSmoothing:
        fontSmoothingOverride.textFlags = 0;
        fontSmoothingOverride.lcdExplicitlyRequested = false;
        break;
    case Antialiased:
        fontSmoothingOverride.textFlags = SkPaint::kAntiAlias_Flag;
        fontSmoothingOverride.lcdExplicitlyRequested = false;
        break;
    case SubpixelAntialiased:
        fontSmoothingOverride.textFlags = (SkPaint::kAntiAlias_Flag | SkPaint::kLCDRenderText_Flag);
        fontSmoothingOverride.lcdExplicitlyRequested = true;
        break;
    default:
        fontSmoothingOverride.textFlags = font->platformData().paintTextFlags();
        fontSmoothingOverride.lcdExplicitlyRequested = false;
        break;
    }

    // We draw text up to two times (once for fill, once for stroke).
    if (textMode & TextModeFill) {
        SkPaint paint = gc->fillPaint();
        font->platformData().setupPaint(&paint, gc, &fontSmoothingOverride);
        gc->adjustTextRenderMode(&paint);
        paint.setTextEncoding(SkPaint::kGlyphID_TextEncoding);
=======
    initFontSmoothingOverride(&fontSmoothingOverride, font, fontDescription);

    // We draw text up to two times (once for fill, once for stroke).
    if (textMode & TextModeFill) {
        SkPaint paint = textFillPaint(gc, font, fontSmoothingOverride);
        gc->drawPosText(glyphs, numGlyphs * sizeof(Glyph), pos, textRect, paint);
    }
>>>>>>> e6de044b

    if ((textMode & TextModeStroke) && gc->hasStroke()) {
        SkPaint paint = textStrokePaint(gc, font, textMode & TextModeFill, fontSmoothingOverride);
        gc->drawPosText(glyphs, numGlyphs * sizeof(Glyph), pos, textRect, paint);
    }
}

<<<<<<< HEAD
    if ((textMode & TextModeStroke)
        && gc->strokeStyle() != NoStroke
        && gc->strokeThickness() > 0) {

        SkPaint paint = gc->strokePaint();
        font->platformData().setupPaint(&paint, gc, &fontSmoothingOverride);
        gc->adjustTextRenderMode(&paint);
        paint.setTextEncoding(SkPaint::kGlyphID_TextEncoding);

        if (textMode & TextModeFill) {
            // If there is a shadow and we filled above, there will already be
            // a shadow. We don't want to draw it again or it will be too dark
            // and it will go on top of the fill.
            //
            // Note that this isn't strictly correct, since the stroke could be
            // very thick and the shadow wouldn't account for this. The "right"
            // thing would be to draw to a new layer and then draw that layer
            // with a shadow. But this is a lot of extra work for something
            // that isn't normally an issue.
            paint.setLooper(0);
        }
=======
static void paintGlyphsHorizontal(GraphicsContext* gc, const SimpleFontData* font,
    const FontDescription& fontDescription,
    const Glyph glyphs[], unsigned numGlyphs,
    const SkScalar xpos[], SkScalar constY, const FloatRect& textRect)
{
    TextDrawingModeFlags textMode = gc->textDrawingMode();
>>>>>>> e6de044b

    FontPlatformData::FontSmoothingOverride fontSmoothingOverride;
    initFontSmoothingOverride(&fontSmoothingOverride, font, fontDescription);

    if (textMode & TextModeFill) {
        SkPaint paint = textFillPaint(gc, font, fontSmoothingOverride);
        gc->drawPosTextH(glyphs, numGlyphs * sizeof(Glyph), xpos, constY, textRect, paint);
    }

    if ((textMode & TextModeStroke) && gc->hasStroke()) {
        SkPaint paint = textStrokePaint(gc, font, textMode & TextModeFill, fontSmoothingOverride);
        gc->drawPosTextH(glyphs, numGlyphs * sizeof(Glyph), xpos, constY, textRect, paint);
    }
}

void Font::drawGlyphs(GraphicsContext* gc, const SimpleFontData* font,
    const GlyphBuffer& glyphBuffer, unsigned from, unsigned numGlyphs,
    const FloatPoint& point, const FloatRect& textRect) const
{
    SkScalar x = SkFloatToScalar(point.x());
    SkScalar y = SkFloatToScalar(point.y());

    const OpenTypeVerticalData* verticalData = font->verticalData();
    if (font->platformData().orientation() == Vertical && verticalData) {
        SkAutoSTMalloc<32, SkPoint> storage(numGlyphs);
        SkPoint* pos = storage.get();

        AffineTransform savedMatrix = gc->getCTM();
        gc->concatCTM(AffineTransform(0, -1, 1, 0, point.x(), point.y()));
        gc->concatCTM(AffineTransform(1, 0, 0, 1, -point.x(), -point.y()));

        const unsigned kMaxBufferLength = 256;
        Vector<FloatPoint, kMaxBufferLength> translations;

        const FontMetrics& metrics = font->fontMetrics();
        SkScalar verticalOriginX = SkFloatToScalar(point.x() + metrics.floatAscent() - metrics.floatAscent(IdeographicBaseline));
        float horizontalOffset = point.x();

        unsigned glyphIndex = 0;
        while (glyphIndex < numGlyphs) {
            unsigned chunkLength = std::min(kMaxBufferLength, numGlyphs - glyphIndex);

            const Glyph* glyphs = glyphBuffer.glyphs(from + glyphIndex);
            translations.resize(chunkLength);
            verticalData->getVerticalTranslationsForGlyphs(font, &glyphs[0], chunkLength, reinterpret_cast<float*>(&translations[0]));

            x = verticalOriginX;
            y = SkFloatToScalar(point.y() + horizontalOffset - point.x());

            float currentWidth = 0;
            for (unsigned i = 0; i < chunkLength; ++i, ++glyphIndex) {
                pos[i].set(
                    x + SkIntToScalar(lroundf(translations[i].x())),
                    y + -SkIntToScalar(-lroundf(currentWidth - translations[i].y())));
                currentWidth += glyphBuffer.advanceAt(from + glyphIndex).width();
            }
            horizontalOffset += currentWidth;
            paintGlyphs(gc, font, m_fontDescription, glyphs, chunkLength, pos, textRect);
        }

        gc->setCTM(savedMatrix);
        return;
    }

    if (!glyphBuffer.hasVerticalAdvances()) {
        SkAutoSTMalloc<64, SkScalar> storage(numGlyphs);
        SkScalar* xpos = storage.get();
        const FloatSize* adv = glyphBuffer.advances(from);
        for (unsigned i = 0; i < numGlyphs; i++) {
            xpos[i] = x;
            x += SkFloatToScalar(adv[i].width());
        }
        const Glyph* glyphs = glyphBuffer.glyphs(from);
        paintGlyphsHorizontal(gc, font, m_fontDescription, glyphs, numGlyphs, xpos, SkFloatToScalar(y), textRect);
        return;
    }

    // FIXME: text rendering speed:
    // Android has code in their WebCore fork to special case when the
    // GlyphBuffer has no advances other than the defaults. In that case the
    // text drawing can proceed faster. However, it's unclear when those
    // patches may be upstreamed to WebKit so we always use the slower path
    // here.
    SkAutoSTMalloc<32, SkPoint> storage(numGlyphs);
    SkPoint* pos = storage.get();
    const FloatSize* adv = glyphBuffer.advances(from);
    for (unsigned i = 0; i < numGlyphs; i++) {
        pos[i].set(x, y);
        x += SkFloatToScalar(adv[i].width());
        y += SkFloatToScalar(adv[i].height());
    }

    const Glyph* glyphs = glyphBuffer.glyphs(from);
    paintGlyphs(gc, font, m_fontDescription, glyphs, numGlyphs, pos, textRect);
}

void Font::drawComplexText(GraphicsContext* gc, const TextRunPaintInfo& runInfo, const FloatPoint& point) const
{
    if (!runInfo.run.length())
        return;

    TextDrawingModeFlags textMode = gc->textDrawingMode();
    bool fill = textMode & TextModeFill;
    bool stroke = (textMode & TextModeStroke) && gc->hasStroke();

    if (!fill && !stroke)
        return;

    GlyphBuffer glyphBuffer;
    HarfBuzzShaper shaper(this, runInfo.run);
    shaper.setDrawRange(runInfo.from, runInfo.to);
    if (!shaper.shape(&glyphBuffer) || glyphBuffer.isEmpty())
        return;
    FloatPoint adjustedPoint = shaper.adjustStartPoint(point);
    drawGlyphBuffer(gc, runInfo, glyphBuffer, adjustedPoint);
}

void Font::drawEmphasisMarksForComplexText(GraphicsContext* context, const TextRunPaintInfo& runInfo, const AtomicString& mark, const FloatPoint& point) const
{
    GlyphBuffer glyphBuffer;

    float initialAdvance = getGlyphsAndAdvancesForComplexText(runInfo, glyphBuffer, ForTextEmphasis);

    if (glyphBuffer.isEmpty())
        return;

    drawEmphasisMarks(context, runInfo, glyphBuffer, mark, FloatPoint(point.x() + initialAdvance, point.y()));
}

float Font::getGlyphsAndAdvancesForComplexText(const TextRunPaintInfo& runInfo, GlyphBuffer& glyphBuffer, ForTextEmphasisOrNot forTextEmphasis) const
{
    HarfBuzzShaper shaper(this, runInfo.run, HarfBuzzShaper::ForTextEmphasis);
    shaper.setDrawRange(runInfo.from, runInfo.to);
    shaper.shape(&glyphBuffer);
    return 0;
}

float Font::floatWidthForComplexText(const TextRun& run, HashSet<const SimpleFontData*>* /* fallbackFonts */, IntRectExtent* glyphBounds) const
{
    HarfBuzzShaper shaper(this, run);
    if (!shaper.shape())
        return 0;

    glyphBounds->setTop(floorf(-shaper.glyphBoundingBox().top()));
    glyphBounds->setBottom(ceilf(shaper.glyphBoundingBox().bottom()));
    glyphBounds->setLeft(std::max<int>(0, floorf(-shaper.glyphBoundingBox().left())));
    glyphBounds->setRight(std::max<int>(0, ceilf(shaper.glyphBoundingBox().right() - shaper.totalWidth())));

    return shaper.totalWidth();
}

// Return the code point index for the given |x| offset into the text run.
int Font::offsetForPositionForComplexText(const TextRun& run, float xFloat,
                                          bool includePartialGlyphs) const
{
    HarfBuzzShaper shaper(this, run);
    if (!shaper.shape())
        return 0;
    return shaper.offsetForPosition(xFloat);
}

// Return the rectangle for selecting the given range of code-points in the TextRun.
FloatRect Font::selectionRectForComplexText(const TextRun& run,
                                            const FloatPoint& point, int height,
                                            int from, int to) const
{
    HarfBuzzShaper shaper(this, run);
    if (!shaper.shape())
        return FloatRect();
    return shaper.selectionRect(point, height, from, to);
}

} // namespace blink<|MERGE_RESOLUTION|>--- conflicted
+++ resolved
@@ -115,44 +115,12 @@
 
 static void paintGlyphs(GraphicsContext* gc, const SimpleFontData* font,
     const FontDescription& fontDescription,
-<<<<<<< HEAD
-    const Glyph* glyphs, unsigned numGlyphs,
-    SkPoint* pos, const FloatRect& textRect)
-=======
     const Glyph glyphs[], unsigned numGlyphs,
     const SkPoint pos[], const FloatRect& textRect)
->>>>>>> e6de044b
 {
     TextDrawingModeFlags textMode = gc->textDrawingMode();
 
     FontPlatformData::FontSmoothingOverride fontSmoothingOverride;
-<<<<<<< HEAD
-    switch (fontDescription.fontSmoothing()) {
-    case NoSmoothing:
-        fontSmoothingOverride.textFlags = 0;
-        fontSmoothingOverride.lcdExplicitlyRequested = false;
-        break;
-    case Antialiased:
-        fontSmoothingOverride.textFlags = SkPaint::kAntiAlias_Flag;
-        fontSmoothingOverride.lcdExplicitlyRequested = false;
-        break;
-    case SubpixelAntialiased:
-        fontSmoothingOverride.textFlags = (SkPaint::kAntiAlias_Flag | SkPaint::kLCDRenderText_Flag);
-        fontSmoothingOverride.lcdExplicitlyRequested = true;
-        break;
-    default:
-        fontSmoothingOverride.textFlags = font->platformData().paintTextFlags();
-        fontSmoothingOverride.lcdExplicitlyRequested = false;
-        break;
-    }
-
-    // We draw text up to two times (once for fill, once for stroke).
-    if (textMode & TextModeFill) {
-        SkPaint paint = gc->fillPaint();
-        font->platformData().setupPaint(&paint, gc, &fontSmoothingOverride);
-        gc->adjustTextRenderMode(&paint);
-        paint.setTextEncoding(SkPaint::kGlyphID_TextEncoding);
-=======
     initFontSmoothingOverride(&fontSmoothingOverride, font, fontDescription);
 
     // We draw text up to two times (once for fill, once for stroke).
@@ -160,7 +128,6 @@
         SkPaint paint = textFillPaint(gc, font, fontSmoothingOverride);
         gc->drawPosText(glyphs, numGlyphs * sizeof(Glyph), pos, textRect, paint);
     }
->>>>>>> e6de044b
 
     if ((textMode & TextModeStroke) && gc->hasStroke()) {
         SkPaint paint = textStrokePaint(gc, font, textMode & TextModeFill, fontSmoothingOverride);
@@ -168,36 +135,12 @@
     }
 }
 
-<<<<<<< HEAD
-    if ((textMode & TextModeStroke)
-        && gc->strokeStyle() != NoStroke
-        && gc->strokeThickness() > 0) {
-
-        SkPaint paint = gc->strokePaint();
-        font->platformData().setupPaint(&paint, gc, &fontSmoothingOverride);
-        gc->adjustTextRenderMode(&paint);
-        paint.setTextEncoding(SkPaint::kGlyphID_TextEncoding);
-
-        if (textMode & TextModeFill) {
-            // If there is a shadow and we filled above, there will already be
-            // a shadow. We don't want to draw it again or it will be too dark
-            // and it will go on top of the fill.
-            //
-            // Note that this isn't strictly correct, since the stroke could be
-            // very thick and the shadow wouldn't account for this. The "right"
-            // thing would be to draw to a new layer and then draw that layer
-            // with a shadow. But this is a lot of extra work for something
-            // that isn't normally an issue.
-            paint.setLooper(0);
-        }
-=======
 static void paintGlyphsHorizontal(GraphicsContext* gc, const SimpleFontData* font,
     const FontDescription& fontDescription,
     const Glyph glyphs[], unsigned numGlyphs,
     const SkScalar xpos[], SkScalar constY, const FloatRect& textRect)
 {
     TextDrawingModeFlags textMode = gc->textDrawingMode();
->>>>>>> e6de044b
 
     FontPlatformData::FontSmoothingOverride fontSmoothingOverride;
     initFontSmoothingOverride(&fontSmoothingOverride, font, fontDescription);
