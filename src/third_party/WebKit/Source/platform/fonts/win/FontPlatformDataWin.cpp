/*
 * Copyright (C) 2006, 2007 Apple Computer, Inc.
 * Copyright (c) 2006, 2007, 2008, 2009, 2012 Google Inc. All rights reserved.
 *
 * Redistribution and use in source and binary forms, with or without
 * modification, are permitted provided that the following conditions are
 * met:
 *
 *     * Redistributions of source code must retain the above copyright
 * notice, this list of conditions and the following disclaimer.
 *     * Redistributions in binary form must reproduce the above
 * copyright notice, this list of conditions and the following disclaimer
 * in the documentation and/or other materials provided with the
 * distribution.
 *     * Neither the name of Google Inc. nor the names of its
 * contributors may be used to endorse or promote products derived from
 * this software without specific prior written permission.
 *
 * THIS SOFTWARE IS PROVIDED BY THE COPYRIGHT HOLDERS AND CONTRIBUTORS
 * "AS IS" AND ANY EXPRESS OR IMPLIED WARRANTIES, INCLUDING, BUT NOT
 * LIMITED TO, THE IMPLIED WARRANTIES OF MERCHANTABILITY AND FITNESS FOR
 * A PARTICULAR PURPOSE ARE DISCLAIMED. IN NO EVENT SHALL THE COPYRIGHT
 * OWNER OR CONTRIBUTORS BE LIABLE FOR ANY DIRECT, INDIRECT, INCIDENTAL,
 * SPECIAL, EXEMPLARY, OR CONSEQUENTIAL DAMAGES (INCLUDING, BUT NOT
 * LIMITED TO, PROCUREMENT OF SUBSTITUTE GOODS OR SERVICES; LOSS OF USE,
 * DATA, OR PROFITS; OR BUSINESS INTERRUPTION) HOWEVER CAUSED AND ON ANY
 * THEORY OF LIABILITY, WHETHER IN CONTRACT, STRICT LIABILITY, OR TORT
 * (INCLUDING NEGLIGENCE OR OTHERWISE) ARISING IN ANY WAY OUT OF THE USE
 * OF THIS SOFTWARE, EVEN IF ADVISED OF THE POSSIBILITY OF SUCH DAMAGE.
 */

#include "config.h"
#include "platform/fonts/FontPlatformData.h"

#include "SkTypeface.h"
#include "platform/LayoutTestSupport.h"
#include "platform/fonts/FontCache.h"
#include "platform/graphics/GraphicsContext.h"
#include <windows.h>

namespace WebCore {

<<<<<<< HEAD
=======
// Maximum font size, in pixels, at which embedded bitmaps will be used
// if available.
const float kMaxSizeForEmbeddedBitmap = 24.0f;

>>>>>>> 1cb4891d
void FontPlatformData::setupPaint(SkPaint* paint, GraphicsContext* context, const FontSmoothingOverride* fontSmoothingOverride) const
{
    const float ts = m_textSize >= 0 ? m_textSize : 12;
    paint->setTextSize(SkFloatToScalar(m_textSize));
    paint->setTypeface(typeface());
    paint->setFakeBoldText(m_syntheticBold);
    paint->setTextSkewX(m_syntheticItalic ? -SK_Scalar1 / 4 : 0);

<<<<<<< HEAD
    int textFlags;
    // Only set painting flags when we're actually painting.
    bool lcdExplicitlyRequested;
    if (fontSmoothingOverride) {
        textFlags = fontSmoothingOverride->textFlags;
        lcdExplicitlyRequested = fontSmoothingOverride->lcdExplicitlyRequested;
    }
    else {
        textFlags = paintTextFlags();
        lcdExplicitlyRequested = false;
    }
=======
    uint32_t textFlags;
    bool lcdExplicitlyRequested;
    if (fontSmoothingOverride) {
        textFlags = fontSmoothingOverride->textFlags;
        lcdExplicitlyRequested = fontSmoothingOverride->lcdExplicitlyRequested;
    }
    else {
        textFlags = paintTextFlags();
        lcdExplicitlyRequested = false;
    }

    uint32_t flags = paint->getFlags();
    static const uint32_t textFlagsMask = SkPaint::kAntiAlias_Flag |
        SkPaint::kLCDRenderText_Flag |
        SkPaint::kGenA8FromLCD_Flag;
    flags &= ~textFlagsMask;

    if (ts <= kMaxSizeForEmbeddedBitmap)
        flags |= SkPaint::kEmbeddedBitmapText_Flag;

    if (m_useSubpixelPositioning)
        flags |= SkPaint::kSubpixelText_Flag;

    // Only set painting flags when we're actually painting.
>>>>>>> 1cb4891d
    // SHEZ: don't remove cleartype if it was explicitly requested
    if (!lcdExplicitlyRequested && context && !context->couldUseLCDRenderedText()) {
        textFlags &= ~SkPaint::kLCDRenderText_Flag;
        // If we *just* clear our request for LCD, then GDI seems to
        // sometimes give us AA text, and sometimes give us BW text. Since the
        // original intent was LCD, we want to force AA (rather than BW), so we
        // add a special bit to tell Skia to do its best to avoid the BW: by
        // drawing LCD offscreen and downsampling that to AA.
        textFlags |= SkPaint::kGenA8FromLCD_Flag;
    }
    SkASSERT(!(textFlags & ~textFlagsMask));
    flags |= textFlags;

    paint->setFlags(flags);
}

// Lookup the current system settings for font smoothing.
// We cache these values for performance, but if the browser has a way to be
// notified when these change, we could re-query them at that time.
static uint32_t getSystemTextFlags()
{
    static bool gInited;
    static uint32_t gFlags;
    if (!gInited) {
        BOOL enabled;
        gFlags = 0;
        if (SystemParametersInfo(SPI_GETFONTSMOOTHING, 0, &enabled, 0) && enabled) {
            gFlags |= SkPaint::kAntiAlias_Flag;

            UINT smoothType;
            if (SystemParametersInfo(SPI_GETFONTSMOOTHINGTYPE, 0, &smoothType, 0)) {
                if (FE_FONTSMOOTHINGCLEARTYPE == smoothType)
                    gFlags |= SkPaint::kLCDRenderText_Flag;
            }
        }
        gInited = true;
    }
    return gFlags;
}

static bool isWebFont(const String& familyName)
{
    // Web-fonts have artifical names constructed to always be:
    // 1. 24 characters, followed by a '\0'
    // 2. the last two characters are '=='
    return familyName.length() == 24
        && '=' == familyName[22] && '=' == familyName[23];
}

static int computePaintTextFlags(String fontFamilyName)
{
    if (isRunningLayoutTest())
        return isFontAntialiasingEnabledForTest() ? SkPaint::kAntiAlias_Flag : 0;

    int textFlags = getSystemTextFlags();

    // Many web-fonts are so poorly hinted that they are terrible to read when drawn in BW.
    // In these cases, we have decided to FORCE these fonts to be drawn with at least grayscale AA,
    // even when the System (getSystemTextFlags) tells us to draw only in BW.
    if (isWebFont(fontFamilyName))
        textFlags |= SkPaint::kAntiAlias_Flag;

    return textFlags;
}


void FontPlatformData::querySystemForRenderStyle(bool)
{
    m_paintTextFlags = computePaintTextFlags(fontFamilyName());
}

bool FontPlatformData::defaultUseSubpixelPositioning()
{
    return FontCache::fontCache()->useSubpixelPositioning();
}

} // namespace WebCore<|MERGE_RESOLUTION|>--- conflicted
+++ resolved
@@ -40,13 +40,10 @@
 
 namespace WebCore {
 
-<<<<<<< HEAD
-=======
 // Maximum font size, in pixels, at which embedded bitmaps will be used
 // if available.
 const float kMaxSizeForEmbeddedBitmap = 24.0f;
 
->>>>>>> 1cb4891d
 void FontPlatformData::setupPaint(SkPaint* paint, GraphicsContext* context, const FontSmoothingOverride* fontSmoothingOverride) const
 {
     const float ts = m_textSize >= 0 ? m_textSize : 12;
@@ -55,19 +52,6 @@
     paint->setFakeBoldText(m_syntheticBold);
     paint->setTextSkewX(m_syntheticItalic ? -SK_Scalar1 / 4 : 0);
 
-<<<<<<< HEAD
-    int textFlags;
-    // Only set painting flags when we're actually painting.
-    bool lcdExplicitlyRequested;
-    if (fontSmoothingOverride) {
-        textFlags = fontSmoothingOverride->textFlags;
-        lcdExplicitlyRequested = fontSmoothingOverride->lcdExplicitlyRequested;
-    }
-    else {
-        textFlags = paintTextFlags();
-        lcdExplicitlyRequested = false;
-    }
-=======
     uint32_t textFlags;
     bool lcdExplicitlyRequested;
     if (fontSmoothingOverride) {
@@ -92,7 +76,6 @@
         flags |= SkPaint::kSubpixelText_Flag;
 
     // Only set painting flags when we're actually painting.
->>>>>>> 1cb4891d
     // SHEZ: don't remove cleartype if it was explicitly requested
     if (!lcdExplicitlyRequested && context && !context->couldUseLCDRenderedText()) {
         textFlags &= ~SkPaint::kLCDRenderText_Flag;
