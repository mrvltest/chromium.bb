/*
 * Copyright (C) 2003, 2004, 2005, 2006, 2009 Apple Inc. All rights reserved.
 * Copyright (C) 2013 Google Inc. All rights reserved.
 *
 * Redistribution and use in source and binary forms, with or without
 * modification, are permitted provided that the following conditions
 * are met:
 * 1. Redistributions of source code must retain the above copyright
 *    notice, this list of conditions and the following disclaimer.
 * 2. Redistributions in binary form must reproduce the above copyright
 *    notice, this list of conditions and the following disclaimer in the
 *    documentation and/or other materials provided with the distribution.
 *
 * THIS SOFTWARE IS PROVIDED BY APPLE INC. AND ITS CONTRIBUTORS ``AS IS''
 * AND ANY EXPRESS OR IMPLIED WARRANTIES, INCLUDING, BUT NOT LIMITED TO,
 * THE IMPLIED WARRANTIES OF MERCHANTABILITY AND FITNESS FOR A PARTICULAR
 * PURPOSE ARE DISCLAIMED. IN NO EVENT SHALL APPLE INC. OR ITS CONTRIBUTORS
 * BE LIABLE FOR ANY DIRECT, INDIRECT, INCIDENTAL, SPECIAL, EXEMPLARY, OR
 * CONSEQUENTIAL DAMAGES (INCLUDING, BUT NOT LIMITED TO, PROCUREMENT OF
 * SUBSTITUTE GOODS OR SERVICES; LOSS OF USE, DATA, OR PROFITS; OR BUSINESS
 * INTERRUPTION) HOWEVER CAUSED AND ON ANY THEORY OF LIABILITY, WHETHER IN
 * CONTRACT, STRICT LIABILITY, OR TORT (INCLUDING NEGLIGENCE OR OTHERWISE)
 * ARISING IN ANY WAY OUT OF THE USE OF THIS SOFTWARE, EVEN IF ADVISED OF
 * THE POSSIBILITY OF SUCH DAMAGE.
 */

#include "config.h"
#include "platform/graphics/GraphicsContext.h"

#include "platform/geometry/IntRect.h"
#include "platform/geometry/RoundedRect.h"
#include "platform/graphics/BitmapImage.h"
#include "platform/graphics/DisplayList.h"
#include "platform/graphics/Gradient.h"
#include "platform/graphics/ImageBuffer.h"
#include "platform/text/BidiResolver.h"
#include "platform/text/TextRunIterator.h"
#include "platform/weborigin/KURL.h"
#include "third_party/skia/include/core/SkAnnotation.h"
#include "third_party/skia/include/core/SkColorFilter.h"
#include "third_party/skia/include/core/SkData.h"
#include "third_party/skia/include/core/SkDevice.h"
#include "third_party/skia/include/core/SkPicture.h"
#include "third_party/skia/include/core/SkRRect.h"
#include "third_party/skia/include/core/SkRefCnt.h"
#include "third_party/skia/include/core/SkSurface.h"
#include "third_party/skia/include/effects/SkBlurMaskFilter.h"
#include "third_party/skia/include/effects/SkCornerPathEffect.h"
#include "third_party/skia/include/effects/SkLumaColorFilter.h"
#include "third_party/skia/include/gpu/GrRenderTarget.h"
#include "third_party/skia/include/gpu/GrTexture.h"
#include "wtf/Assertions.h"
#include "wtf/MathExtras.h"

#include <map>

#if OS(MACOSX)
#include <ApplicationServices/ApplicationServices.h>
#endif

using namespace std;
using blink::WebBlendMode;

namespace WebCore {

namespace {

class CompatibleImageBufferSurface : public ImageBufferSurface {
    WTF_MAKE_NONCOPYABLE(CompatibleImageBufferSurface); WTF_MAKE_FAST_ALLOCATED;
public:
    CompatibleImageBufferSurface(PassRefPtr<SkSurface> surface, const IntSize& size, OpacityMode opacityMode)
        : ImageBufferSurface(size, opacityMode)
        , m_surface(surface)
    {
    }
    virtual ~CompatibleImageBufferSurface() { }

    virtual SkCanvas* canvas() const OVERRIDE { return m_surface ? m_surface->getCanvas() : 0; }
    virtual bool isValid() const OVERRIDE { return m_surface; }
    virtual bool isAccelerated() const OVERRIDE { return isValid() && m_surface->getCanvas()->getTopDevice()->accessRenderTarget(); }
    virtual Platform3DObject getBackingTexture() const OVERRIDE
    {
        ASSERT(isAccelerated());
        GrRenderTarget* renderTarget = m_surface->getCanvas()->getTopDevice()->accessRenderTarget();
        if (renderTarget) {
            return renderTarget->asTexture()->getTextureHandle();
        }
        return 0;
    };

private:
    RefPtr<SkSurface> m_surface;
};

} // unnamed namespace

struct GraphicsContext::CanvasSaveState {
    CanvasSaveState(bool pendingSave, int count)
        : m_pendingSave(pendingSave), m_restoreCount(count) { }

    bool m_pendingSave;
    int m_restoreCount;
};

struct GraphicsContext::RecordingState {
    RecordingState(SkCanvas* currentCanvas, const SkMatrix& currentMatrix, PassRefPtr<DisplayList> displayList)
        : m_savedCanvas(currentCanvas)
        , m_displayList(displayList)
        , m_savedMatrix(currentMatrix)
    {
    }

    SkCanvas* m_savedCanvas;
    RefPtr<DisplayList> m_displayList;
    const SkMatrix m_savedMatrix;
};

GraphicsContext::GraphicsContext(SkCanvas* canvas)
    : m_canvas(canvas)
    , m_paintStateStack()
    , m_paintStateIndex(0)
    , m_pendingCanvasSave(false)
    , m_annotationMode(0)
#if !ASSERT_DISABLED
    , m_annotationCount(0)
    , m_layerCount(0)
#endif
    , m_trackOpaqueRegion(false)
    , m_trackTextRegion(false)
    , m_useHighResMarker(false)
    , m_updatingControlTints(false)
    , m_accelerated(false)
    , m_isCertainlyOpaque(true)
    , m_printing(false)
{
    // FIXME: Do some tests to determine how many states are typically used, and allocate
    // several here.
    m_paintStateStack.append(GraphicsContextState::create());
    m_paintState = m_paintStateStack.last().get();
}

GraphicsContext::~GraphicsContext()
{
    ASSERT(!m_paintStateIndex);
    ASSERT(!m_paintState->saveCount());
    ASSERT(!m_annotationCount);
    ASSERT(!m_layerCount);
    ASSERT(m_recordingStateStack.isEmpty());
}

void GraphicsContext::save()
{
    if (paintingDisabled())
        return;

    m_paintState->incrementSaveCount();

    m_canvasStateStack.append(CanvasSaveState(m_pendingCanvasSave, m_canvas->getSaveCount()));
    m_pendingCanvasSave = true;
}

void GraphicsContext::restore()
{
    if (paintingDisabled())
        return;

    if (!m_paintStateIndex && !m_paintState->saveCount()) {
        WTF_LOG_ERROR("ERROR void GraphicsContext::restore() stack is empty");
        return;
    }

    if (m_paintState->saveCount()) {
        m_paintState->decrementSaveCount();
    } else {
        m_paintStateIndex--;
        m_paintState = m_paintStateStack[m_paintStateIndex].get();
    }

    CanvasSaveState savedState = m_canvasStateStack.last();
    m_canvasStateStack.removeLast();
    m_pendingCanvasSave = savedState.m_pendingSave;
    m_canvas->restoreToCount(savedState.m_restoreCount);
}

void GraphicsContext::saveLayer(const SkRect* bounds, const SkPaint* paint)
{
    if (paintingDisabled())
        return;

    realizeCanvasSave();

    m_canvas->saveLayer(bounds, paint);
    if (m_trackOpaqueRegion)
        m_opaqueRegion.pushCanvasLayer(paint);
}

void GraphicsContext::restoreLayer()
{
    if (paintingDisabled())
        return;

    m_canvas->restore();
    if (m_trackOpaqueRegion)
        m_opaqueRegion.popCanvasLayer(this);
}

void GraphicsContext::beginAnnotation(const char* rendererName, const char* paintPhase,
    const String& elementId, const String& elementClass, const String& elementTag)
{
    if (paintingDisabled())
        return;

    canvas()->beginCommentGroup("GraphicsContextAnnotation");

    GraphicsContextAnnotation annotation(rendererName, paintPhase, elementId, elementClass, elementTag);
    AnnotationList annotations;
    annotation.asAnnotationList(annotations);

    AnnotationList::const_iterator end = annotations.end();
    for (AnnotationList::const_iterator it = annotations.begin(); it != end; ++it)
        canvas()->addComment(it->first, it->second.ascii().data());

#if !ASSERT_DISABLED
    ++m_annotationCount;
#endif
}

void GraphicsContext::endAnnotation()
{
    if (paintingDisabled())
        return;

    canvas()->endCommentGroup();

    ASSERT(m_annotationCount > 0);
#if !ASSERT_DISABLED
    --m_annotationCount;
#endif
}

void GraphicsContext::setStrokePattern(PassRefPtr<Pattern> pattern)
{
    if (paintingDisabled())
        return;

    ASSERT(pattern);
    if (!pattern) {
        setStrokeColor(Color::black);
        return;
    }
    mutableState()->setStrokePattern(pattern);
}

void GraphicsContext::setStrokeGradient(PassRefPtr<Gradient> gradient)
{
    if (paintingDisabled())
        return;

    ASSERT(gradient);
    if (!gradient) {
        setStrokeColor(Color::black);
        return;
    }
    mutableState()->setStrokeGradient(gradient);
}

void GraphicsContext::setFillPattern(PassRefPtr<Pattern> pattern)
{
    if (paintingDisabled())
        return;

    ASSERT(pattern);
    if (!pattern) {
        setFillColor(Color::black);
        return;
    }

    mutableState()->setFillPattern(pattern);
}

void GraphicsContext::setFillGradient(PassRefPtr<Gradient> gradient)
{
    if (paintingDisabled())
        return;

    ASSERT(gradient);
    if (!gradient) {
        setFillColor(Color::black);
        return;
    }

    mutableState()->setFillGradient(gradient);
}

void GraphicsContext::setShadow(const FloatSize& offset, float blur, const Color& color,
    DrawLooperBuilder::ShadowTransformMode shadowTransformMode,
    DrawLooperBuilder::ShadowAlphaMode shadowAlphaMode)
{
    if (paintingDisabled())
        return;

    if (!color.alpha() || (!offset.width() && !offset.height() && !blur)) {
        clearShadow();
        return;
    }

    OwnPtr<DrawLooperBuilder> drawLooperBuilder = DrawLooperBuilder::create();
    drawLooperBuilder->addShadow(offset, blur, color, shadowTransformMode, shadowAlphaMode);
    drawLooperBuilder->addUnmodifiedContent();
    setDrawLooper(drawLooperBuilder.release());
}

void GraphicsContext::setDrawLooper(PassOwnPtr<DrawLooperBuilder> drawLooperBuilder)
{
    if (paintingDisabled())
        return;

    mutableState()->setDrawLooper(drawLooperBuilder->detachDrawLooper());
}

void GraphicsContext::clearDrawLooper()
{
    if (paintingDisabled())
        return;

    mutableState()->clearDrawLooper();
}

bool GraphicsContext::hasShadow() const
{
    return !!immutableState()->drawLooper();
}

FloatRect GraphicsContext::getClipBounds() const
{
    if (paintingDisabled())
        return FloatRect();
    SkRect rect;
    if (!m_canvas->getClipBounds(&rect))
        return FloatRect();
    return FloatRect(rect);
}

bool GraphicsContext::getTransformedClipBounds(FloatRect* bounds) const
{
    if (paintingDisabled())
        return false;
    SkIRect skIBounds;
    if (!m_canvas->getClipDeviceBounds(&skIBounds))
        return false;
    SkRect skBounds = SkRect::MakeFromIRect(skIBounds);
    *bounds = FloatRect(skBounds);
    return true;
}

SkMatrix GraphicsContext::getTotalMatrix() const
{
    if (paintingDisabled())
        return SkMatrix::I();

    if (!isRecording())
        return m_canvas->getTotalMatrix();

    const RecordingState& recordingState = m_recordingStateStack.last();
    SkMatrix totalMatrix = recordingState.m_savedMatrix;
    totalMatrix.preConcat(m_canvas->getTotalMatrix());

    return totalMatrix;
}

void GraphicsContext::adjustTextRenderMode(SkPaint* paint)
{
    if (paintingDisabled())
        return;

    if (!paint->isLCDRenderText())
        return;

    paint->setLCDRenderText(couldUseLCDRenderedText());
}

bool GraphicsContext::couldUseLCDRenderedText()
{
    // Our layers only have a single alpha channel. This means that subpixel
    // rendered text cannot be composited correctly when the layer is
    // collapsed. Therefore, subpixel text is disabled when we are drawing
    // onto a layer.
    if (paintingDisabled() || isDrawingToLayer() || !isCertainlyOpaque())
        return false;

    return shouldSmoothFonts();
}

void GraphicsContext::setCompositeOperation(CompositeOperator compositeOperation, WebBlendMode blendMode)
{
    mutableState()->setCompositeOperation(compositeOperation, blendMode);
}

SkColorFilter* GraphicsContext::colorFilter()
{
    return immutableState()->colorFilter();
}

void GraphicsContext::setColorFilter(ColorFilter colorFilter)
{
    GraphicsContextState* stateToSet = mutableState();

    // We only support one active color filter at the moment. If (when) this becomes a problem,
    // we should switch to using color filter chains (Skia work in progress).
    ASSERT(!stateToSet->colorFilter());
    stateToSet->setColorFilter(WebCoreColorFilterToSkiaColorFilter(colorFilter));
}

bool GraphicsContext::readPixels(const SkImageInfo& info, void* pixels, size_t rowBytes, int x, int y)
{
    if (paintingDisabled())
        return false;

    return m_canvas->readPixels(info, pixels, rowBytes, x, y);
}

void GraphicsContext::setMatrix(const SkMatrix& matrix)
{
    if (paintingDisabled())
        return;

    realizeCanvasSave();

    m_canvas->setMatrix(matrix);
}

void GraphicsContext::concat(const SkMatrix& matrix)
{
    if (paintingDisabled())
        return;

    if (matrix.isIdentity())
        return;

    realizeCanvasSave();

    m_canvas->concat(matrix);
}

void GraphicsContext::beginTransparencyLayer(float opacity, const FloatRect* bounds)
{
    beginLayer(opacity, immutableState()->compositeOperator(), bounds);
}

void GraphicsContext::beginLayer(float opacity, CompositeOperator op, const FloatRect* bounds, ColorFilter colorFilter, ImageFilter* imageFilter)
{
    if (paintingDisabled())
        return;

    SkPaint layerPaint;
    layerPaint.setAlpha(static_cast<unsigned char>(opacity * 255));
    layerPaint.setXfermode(WebCoreCompositeToSkiaComposite(op, m_paintState->blendMode()).get());
    layerPaint.setColorFilter(WebCoreColorFilterToSkiaColorFilter(colorFilter).get());
    layerPaint.setImageFilter(imageFilter);

    if (bounds) {
        SkRect skBounds = WebCoreFloatRectToSKRect(*bounds);
        saveLayer(&skBounds, &layerPaint);
    } else {
        saveLayer(0, &layerPaint);
    }

#if !ASSERT_DISABLED
    ++m_layerCount;
#endif
}

void GraphicsContext::endLayer()
{
    if (paintingDisabled())
        return;

    restoreLayer();

    ASSERT(m_layerCount > 0);
#if !ASSERT_DISABLED
    --m_layerCount;
#endif
}

void GraphicsContext::beginRecording(const FloatRect& bounds)
{
    RefPtr<DisplayList> displayList = adoptRef(new DisplayList(bounds));

    SkCanvas* savedCanvas = m_canvas;
    SkMatrix savedMatrix = getTotalMatrix();

    IntRect recordingRect = enclosingIntRect(bounds);
    m_canvas = displayList->picture()->beginRecording(recordingRect.width(), recordingRect.height(),
        SkPicture::kUsePathBoundsForClip_RecordingFlag);

    // We want the bounds offset mapped to (0, 0), such that the display list content
    // is fully contained within the SkPictureRecord's bounds.
    if (!toFloatSize(bounds.location()).isZero()) {
        m_canvas->translate(-bounds.x(), -bounds.y());
        // To avoid applying the offset repeatedly in getTotalMatrix(), we pre-apply it here.
        savedMatrix.preTranslate(bounds.x(), bounds.y());
    }

    m_recordingStateStack.append(RecordingState(savedCanvas, savedMatrix, displayList));
}

PassRefPtr<DisplayList> GraphicsContext::endRecording()
{
    ASSERT(!m_recordingStateStack.isEmpty());

    RecordingState recording = m_recordingStateStack.last();
    ASSERT(recording.m_displayList->picture()->getRecordingCanvas());
    recording.m_displayList->picture()->endRecording();

    m_recordingStateStack.removeLast();
    m_canvas = recording.m_savedCanvas;

    return recording.m_displayList.release();
}

bool GraphicsContext::isRecording() const
{
    return !m_recordingStateStack.isEmpty();
}

void GraphicsContext::drawDisplayList(DisplayList* displayList)
{
    ASSERT(displayList);
    ASSERT(!displayList->picture()->getRecordingCanvas());

    if (paintingDisabled() || displayList->bounds().isEmpty())
        return;

    realizeCanvasSave();

    const FloatRect& bounds = displayList->bounds();
    if (bounds.x() || bounds.y())
        m_canvas->translate(bounds.x(), bounds.y());

    m_canvas->drawPicture(*displayList->picture());

    if (bounds.x() || bounds.y())
        m_canvas->translate(-bounds.x(), -bounds.y());
}

void GraphicsContext::setupPaintForFilling(SkPaint* paint) const
{
    if (paintingDisabled())
        return;

    *paint = immutableState()->fillPaint();
}

void GraphicsContext::setupPaintForStroking(SkPaint* paint) const
{
    if (paintingDisabled())
        return;

    *paint = immutableState()->strokePaint();
}

void GraphicsContext::drawConvexPolygon(size_t numPoints, const FloatPoint* points, bool shouldAntialias)
{
    if (paintingDisabled())
        return;

    if (numPoints <= 1)
        return;

    SkPath path;
    setPathFromConvexPoints(&path, numPoints, points);

    SkPaint paint(immutableState()->fillPaint());
    paint.setAntiAlias(shouldAntialias);
    drawPath(path, paint);

    if (strokeStyle() != NoStroke)
        drawPath(path, immutableState()->strokePaint());
}

// This method is only used to draw the little circles used in lists.
void GraphicsContext::drawEllipse(const IntRect& elipseRect)
{
    if (paintingDisabled())
        return;

    SkRect rect = elipseRect;
    drawOval(rect, immutableState()->fillPaint());

    if (strokeStyle() != NoStroke)
        drawOval(rect, immutableState()->strokePaint());
}

void GraphicsContext::drawFocusRing(const Path& focusRingPath, int width, int offset, const Color& color)
{
    // FIXME: Implement support for offset.
    if (paintingDisabled())
        return;

    SkPaint paint;
    paint.setAntiAlias(true);
    paint.setStyle(SkPaint::kStroke_Style);
    paint.setColor(color.rgb());

    drawOuterPath(focusRingPath.skPath(), paint, width);
    drawInnerPath(focusRingPath.skPath(), paint, width);
}

void GraphicsContext::drawFocusRing(const Vector<IntRect>& rects, int width, int offset, const Color& color)
{
    if (paintingDisabled())
        return;

    unsigned rectCount = rects.size();
    if (!rectCount)
        return;

    SkRegion focusRingRegion;
    const int focusRingOutset = getFocusRingOutset(offset);
    for (unsigned i = 0; i < rectCount; i++) {
        SkIRect r = rects[i];
        r.inset(-focusRingOutset, -focusRingOutset);
        focusRingRegion.op(r, SkRegion::kUnion_Op);
    }

    SkPath path;
    SkPaint paint;
    paint.setAntiAlias(true);
    paint.setStyle(SkPaint::kStroke_Style);

    paint.setColor(color.rgb());
    focusRingRegion.getBoundaryPath(&path);
    drawOuterPath(path, paint, width);
    drawInnerPath(path, paint, width);
}

static inline IntRect areaCastingShadowInHole(const IntRect& holeRect, int shadowBlur, int shadowSpread, const IntSize& shadowOffset)
{
    IntRect bounds(holeRect);

    bounds.inflate(shadowBlur);

    if (shadowSpread < 0)
        bounds.inflate(-shadowSpread);

    IntRect offsetBounds = bounds;
    offsetBounds.move(-shadowOffset);
    return unionRect(bounds, offsetBounds);
}

void GraphicsContext::drawInnerShadow(const RoundedRect& rect, const Color& shadowColor, const IntSize shadowOffset, int shadowBlur, int shadowSpread, Edges clippedEdges)
{
    IntRect holeRect(rect.rect());
    holeRect.inflate(-shadowSpread);

    if (holeRect.isEmpty()) {
        if (rect.isRounded())
            fillRoundedRect(rect, shadowColor);
        else
            fillRect(rect.rect(), shadowColor);
        return;
    }

    if (clippedEdges & LeftEdge) {
        holeRect.move(-max(shadowOffset.width(), 0) - shadowBlur, 0);
        holeRect.setWidth(holeRect.width() + max(shadowOffset.width(), 0) + shadowBlur);
    }
    if (clippedEdges & TopEdge) {
        holeRect.move(0, -max(shadowOffset.height(), 0) - shadowBlur);
        holeRect.setHeight(holeRect.height() + max(shadowOffset.height(), 0) + shadowBlur);
    }
    if (clippedEdges & RightEdge)
        holeRect.setWidth(holeRect.width() - min(shadowOffset.width(), 0) + shadowBlur);
    if (clippedEdges & BottomEdge)
        holeRect.setHeight(holeRect.height() - min(shadowOffset.height(), 0) + shadowBlur);

    Color fillColor(shadowColor.red(), shadowColor.green(), shadowColor.blue(), 255);

    IntRect outerRect = areaCastingShadowInHole(rect.rect(), shadowBlur, shadowSpread, shadowOffset);
    RoundedRect roundedHole(holeRect, rect.radii());

    save();
    if (rect.isRounded()) {
        Path path;
        path.addRoundedRect(rect);
        clipPath(path);
        roundedHole.shrinkRadii(shadowSpread);
    } else {
        clip(rect.rect());
    }

    OwnPtr<DrawLooperBuilder> drawLooperBuilder = DrawLooperBuilder::create();
    drawLooperBuilder->addShadow(shadowOffset, shadowBlur, shadowColor,
        DrawLooperBuilder::ShadowRespectsTransforms, DrawLooperBuilder::ShadowIgnoresAlpha);
    setDrawLooper(drawLooperBuilder.release());
    fillRectWithRoundedHole(outerRect, roundedHole, fillColor);
    restore();
    clearDrawLooper();
}

void GraphicsContext::drawLine(const IntPoint& point1, const IntPoint& point2)
{
    if (paintingDisabled())
        return;

    StrokeStyle penStyle = strokeStyle();
    if (penStyle == NoStroke)
        return;

    FloatPoint p1 = point1;
    FloatPoint p2 = point2;
    bool isVerticalLine = (p1.x() == p2.x());
    int width = roundf(strokeThickness());

    // We know these are vertical or horizontal lines, so the length will just
    // be the sum of the displacement component vectors give or take 1 -
    // probably worth the speed up of no square root, which also won't be exact.
    FloatSize disp = p2 - p1;
    int length = SkScalarRoundToInt(disp.width() + disp.height());
    SkPaint paint(immutableState()->strokePaint(length));

    if (strokeStyle() == DottedStroke || strokeStyle() == DashedStroke) {
        // Do a rect fill of our endpoints.  This ensures we always have the
        // appearance of being a border.  We then draw the actual dotted/dashed line.
        SkRect r1, r2;
        r1.set(p1.x(), p1.y(), p1.x() + width, p1.y() + width);
        r2.set(p2.x(), p2.y(), p2.x() + width, p2.y() + width);

        if (isVerticalLine) {
            r1.offset(-width / 2, 0);
            r2.offset(-width / 2, -width);
        } else {
            r1.offset(0, -width / 2);
            r2.offset(-width, -width / 2);
        }
        SkPaint fillPaint;
        fillPaint.setColor(paint.getColor());
        drawRect(r1, fillPaint);
        drawRect(r2, fillPaint);
    }

    adjustLineToPixelBoundaries(p1, p2, width, penStyle);
    SkPoint pts[2] = { (SkPoint)p1, (SkPoint)p2 };

    m_canvas->drawPoints(SkCanvas::kLines_PointMode, 2, pts, paint);

    if (m_trackOpaqueRegion)
        m_opaqueRegion.didDrawPoints(this, SkCanvas::kLines_PointMode, 2, pts, paint);
}

void GraphicsContext::drawLineForDocumentMarker(const FloatPoint& pt, float width, const Color& markerColor)
{
    if (paintingDisabled() || markerColor.alpha() == 0)
        return;

    int deviceScaleFactor = m_useHighResMarker ? 2 : 1;

    // Create the pattern we'll use to draw the underline.
    // SHEZ: the rendering becomes weird if alpha is non-opaque.. force it to
    // SHEZ: be opaque for now, ignoring the alpha component in markerColor
    const uint32_t lineColor = 0xFF << SK_A32_SHIFT
                                | markerColor.red() << SK_R32_SHIFT
                                | markerColor.green() << SK_G32_SHIFT
                                | markerColor.blue() << SK_B32_SHIFT;
    const uint32_t antiAlpha = 0x60;
    const uint32_t antiRed = uint32_t(float(markerColor.red()) * 0.375);
    const uint32_t antiGreen = uint32_t(float(markerColor.green()) * 0.375);
    const uint32_t antiBlue = uint32_t(float(markerColor.blue()) * 0.375);
    const uint32_t antiColor = antiAlpha << SK_A32_SHIFT
                                | antiRed << SK_R32_SHIFT
                                | antiGreen << SK_G32_SHIFT
                                | antiBlue << SK_B32_SHIFT;

    static map<uint32_t, SkBitmap*> misspellBitmaps1x;
    static map<uint32_t, SkBitmap*> misspellBitmaps2x;
    map<uint32_t, SkBitmap*>* misspellBitmaps = deviceScaleFactor == 2 ? &misspellBitmaps2x : &misspellBitmaps1x;
    SkBitmap* misspellBitmapTmp = (*misspellBitmaps)[lineColor];

    int index = 0;
    SkBitmap* misspellBitmap[2] = { misspellBitmapTmp, 0 };
    if (!misspellBitmap[index]) {
#if OS(MACOSX)
        // Match the artwork used by the Mac.
        const int rowPixels = 4 * deviceScaleFactor;
        const int colPixels = 3 * deviceScaleFactor;
<<<<<<< HEAD
        SkBitmap bitmap;
        if (!bitmap.allocN32Pixels(rowPixels, colPixels))
            return;
=======
        misspellBitmap[index] = new SkBitmap;
        (*misspellBitmaps)[lineColor] = misspellBitmap[index];
        misspellBitmap[index]->setConfig(SkBitmap::kARGB_8888_Config,
                                         rowPixels, colPixels);
        misspellBitmap[index]->allocPixels();
>>>>>>> 9c21984b

        bitmap.eraseARGB(0, 0, 0, 0);
        const uint32_t transparentColor = 0x00000000;

        if (deviceScaleFactor == 1) {
            const uint32_t colors[2][6] = {
                { 0x2a2a0600, 0x57571000,  0xa8a81b00, 0xbfbf1f00,  0x70701200, 0xe0e02400 },
                { 0x2a0f0f0f, 0x571e1e1e,  0xa83d3d3d, 0xbf454545,  0x70282828, 0xe0515151 }
            };

            // Pattern: a b a   a b a
            //          c d c   c d c
            //          e f e   e f e
            for (int x = 0; x < colPixels; ++x) {
                uint32_t* row = bitmap.getAddr32(0, x);
                row[0] = colors[index][x * 2];
                row[1] = colors[index][x * 2 + 1];
                row[2] = colors[index][x * 2];
                row[3] = transparentColor;
            }
        } else if (deviceScaleFactor == 2) {
            const uint32_t colors[2][18] = {
                { 0x0a090101, 0x33320806, 0x55540f0a,  0x37360906, 0x6e6c120c, 0x6e6c120c,  0x7674140d, 0x8d8b1810, 0x8d8b1810,
                  0x96941a11, 0xb3b01f15, 0xb3b01f15,  0x6d6b130c, 0xd9d62619, 0xd9d62619,  0x19180402, 0x7c7a150e, 0xcecb2418 },
                { 0x0a020202, 0x33141414, 0x55232323,  0x37161616, 0x6e2e2e2e, 0x6e2e2e2e,  0x76313131, 0x8d3a3a3a, 0x8d3a3a3a,
                  0x963e3e3e, 0xb34b4b4b, 0xb34b4b4b,  0x6d2d2d2d, 0xd95b5b5b, 0xd95b5b5b,  0x19090909, 0x7c343434, 0xce575757 }
            };

            // Pattern: a b c c b a
            //          d e f f e d
            //          g h j j h g
            //          k l m m l k
            //          n o p p o n
            //          q r s s r q
            for (int x = 0; x < colPixels; ++x) {
                uint32_t* row = bitmap.getAddr32(0, x);
                row[0] = colors[index][x * 3];
                row[1] = colors[index][x * 3 + 1];
                row[2] = colors[index][x * 3 + 2];
                row[3] = colors[index][x * 3 + 2];
                row[4] = colors[index][x * 3 + 1];
                row[5] = colors[index][x * 3];
                row[6] = transparentColor;
                row[7] = transparentColor;
            }
        } else
            ASSERT_NOT_REACHED();

        misspellBitmap[index] = new SkBitmap(bitmap);
#else
        // We use a 2-pixel-high misspelling indicator because that seems to be
        // what WebKit is designed for, and how much room there is in a typical
        // page for it.
        const int rowPixels = 32 * deviceScaleFactor; // Must be multiple of 4 for pattern below.
        const int colPixels = 2 * deviceScaleFactor;
<<<<<<< HEAD
        SkBitmap bitmap;
        if (!bitmap.allocN32Pixels(rowPixels, colPixels))
            return;
=======
        misspellBitmap[index] = new SkBitmap;
        (*misspellBitmaps)[lineColor] = misspellBitmap[index];
        misspellBitmap[index]->setConfig(SkBitmap::kARGB_8888_Config, rowPixels, colPixels);
        misspellBitmap[index]->allocPixels();
>>>>>>> 9c21984b

        bitmap.eraseARGB(0, 0, 0, 0);
        if (deviceScaleFactor == 1)
<<<<<<< HEAD
            draw1xMarker(&bitmap, index);
        else if (deviceScaleFactor == 2)
            draw2xMarker(&bitmap, index);
=======
            draw1xMarker(misspellBitmap[index], lineColor, antiColor);
        else if (deviceScaleFactor == 2)
            // TODO(shez): support custom color markers in 2x scale factor
            draw2xMarker(misspellBitmap[index], index);
>>>>>>> 9c21984b
        else
            ASSERT_NOT_REACHED();

        misspellBitmap[index] = new SkBitmap(bitmap);
#endif
    }

#if OS(MACOSX)
    SkScalar originX = WebCoreFloatToSkScalar(pt.x()) * deviceScaleFactor;
    SkScalar originY = WebCoreFloatToSkScalar(pt.y()) * deviceScaleFactor;

    // Make sure to draw only complete dots.
    int rowPixels = misspellBitmap[index]->width();
    float widthMod = fmodf(width * deviceScaleFactor, rowPixels);
    if (rowPixels - widthMod > deviceScaleFactor)
        width -= widthMod / deviceScaleFactor;
#else
    SkScalar originX = WebCoreFloatToSkScalar(pt.x());

    // Offset it vertically by 1 so that there's some space under the text.
    SkScalar originY = WebCoreFloatToSkScalar(pt.y()) + 1;
    originX *= deviceScaleFactor;
    originY *= deviceScaleFactor;
#endif

    RefPtr<SkShader> shader = adoptRef(SkShader::CreateBitmapShader(
        *misspellBitmap[index], SkShader::kRepeat_TileMode, SkShader::kRepeat_TileMode));
    SkMatrix matrix;
    matrix.setTranslate(originX, originY);
    shader->setLocalMatrix(matrix);

    SkPaint paint;
    paint.setShader(shader.get());

    SkRect rect;
    rect.set(originX, originY, originX + WebCoreFloatToSkScalar(width) * deviceScaleFactor, originY + SkIntToScalar(misspellBitmap[index]->height()));

    if (deviceScaleFactor == 2) {
        save();
        scale(FloatSize(0.5, 0.5));
    }
    drawRect(rect, paint);
    if (deviceScaleFactor == 2)
        restore();
}

void GraphicsContext::drawLineForText(const FloatPoint& pt, float width, bool printing)
{
    if (paintingDisabled())
        return;

    if (width <= 0)
        return;

    SkPaint paint;
    switch (strokeStyle()) {
    case NoStroke:
    case SolidStroke:
    case DoubleStroke:
    case WavyStroke: {
        int thickness = SkMax32(static_cast<int>(strokeThickness()), 1);
        SkRect r;
        r.fLeft = WebCoreFloatToSkScalar(pt.x());
        // Avoid anti-aliasing lines. Currently, these are always horizontal.
        // Round to nearest pixel to match text and other content.
        r.fTop = WebCoreFloatToSkScalar(floorf(pt.y() + 0.5f));
        r.fRight = r.fLeft + WebCoreFloatToSkScalar(width);
        r.fBottom = r.fTop + SkIntToScalar(thickness);
        paint = immutableState()->fillPaint();
        // Text lines are drawn using the stroke color.
        paint.setColor(effectiveStrokeColor());
        drawRect(r, paint);
        return;
    }
    case DottedStroke:
    case DashedStroke: {
        int y = floorf(pt.y() + std::max<float>(strokeThickness() / 2.0f, 0.5f));
        drawLine(IntPoint(pt.x(), y), IntPoint(pt.x() + width, y));
        return;
    }
    }

    ASSERT_NOT_REACHED();
}

// Draws a filled rectangle with a stroked border.
void GraphicsContext::drawRect(const IntRect& rect)
{
    if (paintingDisabled())
        return;

    ASSERT(!rect.isEmpty());
    if (rect.isEmpty())
        return;

    SkRect skRect = rect;
    int fillcolorNotTransparent = immutableState()->fillColor().rgb() & 0xFF000000;
    if (fillcolorNotTransparent)
        drawRect(skRect, immutableState()->fillPaint());

    if (immutableState()->strokeData().style() != NoStroke
        && immutableState()->strokeData().color().alpha()) {
        // Stroke a width: 1 inset border
        SkPaint paint(immutableState()->fillPaint());
        paint.setColor(effectiveStrokeColor());
        paint.setStyle(SkPaint::kStroke_Style);
        paint.setStrokeWidth(1);

        skRect.inset(0.5f, 0.5f);
        drawRect(skRect, paint);
    }
}

void GraphicsContext::drawText(const Font& font, const TextRunPaintInfo& runInfo, const FloatPoint& point)
{
    if (paintingDisabled())
        return;

    font.drawText(this, runInfo, point);
}

void GraphicsContext::drawEmphasisMarks(const Font& font, const TextRunPaintInfo& runInfo, const AtomicString& mark, const FloatPoint& point)
{
    if (paintingDisabled())
        return;

    font.drawEmphasisMarks(this, runInfo, mark, point);
}

void GraphicsContext::drawBidiText(const Font& font, const TextRunPaintInfo& runInfo, const FloatPoint& point, Font::CustomFontNotReadyAction customFontNotReadyAction)
{
    if (paintingDisabled())
        return;

    // sub-run painting is not supported for Bidi text.
    const TextRun& run = runInfo.run;
    ASSERT((runInfo.from == 0) && (runInfo.to == run.length()));
    BidiResolver<TextRunIterator, BidiCharacterRun> bidiResolver;
    bidiResolver.setStatus(BidiStatus(run.direction(), run.directionalOverride()));
    bidiResolver.setPositionIgnoringNestedIsolates(TextRunIterator(&run, 0));

    // FIXME: This ownership should be reversed. We should pass BidiRunList
    // to BidiResolver in createBidiRunsForLine.
    BidiRunList<BidiCharacterRun>& bidiRuns = bidiResolver.runs();
    bidiResolver.createBidiRunsForLine(TextRunIterator(&run, run.length()));
    if (!bidiRuns.runCount())
        return;

    FloatPoint currPoint = point;
    BidiCharacterRun* bidiRun = bidiRuns.firstRun();
    while (bidiRun) {
        TextRun subrun = run.subRun(bidiRun->start(), bidiRun->stop() - bidiRun->start());
        bool isRTL = bidiRun->level() % 2;
        subrun.setDirection(isRTL ? RTL : LTR);
        subrun.setDirectionalOverride(bidiRun->dirOverride(false));

        TextRunPaintInfo subrunInfo(subrun);
        subrunInfo.bounds = runInfo.bounds;
        font.drawText(this, subrunInfo, currPoint, customFontNotReadyAction);

        bidiRun = bidiRun->next();
        // FIXME: Have Font::drawText return the width of what it drew so that we don't have to re-measure here.
        if (bidiRun)
            currPoint.move(font.width(subrun), 0);
    }

    bidiRuns.deleteRuns();
}

void GraphicsContext::drawHighlightForText(const Font& font, const TextRun& run, const FloatPoint& point, int h, const Color& backgroundColor, int from, int to)
{
    if (paintingDisabled())
        return;

    fillRect(font.selectionRectForText(run, point, h, from, to), backgroundColor);
}

void GraphicsContext::drawImage(Image* image, const IntPoint& p, CompositeOperator op, RespectImageOrientationEnum shouldRespectImageOrientation)
{
    if (!image)
        return;
    drawImage(image, FloatRect(IntRect(p, image->size())), FloatRect(FloatPoint(), FloatSize(image->size())), op, shouldRespectImageOrientation);
}

void GraphicsContext::drawImage(Image* image, const IntRect& r, CompositeOperator op, RespectImageOrientationEnum shouldRespectImageOrientation)
{
    if (!image)
        return;
    drawImage(image, FloatRect(r), FloatRect(FloatPoint(), FloatSize(image->size())), op, shouldRespectImageOrientation);
}

void GraphicsContext::drawImage(Image* image, const FloatRect& dest, const FloatRect& src, CompositeOperator op, RespectImageOrientationEnum shouldRespectImageOrientation)
{
    drawImage(image, dest, src, op, blink::WebBlendModeNormal, shouldRespectImageOrientation);
}

void GraphicsContext::drawImage(Image* image, const FloatRect& dest)
{
    if (!image)
        return;
    drawImage(image, dest, FloatRect(IntRect(IntPoint(), image->size())));
}

void GraphicsContext::drawImage(Image* image, const FloatRect& dest, const FloatRect& src, CompositeOperator op, WebBlendMode blendMode, RespectImageOrientationEnum shouldRespectImageOrientation)
{
    if (paintingDisabled() || !image)
        return;
    image->draw(this, dest, src, op, blendMode, shouldRespectImageOrientation);
}

void GraphicsContext::drawTiledImage(Image* image, const IntRect& destRect, const IntPoint& srcPoint, const IntSize& tileSize, CompositeOperator op, WebBlendMode blendMode, const IntSize& repeatSpacing)
{
    if (paintingDisabled() || !image)
        return;
    image->drawTiled(this, destRect, srcPoint, tileSize, op, blendMode, repeatSpacing);
}

void GraphicsContext::drawTiledImage(Image* image, const IntRect& dest, const IntRect& srcRect,
    const FloatSize& tileScaleFactor, Image::TileRule hRule, Image::TileRule vRule, CompositeOperator op)
{
    if (paintingDisabled() || !image)
        return;

    if (hRule == Image::StretchTile && vRule == Image::StretchTile) {
        // Just do a scale.
        drawImage(image, dest, srcRect, op);
        return;
    }

    image->drawTiled(this, dest, srcRect, tileScaleFactor, hRule, vRule, op);
}

void GraphicsContext::drawImageBuffer(ImageBuffer* image, const IntPoint& p, CompositeOperator op, WebBlendMode blendMode)
{
    if (!image)
        return;
    drawImageBuffer(image, FloatRect(IntRect(p, image->size())), FloatRect(FloatPoint(), FloatSize(image->size())), op, blendMode);
}

void GraphicsContext::drawImageBuffer(ImageBuffer* image, const IntRect& r, CompositeOperator op, WebBlendMode blendMode)
{
    if (!image)
        return;
    drawImageBuffer(image, FloatRect(r), FloatRect(FloatPoint(), FloatSize(image->size())), op, blendMode);
}

void GraphicsContext::drawImageBuffer(ImageBuffer* image, const IntPoint& dest, const IntRect& srcRect, CompositeOperator op, WebBlendMode blendMode)
{
    drawImageBuffer(image, FloatRect(IntRect(dest, srcRect.size())), FloatRect(srcRect), op, blendMode);
}

void GraphicsContext::drawImageBuffer(ImageBuffer* image, const IntRect& dest, const IntRect& srcRect, CompositeOperator op, WebBlendMode blendMode)
{
    drawImageBuffer(image, FloatRect(dest), FloatRect(srcRect), op, blendMode);
}

void GraphicsContext::drawImageBuffer(ImageBuffer* image, const FloatRect& dest)
{
    if (!image)
        return;
    drawImageBuffer(image, dest, FloatRect(IntRect(IntPoint(), image->size())));
}

void GraphicsContext::drawImageBuffer(ImageBuffer* image, const FloatRect& dest, const FloatRect& src, CompositeOperator op, WebBlendMode blendMode)
{
    if (paintingDisabled() || !image)
        return;
    image->draw(this, dest, src, op, blendMode);
}

void GraphicsContext::writePixels(const SkImageInfo& info, const void* pixels, size_t rowBytes, int x, int y)
{
    if (paintingDisabled())
        return;

    m_canvas->writePixels(info, pixels, rowBytes, x, y);

    if (m_trackOpaqueRegion) {
        SkRect rect = SkRect::MakeXYWH(x, y, info.width(), info.height());
        SkPaint paint;

        paint.setXfermodeMode(SkXfermode::kSrc_Mode);
        if (kOpaque_SkAlphaType != info.alphaType())
            paint.setAlpha(0x80); // signal to m_opaqueRegion that we are not fully opaque

        m_opaqueRegion.didDrawRect(this, rect, paint, 0);
        // more efficient would be to call markRectAsOpaque or MarkRectAsNonOpaque directly,
        // rather than cons-ing up a paint with an xfermode and alpha
    }
}

void GraphicsContext::writePixels(const SkBitmap& bitmap, int x, int y)
{
    if (!bitmap.getTexture()) {
        SkAutoLockPixels alp(bitmap);
        if (bitmap.getPixels())
            writePixels(bitmap.info(), bitmap.getPixels(), bitmap.rowBytes(), x, y);
    }
}

void GraphicsContext::drawBitmap(const SkBitmap& bitmap, SkScalar left, SkScalar top, const SkPaint* paint)
{
    if (paintingDisabled())
        return;

    m_canvas->drawBitmap(bitmap, left, top, paint);

    if (m_trackOpaqueRegion) {
        SkRect rect = SkRect::MakeXYWH(left, top, bitmap.width(), bitmap.height());
        m_opaqueRegion.didDrawRect(this, rect, *paint, &bitmap);
    }
}

void GraphicsContext::drawBitmapRect(const SkBitmap& bitmap, const SkRect* src,
    const SkRect& dst, const SkPaint* paint)
{
    if (paintingDisabled())
        return;

    SkCanvas::DrawBitmapRectFlags flags =
        immutableState()->shouldClampToSourceRect() ? SkCanvas::kNone_DrawBitmapRectFlag : SkCanvas::kBleed_DrawBitmapRectFlag;

    m_canvas->drawBitmapRectToRect(bitmap, src, dst, paint, flags);

    if (m_trackOpaqueRegion)
        m_opaqueRegion.didDrawRect(this, dst, *paint, &bitmap);
}

void GraphicsContext::drawOval(const SkRect& oval, const SkPaint& paint)
{
    if (paintingDisabled())
        return;

    m_canvas->drawOval(oval, paint);

    if (m_trackOpaqueRegion)
        m_opaqueRegion.didDrawBounded(this, oval, paint);
}

void GraphicsContext::drawPath(const SkPath& path, const SkPaint& paint)
{
    if (paintingDisabled())
        return;

    m_canvas->drawPath(path, paint);

    if (m_trackOpaqueRegion)
        m_opaqueRegion.didDrawPath(this, path, paint);
}

void GraphicsContext::drawRect(const SkRect& rect, const SkPaint& paint)
{
    if (paintingDisabled())
        return;

    m_canvas->drawRect(rect, paint);

    if (m_trackOpaqueRegion)
        m_opaqueRegion.didDrawRect(this, rect, paint, 0);
}

void GraphicsContext::didDrawRect(const SkRect& rect, const SkPaint& paint, const SkBitmap* bitmap)
{
    if (m_trackOpaqueRegion)
        m_opaqueRegion.didDrawRect(this, rect, paint, bitmap);
}

void GraphicsContext::drawPosText(const void* text, size_t byteLength,
    const SkPoint pos[],  const SkRect& textRect, const SkPaint& paint)
{
    if (paintingDisabled())
        return;

    m_canvas->drawPosText(text, byteLength, pos, paint);
    didDrawTextInRect(textRect);

    // FIXME: compute bounds for positioned text.
    if (m_trackOpaqueRegion)
        m_opaqueRegion.didDrawUnbounded(this, paint, OpaqueRegionSkia::FillOrStroke);
}

void GraphicsContext::drawPosTextH(const void* text, size_t byteLength,
    const SkScalar xpos[], SkScalar constY,  const SkRect& textRect, const SkPaint& paint)
{
    if (paintingDisabled())
        return;

    m_canvas->drawPosTextH(text, byteLength, xpos, constY, paint);
    didDrawTextInRect(textRect);

    // FIXME: compute bounds for positioned text.
    if (m_trackOpaqueRegion)
        m_opaqueRegion.didDrawUnbounded(this, paint, OpaqueRegionSkia::FillOrStroke);
}

void GraphicsContext::drawTextOnPath(const void* text, size_t byteLength,
    const SkPath& path,  const SkRect& textRect, const SkMatrix* matrix, const SkPaint& paint)
{
    if (paintingDisabled())
        return;

    m_canvas->drawTextOnPath(text, byteLength, path, matrix, paint);
    didDrawTextInRect(textRect);

    // FIXME: compute bounds for positioned text.
    if (m_trackOpaqueRegion)
        m_opaqueRegion.didDrawUnbounded(this, paint, OpaqueRegionSkia::FillOrStroke);
}

void GraphicsContext::fillPath(const Path& pathToFill)
{
    if (paintingDisabled() || pathToFill.isEmpty())
        return;

    // Use const_cast and temporarily modify the fill type instead of copying the path.
    SkPath& path = const_cast<SkPath&>(pathToFill.skPath());
    SkPath::FillType previousFillType = path.getFillType();

    SkPath::FillType temporaryFillType =
        immutableState()->fillRule() == RULE_EVENODD ? SkPath::kEvenOdd_FillType : SkPath::kWinding_FillType;
    path.setFillType(temporaryFillType);

    drawPath(path, immutableState()->fillPaint());

    path.setFillType(previousFillType);
}

void GraphicsContext::fillRect(const FloatRect& rect)
{
    if (paintingDisabled())
        return;

    SkRect r = rect;

    drawRect(r, immutableState()->fillPaint());
}

void GraphicsContext::fillRect(const FloatRect& rect, const Color& color)
{
    if (paintingDisabled())
        return;

    SkRect r = rect;
    SkPaint paint = immutableState()->fillPaint();
    paint.setColor(color.rgb());
    drawRect(r, paint);
}

void GraphicsContext::fillBetweenRoundedRects(const IntRect& outer, const IntSize& outerTopLeft, const IntSize& outerTopRight, const IntSize& outerBottomLeft, const IntSize& outerBottomRight,
    const IntRect& inner, const IntSize& innerTopLeft, const IntSize& innerTopRight, const IntSize& innerBottomLeft, const IntSize& innerBottomRight, const Color& color) {
    if (paintingDisabled())
        return;

    SkVector outerRadii[4];
    SkVector innerRadii[4];
    setRadii(outerRadii, outerTopLeft, outerTopRight, outerBottomRight, outerBottomLeft);
    setRadii(innerRadii, innerTopLeft, innerTopRight, innerBottomRight, innerBottomLeft);

    SkRRect rrOuter;
    SkRRect rrInner;
    rrOuter.setRectRadii(outer, outerRadii);
    rrInner.setRectRadii(inner, innerRadii);

    SkPaint paint(immutableState()->fillPaint());
    paint.setColor(color.rgb());

    m_canvas->drawDRRect(rrOuter, rrInner, paint);

    if (m_trackOpaqueRegion)
        m_opaqueRegion.didDrawBounded(this, rrOuter.getBounds(), paint);
}

void GraphicsContext::fillBetweenRoundedRects(const RoundedRect& outer, const RoundedRect& inner, const Color& color)
{
    fillBetweenRoundedRects(outer.rect(), outer.radii().topLeft(), outer.radii().topRight(), outer.radii().bottomLeft(), outer.radii().bottomRight(),
        inner.rect(), inner.radii().topLeft(), inner.radii().topRight(), inner.radii().bottomLeft(), inner.radii().bottomRight(), color);
}

void GraphicsContext::fillRoundedRect(const IntRect& rect, const IntSize& topLeft, const IntSize& topRight,
    const IntSize& bottomLeft, const IntSize& bottomRight, const Color& color)
{
    if (paintingDisabled())
        return;

    if (topLeft.width() + topRight.width() > rect.width()
            || bottomLeft.width() + bottomRight.width() > rect.width()
            || topLeft.height() + bottomLeft.height() > rect.height()
            || topRight.height() + bottomRight.height() > rect.height()) {
        // Not all the radii fit, return a rect. This matches the behavior of
        // Path::createRoundedRectangle. Without this we attempt to draw a round
        // shadow for a square box.
        fillRect(rect, color);
        return;
    }

    SkVector radii[4];
    setRadii(radii, topLeft, topRight, bottomRight, bottomLeft);

    SkRRect rr;
    rr.setRectRadii(rect, radii);

    SkPaint paint(immutableState()->fillPaint());
    paint.setColor(color.rgb());

    m_canvas->drawRRect(rr, paint);

    if (m_trackOpaqueRegion)
        m_opaqueRegion.didDrawBounded(this, rr.getBounds(), paint);
}

void GraphicsContext::fillEllipse(const FloatRect& ellipse)
{
    if (paintingDisabled())
        return;

    SkRect rect = ellipse;
    drawOval(rect, immutableState()->fillPaint());
}

void GraphicsContext::strokePath(const Path& pathToStroke)
{
    if (paintingDisabled() || pathToStroke.isEmpty())
        return;

    const SkPath& path = pathToStroke.skPath();
    drawPath(path, immutableState()->strokePaint());
}

void GraphicsContext::strokeRect(const FloatRect& rect, float lineWidth)
{
    if (paintingDisabled())
        return;

    SkPaint paint(immutableState()->strokePaint());
    paint.setStrokeWidth(WebCoreFloatToSkScalar(lineWidth));
    // Reset the dash effect to account for the width
    immutableState()->strokeData().setupPaintDashPathEffect(&paint, 0);
    // strokerect has special rules for CSS when the rect is degenerate:
    // if width==0 && height==0, do nothing
    // if width==0 || height==0, then just draw line for the other dimension
    SkRect r(rect);
    bool validW = r.width() > 0;
    bool validH = r.height() > 0;
    if (validW && validH) {
        drawRect(r, paint);
    } else if (validW || validH) {
        // we are expected to respect the lineJoin, so we can't just call
        // drawLine -- we have to create a path that doubles back on itself.
        SkPath path;
        path.moveTo(r.fLeft, r.fTop);
        path.lineTo(r.fRight, r.fBottom);
        path.close();
        drawPath(path, paint);
    }
}

void GraphicsContext::strokeEllipse(const FloatRect& ellipse)
{
    if (paintingDisabled())
        return;

    drawOval(ellipse, immutableState()->strokePaint());
}

void GraphicsContext::clipRoundedRect(const RoundedRect& rect, SkRegion::Op regionOp)
{
    if (paintingDisabled())
        return;

    if (!rect.isRounded()) {
        clipRect(rect.rect(), NotAntiAliased, regionOp);
        return;
    }

    SkVector radii[4];
    RoundedRect::Radii wkRadii = rect.radii();
    setRadii(radii, wkRadii.topLeft(), wkRadii.topRight(), wkRadii.bottomRight(), wkRadii.bottomLeft());

    SkRRect r;
    r.setRectRadii(rect.rect(), radii);

    clipRRect(r, AntiAliased, regionOp);
}

void GraphicsContext::clipOut(const Path& pathToClip)
{
    if (paintingDisabled())
        return;

    // Use const_cast and temporarily toggle the inverse fill type instead of copying the path.
    SkPath& path = const_cast<SkPath&>(pathToClip.skPath());
    path.toggleInverseFillType();
    clipPath(path, AntiAliased);
    path.toggleInverseFillType();
}

void GraphicsContext::clipPath(const Path& pathToClip, WindRule clipRule)
{
    if (paintingDisabled() || pathToClip.isEmpty())
        return;

    // Use const_cast and temporarily modify the fill type instead of copying the path.
    SkPath& path = const_cast<SkPath&>(pathToClip.skPath());
    SkPath::FillType previousFillType = path.getFillType();

    SkPath::FillType temporaryFillType = clipRule == RULE_EVENODD ? SkPath::kEvenOdd_FillType : SkPath::kWinding_FillType;
    path.setFillType(temporaryFillType);
    clipPath(path, AntiAliased);

    path.setFillType(previousFillType);
}

void GraphicsContext::clipConvexPolygon(size_t numPoints, const FloatPoint* points, bool antialiased)
{
    if (paintingDisabled())
        return;

    if (numPoints <= 1)
        return;

    SkPath path;
    setPathFromConvexPoints(&path, numPoints, points);
    clipPath(path, antialiased ? AntiAliased : NotAntiAliased);
}

void GraphicsContext::clipOutRoundedRect(const RoundedRect& rect)
{
    if (paintingDisabled())
        return;

    clipRoundedRect(rect, SkRegion::kDifference_Op);
}

void GraphicsContext::canvasClip(const Path& pathToClip, WindRule clipRule)
{
    if (paintingDisabled())
        return;

    // Use const_cast and temporarily modify the fill type instead of copying the path.
    SkPath& path = const_cast<SkPath&>(pathToClip.skPath());
    SkPath::FillType previousFillType = path.getFillType();

    SkPath::FillType temporaryFillType = clipRule == RULE_EVENODD ? SkPath::kEvenOdd_FillType : SkPath::kWinding_FillType;
    path.setFillType(temporaryFillType);
    clipPath(path);

    path.setFillType(previousFillType);
}

void GraphicsContext::clipRect(const SkRect& rect, AntiAliasingMode aa, SkRegion::Op op)
{
    if (paintingDisabled())
        return;

    realizeCanvasSave();

    m_canvas->clipRect(rect, op, aa == AntiAliased);
}

void GraphicsContext::clipPath(const SkPath& path, AntiAliasingMode aa, SkRegion::Op op)
{
    if (paintingDisabled())
        return;

    realizeCanvasSave();

    m_canvas->clipPath(path, op, aa == AntiAliased);
}

void GraphicsContext::clipRRect(const SkRRect& rect, AntiAliasingMode aa, SkRegion::Op op)
{
    if (paintingDisabled())
        return;

    realizeCanvasSave();

    m_canvas->clipRRect(rect, op, aa == AntiAliased);
}

void GraphicsContext::beginCull(const FloatRect& rect)
{
    if (paintingDisabled())
        return;

    realizeCanvasSave();
    m_canvas->pushCull(rect);
}

void GraphicsContext::endCull()
{
    if (paintingDisabled())
        return;

    realizeCanvasSave();

    m_canvas->popCull();
}

void GraphicsContext::rotate(float angleInRadians)
{
    if (paintingDisabled())
        return;

    realizeCanvasSave();

    m_canvas->rotate(WebCoreFloatToSkScalar(angleInRadians * (180.0f / 3.14159265f)));
}

void GraphicsContext::translate(float w, float h)
{
    if (paintingDisabled())
        return;

    if (!w && !h)
        return;

    realizeCanvasSave();

    m_canvas->translate(WebCoreFloatToSkScalar(w), WebCoreFloatToSkScalar(h));
}

void GraphicsContext::scale(const FloatSize& size)
{
    if (paintingDisabled())
        return;

    if (size.width() == 1.0f && size.height() == 1.0f)
        return;

    realizeCanvasSave();

    m_canvas->scale(WebCoreFloatToSkScalar(size.width()), WebCoreFloatToSkScalar(size.height()));
}

void GraphicsContext::setURLForRect(const KURL& link, const IntRect& destRect)
{
    if (paintingDisabled())
        return;

    SkAutoDataUnref url(SkData::NewWithCString(link.string().utf8().data()));
    SkAnnotateRectWithURL(m_canvas, destRect, url.get());
}

void GraphicsContext::setURLFragmentForRect(const String& destName, const IntRect& rect)
{
    if (paintingDisabled())
        return;

    SkAutoDataUnref skDestName(SkData::NewWithCString(destName.utf8().data()));
    SkAnnotateLinkToDestination(m_canvas, rect, skDestName.get());
}

void GraphicsContext::addURLTargetAtPoint(const String& name, const IntPoint& pos)
{
    if (paintingDisabled())
        return;

    SkAutoDataUnref nameData(SkData::NewWithCString(name.utf8().data()));
    SkAnnotateNamedDestination(m_canvas, SkPoint::Make(pos.x(), pos.y()), nameData);
}

AffineTransform GraphicsContext::getCTM(IncludeDeviceScale) const
{
    if (paintingDisabled())
        return AffineTransform();

    SkMatrix m = getTotalMatrix();
    return AffineTransform(SkScalarToDouble(m.getScaleX()),
                           SkScalarToDouble(m.getSkewY()),
                           SkScalarToDouble(m.getSkewX()),
                           SkScalarToDouble(m.getScaleY()),
                           SkScalarToDouble(m.getTranslateX()),
                           SkScalarToDouble(m.getTranslateY()));
}

void GraphicsContext::fillRect(const FloatRect& rect, const Color& color, CompositeOperator op)
{
    if (paintingDisabled())
        return;

    CompositeOperator previousOperator = compositeOperation();
    setCompositeOperation(op);
    fillRect(rect, color);
    setCompositeOperation(previousOperator);
}

void GraphicsContext::fillRoundedRect(const RoundedRect& rect, const Color& color)
{
    if (rect.isRounded())
        fillRoundedRect(rect.rect(), rect.radii().topLeft(), rect.radii().topRight(), rect.radii().bottomLeft(), rect.radii().bottomRight(), color);
    else
        fillRect(rect.rect(), color);
}

void GraphicsContext::fillRectWithRoundedHole(const IntRect& rect, const RoundedRect& roundedHoleRect, const Color& color)
{
    if (paintingDisabled())
        return;

    Path path;
    path.addRect(rect);

    if (!roundedHoleRect.radii().isZero())
        path.addRoundedRect(roundedHoleRect);
    else
        path.addRect(roundedHoleRect.rect());

    WindRule oldFillRule = fillRule();
    Color oldFillColor = fillColor();

    setFillRule(RULE_EVENODD);
    setFillColor(color);

    fillPath(path);

    setFillRule(oldFillRule);
    setFillColor(oldFillColor);
}

void GraphicsContext::clearRect(const FloatRect& rect)
{
    if (paintingDisabled())
        return;

    SkRect r = rect;
    SkPaint paint(immutableState()->fillPaint());
    paint.setXfermodeMode(SkXfermode::kClear_Mode);
    drawRect(r, paint);
}

void GraphicsContext::adjustLineToPixelBoundaries(FloatPoint& p1, FloatPoint& p2, float strokeWidth, StrokeStyle penStyle)
{
    // For odd widths, we add in 0.5 to the appropriate x/y so that the float arithmetic
    // works out.  For example, with a border width of 3, WebKit will pass us (y1+y2)/2, e.g.,
    // (50+53)/2 = 103/2 = 51 when we want 51.5.  It is always true that an even width gave
    // us a perfect position, but an odd width gave us a position that is off by exactly 0.5.
    if (penStyle == DottedStroke || penStyle == DashedStroke) {
        if (p1.x() == p2.x()) {
            p1.setY(p1.y() + strokeWidth);
            p2.setY(p2.y() - strokeWidth);
        } else {
            p1.setX(p1.x() + strokeWidth);
            p2.setX(p2.x() - strokeWidth);
        }
    }

    if (static_cast<int>(strokeWidth) % 2) { //odd
        if (p1.x() == p2.x()) {
            // We're a vertical line.  Adjust our x.
            p1.setX(p1.x() + 0.5f);
            p2.setX(p2.x() + 0.5f);
        } else {
            // We're a horizontal line. Adjust our y.
            p1.setY(p1.y() + 0.5f);
            p2.setY(p2.y() + 0.5f);
        }
    }
}

PassOwnPtr<ImageBuffer> GraphicsContext::createCompatibleBuffer(const IntSize& size, OpacityMode opacityMode) const
{
    // Make the buffer larger if the context's transform is scaling it so we need a higher
    // resolution than one pixel per unit. Also set up a corresponding scale factor on the
    // graphics context.

    AffineTransform transform = getCTM(DefinitelyIncludeDeviceScale);
    IntSize scaledSize(static_cast<int>(ceil(size.width() * transform.xScale())), static_cast<int>(ceil(size.height() * transform.yScale())));

    SkAlphaType alphaType = (opacityMode == Opaque) ? kOpaque_SkAlphaType : kPremul_SkAlphaType;
    SkImageInfo info = SkImageInfo::MakeN32(size.width(), size.height(), alphaType);
    RefPtr<SkSurface> skSurface = adoptRef(m_canvas->newSurface(info));
    if (!skSurface)
        return nullptr;
    OwnPtr<ImageBufferSurface> surface = adoptPtr(new CompatibleImageBufferSurface(skSurface.release(), scaledSize, opacityMode));
    ASSERT(surface->isValid());
    OwnPtr<ImageBuffer> buffer = adoptPtr(new ImageBuffer(surface.release()));

    buffer->context()->scale(FloatSize(static_cast<float>(scaledSize.width()) / size.width(),
        static_cast<float>(scaledSize.height()) / size.height()));

    return buffer.release();
}

void GraphicsContext::setPathFromConvexPoints(SkPath* path, size_t numPoints, const FloatPoint* points)
{
    path->incReserve(numPoints);
    path->moveTo(WebCoreFloatToSkScalar(points[0].x()),
                 WebCoreFloatToSkScalar(points[0].y()));
    for (size_t i = 1; i < numPoints; ++i) {
        path->lineTo(WebCoreFloatToSkScalar(points[i].x()),
                     WebCoreFloatToSkScalar(points[i].y()));
    }

    /*  The code used to just blindly call this
            path->setIsConvex(true);
        But webkit can sometimes send us non-convex 4-point values, so we mark the path's
        convexity as unknown, so it will get computed by skia at draw time.
        See crbug.com 108605
    */
    SkPath::Convexity convexity = SkPath::kConvex_Convexity;
    if (numPoints == 4)
        convexity = SkPath::kUnknown_Convexity;
    path->setConvexity(convexity);
}

void GraphicsContext::drawOuterPath(const SkPath& path, SkPaint& paint, int width)
{
#if OS(MACOSX)
    paint.setAlpha(64);
    paint.setStrokeWidth(width);
    paint.setPathEffect(new SkCornerPathEffect((width - 1) * 0.5f))->unref();
#else
    paint.setStrokeWidth(1);
    paint.setPathEffect(new SkCornerPathEffect(1))->unref();
#endif
    drawPath(path, paint);
}

void GraphicsContext::drawInnerPath(const SkPath& path, SkPaint& paint, int width)
{
#if OS(MACOSX)
    paint.setAlpha(128);
    paint.setStrokeWidth(width * 0.5f);
    drawPath(path, paint);
#endif
}

void GraphicsContext::setRadii(SkVector* radii, IntSize topLeft, IntSize topRight, IntSize bottomRight, IntSize bottomLeft)
{
    radii[SkRRect::kUpperLeft_Corner].set(SkIntToScalar(topLeft.width()),
        SkIntToScalar(topLeft.height()));
    radii[SkRRect::kUpperRight_Corner].set(SkIntToScalar(topRight.width()),
        SkIntToScalar(topRight.height()));
    radii[SkRRect::kLowerRight_Corner].set(SkIntToScalar(bottomRight.width()),
        SkIntToScalar(bottomRight.height()));
    radii[SkRRect::kLowerLeft_Corner].set(SkIntToScalar(bottomLeft.width()),
        SkIntToScalar(bottomLeft.height()));
}

PassRefPtr<SkColorFilter> GraphicsContext::WebCoreColorFilterToSkiaColorFilter(ColorFilter colorFilter)
{
    switch (colorFilter) {
    case ColorFilterLuminanceToAlpha:
        return adoptRef(SkLumaColorFilter::Create());
    case ColorFilterLinearRGBToSRGB:
        return ImageBuffer::createColorSpaceFilter(ColorSpaceLinearRGB, ColorSpaceDeviceRGB);
    case ColorFilterSRGBToLinearRGB:
        return ImageBuffer::createColorSpaceFilter(ColorSpaceDeviceRGB, ColorSpaceLinearRGB);
    case ColorFilterNone:
        break;
    default:
        ASSERT_NOT_REACHED();
        break;
    }

    return nullptr;
}

#if OS(MACOSX)
CGColorSpaceRef PLATFORM_EXPORT deviceRGBColorSpaceRef()
{
    static CGColorSpaceRef deviceSpace = CGColorSpaceCreateDeviceRGB();
    return deviceSpace;
}
#else
void GraphicsContext::draw2xMarker(SkBitmap* bitmap, int index)
{
    const SkPMColor lineColor = lineColors(index);
    const SkPMColor antiColor1 = antiColors1(index);
    const SkPMColor antiColor2 = antiColors2(index);

    uint32_t* row1 = bitmap->getAddr32(0, 0);
    uint32_t* row2 = bitmap->getAddr32(0, 1);
    uint32_t* row3 = bitmap->getAddr32(0, 2);
    uint32_t* row4 = bitmap->getAddr32(0, 3);

    // Pattern: X0o   o0X0o   o0
    //          XX0o o0XXX0o o0X
    //           o0XXX0o o0XXX0o
    //            o0X0o   o0X0o
    const SkPMColor row1Color[] = { lineColor, antiColor1, antiColor2, 0,          0,         0,          antiColor2, antiColor1 };
    const SkPMColor row2Color[] = { lineColor, lineColor,  antiColor1, antiColor2, 0,         antiColor2, antiColor1, lineColor };
    const SkPMColor row3Color[] = { 0,         antiColor2, antiColor1, lineColor,  lineColor, lineColor,  antiColor1, antiColor2 };
    const SkPMColor row4Color[] = { 0,         0,          antiColor2, antiColor1, lineColor, antiColor1, antiColor2, 0 };

    for (int x = 0; x < bitmap->width() + 8; x += 8) {
        int count = std::min(bitmap->width() - x, 8);
        if (count > 0) {
            memcpy(row1 + x, row1Color, count * sizeof(SkPMColor));
            memcpy(row2 + x, row2Color, count * sizeof(SkPMColor));
            memcpy(row3 + x, row3Color, count * sizeof(SkPMColor));
            memcpy(row4 + x, row4Color, count * sizeof(SkPMColor));
        }
    }
}

void GraphicsContext::draw1xMarker(SkBitmap* bitmap, const uint32_t lineColor, const uint32_t antiColor)
{
    // Pattern: X o   o X o   o X
    //            o X o   o X o
    uint32_t* row1 = bitmap->getAddr32(0, 0);
    uint32_t* row2 = bitmap->getAddr32(0, 1);
    for (int x = 0; x < bitmap->width(); x++) {
        switch (x % 4) {
        case 0:
            row1[x] = lineColor;
            break;
        case 1:
            row1[x] = antiColor;
            row2[x] = antiColor;
            break;
        case 2:
            row2[x] = lineColor;
            break;
        case 3:
            row1[x] = antiColor;
            row2[x] = antiColor;
            break;
        }
    }
}

const SkPMColor GraphicsContext::lineColors(int index)
{
    static const SkPMColor colors[] = {
        SkPreMultiplyARGB(0xFF, 0xFF, 0x00, 0x00), // Opaque red.
        SkPreMultiplyARGB(0xFF, 0xC0, 0xC0, 0xC0) // Opaque gray.
    };

    return colors[index];
}

const SkPMColor GraphicsContext::antiColors1(int index)
{
    static const SkPMColor colors[] = {
        SkPreMultiplyARGB(0xB0, 0xFF, 0x00, 0x00), // Semitransparent red.
        SkPreMultiplyARGB(0xB0, 0xC0, 0xC0, 0xC0)  // Semitransparent gray.
    };

    return colors[index];
}

const SkPMColor GraphicsContext::antiColors2(int index)
{
    static const SkPMColor colors[] = {
        SkPreMultiplyARGB(0x60, 0xFF, 0x00, 0x00), // More transparent red
        SkPreMultiplyARGB(0x60, 0xC0, 0xC0, 0xC0)  // More transparent gray
    };

    return colors[index];
}
#endif

void GraphicsContext::didDrawTextInRect(const SkRect& textRect)
{
    if (m_trackTextRegion) {
        TRACE_EVENT0("skia", "PlatformContextSkia::trackTextRegion");
        m_textRegion.join(textRect);
    }
}

}<|MERGE_RESOLUTION|>--- conflicted
+++ resolved
@@ -784,17 +784,9 @@
         // Match the artwork used by the Mac.
         const int rowPixels = 4 * deviceScaleFactor;
         const int colPixels = 3 * deviceScaleFactor;
-<<<<<<< HEAD
         SkBitmap bitmap;
         if (!bitmap.allocN32Pixels(rowPixels, colPixels))
             return;
-=======
-        misspellBitmap[index] = new SkBitmap;
-        (*misspellBitmaps)[lineColor] = misspellBitmap[index];
-        misspellBitmap[index]->setConfig(SkBitmap::kARGB_8888_Config,
-                                         rowPixels, colPixels);
-        misspellBitmap[index]->allocPixels();
->>>>>>> 9c21984b
 
         bitmap.eraseARGB(0, 0, 0, 0);
         const uint32_t transparentColor = 0x00000000;
@@ -844,39 +836,28 @@
             ASSERT_NOT_REACHED();
 
         misspellBitmap[index] = new SkBitmap(bitmap);
+        (*misspellBitmaps)[lineColor] = misspellBitmap[index];
 #else
         // We use a 2-pixel-high misspelling indicator because that seems to be
         // what WebKit is designed for, and how much room there is in a typical
         // page for it.
         const int rowPixels = 32 * deviceScaleFactor; // Must be multiple of 4 for pattern below.
         const int colPixels = 2 * deviceScaleFactor;
-<<<<<<< HEAD
         SkBitmap bitmap;
         if (!bitmap.allocN32Pixels(rowPixels, colPixels))
             return;
-=======
-        misspellBitmap[index] = new SkBitmap;
-        (*misspellBitmaps)[lineColor] = misspellBitmap[index];
-        misspellBitmap[index]->setConfig(SkBitmap::kARGB_8888_Config, rowPixels, colPixels);
-        misspellBitmap[index]->allocPixels();
->>>>>>> 9c21984b
 
         bitmap.eraseARGB(0, 0, 0, 0);
         if (deviceScaleFactor == 1)
-<<<<<<< HEAD
-            draw1xMarker(&bitmap, index);
-        else if (deviceScaleFactor == 2)
-            draw2xMarker(&bitmap, index);
-=======
-            draw1xMarker(misspellBitmap[index], lineColor, antiColor);
+            draw1xMarker(&bitmap, lineColor, antiColor);
         else if (deviceScaleFactor == 2)
             // TODO(shez): support custom color markers in 2x scale factor
-            draw2xMarker(misspellBitmap[index], index);
->>>>>>> 9c21984b
+            draw2xMarker(&bitmap, index);
         else
             ASSERT_NOT_REACHED();
 
         misspellBitmap[index] = new SkBitmap(bitmap);
+        (*misspellBitmaps)[lineColor] = misspellBitmap[index];
 #endif
     }
 
