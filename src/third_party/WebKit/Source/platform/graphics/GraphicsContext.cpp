/*
 * Copyright (C) 2003, 2004, 2005, 2006, 2009 Apple Inc. All rights reserved.
 * Copyright (C) 2013 Google Inc. All rights reserved.
 *
 * Redistribution and use in source and binary forms, with or without
 * modification, are permitted provided that the following conditions
 * are met:
 * 1. Redistributions of source code must retain the above copyright
 *    notice, this list of conditions and the following disclaimer.
 * 2. Redistributions in binary form must reproduce the above copyright
 *    notice, this list of conditions and the following disclaimer in the
 *    documentation and/or other materials provided with the distribution.
 *
 * THIS SOFTWARE IS PROVIDED BY APPLE INC. AND ITS CONTRIBUTORS ``AS IS''
 * AND ANY EXPRESS OR IMPLIED WARRANTIES, INCLUDING, BUT NOT LIMITED TO,
 * THE IMPLIED WARRANTIES OF MERCHANTABILITY AND FITNESS FOR A PARTICULAR
 * PURPOSE ARE DISCLAIMED. IN NO EVENT SHALL APPLE INC. OR ITS CONTRIBUTORS
 * BE LIABLE FOR ANY DIRECT, INDIRECT, INCIDENTAL, SPECIAL, EXEMPLARY, OR
 * CONSEQUENTIAL DAMAGES (INCLUDING, BUT NOT LIMITED TO, PROCUREMENT OF
 * SUBSTITUTE GOODS OR SERVICES; LOSS OF USE, DATA, OR PROFITS; OR BUSINESS
 * INTERRUPTION) HOWEVER CAUSED AND ON ANY THEORY OF LIABILITY, WHETHER IN
 * CONTRACT, STRICT LIABILITY, OR TORT (INCLUDING NEGLIGENCE OR OTHERWISE)
 * ARISING IN ANY WAY OUT OF THE USE OF THIS SOFTWARE, EVEN IF ADVISED OF
 * THE POSSIBILITY OF SUCH DAMAGE.
 */

#include "config.h"
#include "platform/graphics/GraphicsContext.h"

#include "platform/TraceEvent.h"
#include "platform/geometry/IntRect.h"
#include "platform/geometry/RoundedRect.h"
#include "platform/graphics/BitmapImage.h"
#include "platform/graphics/DisplayList.h"
#include "platform/graphics/Gradient.h"
#include "platform/graphics/ImageBuffer.h"
#include "platform/text/BidiResolver.h"
#include "platform/text/TextRunIterator.h"
#include "platform/weborigin/KURL.h"
#include "third_party/skia/include/core/SkAnnotation.h"
#include "third_party/skia/include/core/SkColorFilter.h"
#include "third_party/skia/include/core/SkData.h"
#include "third_party/skia/include/core/SkDevice.h"
#include "third_party/skia/include/core/SkPicture.h"
#include "third_party/skia/include/core/SkRRect.h"
#include "third_party/skia/include/core/SkRefCnt.h"
#include "third_party/skia/include/core/SkSurface.h"
#include "third_party/skia/include/effects/SkBlurMaskFilter.h"
#include "third_party/skia/include/effects/SkCornerPathEffect.h"
#include "third_party/skia/include/effects/SkLumaColorFilter.h"
#include "third_party/skia/include/gpu/GrRenderTarget.h"
#include "third_party/skia/include/gpu/GrTexture.h"
#include "wtf/Assertions.h"
#include "wtf/MathExtras.h"

#include <map>
<<<<<<< HEAD

#if OS(MACOSX)
#include <ApplicationServices/ApplicationServices.h>
#endif
=======
>>>>>>> ffa4bd44

using namespace std;
using blink::WebBlendMode;

namespace WebCore {

namespace {

class CompatibleImageBufferSurface : public ImageBufferSurface {
    WTF_MAKE_NONCOPYABLE(CompatibleImageBufferSurface); WTF_MAKE_FAST_ALLOCATED;
public:
    CompatibleImageBufferSurface(PassRefPtr<SkSurface> surface, const IntSize& size, OpacityMode opacityMode)
        : ImageBufferSurface(size, opacityMode)
        , m_surface(surface)
    {
    }
    virtual ~CompatibleImageBufferSurface() { }

    virtual SkCanvas* canvas() const OVERRIDE { return m_surface ? m_surface->getCanvas() : 0; }
    virtual bool isValid() const OVERRIDE { return m_surface; }
    virtual bool isAccelerated() const OVERRIDE { return isValid() && m_surface->getCanvas()->getTopDevice()->accessRenderTarget(); }
    virtual Platform3DObject getBackingTexture() const OVERRIDE
    {
        ASSERT(isAccelerated());
        GrRenderTarget* renderTarget = m_surface->getCanvas()->getTopDevice()->accessRenderTarget();
        if (renderTarget) {
            return renderTarget->asTexture()->getTextureHandle();
        }
        return 0;
    };

private:
    RefPtr<SkSurface> m_surface;
};

} // unnamed namespace

struct GraphicsContext::CanvasSaveState {
    CanvasSaveState(bool pendingSave, int count)
        : m_pendingSave(pendingSave), m_restoreCount(count) { }

    bool m_pendingSave;
    int m_restoreCount;
};

struct GraphicsContext::RecordingState {
    RecordingState(SkCanvas* currentCanvas, const SkMatrix& currentMatrix, PassRefPtr<DisplayList> displayList)
        : m_savedCanvas(currentCanvas)
        , m_displayList(displayList)
        , m_savedMatrix(currentMatrix)
    {
    }

    SkCanvas* m_savedCanvas;
    RefPtr<DisplayList> m_displayList;
    const SkMatrix m_savedMatrix;
};

GraphicsContext::GraphicsContext(SkCanvas* canvas, DisabledMode disableContextOrPainting)
    : m_canvas(canvas)
    , m_paintStateStack()
    , m_paintStateIndex(0)
    , m_pendingCanvasSave(false)
    , m_annotationMode(0)
#if ASSERT_ENABLED
    , m_annotationCount(0)
    , m_layerCount(0)
    , m_disableDestructionChecks(false)
#endif
    , m_disabledState(disableContextOrPainting)
    , m_trackOpaqueRegion(false)
    , m_trackTextRegion(false)
    , m_useHighResMarker(false)
    , m_updatingControlTints(false)
    , m_accelerated(false)
    , m_isCertainlyOpaque(true)
    , m_printing(false)
    , m_antialiasHairlineImages(false)
{
    if (!canvas)
        m_disabledState |= PaintingDisabled;

    // FIXME: Do some tests to determine how many states are typically used, and allocate
    // several here.
    m_paintStateStack.append(GraphicsContextState::create());
    m_paintState = m_paintStateStack.last().get();
}

GraphicsContext::~GraphicsContext()
{
#if ASSERT_ENABLED
    if (!m_disableDestructionChecks) {
        ASSERT(!m_paintStateIndex);
        ASSERT(!m_paintState->saveCount());
        ASSERT(!m_annotationCount);
        ASSERT(!m_layerCount);
        ASSERT(m_recordingStateStack.isEmpty());
        ASSERT(m_canvasStateStack.isEmpty());
    }
#endif
}

void GraphicsContext::save()
{
    if (contextDisabled())
        return;

    m_paintState->incrementSaveCount();

    m_canvasStateStack.append(CanvasSaveState(m_pendingCanvasSave, m_canvas->getSaveCount()));
    m_pendingCanvasSave = true;
}

void GraphicsContext::restore()
{
    if (contextDisabled())
        return;

    if (!m_paintStateIndex && !m_paintState->saveCount()) {
        WTF_LOG_ERROR("ERROR void GraphicsContext::restore() stack is empty");
        return;
    }

    if (m_paintState->saveCount()) {
        m_paintState->decrementSaveCount();
    } else {
        m_paintStateIndex--;
        m_paintState = m_paintStateStack[m_paintStateIndex].get();
    }

    CanvasSaveState savedState = m_canvasStateStack.last();
    m_canvasStateStack.removeLast();
    m_pendingCanvasSave = savedState.m_pendingSave;
    m_canvas->restoreToCount(savedState.m_restoreCount);
}

void GraphicsContext::saveLayer(const SkRect* bounds, const SkPaint* paint)
{
    if (contextDisabled())
        return;

    realizeCanvasSave();

    m_canvas->saveLayer(bounds, paint);
    if (m_trackOpaqueRegion)
        m_opaqueRegion.pushCanvasLayer(paint);
}

void GraphicsContext::restoreLayer()
{
    if (contextDisabled())
        return;

    m_canvas->restore();
    if (m_trackOpaqueRegion)
        m_opaqueRegion.popCanvasLayer(this);
}

void GraphicsContext::beginAnnotation(const char* rendererName, const char* paintPhase,
    const String& elementId, const String& elementClass, const String& elementTag)
{
    if (contextDisabled())
        return;

    canvas()->beginCommentGroup("GraphicsContextAnnotation");

    GraphicsContextAnnotation annotation(rendererName, paintPhase, elementId, elementClass, elementTag);
    AnnotationList annotations;
    annotation.asAnnotationList(annotations);

    AnnotationList::const_iterator end = annotations.end();
    for (AnnotationList::const_iterator it = annotations.begin(); it != end; ++it)
        canvas()->addComment(it->first, it->second.ascii().data());

#if ASSERT_ENABLED
    ++m_annotationCount;
#endif
}

void GraphicsContext::endAnnotation()
{
    if (contextDisabled())
        return;

    canvas()->endCommentGroup();

    ASSERT(m_annotationCount > 0);
#if ASSERT_ENABLED
    --m_annotationCount;
#endif
}

void GraphicsContext::setStrokePattern(PassRefPtr<Pattern> pattern)
{
    if (contextDisabled())
        return;

    ASSERT(pattern);
    if (!pattern) {
        setStrokeColor(Color::black);
        return;
    }
    mutableState()->setStrokePattern(pattern);
}

void GraphicsContext::setStrokeGradient(PassRefPtr<Gradient> gradient)
{
    if (contextDisabled())
        return;

    ASSERT(gradient);
    if (!gradient) {
        setStrokeColor(Color::black);
        return;
    }
    mutableState()->setStrokeGradient(gradient);
}

void GraphicsContext::setFillPattern(PassRefPtr<Pattern> pattern)
{
    if (contextDisabled())
        return;

    ASSERT(pattern);
    if (!pattern) {
        setFillColor(Color::black);
        return;
    }

    mutableState()->setFillPattern(pattern);
}

void GraphicsContext::setFillGradient(PassRefPtr<Gradient> gradient)
{
    if (contextDisabled())
        return;

    ASSERT(gradient);
    if (!gradient) {
        setFillColor(Color::black);
        return;
    }

    mutableState()->setFillGradient(gradient);
}

void GraphicsContext::setShadow(const FloatSize& offset, float blur, const Color& color,
    DrawLooperBuilder::ShadowTransformMode shadowTransformMode,
    DrawLooperBuilder::ShadowAlphaMode shadowAlphaMode)
{
    if (contextDisabled())
        return;

    if (!color.alpha() || (!offset.width() && !offset.height() && !blur)) {
        clearShadow();
        return;
    }

    OwnPtr<DrawLooperBuilder> drawLooperBuilder = DrawLooperBuilder::create();
    drawLooperBuilder->addShadow(offset, blur, color, shadowTransformMode, shadowAlphaMode);
    drawLooperBuilder->addUnmodifiedContent();
    setDrawLooper(drawLooperBuilder.release());
}

void GraphicsContext::setDrawLooper(PassOwnPtr<DrawLooperBuilder> drawLooperBuilder)
{
    if (contextDisabled())
        return;

    mutableState()->setDrawLooper(drawLooperBuilder->detachDrawLooper());
}

void GraphicsContext::clearDrawLooper()
{
    if (contextDisabled())
        return;

    mutableState()->clearDrawLooper();
}

bool GraphicsContext::hasShadow() const
{
    return !!immutableState()->drawLooper();
}

bool GraphicsContext::getTransformedClipBounds(FloatRect* bounds) const
{
    if (contextDisabled())
        return false;
    SkIRect skIBounds;
    if (!m_canvas->getClipDeviceBounds(&skIBounds))
        return false;
    SkRect skBounds = SkRect::Make(skIBounds);
    *bounds = FloatRect(skBounds);
    return true;
}

SkMatrix GraphicsContext::getTotalMatrix() const
{
    if (contextDisabled())
        return SkMatrix::I();

    if (!isRecording())
        return m_canvas->getTotalMatrix();

    const RecordingState& recordingState = m_recordingStateStack.last();
    SkMatrix totalMatrix = recordingState.m_savedMatrix;
    totalMatrix.preConcat(m_canvas->getTotalMatrix());

    return totalMatrix;
}

void GraphicsContext::adjustTextRenderMode(SkPaint* paint)
{
    if (contextDisabled())
        return;

    if (!paint->isLCDRenderText())
        return;

    paint->setLCDRenderText(couldUseLCDRenderedText());
}

bool GraphicsContext::couldUseLCDRenderedText()
{
    // Our layers only have a single alpha channel. This means that subpixel
    // rendered text cannot be composited correctly when the layer is
    // collapsed. Therefore, subpixel text is contextDisabled when we are drawing
    // onto a layer.
    if (contextDisabled() || m_canvas->isDrawingToLayer() || !isCertainlyOpaque())
        return false;

    return shouldSmoothFonts();
}

void GraphicsContext::setCompositeOperation(CompositeOperator compositeOperation, WebBlendMode blendMode)
{
    if (contextDisabled())
        return;
    mutableState()->setCompositeOperation(compositeOperation, blendMode);
}

SkColorFilter* GraphicsContext::colorFilter()
{
    return immutableState()->colorFilter();
}

void GraphicsContext::setColorFilter(ColorFilter colorFilter)
{
    GraphicsContextState* stateToSet = mutableState();

    // We only support one active color filter at the moment. If (when) this becomes a problem,
    // we should switch to using color filter chains (Skia work in progress).
    ASSERT(!stateToSet->colorFilter());
    stateToSet->setColorFilter(WebCoreColorFilterToSkiaColorFilter(colorFilter));
}

bool GraphicsContext::readPixels(const SkImageInfo& info, void* pixels, size_t rowBytes, int x, int y)
{
    if (contextDisabled())
        return false;

    return m_canvas->readPixels(info, pixels, rowBytes, x, y);
}

void GraphicsContext::setMatrix(const SkMatrix& matrix)
{
    if (contextDisabled())
        return;

    realizeCanvasSave();

    m_canvas->setMatrix(matrix);
}

void GraphicsContext::concat(const SkMatrix& matrix)
{
    if (contextDisabled())
        return;

    if (matrix.isIdentity())
        return;

    realizeCanvasSave();

    m_canvas->concat(matrix);
}

void GraphicsContext::beginTransparencyLayer(float opacity, const FloatRect* bounds)
{
    beginLayer(opacity, immutableState()->compositeOperator(), bounds);
}

void GraphicsContext::beginLayer(float opacity, CompositeOperator op, const FloatRect* bounds, ColorFilter colorFilter, ImageFilter* imageFilter)
{
    if (contextDisabled())
        return;

    SkPaint layerPaint;
    layerPaint.setAlpha(static_cast<unsigned char>(opacity * 255));
    layerPaint.setXfermode(WebCoreCompositeToSkiaComposite(op, m_paintState->blendMode()).get());
    layerPaint.setColorFilter(WebCoreColorFilterToSkiaColorFilter(colorFilter).get());
    layerPaint.setImageFilter(imageFilter);

    if (bounds) {
        SkRect skBounds = WebCoreFloatRectToSKRect(*bounds);
        saveLayer(&skBounds, &layerPaint);
    } else {
        saveLayer(0, &layerPaint);
    }

#if ASSERT_ENABLED
    ++m_layerCount;
#endif
}

void GraphicsContext::endLayer()
{
    if (contextDisabled())
        return;

    restoreLayer();

    ASSERT(m_layerCount > 0);
#if ASSERT_ENABLED
    --m_layerCount;
#endif
}

void GraphicsContext::beginRecording(const FloatRect& bounds)
{
    RefPtr<DisplayList> displayList = adoptRef(new DisplayList(bounds));

    SkCanvas* savedCanvas = m_canvas;
    SkMatrix savedMatrix = getTotalMatrix();

    if (!contextDisabled()) {
        IntRect recordingRect = enclosingIntRect(bounds);
        m_canvas = displayList->beginRecording(recordingRect.size());

        // We want the bounds offset mapped to (0, 0), such that the display list content
        // is fully contained within the SkPictureRecord's bounds.
        if (!toFloatSize(bounds.location()).isZero()) {
            m_canvas->translate(-bounds.x(), -bounds.y());
            // To avoid applying the offset repeatedly in getTotalMatrix(), we pre-apply it here.
            savedMatrix.preTranslate(bounds.x(), bounds.y());
        }
    }

    m_recordingStateStack.append(RecordingState(savedCanvas, savedMatrix, displayList));
}

PassRefPtr<DisplayList> GraphicsContext::endRecording()
{
    ASSERT(!m_recordingStateStack.isEmpty());

    RecordingState recording = m_recordingStateStack.last();
    if (!contextDisabled()) {
        ASSERT(recording.m_displayList->isRecording());
        recording.m_displayList->endRecording();
    }

    m_recordingStateStack.removeLast();
    m_canvas = recording.m_savedCanvas;

    return recording.m_displayList.release();
}

bool GraphicsContext::isRecording() const
{
    return !m_recordingStateStack.isEmpty();
}

void GraphicsContext::drawDisplayList(DisplayList* displayList)
{
    ASSERT(displayList);
    ASSERT(!displayList->isRecording());

    if (contextDisabled() || displayList->bounds().isEmpty())
        return;

    realizeCanvasSave();

    const FloatRect& bounds = displayList->bounds();
    if (bounds.x() || bounds.y())
        m_canvas->translate(bounds.x(), bounds.y());

    m_canvas->drawPicture(displayList->picture());

    if (bounds.x() || bounds.y())
        m_canvas->translate(-bounds.x(), -bounds.y());
}

void GraphicsContext::drawConvexPolygon(size_t numPoints, const FloatPoint* points, bool shouldAntialias)
{
    if (contextDisabled())
        return;

    if (numPoints <= 1)
        return;

    SkPath path;
    setPathFromConvexPoints(&path, numPoints, points);

    SkPaint paint(immutableState()->fillPaint());
    paint.setAntiAlias(shouldAntialias);
    drawPath(path, paint);

    if (strokeStyle() != NoStroke)
        drawPath(path, immutableState()->strokePaint());
}

void GraphicsContext::drawFocusRing(const Path& focusRingPath, int width, int offset, const Color& color)
{
    // FIXME: Implement support for offset.
    if (contextDisabled())
        return;

    SkPaint paint;
    paint.setAntiAlias(true);
    paint.setStyle(SkPaint::kStroke_Style);
    paint.setColor(color.rgb());

    drawOuterPath(focusRingPath.skPath(), paint, width);
    drawInnerPath(focusRingPath.skPath(), paint, width);
}

void GraphicsContext::drawFocusRing(const Vector<IntRect>& rects, int width, int offset, const Color& color)
{
    if (contextDisabled())
        return;

    unsigned rectCount = rects.size();
    if (!rectCount)
        return;

    SkRegion focusRingRegion;
    const int focusRingOutset = getFocusRingOutset(offset);
    for (unsigned i = 0; i < rectCount; i++) {
        SkIRect r = rects[i];
        r.inset(-focusRingOutset, -focusRingOutset);
        focusRingRegion.op(r, SkRegion::kUnion_Op);
    }

    SkPath path;
    SkPaint paint;
    paint.setAntiAlias(true);
    paint.setStyle(SkPaint::kStroke_Style);

    paint.setColor(color.rgb());
    focusRingRegion.getBoundaryPath(&path);
    drawOuterPath(path, paint, width);
    drawInnerPath(path, paint, width);
}

static inline IntRect areaCastingShadowInHole(const IntRect& holeRect, int shadowBlur, int shadowSpread, const IntSize& shadowOffset)
{
    IntRect bounds(holeRect);

    bounds.inflate(shadowBlur);

    if (shadowSpread < 0)
        bounds.inflate(-shadowSpread);

    IntRect offsetBounds = bounds;
    offsetBounds.move(-shadowOffset);
    return unionRect(bounds, offsetBounds);
}

void GraphicsContext::drawInnerShadow(const RoundedRect& rect, const Color& shadowColor, const IntSize shadowOffset, int shadowBlur, int shadowSpread, Edges clippedEdges)
{
    if (contextDisabled())
        return;

    IntRect holeRect(rect.rect());
    holeRect.inflate(-shadowSpread);

    if (holeRect.isEmpty()) {
        if (rect.isRounded())
            fillRoundedRect(rect, shadowColor);
        else
            fillRect(rect.rect(), shadowColor);
        return;
    }

    if (clippedEdges & LeftEdge) {
        holeRect.move(-max(shadowOffset.width(), 0) - shadowBlur, 0);
        holeRect.setWidth(holeRect.width() + max(shadowOffset.width(), 0) + shadowBlur);
    }
    if (clippedEdges & TopEdge) {
        holeRect.move(0, -max(shadowOffset.height(), 0) - shadowBlur);
        holeRect.setHeight(holeRect.height() + max(shadowOffset.height(), 0) + shadowBlur);
    }
    if (clippedEdges & RightEdge)
        holeRect.setWidth(holeRect.width() - min(shadowOffset.width(), 0) + shadowBlur);
    if (clippedEdges & BottomEdge)
        holeRect.setHeight(holeRect.height() - min(shadowOffset.height(), 0) + shadowBlur);

    Color fillColor(shadowColor.red(), shadowColor.green(), shadowColor.blue(), 255);

    IntRect outerRect = areaCastingShadowInHole(rect.rect(), shadowBlur, shadowSpread, shadowOffset);
    RoundedRect roundedHole(holeRect, rect.radii());

    save();
    if (rect.isRounded()) {
        Path path;
        path.addRoundedRect(rect);
        clipPath(path);
        roundedHole.shrinkRadii(shadowSpread);
    } else {
        clip(rect.rect());
    }

    OwnPtr<DrawLooperBuilder> drawLooperBuilder = DrawLooperBuilder::create();
    drawLooperBuilder->addShadow(shadowOffset, shadowBlur, shadowColor,
        DrawLooperBuilder::ShadowRespectsTransforms, DrawLooperBuilder::ShadowIgnoresAlpha);
    setDrawLooper(drawLooperBuilder.release());
    fillRectWithRoundedHole(outerRect, roundedHole, fillColor);
    restore();
    clearDrawLooper();
}

void GraphicsContext::drawLine(const IntPoint& point1, const IntPoint& point2)
{
    if (contextDisabled())
        return;

    StrokeStyle penStyle = strokeStyle();
    if (penStyle == NoStroke)
        return;

    FloatPoint p1 = point1;
    FloatPoint p2 = point2;
    bool isVerticalLine = (p1.x() == p2.x());
    int width = roundf(strokeThickness());

    // We know these are vertical or horizontal lines, so the length will just
    // be the sum of the displacement component vectors give or take 1 -
    // probably worth the speed up of no square root, which also won't be exact.
    FloatSize disp = p2 - p1;
    int length = SkScalarRoundToInt(disp.width() + disp.height());
    SkPaint paint(immutableState()->strokePaint(length));

    if (strokeStyle() == DottedStroke || strokeStyle() == DashedStroke) {
        // Do a rect fill of our endpoints.  This ensures we always have the
        // appearance of being a border.  We then draw the actual dotted/dashed line.
        SkRect r1, r2;
        r1.set(p1.x(), p1.y(), p1.x() + width, p1.y() + width);
        r2.set(p2.x(), p2.y(), p2.x() + width, p2.y() + width);

        if (isVerticalLine) {
            r1.offset(-width / 2, 0);
            r2.offset(-width / 2, -width);
        } else {
            r1.offset(0, -width / 2);
            r2.offset(-width, -width / 2);
        }
        SkPaint fillPaint;
        fillPaint.setColor(paint.getColor());
        drawRect(r1, fillPaint);
        drawRect(r2, fillPaint);
    }

    adjustLineToPixelBoundaries(p1, p2, width, penStyle);
    SkPoint pts[2] = { p1.data(), p2.data() };

    m_canvas->drawPoints(SkCanvas::kLines_PointMode, 2, pts, paint);

    if (m_trackOpaqueRegion)
        m_opaqueRegion.didDrawPoints(this, SkCanvas::kLines_PointMode, 2, pts, paint);
}

void GraphicsContext::drawLineForDocumentMarker(const FloatPoint& pt, float width, const Color& markerColor)
{
    if (contextDisabled() || markerColor.alpha() == 0)
        return;

    int deviceScaleFactor = m_useHighResMarker ? 2 : 1;

    // Create the pattern we'll use to draw the underline.
    // SHEZ: the rendering becomes weird if alpha is non-opaque.. force it to
    // SHEZ: be opaque for now, ignoring the alpha component in markerColor
    const uint32_t lineColor = 0xFF << SK_A32_SHIFT
                                | markerColor.red() << SK_R32_SHIFT
                                | markerColor.green() << SK_G32_SHIFT
                                | markerColor.blue() << SK_B32_SHIFT;
    const uint32_t antiAlpha = 0x60;
    const uint32_t antiRed = uint32_t(float(markerColor.red()) * 0.375);
    const uint32_t antiGreen = uint32_t(float(markerColor.green()) * 0.375);
    const uint32_t antiBlue = uint32_t(float(markerColor.blue()) * 0.375);
    const uint32_t antiColor = antiAlpha << SK_A32_SHIFT
                                | antiRed << SK_R32_SHIFT
                                | antiGreen << SK_G32_SHIFT
                                | antiBlue << SK_B32_SHIFT;

    static map<uint32_t, SkBitmap*> misspellBitmaps1x;
    static map<uint32_t, SkBitmap*> misspellBitmaps2x;
    map<uint32_t, SkBitmap*>* misspellBitmaps = deviceScaleFactor == 2 ? &misspellBitmaps2x : &misspellBitmaps1x;
    SkBitmap* misspellBitmapTmp = (*misspellBitmaps)[lineColor];

    int index = 0;
    SkBitmap* misspellBitmap[2] = { misspellBitmapTmp, 0 };
    if (!misspellBitmap[index]) {
#if OS(MACOSX)
        // Match the artwork used by the Mac.
        const int rowPixels = 4 * deviceScaleFactor;
        const int colPixels = 3 * deviceScaleFactor;
        SkBitmap bitmap;
        if (!bitmap.allocN32Pixels(rowPixels, colPixels))
            return;

        bitmap.eraseARGB(0, 0, 0, 0);
        const uint32_t transparentColor = 0x00000000;

        if (deviceScaleFactor == 1) {
            const uint32_t colors[2][6] = {
                { 0x2a2a0600, 0x57571000,  0xa8a81b00, 0xbfbf1f00,  0x70701200, 0xe0e02400 },
                { 0x2a0f0f0f, 0x571e1e1e,  0xa83d3d3d, 0xbf454545,  0x70282828, 0xe0515151 }
            };

            // Pattern: a b a   a b a
            //          c d c   c d c
            //          e f e   e f e
            for (int x = 0; x < colPixels; ++x) {
                uint32_t* row = bitmap.getAddr32(0, x);
                row[0] = colors[index][x * 2];
                row[1] = colors[index][x * 2 + 1];
                row[2] = colors[index][x * 2];
                row[3] = transparentColor;
            }
        } else if (deviceScaleFactor == 2) {
            const uint32_t colors[2][18] = {
                { 0x0a090101, 0x33320806, 0x55540f0a,  0x37360906, 0x6e6c120c, 0x6e6c120c,  0x7674140d, 0x8d8b1810, 0x8d8b1810,
                  0x96941a11, 0xb3b01f15, 0xb3b01f15,  0x6d6b130c, 0xd9d62619, 0xd9d62619,  0x19180402, 0x7c7a150e, 0xcecb2418 },
                { 0x0a020202, 0x33141414, 0x55232323,  0x37161616, 0x6e2e2e2e, 0x6e2e2e2e,  0x76313131, 0x8d3a3a3a, 0x8d3a3a3a,
                  0x963e3e3e, 0xb34b4b4b, 0xb34b4b4b,  0x6d2d2d2d, 0xd95b5b5b, 0xd95b5b5b,  0x19090909, 0x7c343434, 0xce575757 }
            };

            // Pattern: a b c c b a
            //          d e f f e d
            //          g h j j h g
            //          k l m m l k
            //          n o p p o n
            //          q r s s r q
            for (int x = 0; x < colPixels; ++x) {
                uint32_t* row = bitmap.getAddr32(0, x);
                row[0] = colors[index][x * 3];
                row[1] = colors[index][x * 3 + 1];
                row[2] = colors[index][x * 3 + 2];
                row[3] = colors[index][x * 3 + 2];
                row[4] = colors[index][x * 3 + 1];
                row[5] = colors[index][x * 3];
                row[6] = transparentColor;
                row[7] = transparentColor;
            }
        } else
            ASSERT_NOT_REACHED();

        misspellBitmap[index] = new SkBitmap(bitmap);
        (*misspellBitmaps)[lineColor] = misspellBitmap[index];
#else
        // We use a 2-pixel-high misspelling indicator because that seems to be
        // what WebKit is designed for, and how much room there is in a typical
        // page for it.
        const int rowPixels = 32 * deviceScaleFactor; // Must be multiple of 4 for pattern below.
        const int colPixels = 2 * deviceScaleFactor;
        SkBitmap bitmap;
        if (!bitmap.allocN32Pixels(rowPixels, colPixels))
            return;

        bitmap.eraseARGB(0, 0, 0, 0);
        if (deviceScaleFactor == 1)
            draw1xMarker(&bitmap, lineColor, antiColor);
        else if (deviceScaleFactor == 2)
            // TODO(shez): support custom color markers in 2x scale factor
            draw2xMarker(&bitmap, index);
        else
            ASSERT_NOT_REACHED();

        misspellBitmap[index] = new SkBitmap(bitmap);
        (*misspellBitmaps)[lineColor] = misspellBitmap[index];
#endif
    }

#if OS(MACOSX)
    SkScalar originX = WebCoreFloatToSkScalar(pt.x()) * deviceScaleFactor;
    SkScalar originY = WebCoreFloatToSkScalar(pt.y()) * deviceScaleFactor;

    // Make sure to draw only complete dots.
    int rowPixels = misspellBitmap[index]->width();
    float widthMod = fmodf(width * deviceScaleFactor, rowPixels);
    if (rowPixels - widthMod > deviceScaleFactor)
        width -= widthMod / deviceScaleFactor;
#else
    SkScalar originX = WebCoreFloatToSkScalar(pt.x());

    // Offset it vertically by 1 so that there's some space under the text.
    SkScalar originY = WebCoreFloatToSkScalar(pt.y()) + 1;
    originX *= deviceScaleFactor;
    originY *= deviceScaleFactor;
#endif

    SkMatrix localMatrix;
    localMatrix.setTranslate(originX, originY);
    RefPtr<SkShader> shader = adoptRef(SkShader::CreateBitmapShader(
        *misspellBitmap[index], SkShader::kRepeat_TileMode, SkShader::kRepeat_TileMode, &localMatrix));

    SkPaint paint;
    paint.setShader(shader.get());

    SkRect rect;
    rect.set(originX, originY, originX + WebCoreFloatToSkScalar(width) * deviceScaleFactor, originY + SkIntToScalar(misspellBitmap[index]->height()));

    if (deviceScaleFactor == 2) {
        save();
        scale(0.5, 0.5);
    }
    drawRect(rect, paint);
    if (deviceScaleFactor == 2)
        restore();
}

void GraphicsContext::drawLineForText(const FloatPoint& pt, float width, bool printing)
{
    if (contextDisabled())
        return;

    if (width <= 0)
        return;

    SkPaint paint;
    switch (strokeStyle()) {
    case NoStroke:
    case SolidStroke:
    case DoubleStroke:
    case WavyStroke: {
        int thickness = SkMax32(static_cast<int>(strokeThickness()), 1);
        SkRect r;
        r.fLeft = WebCoreFloatToSkScalar(pt.x());
        // Avoid anti-aliasing lines. Currently, these are always horizontal.
        // Round to nearest pixel to match text and other content.
        r.fTop = WebCoreFloatToSkScalar(floorf(pt.y() + 0.5f));
        r.fRight = r.fLeft + WebCoreFloatToSkScalar(width);
        r.fBottom = r.fTop + SkIntToScalar(thickness);
        paint = immutableState()->fillPaint();
        // Text lines are drawn using the stroke color.
        paint.setColor(effectiveStrokeColor());
        drawRect(r, paint);
        return;
    }
    case DottedStroke:
    case DashedStroke: {
        int y = floorf(pt.y() + std::max<float>(strokeThickness() / 2.0f, 0.5f));
        drawLine(IntPoint(pt.x(), y), IntPoint(pt.x() + width, y));
        return;
    }
    }

    ASSERT_NOT_REACHED();
}

// Draws a filled rectangle with a stroked border.
void GraphicsContext::drawRect(const IntRect& rect)
{
    if (contextDisabled())
        return;

    ASSERT(!rect.isEmpty());
    if (rect.isEmpty())
        return;

    SkRect skRect = rect;
    int fillcolorNotTransparent = immutableState()->fillColor().rgb() & 0xFF000000;
    if (fillcolorNotTransparent)
        drawRect(skRect, immutableState()->fillPaint());

    if (immutableState()->strokeData().style() != NoStroke
        && immutableState()->strokeData().color().alpha()) {
        // Stroke a width: 1 inset border
        SkPaint paint(immutableState()->fillPaint());
        paint.setColor(effectiveStrokeColor());
        paint.setStyle(SkPaint::kStroke_Style);
        paint.setStrokeWidth(1);

        skRect.inset(0.5f, 0.5f);
        drawRect(skRect, paint);
    }
}

void GraphicsContext::drawText(const Font& font, const TextRunPaintInfo& runInfo, const FloatPoint& point)
{
    if (contextDisabled())
        return;

    font.drawText(this, runInfo, point);
}

void GraphicsContext::drawEmphasisMarks(const Font& font, const TextRunPaintInfo& runInfo, const AtomicString& mark, const FloatPoint& point)
{
    if (contextDisabled())
        return;

    font.drawEmphasisMarks(this, runInfo, mark, point);
}

void GraphicsContext::drawBidiText(const Font& font, const TextRunPaintInfo& runInfo, const FloatPoint& point, Font::CustomFontNotReadyAction customFontNotReadyAction)
{
    if (contextDisabled())
        return;

    // sub-run painting is not supported for Bidi text.
    const TextRun& run = runInfo.run;
    ASSERT((runInfo.from == 0) && (runInfo.to == run.length()));
    BidiResolver<TextRunIterator, BidiCharacterRun> bidiResolver;
    bidiResolver.setStatus(BidiStatus(run.direction(), run.directionalOverride()));
    bidiResolver.setPositionIgnoringNestedIsolates(TextRunIterator(&run, 0));

    // FIXME: This ownership should be reversed. We should pass BidiRunList
    // to BidiResolver in createBidiRunsForLine.
    BidiRunList<BidiCharacterRun>& bidiRuns = bidiResolver.runs();
    bidiResolver.createBidiRunsForLine(TextRunIterator(&run, run.length()));
    if (!bidiRuns.runCount())
        return;

    FloatPoint currPoint = point;
    BidiCharacterRun* bidiRun = bidiRuns.firstRun();
    while (bidiRun) {
        TextRun subrun = run.subRun(bidiRun->start(), bidiRun->stop() - bidiRun->start());
        bool isRTL = bidiRun->level() % 2;
        subrun.setDirection(isRTL ? RTL : LTR);
        subrun.setDirectionalOverride(bidiRun->dirOverride(false));

        TextRunPaintInfo subrunInfo(subrun);
        subrunInfo.bounds = runInfo.bounds;
        font.drawText(this, subrunInfo, currPoint, customFontNotReadyAction);

        bidiRun = bidiRun->next();
        // FIXME: Have Font::drawText return the width of what it drew so that we don't have to re-measure here.
        if (bidiRun)
            currPoint.move(font.width(subrun), 0);
    }

    bidiRuns.deleteRuns();
}

void GraphicsContext::drawHighlightForText(const Font& font, const TextRun& run, const FloatPoint& point, int h, const Color& backgroundColor, int from, int to)
{
    if (contextDisabled())
        return;

    // SHEZ: disable antialiasing for selection rects
    bool previousAntiAliasSetting = shouldAntialias();
    setShouldAntialias(false);
    fillRect(font.selectionRectForText(run, point, h, from, to), backgroundColor);
    setShouldAntialias(previousAntiAliasSetting);
}

void GraphicsContext::drawImage(Image* image, const IntPoint& p, CompositeOperator op, RespectImageOrientationEnum shouldRespectImageOrientation)
{
    if (!image)
        return;
    drawImage(image, FloatRect(IntRect(p, image->size())), FloatRect(FloatPoint(), FloatSize(image->size())), op, shouldRespectImageOrientation);
}

void GraphicsContext::drawImage(Image* image, const IntRect& r, CompositeOperator op, RespectImageOrientationEnum shouldRespectImageOrientation)
{
    if (!image)
        return;
    drawImage(image, FloatRect(r), FloatRect(FloatPoint(), FloatSize(image->size())), op, shouldRespectImageOrientation);
}

void GraphicsContext::drawImage(Image* image, const FloatRect& dest, const FloatRect& src, CompositeOperator op, RespectImageOrientationEnum shouldRespectImageOrientation)
{
    drawImage(image, dest, src, op, blink::WebBlendModeNormal, shouldRespectImageOrientation);
}

void GraphicsContext::drawImage(Image* image, const FloatRect& dest)
{
    if (!image)
        return;
    drawImage(image, dest, FloatRect(IntRect(IntPoint(), image->size())));
}

void GraphicsContext::drawImage(Image* image, const FloatRect& dest, const FloatRect& src, CompositeOperator op, WebBlendMode blendMode, RespectImageOrientationEnum shouldRespectImageOrientation)
{
    if (contextDisabled() || !image)
        return;
    image->draw(this, dest, src, op, blendMode, shouldRespectImageOrientation);
}

void GraphicsContext::drawTiledImage(Image* image, const IntRect& destRect, const IntPoint& srcPoint, const IntSize& tileSize, CompositeOperator op, WebBlendMode blendMode, const IntSize& repeatSpacing)
{
    if (contextDisabled() || !image)
        return;
    image->drawTiled(this, destRect, srcPoint, tileSize, op, blendMode, repeatSpacing);
}

void GraphicsContext::drawTiledImage(Image* image, const IntRect& dest, const IntRect& srcRect,
    const FloatSize& tileScaleFactor, Image::TileRule hRule, Image::TileRule vRule, CompositeOperator op)
{
    if (contextDisabled() || !image)
        return;

    if (hRule == Image::StretchTile && vRule == Image::StretchTile) {
        // Just do a scale.
        drawImage(image, dest, srcRect, op);
        return;
    }

    image->drawTiled(this, dest, srcRect, tileScaleFactor, hRule, vRule, op);
}

void GraphicsContext::drawImageBuffer(ImageBuffer* image, const FloatRect& dest,
    const FloatRect* src, CompositeOperator op)
{
    if (contextDisabled() || !image)
        return;

    image->draw(this, dest, src, op);
}

void GraphicsContext::writePixels(const SkImageInfo& info, const void* pixels, size_t rowBytes, int x, int y)
{
    if (contextDisabled())
        return;

    m_canvas->writePixels(info, pixels, rowBytes, x, y);

    if (m_trackOpaqueRegion) {
        SkRect rect = SkRect::MakeXYWH(x, y, info.width(), info.height());
        SkPaint paint;

        paint.setXfermodeMode(SkXfermode::kSrc_Mode);
        if (kOpaque_SkAlphaType != info.alphaType())
            paint.setAlpha(0x80); // signal to m_opaqueRegion that we are not fully opaque

        m_opaqueRegion.didDrawRect(this, rect, paint, 0);
        // more efficient would be to call markRectAsOpaque or MarkRectAsNonOpaque directly,
        // rather than cons-ing up a paint with an xfermode and alpha
    }
}

void GraphicsContext::writePixels(const SkBitmap& bitmap, int x, int y)
{
    if (contextDisabled())
        return;

    if (!bitmap.getTexture()) {
        SkAutoLockPixels alp(bitmap);
        if (bitmap.getPixels())
            writePixels(bitmap.info(), bitmap.getPixels(), bitmap.rowBytes(), x, y);
    }
}

void GraphicsContext::drawBitmap(const SkBitmap& bitmap, SkScalar left, SkScalar top, const SkPaint* paint)
{
    if (contextDisabled())
        return;

    m_canvas->drawBitmap(bitmap, left, top, paint);

    if (m_trackOpaqueRegion) {
        SkRect rect = SkRect::MakeXYWH(left, top, bitmap.width(), bitmap.height());
        m_opaqueRegion.didDrawRect(this, rect, *paint, &bitmap);
    }
}

void GraphicsContext::drawBitmapRect(const SkBitmap& bitmap, const SkRect* src,
    const SkRect& dst, const SkPaint* paint)
{
    if (contextDisabled())
        return;

    SkCanvas::DrawBitmapRectFlags flags =
        immutableState()->shouldClampToSourceRect() ? SkCanvas::kNone_DrawBitmapRectFlag : SkCanvas::kBleed_DrawBitmapRectFlag;

    m_canvas->drawBitmapRectToRect(bitmap, src, dst, paint, flags);

    if (m_trackOpaqueRegion)
        m_opaqueRegion.didDrawRect(this, dst, *paint, &bitmap);
}

void GraphicsContext::drawOval(const SkRect& oval, const SkPaint& paint)
{
    if (contextDisabled())
        return;

    m_canvas->drawOval(oval, paint);

    if (m_trackOpaqueRegion)
        m_opaqueRegion.didDrawBounded(this, oval, paint);
}

void GraphicsContext::drawPath(const SkPath& path, const SkPaint& paint)
{
    if (contextDisabled())
        return;

    m_canvas->drawPath(path, paint);

    if (m_trackOpaqueRegion)
        m_opaqueRegion.didDrawPath(this, path, paint);
}

void GraphicsContext::drawRect(const SkRect& rect, const SkPaint& paint)
{
    if (contextDisabled())
        return;

    m_canvas->drawRect(rect, paint);

    if (m_trackOpaqueRegion)
        m_opaqueRegion.didDrawRect(this, rect, paint, 0);
}

void GraphicsContext::didDrawRect(const SkRect& rect, const SkPaint& paint, const SkBitmap* bitmap)
{
    if (contextDisabled())
        return;

    if (m_trackOpaqueRegion)
        m_opaqueRegion.didDrawRect(this, rect, paint, bitmap);
}

void GraphicsContext::drawPosText(const void* text, size_t byteLength,
    const SkPoint pos[],  const SkRect& textRect, const SkPaint& paint)
{
    if (contextDisabled())
        return;

    m_canvas->drawPosText(text, byteLength, pos, paint);
    didDrawTextInRect(textRect);

    // FIXME: compute bounds for positioned text.
    if (m_trackOpaqueRegion)
        m_opaqueRegion.didDrawUnbounded(this, paint, OpaqueRegionSkia::FillOrStroke);
}

void GraphicsContext::fillPath(const Path& pathToFill)
{
    if (contextDisabled() || pathToFill.isEmpty())
        return;

    // Use const_cast and temporarily modify the fill type instead of copying the path.
    SkPath& path = const_cast<SkPath&>(pathToFill.skPath());
    SkPath::FillType previousFillType = path.getFillType();

    SkPath::FillType temporaryFillType =
        immutableState()->fillRule() == RULE_EVENODD ? SkPath::kEvenOdd_FillType : SkPath::kWinding_FillType;
    path.setFillType(temporaryFillType);

    drawPath(path, immutableState()->fillPaint());

    path.setFillType(previousFillType);
}

void GraphicsContext::fillRect(const FloatRect& rect)
{
    if (contextDisabled())
        return;

    SkRect r = rect;

    drawRect(r, immutableState()->fillPaint());
}

void GraphicsContext::fillRect(const FloatRect& rect, const Color& color)
{
    if (contextDisabled())
        return;

    SkRect r = rect;
    SkPaint paint = immutableState()->fillPaint();
    paint.setColor(color.rgb());
    drawRect(r, paint);
}

void GraphicsContext::fillBetweenRoundedRects(const IntRect& outer, const IntSize& outerTopLeft, const IntSize& outerTopRight, const IntSize& outerBottomLeft, const IntSize& outerBottomRight,
    const IntRect& inner, const IntSize& innerTopLeft, const IntSize& innerTopRight, const IntSize& innerBottomLeft, const IntSize& innerBottomRight, const Color& color) {
    if (contextDisabled())
        return;

    SkVector outerRadii[4];
    SkVector innerRadii[4];
    setRadii(outerRadii, outerTopLeft, outerTopRight, outerBottomRight, outerBottomLeft);
    setRadii(innerRadii, innerTopLeft, innerTopRight, innerBottomRight, innerBottomLeft);

    SkRRect rrOuter;
    SkRRect rrInner;
    rrOuter.setRectRadii(outer, outerRadii);
    rrInner.setRectRadii(inner, innerRadii);

    SkPaint paint(immutableState()->fillPaint());
    paint.setColor(color.rgb());

    m_canvas->drawDRRect(rrOuter, rrInner, paint);

    if (m_trackOpaqueRegion)
        m_opaqueRegion.didDrawBounded(this, rrOuter.getBounds(), paint);
}

void GraphicsContext::fillBetweenRoundedRects(const RoundedRect& outer, const RoundedRect& inner, const Color& color)
{
    fillBetweenRoundedRects(outer.rect(), outer.radii().topLeft(), outer.radii().topRight(), outer.radii().bottomLeft(), outer.radii().bottomRight(),
        inner.rect(), inner.radii().topLeft(), inner.radii().topRight(), inner.radii().bottomLeft(), inner.radii().bottomRight(), color);
}

void GraphicsContext::fillRoundedRect(const IntRect& rect, const IntSize& topLeft, const IntSize& topRight,
    const IntSize& bottomLeft, const IntSize& bottomRight, const Color& color)
{
    if (contextDisabled())
        return;

    if (topLeft.width() + topRight.width() > rect.width()
            || bottomLeft.width() + bottomRight.width() > rect.width()
            || topLeft.height() + bottomLeft.height() > rect.height()
            || topRight.height() + bottomRight.height() > rect.height()) {
        // Not all the radii fit, return a rect. This matches the behavior of
        // Path::createRoundedRectangle. Without this we attempt to draw a round
        // shadow for a square box.
        fillRect(rect, color);
        return;
    }

    SkVector radii[4];
    setRadii(radii, topLeft, topRight, bottomRight, bottomLeft);

    SkRRect rr;
    rr.setRectRadii(rect, radii);

    SkPaint paint(immutableState()->fillPaint());
    paint.setColor(color.rgb());

    m_canvas->drawRRect(rr, paint);

    if (m_trackOpaqueRegion)
        m_opaqueRegion.didDrawBounded(this, rr.getBounds(), paint);
}

void GraphicsContext::fillEllipse(const FloatRect& ellipse)
{
    if (contextDisabled())
        return;

    SkRect rect = ellipse;
    drawOval(rect, immutableState()->fillPaint());
}

void GraphicsContext::strokePath(const Path& pathToStroke)
{
    if (contextDisabled() || pathToStroke.isEmpty())
        return;

    const SkPath& path = pathToStroke.skPath();
    drawPath(path, immutableState()->strokePaint());
}

void GraphicsContext::strokeRect(const FloatRect& rect)
{
    strokeRect(rect, strokeThickness());
}

void GraphicsContext::strokeRect(const FloatRect& rect, float lineWidth)
{
    if (contextDisabled())
        return;

    SkPaint paint(immutableState()->strokePaint());
    paint.setStrokeWidth(WebCoreFloatToSkScalar(lineWidth));
    // Reset the dash effect to account for the width
    immutableState()->strokeData().setupPaintDashPathEffect(&paint, 0);
    // strokerect has special rules for CSS when the rect is degenerate:
    // if width==0 && height==0, do nothing
    // if width==0 || height==0, then just draw line for the other dimension
    SkRect r(rect);
    bool validW = r.width() > 0;
    bool validH = r.height() > 0;
    if (validW && validH) {
        drawRect(r, paint);
    } else if (validW || validH) {
        // we are expected to respect the lineJoin, so we can't just call
        // drawLine -- we have to create a path that doubles back on itself.
        SkPath path;
        path.moveTo(r.fLeft, r.fTop);
        path.lineTo(r.fRight, r.fBottom);
        path.close();
        drawPath(path, paint);
    }
}

void GraphicsContext::strokeEllipse(const FloatRect& ellipse)
{
    if (contextDisabled())
        return;

    drawOval(ellipse, immutableState()->strokePaint());
}

void GraphicsContext::clipRoundedRect(const RoundedRect& rect, SkRegion::Op regionOp)
{
    if (contextDisabled())
        return;

    if (!rect.isRounded()) {
        clipRect(rect.rect(), NotAntiAliased, regionOp);
        return;
    }

    SkVector radii[4];
    RoundedRect::Radii wkRadii = rect.radii();
    setRadii(radii, wkRadii.topLeft(), wkRadii.topRight(), wkRadii.bottomRight(), wkRadii.bottomLeft());

    SkRRect r;
    r.setRectRadii(rect.rect(), radii);

    clipRRect(r, AntiAliased, regionOp);
}

void GraphicsContext::clipOut(const Path& pathToClip)
{
    if (contextDisabled())
        return;

    // Use const_cast and temporarily toggle the inverse fill type instead of copying the path.
    SkPath& path = const_cast<SkPath&>(pathToClip.skPath());
    path.toggleInverseFillType();
    clipPath(path, AntiAliased);
    path.toggleInverseFillType();
}

void GraphicsContext::clipPath(const Path& pathToClip, WindRule clipRule)
{
    if (contextDisabled() || pathToClip.isEmpty())
        return;

    // Use const_cast and temporarily modify the fill type instead of copying the path.
    SkPath& path = const_cast<SkPath&>(pathToClip.skPath());
    SkPath::FillType previousFillType = path.getFillType();

    SkPath::FillType temporaryFillType = clipRule == RULE_EVENODD ? SkPath::kEvenOdd_FillType : SkPath::kWinding_FillType;
    path.setFillType(temporaryFillType);
    clipPath(path, AntiAliased);

    path.setFillType(previousFillType);
}

void GraphicsContext::clipConvexPolygon(size_t numPoints, const FloatPoint* points, bool antialiased)
{
    if (contextDisabled())
        return;

    if (numPoints <= 1)
        return;

    SkPath path;
    setPathFromConvexPoints(&path, numPoints, points);
    clipPath(path, antialiased ? AntiAliased : NotAntiAliased);
}

void GraphicsContext::clipOutRoundedRect(const RoundedRect& rect)
{
    if (contextDisabled())
        return;

    clipRoundedRect(rect, SkRegion::kDifference_Op);
}

void GraphicsContext::canvasClip(const Path& pathToClip, WindRule clipRule)
{
    if (contextDisabled())
        return;

    // Use const_cast and temporarily modify the fill type instead of copying the path.
    SkPath& path = const_cast<SkPath&>(pathToClip.skPath());
    SkPath::FillType previousFillType = path.getFillType();

    SkPath::FillType temporaryFillType = clipRule == RULE_EVENODD ? SkPath::kEvenOdd_FillType : SkPath::kWinding_FillType;
    path.setFillType(temporaryFillType);
    clipPath(path);

    path.setFillType(previousFillType);
}

void GraphicsContext::clipRect(const SkRect& rect, AntiAliasingMode aa, SkRegion::Op op)
{
    if (contextDisabled())
        return;

    realizeCanvasSave();

    m_canvas->clipRect(rect, op, aa == AntiAliased);
}

void GraphicsContext::clipPath(const SkPath& path, AntiAliasingMode aa, SkRegion::Op op)
{
    if (contextDisabled())
        return;

    realizeCanvasSave();

    m_canvas->clipPath(path, op, aa == AntiAliased);
}

void GraphicsContext::clipRRect(const SkRRect& rect, AntiAliasingMode aa, SkRegion::Op op)
{
    if (contextDisabled())
        return;

    realizeCanvasSave();

    m_canvas->clipRRect(rect, op, aa == AntiAliased);
}

void GraphicsContext::beginCull(const FloatRect& rect)
{
    if (contextDisabled())
        return;

    realizeCanvasSave();
    m_canvas->pushCull(rect);
}

void GraphicsContext::endCull()
{
    if (contextDisabled())
        return;

    realizeCanvasSave();

    m_canvas->popCull();
}

void GraphicsContext::rotate(float angleInRadians)
{
    if (contextDisabled())
        return;

    realizeCanvasSave();

    m_canvas->rotate(WebCoreFloatToSkScalar(angleInRadians * (180.0f / 3.14159265f)));
}

void GraphicsContext::translate(float x, float y)
{
    if (contextDisabled())
        return;

    if (!x && !y)
        return;

    realizeCanvasSave();

    m_canvas->translate(WebCoreFloatToSkScalar(x), WebCoreFloatToSkScalar(y));
}

void GraphicsContext::scale(float x, float y)
{
    if (contextDisabled())
        return;

    if (x == 1.0f && y == 1.0f)
        return;

    realizeCanvasSave();

    m_canvas->scale(WebCoreFloatToSkScalar(x), WebCoreFloatToSkScalar(y));
}

void GraphicsContext::setURLForRect(const KURL& link, const IntRect& destRect)
{
    if (contextDisabled())
        return;

    SkAutoDataUnref url(SkData::NewWithCString(link.string().utf8().data()));
    SkAnnotateRectWithURL(m_canvas, destRect, url.get());
}

void GraphicsContext::setURLFragmentForRect(const String& destName, const IntRect& rect)
{
    if (contextDisabled())
        return;

    SkAutoDataUnref skDestName(SkData::NewWithCString(destName.utf8().data()));
    SkAnnotateLinkToDestination(m_canvas, rect, skDestName.get());
}

void GraphicsContext::addURLTargetAtPoint(const String& name, const IntPoint& pos)
{
    if (contextDisabled())
        return;

    SkAutoDataUnref nameData(SkData::NewWithCString(name.utf8().data()));
    SkAnnotateNamedDestination(m_canvas, SkPoint::Make(pos.x(), pos.y()), nameData);
}

AffineTransform GraphicsContext::getCTM() const
{
    if (contextDisabled())
        return AffineTransform();

    SkMatrix m = getTotalMatrix();
    return AffineTransform(SkScalarToDouble(m.getScaleX()),
                           SkScalarToDouble(m.getSkewY()),
                           SkScalarToDouble(m.getSkewX()),
                           SkScalarToDouble(m.getScaleY()),
                           SkScalarToDouble(m.getTranslateX()),
                           SkScalarToDouble(m.getTranslateY()));
}

void GraphicsContext::fillRect(const FloatRect& rect, const Color& color, CompositeOperator op)
{
    if (contextDisabled())
        return;

    CompositeOperator previousOperator = compositeOperation();
    setCompositeOperation(op);
    fillRect(rect, color);
    setCompositeOperation(previousOperator);
}

void GraphicsContext::fillRoundedRect(const RoundedRect& rect, const Color& color)
{
    if (contextDisabled())
        return;

    if (rect.isRounded())
        fillRoundedRect(rect.rect(), rect.radii().topLeft(), rect.radii().topRight(), rect.radii().bottomLeft(), rect.radii().bottomRight(), color);
    else
        fillRect(rect.rect(), color);
}

void GraphicsContext::fillRectWithRoundedHole(const IntRect& rect, const RoundedRect& roundedHoleRect, const Color& color)
{
    if (contextDisabled())
        return;

    Path path;
    path.addRect(rect);

    if (!roundedHoleRect.radii().isZero())
        path.addRoundedRect(roundedHoleRect);
    else
        path.addRect(roundedHoleRect.rect());

    WindRule oldFillRule = fillRule();
    Color oldFillColor = fillColor();

    setFillRule(RULE_EVENODD);
    setFillColor(color);

    fillPath(path);

    setFillRule(oldFillRule);
    setFillColor(oldFillColor);
}

void GraphicsContext::clearRect(const FloatRect& rect)
{
    if (contextDisabled())
        return;

    SkRect r = rect;
    SkPaint paint(immutableState()->fillPaint());
    paint.setXfermodeMode(SkXfermode::kClear_Mode);
    drawRect(r, paint);
}

void GraphicsContext::adjustLineToPixelBoundaries(FloatPoint& p1, FloatPoint& p2, float strokeWidth, StrokeStyle penStyle)
{
    // For odd widths, we add in 0.5 to the appropriate x/y so that the float arithmetic
    // works out.  For example, with a border width of 3, WebKit will pass us (y1+y2)/2, e.g.,
    // (50+53)/2 = 103/2 = 51 when we want 51.5.  It is always true that an even width gave
    // us a perfect position, but an odd width gave us a position that is off by exactly 0.5.
    if (penStyle == DottedStroke || penStyle == DashedStroke) {
        if (p1.x() == p2.x()) {
            p1.setY(p1.y() + strokeWidth);
            p2.setY(p2.y() - strokeWidth);
        } else {
            p1.setX(p1.x() + strokeWidth);
            p2.setX(p2.x() - strokeWidth);
        }
    }

    if (static_cast<int>(strokeWidth) % 2) { //odd
        if (p1.x() == p2.x()) {
            // We're a vertical line.  Adjust our x.
            p1.setX(p1.x() + 0.5f);
            p2.setX(p2.x() + 0.5f);
        } else {
            // We're a horizontal line. Adjust our y.
            p1.setY(p1.y() + 0.5f);
            p2.setY(p2.y() + 0.5f);
        }
    }
}

PassOwnPtr<ImageBuffer> GraphicsContext::createCompatibleBuffer(const IntSize& size, OpacityMode opacityMode) const
{
    // Make the buffer larger if the context's transform is scaling it so we need a higher
    // resolution than one pixel per unit. Also set up a corresponding scale factor on the
    // graphics context.

    AffineTransform transform = getCTM();
    IntSize scaledSize(static_cast<int>(ceil(size.width() * transform.xScale())), static_cast<int>(ceil(size.height() * transform.yScale())));

    SkAlphaType alphaType = (opacityMode == Opaque) ? kOpaque_SkAlphaType : kPremul_SkAlphaType;
    SkImageInfo info = SkImageInfo::MakeN32(size.width(), size.height(), alphaType);
    RefPtr<SkSurface> skSurface = adoptRef(m_canvas->newSurface(info));
    if (!skSurface)
        return nullptr;
    OwnPtr<ImageBufferSurface> surface = adoptPtr(new CompatibleImageBufferSurface(skSurface.release(), scaledSize, opacityMode));
    ASSERT(surface->isValid());
    OwnPtr<ImageBuffer> buffer = adoptPtr(new ImageBuffer(surface.release()));

    buffer->context()->scale(static_cast<float>(scaledSize.width()) / size.width(),
        static_cast<float>(scaledSize.height()) / size.height());

    return buffer.release();
}

void GraphicsContext::setPathFromConvexPoints(SkPath* path, size_t numPoints, const FloatPoint* points)
{
    path->incReserve(numPoints);
    path->moveTo(WebCoreFloatToSkScalar(points[0].x()),
                 WebCoreFloatToSkScalar(points[0].y()));
    for (size_t i = 1; i < numPoints; ++i) {
        path->lineTo(WebCoreFloatToSkScalar(points[i].x()),
                     WebCoreFloatToSkScalar(points[i].y()));
    }

    /*  The code used to just blindly call this
            path->setIsConvex(true);
        But webkit can sometimes send us non-convex 4-point values, so we mark the path's
        convexity as unknown, so it will get computed by skia at draw time.
        See crbug.com 108605
    */
    SkPath::Convexity convexity = SkPath::kConvex_Convexity;
    if (numPoints == 4)
        convexity = SkPath::kUnknown_Convexity;
    path->setConvexity(convexity);
}

void GraphicsContext::drawOuterPath(const SkPath& path, SkPaint& paint, int width)
{
#if OS(MACOSX)
    paint.setAlpha(64);
    paint.setStrokeWidth(width);
    paint.setPathEffect(SkCornerPathEffect::Create((width - 1) * 0.5f))->unref();
#else
    paint.setStrokeWidth(1);
    paint.setPathEffect(SkCornerPathEffect::Create(1))->unref();
#endif
    drawPath(path, paint);
}

void GraphicsContext::drawInnerPath(const SkPath& path, SkPaint& paint, int width)
{
#if OS(MACOSX)
    paint.setAlpha(128);
    paint.setStrokeWidth(width * 0.5f);
    drawPath(path, paint);
#endif
}

void GraphicsContext::setRadii(SkVector* radii, IntSize topLeft, IntSize topRight, IntSize bottomRight, IntSize bottomLeft)
{
    radii[SkRRect::kUpperLeft_Corner].set(SkIntToScalar(topLeft.width()),
        SkIntToScalar(topLeft.height()));
    radii[SkRRect::kUpperRight_Corner].set(SkIntToScalar(topRight.width()),
        SkIntToScalar(topRight.height()));
    radii[SkRRect::kLowerRight_Corner].set(SkIntToScalar(bottomRight.width()),
        SkIntToScalar(bottomRight.height()));
    radii[SkRRect::kLowerLeft_Corner].set(SkIntToScalar(bottomLeft.width()),
        SkIntToScalar(bottomLeft.height()));
}

PassRefPtr<SkColorFilter> GraphicsContext::WebCoreColorFilterToSkiaColorFilter(ColorFilter colorFilter)
{
    switch (colorFilter) {
    case ColorFilterLuminanceToAlpha:
        return adoptRef(SkLumaColorFilter::Create());
    case ColorFilterLinearRGBToSRGB:
        return ImageBuffer::createColorSpaceFilter(ColorSpaceLinearRGB, ColorSpaceDeviceRGB);
    case ColorFilterSRGBToLinearRGB:
        return ImageBuffer::createColorSpaceFilter(ColorSpaceDeviceRGB, ColorSpaceLinearRGB);
    case ColorFilterNone:
        break;
    default:
        ASSERT_NOT_REACHED();
        break;
    }

    return nullptr;
}

#if !OS(MACOSX)
void GraphicsContext::draw2xMarker(SkBitmap* bitmap, int index)
{
    const SkPMColor lineColor = lineColors(index);
    const SkPMColor antiColor1 = antiColors1(index);
    const SkPMColor antiColor2 = antiColors2(index);

    uint32_t* row1 = bitmap->getAddr32(0, 0);
    uint32_t* row2 = bitmap->getAddr32(0, 1);
    uint32_t* row3 = bitmap->getAddr32(0, 2);
    uint32_t* row4 = bitmap->getAddr32(0, 3);

    // Pattern: X0o   o0X0o   o0
    //          XX0o o0XXX0o o0X
    //           o0XXX0o o0XXX0o
    //            o0X0o   o0X0o
    const SkPMColor row1Color[] = { lineColor, antiColor1, antiColor2, 0,          0,         0,          antiColor2, antiColor1 };
    const SkPMColor row2Color[] = { lineColor, lineColor,  antiColor1, antiColor2, 0,         antiColor2, antiColor1, lineColor };
    const SkPMColor row3Color[] = { 0,         antiColor2, antiColor1, lineColor,  lineColor, lineColor,  antiColor1, antiColor2 };
    const SkPMColor row4Color[] = { 0,         0,          antiColor2, antiColor1, lineColor, antiColor1, antiColor2, 0 };

    for (int x = 0; x < bitmap->width() + 8; x += 8) {
        int count = std::min(bitmap->width() - x, 8);
        if (count > 0) {
            memcpy(row1 + x, row1Color, count * sizeof(SkPMColor));
            memcpy(row2 + x, row2Color, count * sizeof(SkPMColor));
            memcpy(row3 + x, row3Color, count * sizeof(SkPMColor));
            memcpy(row4 + x, row4Color, count * sizeof(SkPMColor));
        }
    }
}

void GraphicsContext::draw1xMarker(SkBitmap* bitmap, const uint32_t lineColor, const uint32_t antiColor)
{
    // Pattern: X o   o X o   o X
    //            o X o   o X o
    uint32_t* row1 = bitmap->getAddr32(0, 0);
    uint32_t* row2 = bitmap->getAddr32(0, 1);
    for (int x = 0; x < bitmap->width(); x++) {
        switch (x % 4) {
        case 0:
            row1[x] = lineColor;
            break;
        case 1:
            row1[x] = antiColor;
            row2[x] = antiColor;
            break;
        case 2:
            row2[x] = lineColor;
            break;
        case 3:
            row1[x] = antiColor;
            row2[x] = antiColor;
            break;
        }
    }
}

const SkPMColor GraphicsContext::lineColors(int index)
{
    static const SkPMColor colors[] = {
        SkPreMultiplyARGB(0xFF, 0xFF, 0x00, 0x00), // Opaque red.
        SkPreMultiplyARGB(0xFF, 0xC0, 0xC0, 0xC0) // Opaque gray.
    };

    return colors[index];
}

const SkPMColor GraphicsContext::antiColors1(int index)
{
    static const SkPMColor colors[] = {
        SkPreMultiplyARGB(0xB0, 0xFF, 0x00, 0x00), // Semitransparent red.
        SkPreMultiplyARGB(0xB0, 0xC0, 0xC0, 0xC0)  // Semitransparent gray.
    };

    return colors[index];
}

const SkPMColor GraphicsContext::antiColors2(int index)
{
    static const SkPMColor colors[] = {
        SkPreMultiplyARGB(0x60, 0xFF, 0x00, 0x00), // More transparent red
        SkPreMultiplyARGB(0x60, 0xC0, 0xC0, 0xC0)  // More transparent gray
    };

    return colors[index];
}
#endif

void GraphicsContext::didDrawTextInRect(const SkRect& textRect)
{
    if (m_trackTextRegion) {
        TRACE_EVENT0("skia", "GraphicsContext::didDrawTextInRect");
        m_textRegion.join(textRect);
    }
}

}<|MERGE_RESOLUTION|>--- conflicted
+++ resolved
@@ -54,13 +54,6 @@
 #include "wtf/MathExtras.h"
 
 #include <map>
-<<<<<<< HEAD
-
-#if OS(MACOSX)
-#include <ApplicationServices/ApplicationServices.h>
-#endif
-=======
->>>>>>> ffa4bd44
 
 using namespace std;
 using blink::WebBlendMode;
