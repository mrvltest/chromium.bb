/*
 * Copyright (C) 2003, 2004, 2005, 2006, 2009 Apple Inc. All rights reserved.
 * Copyright (C) 2013 Google Inc. All rights reserved.
 *
 * Redistribution and use in source and binary forms, with or without
 * modification, are permitted provided that the following conditions
 * are met:
 * 1. Redistributions of source code must retain the above copyright
 *    notice, this list of conditions and the following disclaimer.
 * 2. Redistributions in binary form must reproduce the above copyright
 *    notice, this list of conditions and the following disclaimer in the
 *    documentation and/or other materials provided with the distribution.
 *
 * THIS SOFTWARE IS PROVIDED BY APPLE INC. AND ITS CONTRIBUTORS ``AS IS''
 * AND ANY EXPRESS OR IMPLIED WARRANTIES, INCLUDING, BUT NOT LIMITED TO,
 * THE IMPLIED WARRANTIES OF MERCHANTABILITY AND FITNESS FOR A PARTICULAR
 * PURPOSE ARE DISCLAIMED. IN NO EVENT SHALL APPLE INC. OR ITS CONTRIBUTORS
 * BE LIABLE FOR ANY DIRECT, INDIRECT, INCIDENTAL, SPECIAL, EXEMPLARY, OR
 * CONSEQUENTIAL DAMAGES (INCLUDING, BUT NOT LIMITED TO, PROCUREMENT OF
 * SUBSTITUTE GOODS OR SERVICES; LOSS OF USE, DATA, OR PROFITS; OR BUSINESS
 * INTERRUPTION) HOWEVER CAUSED AND ON ANY THEORY OF LIABILITY, WHETHER IN
 * CONTRACT, STRICT LIABILITY, OR TORT (INCLUDING NEGLIGENCE OR OTHERWISE)
 * ARISING IN ANY WAY OUT OF THE USE OF THIS SOFTWARE, EVEN IF ADVISED OF
 * THE POSSIBILITY OF SUCH DAMAGE.
 */

#include "config.h"
#include "platform/graphics/GraphicsContext.h"

#include "platform/TraceEvent.h"
#include "platform/geometry/IntRect.h"
#include "platform/geometry/RoundedRect.h"
#include "platform/graphics/BitmapImage.h"
#include "platform/graphics/DisplayList.h"
#include "platform/graphics/Gradient.h"
#include "platform/graphics/ImageBuffer.h"
#include "platform/graphics/UnacceleratedImageBufferSurface.h"
#include "platform/graphics/skia/SkiaUtils.h"
#include "platform/text/BidiResolver.h"
#include "platform/text/TextRunIterator.h"
#include "platform/weborigin/KURL.h"
#include "third_party/skia/include/core/SkAnnotation.h"
#include "third_party/skia/include/core/SkClipStack.h"
#include "third_party/skia/include/core/SkColorFilter.h"
#include "third_party/skia/include/core/SkData.h"
#include "third_party/skia/include/core/SkDevice.h"
#include "third_party/skia/include/core/SkPicture.h"
#include "third_party/skia/include/core/SkPictureRecorder.h"
#include "third_party/skia/include/core/SkRRect.h"
#include "third_party/skia/include/core/SkRefCnt.h"
#include "third_party/skia/include/core/SkSurface.h"
#include "third_party/skia/include/effects/SkBlurMaskFilter.h"
#include "third_party/skia/include/effects/SkCornerPathEffect.h"
#include "third_party/skia/include/effects/SkDropShadowImageFilter.h"
#include "third_party/skia/include/effects/SkLumaColorFilter.h"
#include "third_party/skia/include/effects/SkMatrixImageFilter.h"
#include "third_party/skia/include/effects/SkPictureImageFilter.h"
#include "third_party/skia/include/gpu/GrRenderTarget.h"
#include "third_party/skia/include/gpu/GrTexture.h"
#include "wtf/Assertions.h"
#include "wtf/MathExtras.h"

#include <map>
<<<<<<< HEAD

namespace blink {
=======
>>>>>>> 4f556e39

namespace {

// Tolerance value use for comparing scale factor to 1..
// Numerical error should not reach 6th decimal except for highly degenerate cases,
// and effect of 6th decimal on scale is negligible over max span of a skia canvas
// which is 32k pixels.
const float cPictureScaleEpsilon = 0.000001;

}

namespace blink {

struct GraphicsContext::RecordingState {
    RecordingState(SkPictureRecorder* recorder, SkCanvas* currentCanvas, const SkMatrix& currentMatrix, bool currentShouldSmoothFonts,
        PassRefPtr<DisplayList> displayList, RegionTrackingMode trackingMode)
        : m_displayList(displayList)
        , m_recorder(recorder)
        , m_savedCanvas(currentCanvas)
        , m_savedMatrix(currentMatrix)
        , m_savedShouldSmoothFonts(currentShouldSmoothFonts)
        , m_regionTrackingMode(trackingMode) { }

    ~RecordingState() { }

    RefPtr<DisplayList> m_displayList;
    SkPictureRecorder* m_recorder;
    SkCanvas* m_savedCanvas;
    const SkMatrix m_savedMatrix;
    bool m_savedShouldSmoothFonts;
    RegionTrackingMode m_regionTrackingMode;
};

GraphicsContext::GraphicsContext(SkCanvas* canvas, DisabledMode disableContextOrPainting)
    : m_canvas(canvas)
    , m_paintStateStack()
    , m_paintStateIndex(0)
    , m_annotationMode(0)
#if ENABLE(ASSERT)
    , m_annotationCount(0)
    , m_layerCount(0)
    , m_disableDestructionChecks(false)
#endif
    , m_disabledState(disableContextOrPainting)
    , m_deviceScaleFactor(1.0f)
    , m_regionTrackingMode(RegionTrackingDisabled)
    , m_trackTextRegion(false)
    , m_accelerated(false)
    , m_isCertainlyOpaque(true)
    , m_printing(false)
    , m_antialiasHairlineImages(false)
    , m_shouldSmoothFonts(true)
{
    // FIXME: Do some tests to determine how many states are typically used, and allocate
    // several here.
    m_paintStateStack.append(GraphicsContextState::create());
    m_paintState = m_paintStateStack.last().get();
}

GraphicsContext::~GraphicsContext()
{
#if ENABLE(ASSERT)
    if (!m_disableDestructionChecks) {
        ASSERT(!m_paintStateIndex);
        ASSERT(!m_paintState->saveCount());
        ASSERT(!m_annotationCount);
        ASSERT(!m_layerCount);
        ASSERT(m_recordingStateStack.isEmpty());
        ASSERT(!saveCount());
    }
#endif
}

void GraphicsContext::resetCanvas(SkCanvas* canvas)
{
    m_canvas = canvas;
    m_trackedRegion.reset();
}

void GraphicsContext::setRegionTrackingMode(RegionTrackingMode mode)
{
    m_regionTrackingMode = mode;
    if (mode == RegionTrackingOpaque)
        m_trackedRegion.setTrackedRegionType(RegionTracker::Opaque);
    else if (mode == RegionTrackingOverwrite)
        m_trackedRegion.setTrackedRegionType(RegionTracker::Overwrite);
}

void GraphicsContext::save()
{
    if (contextDisabled())
        return;

    m_paintState->incrementSaveCount();

    ASSERT(m_canvas);
    m_canvas->save();
}

void GraphicsContext::restore()
{
    if (contextDisabled())
        return;

    if (!m_paintStateIndex && !m_paintState->saveCount()) {
        WTF_LOG_ERROR("ERROR void GraphicsContext::restore() stack is empty");
        return;
    }

    if (m_paintState->saveCount()) {
        m_paintState->decrementSaveCount();
    } else {
        m_paintStateIndex--;
        m_paintState = m_paintStateStack[m_paintStateIndex].get();
    }

    ASSERT(m_canvas);
    m_canvas->restore();
}

#if ENABLE(ASSERT)
unsigned GraphicsContext::saveCount() const
{
    // Each m_paintStateStack entry implies an additional save op
    // (on top of its own saveCount), except for the first frame.
    unsigned count = m_paintStateIndex;
    ASSERT(m_paintStateStack.size() > m_paintStateIndex);
    for (unsigned i = 0; i <= m_paintStateIndex; ++i)
        count += m_paintStateStack[i]->saveCount();

    return count;
}
#endif

void GraphicsContext::saveLayer(const SkRect* bounds, const SkPaint* paint)
{
    if (contextDisabled())
        return;

    ASSERT(m_canvas);

    m_canvas->saveLayer(bounds, paint);
    if (regionTrackingEnabled())
        m_trackedRegion.pushCanvasLayer(paint);
}

void GraphicsContext::restoreLayer()
{
    if (contextDisabled())
        return;

    ASSERT(m_canvas);

    m_canvas->restore();
    if (regionTrackingEnabled())
        m_trackedRegion.popCanvasLayer(this);
}

void GraphicsContext::beginAnnotation(const AnnotationList& annotations)
{
    if (contextDisabled())
        return;

    ASSERT(m_canvas);

    canvas()->beginCommentGroup("GraphicsContextAnnotation");

    AnnotationList::const_iterator end = annotations.end();
    for (AnnotationList::const_iterator it = annotations.begin(); it != end; ++it)
        canvas()->addComment(it->first, it->second.ascii().data());

#if ENABLE(ASSERT)
    ++m_annotationCount;
#endif
}

void GraphicsContext::endAnnotation()
{
    if (contextDisabled())
        return;

    ASSERT(m_canvas);
    ASSERT(m_annotationCount > 0);
    canvas()->endCommentGroup();

#if ENABLE(ASSERT)
    --m_annotationCount;
#endif
}

void GraphicsContext::setStrokePattern(PassRefPtr<Pattern> pattern)
{
    if (contextDisabled())
        return;

    ASSERT(pattern);
    if (!pattern) {
        setStrokeColor(Color::black);
        return;
    }

    mutableState()->setStrokePattern(pattern);
}

void GraphicsContext::setStrokeGradient(PassRefPtr<Gradient> gradient)
{
    if (contextDisabled())
        return;

    ASSERT(gradient);
    if (!gradient) {
        setStrokeColor(Color::black);
        return;
    }
    mutableState()->setStrokeGradient(gradient);
}

void GraphicsContext::setFillPattern(PassRefPtr<Pattern> pattern)
{
    if (contextDisabled())
        return;

    ASSERT(pattern);
    if (!pattern) {
        setFillColor(Color::black);
        return;
    }

    mutableState()->setFillPattern(pattern);
}

void GraphicsContext::setFillGradient(PassRefPtr<Gradient> gradient)
{
    if (contextDisabled())
        return;

    ASSERT(gradient);
    if (!gradient) {
        setFillColor(Color::black);
        return;
    }

    mutableState()->setFillGradient(gradient);
}

void GraphicsContext::setShadow(const FloatSize& offset, float blur, const Color& color,
    DrawLooperBuilder::ShadowTransformMode shadowTransformMode,
    DrawLooperBuilder::ShadowAlphaMode shadowAlphaMode, ShadowMode shadowMode)
{
    if (contextDisabled())
        return;

    OwnPtr<DrawLooperBuilder> drawLooperBuilder = DrawLooperBuilder::create();
    if (!color.alpha()) {
        if (shadowMode == DrawShadowOnly) {
            // shadow only, but there is no shadow: use an empty draw looper to disable rendering of the source primitive
            setDrawLooper(drawLooperBuilder.release());
            return;
        }
        clearShadow();
        return;
    }

    drawLooperBuilder->addShadow(offset, blur, color, shadowTransformMode, shadowAlphaMode);
    if (shadowMode == DrawShadowAndForeground) {
        drawLooperBuilder->addUnmodifiedContent();
    }
    setDrawLooper(drawLooperBuilder.release());

    if (shadowTransformMode == DrawLooperBuilder::ShadowIgnoresTransforms
        && shadowAlphaMode == DrawLooperBuilder::ShadowRespectsAlpha) {
        // This image filter will be used in place of the drawLooper created above but only for drawing non-opaque bitmaps;
        // see preparePaintForDrawRectToRect().
        SkColor skColor = color.rgb();
        // These constants are from RadiusToSigma() from DrawLooperBuilder.cpp.
        const SkScalar sigma = 0.288675f * blur + 0.5f;
        SkDropShadowImageFilter::ShadowMode dropShadowMode = shadowMode == DrawShadowAndForeground ? SkDropShadowImageFilter::kDrawShadowAndForeground_ShadowMode : SkDropShadowImageFilter::kDrawShadowOnly_ShadowMode;
        RefPtr<SkImageFilter> filter = adoptRef(SkDropShadowImageFilter::Create(offset.width(), offset.height(), sigma, sigma, skColor, dropShadowMode));
        setDropShadowImageFilter(filter);
    }
}

void GraphicsContext::setDrawLooper(PassOwnPtr<DrawLooperBuilder> drawLooperBuilder)
{
    if (contextDisabled())
        return;

    mutableState()->setDrawLooper(drawLooperBuilder->detachDrawLooper());
}

void GraphicsContext::clearDrawLooper()
{
    if (contextDisabled())
        return;

    mutableState()->clearDrawLooper();
}

void GraphicsContext::setDropShadowImageFilter(PassRefPtr<SkImageFilter> imageFilter)
{
    if (contextDisabled())
        return;

    mutableState()->setDropShadowImageFilter(imageFilter);
}

void GraphicsContext::clearDropShadowImageFilter()
{
    if (contextDisabled())
        return;

    mutableState()->clearDropShadowImageFilter();
}

bool GraphicsContext::hasShadow() const
{
    return !!immutableState()->drawLooper() || !!immutableState()->dropShadowImageFilter();
}

bool GraphicsContext::getTransformedClipBounds(FloatRect* bounds) const
{
    if (contextDisabled())
        return false;
    ASSERT(m_canvas);
    SkIRect skIBounds;
    if (!m_canvas->getClipDeviceBounds(&skIBounds))
        return false;
    SkRect skBounds = SkRect::Make(skIBounds);
    *bounds = FloatRect(skBounds);
    return true;
}

SkMatrix GraphicsContext::getTotalMatrix() const
{
    if (contextDisabled() || !m_canvas)
        return SkMatrix::I();

    ASSERT(m_canvas);

    if (!isRecording())
        return m_canvas->getTotalMatrix();

    const RecordingState& recordingState = m_recordingStateStack.last();
    SkMatrix totalMatrix = recordingState.m_savedMatrix;
    totalMatrix.preConcat(m_canvas->getTotalMatrix());

    return totalMatrix;
}

void GraphicsContext::adjustTextRenderMode(SkPaint* paint) const
{
    if (contextDisabled())
        return;

    if (!paint->isLCDRenderText())
        return;

    paint->setLCDRenderText(couldUseLCDRenderedText());
}

bool GraphicsContext::couldUseLCDRenderedText() const
{
    ASSERT(m_canvas);
    // Our layers only have a single alpha channel. This means that subpixel
    // rendered text cannot be composited correctly when the layer is
    // collapsed. Therefore, subpixel text is contextDisabled when we are drawing
    // onto a layer.
    if (contextDisabled() || m_canvas->isDrawingToLayer() || !isCertainlyOpaque())
        return false;

    return shouldSmoothFonts();
}

void GraphicsContext::setCompositeOperation(CompositeOperator compositeOperation, WebBlendMode blendMode)
{
    if (contextDisabled())
        return;
    mutableState()->setCompositeOperation(compositeOperation, blendMode);
}

SkColorFilter* GraphicsContext::colorFilter() const
{
    return immutableState()->colorFilter();
}

void GraphicsContext::setColorFilter(ColorFilter colorFilter)
{
    GraphicsContextState* stateToSet = mutableState();

    // We only support one active color filter at the moment. If (when) this becomes a problem,
    // we should switch to using color filter chains (Skia work in progress).
    ASSERT(!stateToSet->colorFilter());
    stateToSet->setColorFilter(WebCoreColorFilterToSkiaColorFilter(colorFilter));
}

bool GraphicsContext::readPixels(const SkImageInfo& info, void* pixels, size_t rowBytes, int x, int y)
{
    if (contextDisabled())
        return false;

    ASSERT(m_canvas);
    return m_canvas->readPixels(info, pixels, rowBytes, x, y);
}

void GraphicsContext::setMatrix(const SkMatrix& matrix)
{
    if (contextDisabled())
        return;

    ASSERT(m_canvas);

    m_canvas->setMatrix(matrix);
}

void GraphicsContext::concat(const SkMatrix& matrix)
{
    if (contextDisabled())
        return;

    if (matrix.isIdentity())
        return;

    ASSERT(m_canvas);

    m_canvas->concat(matrix);
}

void GraphicsContext::beginTransparencyLayer(float opacity, const FloatRect* bounds)
{
    beginLayer(opacity, immutableState()->compositeOperator(), bounds);
}

void GraphicsContext::beginLayer(float opacity, CompositeOperator op, const FloatRect* bounds, ColorFilter colorFilter, ImageFilter* imageFilter)
{
    if (contextDisabled())
        return;

    SkPaint layerPaint;
    layerPaint.setAlpha(static_cast<unsigned char>(opacity * 255));
    layerPaint.setXfermodeMode(WebCoreCompositeToSkiaComposite(op, m_paintState->blendMode()));
    layerPaint.setColorFilter(WebCoreColorFilterToSkiaColorFilter(colorFilter).get());
    layerPaint.setImageFilter(imageFilter);

    if (bounds) {
        SkRect skBounds = WebCoreFloatRectToSKRect(*bounds);
        saveLayer(&skBounds, &layerPaint);
    } else {
        saveLayer(0, &layerPaint);
    }

#if ENABLE(ASSERT)
    ++m_layerCount;
#endif
}

void GraphicsContext::endLayer()
{
    if (contextDisabled())
        return;

    restoreLayer();

    ASSERT(m_layerCount > 0);
#if ENABLE(ASSERT)
    --m_layerCount;
#endif
}

void GraphicsContext::beginRecording(const FloatRect& bounds, uint32_t recordFlags)
{
    RefPtr<DisplayList> displayList = DisplayList::create(bounds);

    SkCanvas* savedCanvas = m_canvas;
    SkMatrix savedMatrix = getTotalMatrix();
    SkPictureRecorder* recorder = 0;

    if (!contextDisabled()) {
        FloatRect bounds = displayList->bounds();
        recorder = new SkPictureRecorder;
        m_canvas = recorder->beginRecording(bounds.width(), bounds.height(), 0, recordFlags);

        // We want the bounds offset mapped to (0, 0), such that the display list content
        // is fully contained within the SkPictureRecord's bounds.
        if (!toFloatSize(bounds.location()).isZero()) {
            m_canvas->translate(-bounds.x(), -bounds.y());
            // To avoid applying the offset repeatedly in getTotalMatrix(), we pre-apply it here.
            savedMatrix.preTranslate(bounds.x(), bounds.y());
        }
    }

    m_recordingStateStack.append(RecordingState(recorder, savedCanvas, savedMatrix, m_shouldSmoothFonts, displayList,
        static_cast<RegionTrackingMode>(m_regionTrackingMode)));

    // Disable region tracking during recording.
    setRegionTrackingMode(RegionTrackingDisabled);
}

PassRefPtr<DisplayList> GraphicsContext::endRecording()
{
    ASSERT(!m_recordingStateStack.isEmpty());

    RecordingState recording = m_recordingStateStack.last();
    if (!contextDisabled())
        recording.m_displayList->setPicture(recording.m_recorder->endRecording());

    m_canvas = recording.m_savedCanvas;
    setRegionTrackingMode(recording.m_regionTrackingMode);
    setShouldSmoothFonts(recording.m_savedShouldSmoothFonts);
    delete recording.m_recorder;
    m_recordingStateStack.removeLast();

    return recording.m_displayList;
}

bool GraphicsContext::isRecording() const
{
    return !m_recordingStateStack.isEmpty();
}

void GraphicsContext::drawDisplayList(DisplayList* displayList)
{
    ASSERT(displayList);
    ASSERT(m_canvas);

    if (contextDisabled() || displayList->bounds().isEmpty())
        return;

    bool performClip = !displayList->clip().isEmpty();
    bool performTransform = !displayList->transform().isIdentity();
    if (performClip || performTransform) {
        save();
        if (performTransform)
            concat(displayList->transform());
        if (performClip)
            clipRect(displayList->clip());
    }

    const FloatPoint& location = displayList->bounds().location();
    if (location.x() || location.y()) {
        SkMatrix m;
        m.setTranslate(location.x(), location.y());
        m_canvas->drawPicture(displayList->picture().get(), &m, 0);
    } else {
        m_canvas->drawPicture(displayList->picture().get());
    }

    if (regionTrackingEnabled()) {
        // Since we don't track regions within display lists, conservatively
        // mark the bounds as non-opaque.
        SkPaint paint;
        paint.setXfermodeMode(SkXfermode::kClear_Mode);
        m_trackedRegion.didDrawBounded(this, displayList->bounds(), paint);
    }

    if (performClip || performTransform)
        restore();
}

void GraphicsContext::drawPicture(SkPicture* picture, const FloatPoint& location)
{
    ASSERT(picture);
    ASSERT(m_canvas);

    if (contextDisabled())
        return;

    if (location.x() || location.y()) {
        SkMatrix m;
        m.setTranslate(location.x(), location.y());
        m_canvas->drawPicture(picture, &m, 0);
    } else {
        m_canvas->drawPicture(picture);
    }

    if (regionTrackingEnabled()) {
        // Since we don't track regions within pictures, conservatively
        // mark the bounds as non-opaque.
        SkPaint paint;
        paint.setXfermodeMode(SkXfermode::kClear_Mode);
        FloatRect bound = picture->cullRect();
        bound.moveBy(location);
        m_trackedRegion.didDrawBounded(this, bound, paint);
    }
}

static inline bool pictureScaleIsApproximatelyOne(float x)
{
    return fabsf(x - 1.0f) < cPictureScaleEpsilon;
}

void GraphicsContext::drawPicture(SkPicture* picture, const FloatRect& dest, const FloatRect& src, CompositeOperator op, WebBlendMode blendMode)
{
    ASSERT(m_canvas);
    if (contextDisabled() || !picture)
        return;

    SkMatrix ctm = m_canvas->getTotalMatrix();
    SkRect deviceDest;
    ctm.mapRect(&deviceDest, dest);
    float scaleX = deviceDest.width() / src.width();
    float scaleY = deviceDest.height() / src.height();

    SkPaint picturePaint;
    picturePaint.setXfermodeMode(WebCoreCompositeToSkiaComposite(op, blendMode));
    SkRect sourceBounds = WebCoreFloatRectToSKRect(src);
    if (pictureScaleIsApproximatelyOne(scaleX * m_deviceScaleFactor) && pictureScaleIsApproximatelyOne(scaleY * m_deviceScaleFactor)) {
        // Fast path for canvases that are rasterized at screen resolution
        SkRect skBounds = WebCoreFloatRectToSKRect(dest);
        m_canvas->saveLayer(&skBounds, &picturePaint);
        SkMatrix pictureTransform;
        pictureTransform.setRectToRect(sourceBounds, skBounds, SkMatrix::kFill_ScaleToFit);
        m_canvas->concat(pictureTransform);
        m_canvas->drawPicture(picture);
        m_canvas->restore();
    } else {
        RefPtr<SkPictureImageFilter> pictureFilter = adoptRef(SkPictureImageFilter::Create(picture, sourceBounds));
        SkMatrix layerScale;
        layerScale.setScale(scaleX, scaleY);
        RefPtr<SkMatrixImageFilter> matrixFilter = adoptRef(SkMatrixImageFilter::Create(layerScale, SkPaint::kLow_FilterLevel, pictureFilter.get()));
        picturePaint.setImageFilter(matrixFilter.get());
        SkRect layerBounds = SkRect::MakeWH(std::max(deviceDest.width(), sourceBounds.width()), std::max(deviceDest.height(), sourceBounds.height()));
        m_canvas->save();
        m_canvas->resetMatrix();
        m_canvas->translate(deviceDest.x(), deviceDest.y());
        m_canvas->saveLayer(&layerBounds, &picturePaint);
        m_canvas->restore();
        m_canvas->restore();
    }
}

void GraphicsContext::fillPolygon(size_t numPoints, const FloatPoint* points, const Color& color,
    bool shouldAntialias)
{
    if (contextDisabled())
        return;

    ASSERT(numPoints > 2);

    SkPath path;
    setPathFromPoints(&path, numPoints, points);

    SkPaint paint(immutableState()->fillPaint());
    paint.setAntiAlias(shouldAntialias);
    paint.setColor(color.rgb());

    drawPath(path, paint);
}

float GraphicsContext::prepareFocusRingPaint(SkPaint& paint, const Color& color, int width) const
{
    paint.setAntiAlias(true);
    paint.setStyle(SkPaint::kStroke_Style);
    paint.setColor(color.rgb());
    paint.setStrokeWidth(focusRingWidth(width));

#if OS(MACOSX)
    paint.setAlpha(64);
    return (width - 1) * 0.5f;
#else
    return 1;
#endif
}

void GraphicsContext::drawFocusRingPath(const SkPath& path, const Color& color, int width)
{
    SkPaint paint;
    float cornerRadius = prepareFocusRingPaint(paint, color, width);

    paint.setPathEffect(SkCornerPathEffect::Create(SkFloatToScalar(cornerRadius)))->unref();

    // Outer path
    drawPath(path, paint);

#if OS(MACOSX)
    // Inner path
    paint.setAlpha(128);
    paint.setStrokeWidth(paint.getStrokeWidth() * 0.5f);
    drawPath(path, paint);
#endif
}

void GraphicsContext::drawFocusRingRect(const SkRect& rect, const Color& color, int width)
{
    SkPaint paint;
    float cornerRadius = prepareFocusRingPaint(paint, color, width);

    SkRRect rrect;
    rrect.setRectXY(rect, SkFloatToScalar(cornerRadius), SkFloatToScalar(cornerRadius));

    // Outer rect
    drawRRect(rrect, paint);

#if OS(MACOSX)
    // Inner rect
    paint.setAlpha(128);
    paint.setStrokeWidth(paint.getStrokeWidth() * 0.5f);
    drawRRect(rrect, paint);
#endif
}

void GraphicsContext::drawFocusRing(const Path& focusRingPath, int width, int offset, const Color& color)
{
    // FIXME: Implement support for offset.
    if (contextDisabled())
        return;

    drawFocusRingPath(focusRingPath.skPath(), color, width);
}

void GraphicsContext::drawFocusRing(const Vector<IntRect>& rects, int width, int offset, const Color& color)
{
    if (contextDisabled())
        return;

    unsigned rectCount = rects.size();
    if (!rectCount)
        return;

    SkRegion focusRingRegion;
    const int outset = focusRingOutset(offset);
    for (unsigned i = 0; i < rectCount; i++) {
        SkIRect r = rects[i];
        r.inset(-outset, -outset);
        focusRingRegion.op(r, SkRegion::kUnion_Op);
    }

    if (focusRingRegion.isRect()) {
        drawFocusRingRect(SkRect::MakeFromIRect(focusRingRegion.getBounds()), color, width);
    } else {
        SkPath path;
        if (focusRingRegion.getBoundaryPath(&path))
            drawFocusRingPath(path, color, width);
    }
}

static inline IntRect areaCastingShadowInHole(const IntRect& holeRect, int shadowBlur, int shadowSpread, const IntSize& shadowOffset)
{
    IntRect bounds(holeRect);

    bounds.inflate(shadowBlur);

    if (shadowSpread < 0)
        bounds.inflate(-shadowSpread);

    IntRect offsetBounds = bounds;
    offsetBounds.move(-shadowOffset);
    return unionRect(bounds, offsetBounds);
}

void GraphicsContext::drawInnerShadow(const RoundedRect& rect, const Color& shadowColor, const IntSize shadowOffset, int shadowBlur, int shadowSpread, Edges clippedEdges)
{
    if (contextDisabled())
        return;

    IntRect holeRect(rect.rect());
    holeRect.inflate(-shadowSpread);

    if (holeRect.isEmpty()) {
        if (rect.isRounded())
            fillRoundedRect(rect, shadowColor);
        else
            fillRect(rect.rect(), shadowColor);
        return;
    }

    if (clippedEdges & LeftEdge) {
        holeRect.move(-std::max(shadowOffset.width(), 0) - shadowBlur, 0);
        holeRect.setWidth(holeRect.width() + std::max(shadowOffset.width(), 0) + shadowBlur);
    }
    if (clippedEdges & TopEdge) {
        holeRect.move(0, -std::max(shadowOffset.height(), 0) - shadowBlur);
        holeRect.setHeight(holeRect.height() + std::max(shadowOffset.height(), 0) + shadowBlur);
    }
    if (clippedEdges & RightEdge)
        holeRect.setWidth(holeRect.width() - std::min(shadowOffset.width(), 0) + shadowBlur);
    if (clippedEdges & BottomEdge)
        holeRect.setHeight(holeRect.height() - std::min(shadowOffset.height(), 0) + shadowBlur);

    Color fillColor(shadowColor.red(), shadowColor.green(), shadowColor.blue(), 255);

    IntRect outerRect = areaCastingShadowInHole(rect.rect(), shadowBlur, shadowSpread, shadowOffset);
    RoundedRect roundedHole(holeRect, rect.radii());

    save();
    if (rect.isRounded()) {
        Path path;
        path.addRoundedRect(rect);
        clipPath(path);
        roundedHole.shrinkRadii(shadowSpread);
    } else {
        clip(rect.rect());
    }

    OwnPtr<DrawLooperBuilder> drawLooperBuilder = DrawLooperBuilder::create();
    drawLooperBuilder->addShadow(shadowOffset, shadowBlur, shadowColor,
        DrawLooperBuilder::ShadowRespectsTransforms, DrawLooperBuilder::ShadowIgnoresAlpha);
    setDrawLooper(drawLooperBuilder.release());
    fillRectWithRoundedHole(outerRect, roundedHole, fillColor);
    restore();
    clearDrawLooper();
}

void GraphicsContext::drawLine(const IntPoint& point1, const IntPoint& point2)
{
    ASSERT(m_canvas);
    if (contextDisabled())
        return;

    StrokeStyle penStyle = strokeStyle();
    if (penStyle == NoStroke)
        return;

    FloatPoint p1 = point1;
    FloatPoint p2 = point2;
    bool isVerticalLine = (p1.x() == p2.x());
    int width = roundf(strokeThickness());

    // We know these are vertical or horizontal lines, so the length will just
    // be the sum of the displacement component vectors give or take 1 -
    // probably worth the speed up of no square root, which also won't be exact.
    FloatSize disp = p2 - p1;
    int length = SkScalarRoundToInt(disp.width() + disp.height());
    SkPaint paint(immutableState()->strokePaint(length));

    if (strokeStyle() == DottedStroke || strokeStyle() == DashedStroke) {
        // Do a rect fill of our endpoints.  This ensures we always have the
        // appearance of being a border.  We then draw the actual dotted/dashed line.
        SkRect r1, r2;
        r1.set(p1.x(), p1.y(), p1.x() + width, p1.y() + width);
        r2.set(p2.x(), p2.y(), p2.x() + width, p2.y() + width);

        if (isVerticalLine) {
            r1.offset(-width / 2, 0);
            r2.offset(-width / 2, -width);
        } else {
            r1.offset(0, -width / 2);
            r2.offset(-width, -width / 2);
        }
        SkPaint fillPaint;
        fillPaint.setColor(paint.getColor());
        drawRect(r1, fillPaint);
        drawRect(r2, fillPaint);
    }

    adjustLineToPixelBoundaries(p1, p2, width, penStyle);
    SkPoint pts[2] = { p1.data(), p2.data() };

    m_canvas->drawPoints(SkCanvas::kLines_PointMode, 2, pts, paint);

    if (regionTrackingEnabled())
        m_trackedRegion.didDrawPoints(this, SkCanvas::kLines_PointMode, 2, pts, paint);
}

void GraphicsContext::drawLineForDocumentMarker(const FloatPoint& pt, float width, const Color& markerColor)
{
    if (contextDisabled() || markerColor.alpha() == 0)
        return;

    // Use 2x resources for a device scale factor of 1.5 or above.
    int deviceScaleFactor = m_deviceScaleFactor > 1.5f ? 2 : 1;

    // Create the pattern we'll use to draw the underline.
    // SHEZ: the rendering becomes weird if alpha is non-opaque.. force it to
    // SHEZ: be opaque for now, ignoring the alpha component in markerColor
    const uint32_t lineColor = 0xFF << SK_A32_SHIFT
                                | markerColor.red() << SK_R32_SHIFT
                                | markerColor.green() << SK_G32_SHIFT
                                | markerColor.blue() << SK_B32_SHIFT;
    const uint32_t antiAlpha = 0x60;
    const uint32_t antiRed = uint32_t(float(markerColor.red()) * 0.375);
    const uint32_t antiGreen = uint32_t(float(markerColor.green()) * 0.375);
    const uint32_t antiBlue = uint32_t(float(markerColor.blue()) * 0.375);
    const uint32_t antiColor = antiAlpha << SK_A32_SHIFT
                                | antiRed << SK_R32_SHIFT
                                | antiGreen << SK_G32_SHIFT
                                | antiBlue << SK_B32_SHIFT;

    static std::map<uint32_t, SkBitmap*> misspellBitmaps1x;
    static std::map<uint32_t, SkBitmap*> misspellBitmaps2x;
    std::map<uint32_t, SkBitmap*>* misspellBitmaps = deviceScaleFactor == 2 ? &misspellBitmaps2x : &misspellBitmaps1x;
    SkBitmap* misspellBitmapTmp = (*misspellBitmaps)[lineColor];

    int index = 0;
    SkBitmap* misspellBitmap[2] = { misspellBitmapTmp, 0 };
    if (!misspellBitmap[index]) {
#if OS(MACOSX)
        // Match the artwork used by the Mac.
        const int rowPixels = 4 * deviceScaleFactor;
        const int colPixels = 3 * deviceScaleFactor;
        SkBitmap bitmap;
        if (!bitmap.tryAllocN32Pixels(rowPixels, colPixels))
            return;

        bitmap.eraseARGB(0, 0, 0, 0);
        const uint32_t transparentColor = 0x00000000;

        if (deviceScaleFactor == 1) {
            const uint32_t colors[2][6] = {
                { 0x2a2a0600, 0x57571000,  0xa8a81b00, 0xbfbf1f00,  0x70701200, 0xe0e02400 },
                { 0x2a0f0f0f, 0x571e1e1e,  0xa83d3d3d, 0xbf454545,  0x70282828, 0xe0515151 }
            };

            // Pattern: a b a   a b a
            //          c d c   c d c
            //          e f e   e f e
            for (int x = 0; x < colPixels; ++x) {
                uint32_t* row = bitmap.getAddr32(0, x);
                row[0] = colors[index][x * 2];
                row[1] = colors[index][x * 2 + 1];
                row[2] = colors[index][x * 2];
                row[3] = transparentColor;
            }
        } else if (deviceScaleFactor == 2) {
            const uint32_t colors[2][18] = {
                { 0x0a090101, 0x33320806, 0x55540f0a,  0x37360906, 0x6e6c120c, 0x6e6c120c,  0x7674140d, 0x8d8b1810, 0x8d8b1810,
                  0x96941a11, 0xb3b01f15, 0xb3b01f15,  0x6d6b130c, 0xd9d62619, 0xd9d62619,  0x19180402, 0x7c7a150e, 0xcecb2418 },
                { 0x0a020202, 0x33141414, 0x55232323,  0x37161616, 0x6e2e2e2e, 0x6e2e2e2e,  0x76313131, 0x8d3a3a3a, 0x8d3a3a3a,
                  0x963e3e3e, 0xb34b4b4b, 0xb34b4b4b,  0x6d2d2d2d, 0xd95b5b5b, 0xd95b5b5b,  0x19090909, 0x7c343434, 0xce575757 }
            };

            // Pattern: a b c c b a
            //          d e f f e d
            //          g h j j h g
            //          k l m m l k
            //          n o p p o n
            //          q r s s r q
            for (int x = 0; x < colPixels; ++x) {
                uint32_t* row = bitmap.getAddr32(0, x);
                row[0] = colors[index][x * 3];
                row[1] = colors[index][x * 3 + 1];
                row[2] = colors[index][x * 3 + 2];
                row[3] = colors[index][x * 3 + 2];
                row[4] = colors[index][x * 3 + 1];
                row[5] = colors[index][x * 3];
                row[6] = transparentColor;
                row[7] = transparentColor;
            }
        } else
            ASSERT_NOT_REACHED();

        misspellBitmap[index] = new SkBitmap(bitmap);
        (*misspellBitmaps)[lineColor] = misspellBitmap[index];
#else
        // We use a 2-pixel-high misspelling indicator because that seems to be
        // what WebKit is designed for, and how much room there is in a typical
        // page for it.
        const int rowPixels = 32 * deviceScaleFactor; // Must be multiple of 4 for pattern below.
        const int colPixels = 2 * deviceScaleFactor;
        SkBitmap bitmap;
        if (!bitmap.tryAllocN32Pixels(rowPixels, colPixels))
            return;

        bitmap.eraseARGB(0, 0, 0, 0);
        if (deviceScaleFactor == 1)
            draw1xMarker(&bitmap, lineColor, antiColor);
        else if (deviceScaleFactor == 2)
            // TODO(shez): support custom color markers in 2x scale factor
            draw2xMarker(&bitmap, index);
        else
            ASSERT_NOT_REACHED();

        misspellBitmap[index] = new SkBitmap(bitmap);
        (*misspellBitmaps)[lineColor] = misspellBitmap[index];
#endif
    }

#if OS(MACOSX)
    SkScalar originX = WebCoreFloatToSkScalar(pt.x()) * deviceScaleFactor;
    SkScalar originY = WebCoreFloatToSkScalar(pt.y()) * deviceScaleFactor;

    // Make sure to draw only complete dots.
    int rowPixels = misspellBitmap[index]->width();
    float widthMod = fmodf(width * deviceScaleFactor, rowPixels);
    if (rowPixels - widthMod > deviceScaleFactor)
        width -= widthMod / deviceScaleFactor;
#else
    SkScalar originX = WebCoreFloatToSkScalar(pt.x());

    // Offset it vertically by 1 so that there's some space under the text.
    SkScalar originY = WebCoreFloatToSkScalar(pt.y()) + 1;
    originX *= deviceScaleFactor;
    originY *= deviceScaleFactor;
#endif

    SkMatrix localMatrix;
    localMatrix.setTranslate(originX, originY);
    RefPtr<SkShader> shader = adoptRef(SkShader::CreateBitmapShader(
        *misspellBitmap[index], SkShader::kRepeat_TileMode, SkShader::kRepeat_TileMode, &localMatrix));

    SkPaint paint;
    paint.setShader(shader.get());

    SkRect rect;
    rect.set(originX, originY, originX + WebCoreFloatToSkScalar(width) * deviceScaleFactor, originY + SkIntToScalar(misspellBitmap[index]->height()));

    if (deviceScaleFactor == 2) {
        save();
        scale(0.5, 0.5);
    }
    drawRect(rect, paint);
    if (deviceScaleFactor == 2)
        restore();
}

void GraphicsContext::drawLineForText(const FloatPoint& pt, float width, bool printing)
{
    if (contextDisabled())
        return;

    if (width <= 0)
        return;

    SkPaint paint;
    switch (strokeStyle()) {
    case NoStroke:
    case SolidStroke:
    case DoubleStroke:
    case WavyStroke: {
        int thickness = SkMax32(static_cast<int>(strokeThickness()), 1);
        SkRect r;
        r.fLeft = WebCoreFloatToSkScalar(pt.x());
        // Avoid anti-aliasing lines. Currently, these are always horizontal.
        // Round to nearest pixel to match text and other content.
        r.fTop = WebCoreFloatToSkScalar(floorf(pt.y() + 0.5f));
        r.fRight = r.fLeft + WebCoreFloatToSkScalar(width);
        r.fBottom = r.fTop + SkIntToScalar(thickness);
        paint = immutableState()->fillPaint();
        // Text lines are drawn using the stroke color.
        paint.setColor(effectiveStrokeColor());
        drawRect(r, paint);
        return;
    }
    case DottedStroke:
    case DashedStroke: {
        int y = floorf(pt.y() + std::max<float>(strokeThickness() / 2.0f, 0.5f));
        drawLine(IntPoint(pt.x(), y), IntPoint(pt.x() + width, y));
        return;
    }
    }

    ASSERT_NOT_REACHED();
}

// Draws a filled rectangle with a stroked border.
void GraphicsContext::drawRect(const IntRect& rect)
{
    if (contextDisabled())
        return;

    ASSERT(!rect.isEmpty());
    if (rect.isEmpty())
        return;

    SkRect skRect = rect;
    int fillcolorNotTransparent = immutableState()->fillColor().rgb() & 0xFF000000;
    if (fillcolorNotTransparent)
        drawRect(skRect, immutableState()->fillPaint());

    if (immutableState()->strokeData().style() != NoStroke
        && immutableState()->strokeColor().alpha()) {
        // Stroke a width: 1 inset border
        SkPaint paint(immutableState()->fillPaint());
        paint.setColor(effectiveStrokeColor());
        paint.setStyle(SkPaint::kStroke_Style);
        paint.setStrokeWidth(1);

        skRect.inset(0.5f, 0.5f);
        drawRect(skRect, paint);
    }
}

void GraphicsContext::drawText(const Font& font, const TextRunPaintInfo& runInfo, const FloatPoint& point)
{
    if (contextDisabled())
        return;

    font.drawText(this, runInfo, point);
}

void GraphicsContext::drawEmphasisMarks(const Font& font, const TextRunPaintInfo& runInfo, const AtomicString& mark, const FloatPoint& point)
{
    if (contextDisabled())
        return;

    font.drawEmphasisMarks(this, runInfo, mark, point);
}

void GraphicsContext::drawBidiText(const Font& font, const TextRunPaintInfo& runInfo, const FloatPoint& point, Font::CustomFontNotReadyAction customFontNotReadyAction)
{
    if (contextDisabled())
        return;

    // sub-run painting is not supported for Bidi text.
    const TextRun& run = runInfo.run;
    ASSERT((runInfo.from == 0) && (runInfo.to == run.length()));
    BidiResolver<TextRunIterator, BidiCharacterRun> bidiResolver;
    bidiResolver.setStatus(BidiStatus(run.direction(), run.directionalOverride()));
    bidiResolver.setPositionIgnoringNestedIsolates(TextRunIterator(&run, 0));

    // FIXME: This ownership should be reversed. We should pass BidiRunList
    // to BidiResolver in createBidiRunsForLine.
    BidiRunList<BidiCharacterRun>& bidiRuns = bidiResolver.runs();
    bidiResolver.createBidiRunsForLine(TextRunIterator(&run, run.length()));
    if (!bidiRuns.runCount())
        return;

    FloatPoint currPoint = point;
    BidiCharacterRun* bidiRun = bidiRuns.firstRun();
    while (bidiRun) {
        TextRun subrun = run.subRun(bidiRun->start(), bidiRun->stop() - bidiRun->start());
        bool isRTL = bidiRun->level() % 2;
        subrun.setDirection(isRTL ? RTL : LTR);
        subrun.setDirectionalOverride(bidiRun->dirOverride(false));

        TextRunPaintInfo subrunInfo(subrun);
        subrunInfo.bounds = runInfo.bounds;
        float runWidth = font.drawUncachedText(this, subrunInfo, currPoint, customFontNotReadyAction);

        bidiRun = bidiRun->next();
        currPoint.move(runWidth, 0);
    }

    bidiRuns.deleteRuns();
}

void GraphicsContext::drawHighlightForText(const Font& font, const TextRun& run, const FloatPoint& point, int h, const Color& backgroundColor, int from, int to)
{
    if (contextDisabled())
        return;

    // SHEZ: disable antialiasing for selection rects
    bool previousAntiAliasSetting = shouldAntialias();
    setShouldAntialias(false);
    fillRect(font.selectionRectForText(run, point, h, from, to), backgroundColor);
    setShouldAntialias(previousAntiAliasSetting);
}

void GraphicsContext::drawImage(Image* image, const IntPoint& p, CompositeOperator op, RespectImageOrientationEnum shouldRespectImageOrientation)
{
    if (!image)
        return;
    drawImage(image, FloatRect(IntRect(p, image->size())), FloatRect(FloatPoint(), FloatSize(image->size())), op, shouldRespectImageOrientation);
}

void GraphicsContext::drawImage(Image* image, const IntRect& r, CompositeOperator op, RespectImageOrientationEnum shouldRespectImageOrientation)
{
    if (!image)
        return;
    drawImage(image, FloatRect(r), FloatRect(FloatPoint(), FloatSize(image->size())), op, shouldRespectImageOrientation);
}

void GraphicsContext::drawImage(Image* image, const FloatRect& dest, const FloatRect& src, CompositeOperator op, RespectImageOrientationEnum shouldRespectImageOrientation)
{
    drawImage(image, dest, src, op, WebBlendModeNormal, shouldRespectImageOrientation);
}

void GraphicsContext::drawImage(Image* image, const FloatRect& dest)
{
    if (!image)
        return;
    drawImage(image, dest, FloatRect(IntRect(IntPoint(), image->size())));
}

void GraphicsContext::drawImage(Image* image, const FloatRect& dest, const FloatRect& src, CompositeOperator op, WebBlendMode blendMode, RespectImageOrientationEnum shouldRespectImageOrientation)
{
    if (contextDisabled() || !image)
        return;
    image->draw(this, dest, src, op, blendMode, shouldRespectImageOrientation);
}

void GraphicsContext::drawTiledImage(Image* image, const IntRect& destRect, const IntPoint& srcPoint, const IntSize& tileSize, CompositeOperator op, WebBlendMode blendMode, const IntSize& repeatSpacing)
{
    if (contextDisabled() || !image)
        return;
    image->drawTiled(this, destRect, srcPoint, tileSize, op, blendMode, repeatSpacing);
}

void GraphicsContext::drawTiledImage(Image* image, const IntRect& dest, const IntRect& srcRect,
    const FloatSize& tileScaleFactor, Image::TileRule hRule, Image::TileRule vRule, CompositeOperator op)
{
    if (contextDisabled() || !image)
        return;

    if (hRule == Image::StretchTile && vRule == Image::StretchTile) {
        // Just do a scale.
        drawImage(image, dest, srcRect, op);
        return;
    }

    image->drawTiled(this, dest, srcRect, tileScaleFactor, hRule, vRule, op);
}

void GraphicsContext::drawImageBuffer(ImageBuffer* image, const FloatRect& dest,
    const FloatRect* src, CompositeOperator op, WebBlendMode blendMode)
{
    if (contextDisabled() || !image)
        return;

    image->draw(this, dest, src, op, blendMode);
}

void GraphicsContext::writePixels(const SkImageInfo& info, const void* pixels, size_t rowBytes, int x, int y)
{
    ASSERT(m_canvas);
    if (contextDisabled())
        return;

    m_canvas->writePixels(info, pixels, rowBytes, x, y);

    if (regionTrackingEnabled()) {
        SkRect rect = SkRect::MakeXYWH(x, y, info.width(), info.height());
        SkPaint paint;

        paint.setXfermodeMode(SkXfermode::kSrc_Mode);
        if (kOpaque_SkAlphaType != info.alphaType())
            paint.setAlpha(0x80); // signal to m_trackedRegion that we are not fully opaque

        m_trackedRegion.didDrawRect(this, rect, paint, 0);
        // more efficient would be to call markRectAsOpaque or MarkRectAsNonOpaque directly,
        // rather than cons-ing up a paint with an xfermode and alpha
    }
}

void GraphicsContext::drawBitmap(const SkBitmap& bitmap, SkScalar left, SkScalar top, const SkPaint* paint)
{
    ASSERT(m_canvas);
    // Textures are bound to the blink main-thread GrContext, which can not be
    // used on the compositor raster thread.
    // FIXME: Mailbox support would make this possible in the GPU-raster case.
    ASSERT(!isRecording() || !bitmap.getTexture());
    if (contextDisabled())
        return;

    m_canvas->drawBitmap(bitmap, left, top, paint);

    if (regionTrackingEnabled()) {
        SkRect rect = SkRect::MakeXYWH(left, top, bitmap.width(), bitmap.height());
        m_trackedRegion.didDrawRect(this, rect, *paint, &bitmap);
    }
}

void GraphicsContext::drawBitmapRect(const SkBitmap& bitmap, const SkRect* src,
    const SkRect& dst, const SkPaint* paint)
{
    ASSERT(m_canvas);
    // Textures are bound to the blink main-thread GrContext, which can not be
    // used on the compositor raster thread.
    // FIXME: Mailbox support would make this possible in the GPU-raster case.
    ASSERT(!isRecording() || !bitmap.getTexture());
    if (contextDisabled())
        return;

    SkCanvas::DrawBitmapRectFlags flags =
        immutableState()->shouldClampToSourceRect() ? SkCanvas::kNone_DrawBitmapRectFlag : SkCanvas::kBleed_DrawBitmapRectFlag;

    m_canvas->drawBitmapRectToRect(bitmap, src, dst, paint, flags);

    if (regionTrackingEnabled())
        m_trackedRegion.didDrawRect(this, dst, *paint, &bitmap);
}

void GraphicsContext::drawOval(const SkRect& oval, const SkPaint& paint)
{
    ASSERT(m_canvas);
    if (contextDisabled())
        return;

    m_canvas->drawOval(oval, paint);

    if (regionTrackingEnabled())
        m_trackedRegion.didDrawBounded(this, oval, paint);
}

void GraphicsContext::drawPath(const SkPath& path, const SkPaint& paint)
{
    ASSERT(m_canvas);
    if (contextDisabled())
        return;

    m_canvas->drawPath(path, paint);

    if (regionTrackingEnabled())
        m_trackedRegion.didDrawPath(this, path, paint);
}

void GraphicsContext::drawRect(const SkRect& rect, const SkPaint& paint)
{
    ASSERT(m_canvas);
    if (contextDisabled())
        return;

    m_canvas->drawRect(rect, paint);

    if (regionTrackingEnabled())
        m_trackedRegion.didDrawRect(this, rect, paint, 0);
}

void GraphicsContext::drawRRect(const SkRRect& rrect, const SkPaint& paint)
{
    ASSERT(m_canvas);
    if (contextDisabled())
        return;

    m_canvas->drawRRect(rrect, paint);

    if (regionTrackingEnabled())
        m_trackedRegion.didDrawBounded(this, rrect.rect(), paint);
}

void GraphicsContext::didDrawRect(const SkRect& rect, const SkPaint& paint, const SkBitmap* bitmap)
{
    if (contextDisabled())
        return;

    if (regionTrackingEnabled())
        m_trackedRegion.didDrawRect(this, rect, paint, bitmap);
}

void GraphicsContext::drawPosText(const void* text, size_t byteLength,
    const SkPoint pos[], const SkRect& textRect, const SkPaint& paint)
{
    ASSERT(m_canvas);
    if (contextDisabled())
        return;

    m_canvas->drawPosText(text, byteLength, pos, paint);
    didDrawTextInRect(textRect);

    // FIXME: compute bounds for positioned text.
    if (regionTrackingEnabled())
        m_trackedRegion.didDrawUnbounded(this, paint, RegionTracker::FillOrStroke);
}

void GraphicsContext::drawPosTextH(const void* text, size_t byteLength,
    const SkScalar xpos[], SkScalar constY, const SkRect& textRect, const SkPaint& paint)
{
    ASSERT(m_canvas);
    if (contextDisabled())
        return;

    m_canvas->drawPosTextH(text, byteLength, xpos, constY, paint);
    didDrawTextInRect(textRect);

    // FIXME: compute bounds for positioned text.
    if (regionTrackingEnabled())
        m_trackedRegion.didDrawUnbounded(this, paint, RegionTracker::FillOrStroke);
}

void GraphicsContext::drawTextBlob(const SkTextBlob* blob, const SkPoint& origin, const SkPaint& paint)
{
    ASSERT(m_canvas);
    if (contextDisabled())
        return;

    m_canvas->drawTextBlob(blob, origin.x(), origin.y(), paint);

    SkRect bounds = blob->bounds();
    bounds.offset(origin);
    didDrawTextInRect(bounds);

    // FIXME: use bounds here if it helps performance.
    if (regionTrackingEnabled())
        m_trackedRegion.didDrawUnbounded(this, paint, RegionTracker::FillOrStroke);
}

void GraphicsContext::fillPath(const Path& pathToFill)
{
    if (contextDisabled() || pathToFill.isEmpty())
        return;

    // Use const_cast and temporarily modify the fill type instead of copying the path.
    SkPath& path = const_cast<SkPath&>(pathToFill.skPath());
    SkPath::FillType previousFillType = path.getFillType();

    SkPath::FillType temporaryFillType = WebCoreWindRuleToSkFillType(immutableState()->fillRule());
    path.setFillType(temporaryFillType);

    drawPath(path, immutableState()->fillPaint());

    path.setFillType(previousFillType);
}

void GraphicsContext::fillRect(const FloatRect& rect)
{
    if (contextDisabled())
        return;

    SkRect r = rect;

    drawRect(r, immutableState()->fillPaint());
}

void GraphicsContext::fillRect(const FloatRect& rect, const Color& color)
{
    if (contextDisabled())
        return;

    SkRect r = rect;
    SkPaint paint = immutableState()->fillPaint();
    paint.setColor(color.rgb());
    drawRect(r, paint);
}

void GraphicsContext::fillBetweenRoundedRects(const IntRect& outer, const IntSize& outerTopLeft, const IntSize& outerTopRight, const IntSize& outerBottomLeft, const IntSize& outerBottomRight,
    const IntRect& inner, const IntSize& innerTopLeft, const IntSize& innerTopRight, const IntSize& innerBottomLeft, const IntSize& innerBottomRight, const Color& color)
{
    ASSERT(m_canvas);
    if (contextDisabled())
        return;

    SkVector outerRadii[4];
    SkVector innerRadii[4];
    setRadii(outerRadii, outerTopLeft, outerTopRight, outerBottomRight, outerBottomLeft);
    setRadii(innerRadii, innerTopLeft, innerTopRight, innerBottomRight, innerBottomLeft);

    SkRRect rrOuter;
    SkRRect rrInner;
    rrOuter.setRectRadii(outer, outerRadii);
    rrInner.setRectRadii(inner, innerRadii);

    SkPaint paint(immutableState()->fillPaint());
    paint.setColor(color.rgb());

    m_canvas->drawDRRect(rrOuter, rrInner, paint);

    if (regionTrackingEnabled())
        m_trackedRegion.didDrawBounded(this, rrOuter.getBounds(), paint);
}

void GraphicsContext::fillBetweenRoundedRects(const RoundedRect& outer, const RoundedRect& inner, const Color& color)
{
    fillBetweenRoundedRects(outer.rect(), outer.radii().topLeft(), outer.radii().topRight(), outer.radii().bottomLeft(), outer.radii().bottomRight(),
        inner.rect(), inner.radii().topLeft(), inner.radii().topRight(), inner.radii().bottomLeft(), inner.radii().bottomRight(), color);
}

void GraphicsContext::fillRoundedRect(const IntRect& rect, const IntSize& topLeft, const IntSize& topRight,
    const IntSize& bottomLeft, const IntSize& bottomRight, const Color& color)
{
    ASSERT(m_canvas);
    if (contextDisabled())
        return;

    if (topLeft.width() + topRight.width() > rect.width()
            || bottomLeft.width() + bottomRight.width() > rect.width()
            || topLeft.height() + bottomLeft.height() > rect.height()
            || topRight.height() + bottomRight.height() > rect.height()) {
        // Not all the radii fit, return a rect. This matches the behavior of
        // Path::createRoundedRectangle. Without this we attempt to draw a round
        // shadow for a square box.
        fillRect(rect, color);
        return;
    }

    SkVector radii[4];
    setRadii(radii, topLeft, topRight, bottomRight, bottomLeft);

    SkRRect rr;
    rr.setRectRadii(rect, radii);

    SkPaint paint(immutableState()->fillPaint());
    paint.setColor(color.rgb());

    m_canvas->drawRRect(rr, paint);

    if (regionTrackingEnabled())
        m_trackedRegion.didDrawBounded(this, rr.getBounds(), paint);
}

void GraphicsContext::fillEllipse(const FloatRect& ellipse)
{
    if (contextDisabled())
        return;

    SkRect rect = ellipse;
    drawOval(rect, immutableState()->fillPaint());
}

void GraphicsContext::strokePath(const Path& pathToStroke)
{
    if (contextDisabled() || pathToStroke.isEmpty())
        return;

    const SkPath& path = pathToStroke.skPath();
    drawPath(path, immutableState()->strokePaint());
}

void GraphicsContext::strokeRect(const FloatRect& rect)
{
    strokeRect(rect, strokeThickness());
}

void GraphicsContext::strokeRect(const FloatRect& rect, float lineWidth)
{
    if (contextDisabled())
        return;

    SkPaint paint(immutableState()->strokePaint());
    paint.setStrokeWidth(WebCoreFloatToSkScalar(lineWidth));
    // Reset the dash effect to account for the width
    immutableState()->strokeData().setupPaintDashPathEffect(&paint, 0);
    // strokerect has special rules for CSS when the rect is degenerate:
    // if width==0 && height==0, do nothing
    // if width==0 || height==0, then just draw line for the other dimension
    SkRect r(rect);
    bool validW = r.width() > 0;
    bool validH = r.height() > 0;
    if (validW && validH) {
        drawRect(r, paint);
    } else if (validW || validH) {
        // we are expected to respect the lineJoin, so we can't just call
        // drawLine -- we have to create a path that doubles back on itself.
        SkPath path;
        path.moveTo(r.fLeft, r.fTop);
        path.lineTo(r.fRight, r.fBottom);
        path.close();
        drawPath(path, paint);
    }
}

void GraphicsContext::strokeEllipse(const FloatRect& ellipse)
{
    if (contextDisabled())
        return;

    drawOval(ellipse, immutableState()->strokePaint());
}

void GraphicsContext::clipRoundedRect(const RoundedRect& rect, SkRegion::Op regionOp)
{
    if (contextDisabled())
        return;

    if (!rect.isRounded()) {
        clipRect(rect.rect(), NotAntiAliased, regionOp);
        return;
    }

    SkVector radii[4];
    RoundedRect::Radii wkRadii = rect.radii();
    setRadii(radii, wkRadii.topLeft(), wkRadii.topRight(), wkRadii.bottomRight(), wkRadii.bottomLeft());

    SkRRect r;
    r.setRectRadii(rect.rect(), radii);

    clipRRect(r, AntiAliased, regionOp);
}

void GraphicsContext::clipOut(const Path& pathToClip)
{
    if (contextDisabled())
        return;

    // Use const_cast and temporarily toggle the inverse fill type instead of copying the path.
    SkPath& path = const_cast<SkPath&>(pathToClip.skPath());
    path.toggleInverseFillType();
    clipPath(path, AntiAliased);
    path.toggleInverseFillType();
}

void GraphicsContext::clipPath(const Path& pathToClip, WindRule clipRule)
{
    if (contextDisabled() || pathToClip.isEmpty())
        return;

    // Use const_cast and temporarily modify the fill type instead of copying the path.
    SkPath& path = const_cast<SkPath&>(pathToClip.skPath());
    SkPath::FillType previousFillType = path.getFillType();

    SkPath::FillType temporaryFillType = WebCoreWindRuleToSkFillType(clipRule);
    path.setFillType(temporaryFillType);
    clipPath(path, AntiAliased);

    path.setFillType(previousFillType);
}

void GraphicsContext::clipPolygon(size_t numPoints, const FloatPoint* points, bool antialiased)
{
    if (contextDisabled())
        return;

    ASSERT(numPoints > 2);

    SkPath path;
    setPathFromPoints(&path, numPoints, points);
    clipPath(path, antialiased ? AntiAliased : NotAntiAliased);
}

void GraphicsContext::clipOutRoundedRect(const RoundedRect& rect)
{
    if (contextDisabled())
        return;

    clipRoundedRect(rect, SkRegion::kDifference_Op);
}

void GraphicsContext::canvasClip(const Path& pathToClip, WindRule clipRule, AntiAliasingMode aa)
{
    if (contextDisabled())
        return;

    // Use const_cast and temporarily modify the fill type instead of copying the path.
    SkPath& path = const_cast<SkPath&>(pathToClip.skPath());
    SkPath::FillType previousFillType = path.getFillType();

    SkPath::FillType temporaryFillType = WebCoreWindRuleToSkFillType(clipRule);
    path.setFillType(temporaryFillType);
    clipPath(path, aa);

    path.setFillType(previousFillType);
}

void GraphicsContext::clipRect(const SkRect& rect, AntiAliasingMode aa, SkRegion::Op op)
{
    ASSERT(m_canvas);
    if (contextDisabled())
        return;

    m_canvas->clipRect(rect, op, aa == AntiAliased);
}

void GraphicsContext::clipPath(const SkPath& path, AntiAliasingMode aa, SkRegion::Op op)
{
    ASSERT(m_canvas);
    if (contextDisabled())
        return;

    m_canvas->clipPath(path, op, aa == AntiAliased);
}

void GraphicsContext::clipRRect(const SkRRect& rect, AntiAliasingMode aa, SkRegion::Op op)
{
    ASSERT(m_canvas);
    if (contextDisabled())
        return;

    m_canvas->clipRRect(rect, op, aa == AntiAliased);
}

void GraphicsContext::beginCull(const FloatRect& rect)
{
    ASSERT(m_canvas);
    if (contextDisabled())
        return;

    m_canvas->pushCull(rect);
}

void GraphicsContext::endCull()
{
    ASSERT(m_canvas);
    if (contextDisabled())
        return;

    m_canvas->popCull();
}

void GraphicsContext::rotate(float angleInRadians)
{
    ASSERT(m_canvas);
    if (contextDisabled())
        return;

    m_canvas->rotate(WebCoreFloatToSkScalar(angleInRadians * (180.0f / 3.14159265f)));
}

void GraphicsContext::translate(float x, float y)
{
    ASSERT(m_canvas);
    if (contextDisabled())
        return;

    if (!x && !y)
        return;

    m_canvas->translate(WebCoreFloatToSkScalar(x), WebCoreFloatToSkScalar(y));
}

void GraphicsContext::scale(float x, float y)
{
    ASSERT(m_canvas);
    if (contextDisabled())
        return;

    if (x == 1.0f && y == 1.0f)
        return;

    m_canvas->scale(WebCoreFloatToSkScalar(x), WebCoreFloatToSkScalar(y));
}

void GraphicsContext::setURLForRect(const KURL& link, const IntRect& destRect)
{
    ASSERT(m_canvas);
    if (contextDisabled())
        return;

    SkAutoDataUnref url(SkData::NewWithCString(link.string().utf8().data()));
    SkAnnotateRectWithURL(m_canvas, destRect, url.get());
}

void GraphicsContext::setURLFragmentForRect(const String& destName, const IntRect& rect)
{
    ASSERT(m_canvas);
    if (contextDisabled())
        return;

    SkAutoDataUnref skDestName(SkData::NewWithCString(destName.utf8().data()));
    SkAnnotateLinkToDestination(m_canvas, rect, skDestName.get());
}

void GraphicsContext::addURLTargetAtPoint(const String& name, const IntPoint& pos)
{
    ASSERT(m_canvas);
    if (contextDisabled())
        return;

    SkAutoDataUnref nameData(SkData::NewWithCString(name.utf8().data()));
    SkAnnotateNamedDestination(m_canvas, SkPoint::Make(pos.x(), pos.y()), nameData);
}

AffineTransform GraphicsContext::getCTM() const
{
    if (contextDisabled())
        return AffineTransform();

    SkMatrix m = getTotalMatrix();
    return AffineTransform(SkScalarToDouble(m.getScaleX()),
                           SkScalarToDouble(m.getSkewY()),
                           SkScalarToDouble(m.getSkewX()),
                           SkScalarToDouble(m.getScaleY()),
                           SkScalarToDouble(m.getTranslateX()),
                           SkScalarToDouble(m.getTranslateY()));
}

void GraphicsContext::fillRect(const FloatRect& rect, const Color& color, CompositeOperator op)
{
    if (contextDisabled())
        return;

    CompositeOperator previousOperator = compositeOperation();
    setCompositeOperation(op);
    fillRect(rect, color);
    setCompositeOperation(previousOperator);
}

void GraphicsContext::fillRoundedRect(const RoundedRect& rect, const Color& color)
{
    if (contextDisabled())
        return;

    if (rect.isRounded())
        fillRoundedRect(rect.rect(), rect.radii().topLeft(), rect.radii().topRight(), rect.radii().bottomLeft(), rect.radii().bottomRight(), color);
    else
        fillRect(rect.rect(), color);
}

void GraphicsContext::fillRectWithRoundedHole(const IntRect& rect, const RoundedRect& roundedHoleRect, const Color& color)
{
    if (contextDisabled())
        return;

    Path path;
    path.addRect(rect);

    if (!roundedHoleRect.radii().isZero())
        path.addRoundedRect(roundedHoleRect);
    else
        path.addRect(roundedHoleRect.rect());

    WindRule oldFillRule = fillRule();
    Color oldFillColor = fillColor();

    setFillRule(RULE_EVENODD);
    setFillColor(color);

    fillPath(path);

    setFillRule(oldFillRule);
    setFillColor(oldFillColor);
}

void GraphicsContext::clearRect(const FloatRect& rect)
{
    if (contextDisabled())
        return;

    SkRect r = rect;
    SkPaint paint(immutableState()->fillPaint());
    paint.setXfermodeMode(SkXfermode::kClear_Mode);
    drawRect(r, paint);
}

void GraphicsContext::adjustLineToPixelBoundaries(FloatPoint& p1, FloatPoint& p2, float strokeWidth, StrokeStyle penStyle)
{
    // For odd widths, we add in 0.5 to the appropriate x/y so that the float arithmetic
    // works out.  For example, with a border width of 3, WebKit will pass us (y1+y2)/2, e.g.,
    // (50+53)/2 = 103/2 = 51 when we want 51.5.  It is always true that an even width gave
    // us a perfect position, but an odd width gave us a position that is off by exactly 0.5.
    if (penStyle == DottedStroke || penStyle == DashedStroke) {
        if (p1.x() == p2.x()) {
            p1.setY(p1.y() + strokeWidth);
            p2.setY(p2.y() - strokeWidth);
        } else {
            p1.setX(p1.x() + strokeWidth);
            p2.setX(p2.x() - strokeWidth);
        }
    }

    if (static_cast<int>(strokeWidth) % 2) { //odd
        if (p1.x() == p2.x()) {
            // We're a vertical line.  Adjust our x.
            p1.setX(p1.x() + 0.5f);
            p2.setX(p2.x() + 0.5f);
        } else {
            // We're a horizontal line. Adjust our y.
            p1.setY(p1.y() + 0.5f);
            p2.setY(p2.y() + 0.5f);
        }
    }
}

PassOwnPtr<ImageBuffer> GraphicsContext::createRasterBuffer(const IntSize& size, OpacityMode opacityMode) const
{
    // Make the buffer larger if the context's transform is scaling it so we need a higher
    // resolution than one pixel per unit. Also set up a corresponding scale factor on the
    // graphics context.

    AffineTransform transform = getCTM();
    IntSize scaledSize(static_cast<int>(ceil(size.width() * transform.xScale())), static_cast<int>(ceil(size.height() * transform.yScale())));

    OwnPtr<ImageBufferSurface> surface = adoptPtr(new UnacceleratedImageBufferSurface(scaledSize, opacityMode));
    if (!surface->isValid())
        return nullptr;
    OwnPtr<ImageBuffer> buffer = adoptPtr(new ImageBuffer(surface.release()));

    buffer->context()->scale(static_cast<float>(scaledSize.width()) / size.width(),
        static_cast<float>(scaledSize.height()) / size.height());

    return buffer.release();
}

void GraphicsContext::setPathFromPoints(SkPath* path, size_t numPoints, const FloatPoint* points)
{
    path->incReserve(numPoints);
    path->moveTo(WebCoreFloatToSkScalar(points[0].x()),
                 WebCoreFloatToSkScalar(points[0].y()));
    for (size_t i = 1; i < numPoints; ++i) {
        path->lineTo(WebCoreFloatToSkScalar(points[i].x()),
                     WebCoreFloatToSkScalar(points[i].y()));
    }
}

void GraphicsContext::setRadii(SkVector* radii, IntSize topLeft, IntSize topRight, IntSize bottomRight, IntSize bottomLeft)
{
    radii[SkRRect::kUpperLeft_Corner].set(SkIntToScalar(topLeft.width()),
        SkIntToScalar(topLeft.height()));
    radii[SkRRect::kUpperRight_Corner].set(SkIntToScalar(topRight.width()),
        SkIntToScalar(topRight.height()));
    radii[SkRRect::kLowerRight_Corner].set(SkIntToScalar(bottomRight.width()),
        SkIntToScalar(bottomRight.height()));
    radii[SkRRect::kLowerLeft_Corner].set(SkIntToScalar(bottomLeft.width()),
        SkIntToScalar(bottomLeft.height()));
}

PassRefPtr<SkColorFilter> GraphicsContext::WebCoreColorFilterToSkiaColorFilter(ColorFilter colorFilter)
{
    switch (colorFilter) {
    case ColorFilterLuminanceToAlpha:
        return adoptRef(SkLumaColorFilter::Create());
    case ColorFilterLinearRGBToSRGB:
        return ImageBuffer::createColorSpaceFilter(ColorSpaceLinearRGB, ColorSpaceDeviceRGB);
    case ColorFilterSRGBToLinearRGB:
        return ImageBuffer::createColorSpaceFilter(ColorSpaceDeviceRGB, ColorSpaceLinearRGB);
    case ColorFilterNone:
        break;
    default:
        ASSERT_NOT_REACHED();
        break;
    }

    return nullptr;
}

#if !OS(MACOSX)
void GraphicsContext::draw2xMarker(SkBitmap* bitmap, int index)
{
    const SkPMColor lineColor = lineColors(index);
    const SkPMColor antiColor1 = antiColors1(index);
    const SkPMColor antiColor2 = antiColors2(index);

    uint32_t* row1 = bitmap->getAddr32(0, 0);
    uint32_t* row2 = bitmap->getAddr32(0, 1);
    uint32_t* row3 = bitmap->getAddr32(0, 2);
    uint32_t* row4 = bitmap->getAddr32(0, 3);

    // Pattern: X0o   o0X0o   o0
    //          XX0o o0XXX0o o0X
    //           o0XXX0o o0XXX0o
    //            o0X0o   o0X0o
    const SkPMColor row1Color[] = { lineColor, antiColor1, antiColor2, 0,          0,         0,          antiColor2, antiColor1 };
    const SkPMColor row2Color[] = { lineColor, lineColor,  antiColor1, antiColor2, 0,         antiColor2, antiColor1, lineColor };
    const SkPMColor row3Color[] = { 0,         antiColor2, antiColor1, lineColor,  lineColor, lineColor,  antiColor1, antiColor2 };
    const SkPMColor row4Color[] = { 0,         0,          antiColor2, antiColor1, lineColor, antiColor1, antiColor2, 0 };

    for (int x = 0; x < bitmap->width() + 8; x += 8) {
        int count = std::min(bitmap->width() - x, 8);
        if (count > 0) {
            memcpy(row1 + x, row1Color, count * sizeof(SkPMColor));
            memcpy(row2 + x, row2Color, count * sizeof(SkPMColor));
            memcpy(row3 + x, row3Color, count * sizeof(SkPMColor));
            memcpy(row4 + x, row4Color, count * sizeof(SkPMColor));
        }
    }
}

void GraphicsContext::draw1xMarker(SkBitmap* bitmap, const uint32_t lineColor, const uint32_t antiColor)
{
    // Pattern: X o   o X o   o X
    //            o X o   o X o
    uint32_t* row1 = bitmap->getAddr32(0, 0);
    uint32_t* row2 = bitmap->getAddr32(0, 1);
    for (int x = 0; x < bitmap->width(); x++) {
        switch (x % 4) {
        case 0:
            row1[x] = lineColor;
            break;
        case 1:
            row1[x] = antiColor;
            row2[x] = antiColor;
            break;
        case 2:
            row2[x] = lineColor;
            break;
        case 3:
            row1[x] = antiColor;
            row2[x] = antiColor;
            break;
        }
    }
}

SkPMColor GraphicsContext::lineColors(int index)
{
    static const SkPMColor colors[] = {
        SkPreMultiplyARGB(0xFF, 0xFF, 0x00, 0x00), // Opaque red.
        SkPreMultiplyARGB(0xFF, 0xC0, 0xC0, 0xC0) // Opaque gray.
    };

    return colors[index];
}

SkPMColor GraphicsContext::antiColors1(int index)
{
    static const SkPMColor colors[] = {
        SkPreMultiplyARGB(0xB0, 0xFF, 0x00, 0x00), // Semitransparent red.
        SkPreMultiplyARGB(0xB0, 0xC0, 0xC0, 0xC0)  // Semitransparent gray.
    };

    return colors[index];
}

SkPMColor GraphicsContext::antiColors2(int index)
{
    static const SkPMColor colors[] = {
        SkPreMultiplyARGB(0x60, 0xFF, 0x00, 0x00), // More transparent red
        SkPreMultiplyARGB(0x60, 0xC0, 0xC0, 0xC0)  // More transparent gray
    };

    return colors[index];
}
#endif

void GraphicsContext::didDrawTextInRect(const SkRect& textRect)
{
    if (m_trackTextRegion) {
        TRACE_EVENT0("skia", "GraphicsContext::didDrawTextInRect");
        m_textRegion.join(textRect);
    }
}

void GraphicsContext::preparePaintForDrawRectToRect(
    SkPaint* paint,
    const SkRect& srcRect,
    const SkRect& destRect,
    CompositeOperator compositeOp,
    WebBlendMode blendMode,
    bool isBitmapWithAlpha,
    bool isLazyDecoded,
    bool isDataComplete) const
{
    paint->setXfermodeMode(WebCoreCompositeToSkiaComposite(compositeOp, blendMode));
    paint->setColorFilter(this->colorFilter());
    paint->setAlpha(this->getNormalizedAlpha());
    if (this->dropShadowImageFilter() && isBitmapWithAlpha) {
        paint->setImageFilter(this->dropShadowImageFilter());
    } else {
        paint->setLooper(this->drawLooper());
    }
    paint->setAntiAlias(shouldDrawAntiAliased(this, destRect));

    InterpolationQuality resampling;
    if (this->isAccelerated()) {
        resampling = InterpolationLow;
    } else if (this->printing()) {
        resampling = InterpolationNone;
    } else if (isLazyDecoded) {
        resampling = InterpolationHigh;
    } else {
        // Take into account scale applied to the canvas when computing sampling mode (e.g. CSS scale or page scale).
        SkRect destRectTarget = destRect;
        SkMatrix totalMatrix = this->getTotalMatrix();
        if (!(totalMatrix.getType() & (SkMatrix::kAffine_Mask | SkMatrix::kPerspective_Mask)))
            totalMatrix.mapRect(&destRectTarget, destRect);

        resampling = computeInterpolationQuality(totalMatrix,
            SkScalarToFloat(srcRect.width()), SkScalarToFloat(srcRect.height()),
            SkScalarToFloat(destRectTarget.width()), SkScalarToFloat(destRectTarget.height()),
            isDataComplete);
    }

    if (resampling == InterpolationNone) {
        // FIXME: This is to not break tests (it results in the filter bitmap flag
        // being set to true). We need to decide if we respect InterpolationNone
        // being returned from computeInterpolationQuality.
        resampling = InterpolationLow;
    }
    resampling = limitInterpolationQuality(this, resampling);
    paint->setFilterLevel(static_cast<SkPaint::FilterLevel>(resampling));
}

} // namespace blink<|MERGE_RESOLUTION|>--- conflicted
+++ resolved
@@ -61,11 +61,6 @@
 #include "wtf/MathExtras.h"
 
 #include <map>
-<<<<<<< HEAD
-
-namespace blink {
-=======
->>>>>>> 4f556e39
 
 namespace {
 
