/*
 * Copyright (C) 2009 Google Inc. All rights reserved.
 *
 * Redistribution and use in source and binary forms, with or without
 * modification, are permitted provided that the following conditions are
 * met:
 *
 *     * Redistributions of source code must retain the above copyright
 * notice, this list of conditions and the following disclaimer.
 *     * Redistributions in binary form must reproduce the above
 * copyright notice, this list of conditions and the following disclaimer
 * in the documentation and/or other materials provided with the
 * distribution.
 *     * Neither the name of Google Inc. nor the names of its
 * contributors may be used to endorse or promote products derived from
 * this software without specific prior written permission.
 *
 * THIS SOFTWARE IS PROVIDED BY THE COPYRIGHT HOLDERS AND CONTRIBUTORS
 * "AS IS" AND ANY EXPRESS OR IMPLIED WARRANTIES, INCLUDING, BUT NOT
 * LIMITED TO, THE IMPLIED WARRANTIES OF MERCHANTABILITY AND FITNESS FOR
 * A PARTICULAR PURPOSE ARE DISCLAIMED. IN NO EVENT SHALL THE COPYRIGHT
 * OWNER OR CONTRIBUTORS BE LIABLE FOR ANY DIRECT, INDIRECT, INCIDENTAL,
 * SPECIAL, EXEMPLARY, OR CONSEQUENTIAL DAMAGES (INCLUDING, BUT NOT
 * LIMITED TO, PROCUREMENT OF SUBSTITUTE GOODS OR SERVICES; LOSS OF USE,
 * DATA, OR PROFITS; OR BUSINESS INTERRUPTION) HOWEVER CAUSED AND ON ANY
 * THEORY OF LIABILITY, WHETHER IN CONTRACT, STRICT LIABILITY, OR TORT
 * (INCLUDING NEGLIGENCE OR OTHERWISE) ARISING IN ANY WAY OUT OF THE USE
 * OF THIS SOFTWARE, EVEN IF ADVISED OF THE POSSIBILITY OF SUCH DAMAGE.
 */

#ifndef WebWidgetClient_h
#define WebWidgetClient_h

#include "WebNavigationPolicy.h"
#include "public/platform/WebCommon.h"
#include "public/platform/WebLayerTreeView.h"
#include "public/platform/WebRect.h"
#include "public/platform/WebScreenInfo.h"
#include "public/web/WebTouchAction.h"

namespace blink {

class WebGestureEvent;
class WebString;
class WebWidget;
struct WebCursorInfo;
struct WebSize;

class WebWidgetClient {
public:
    // Called when a region of the WebWidget needs to be re-painted.
    virtual void didInvalidateRect(const WebRect&) { }

    // Called when a region of the WebWidget, given by clipRect, should be
    // scrolled by the specified dx and dy amounts.
    virtual void didScrollRect(int dx, int dy, const WebRect& clipRect) { }

    // Called when the Widget has changed size as a result of an auto-resize.
    virtual void didAutoResize(const WebSize& newSize) { }

    // Called when the compositor is enabled or disabled. The parameter to
    // didActivateCompositor() is meaningless.
    // FIXME: Remove parameter from didActivateCompositor().
    virtual void didActivateCompositor(int deprecated) { }
    virtual void didDeactivateCompositor() { }

    // Attempt to initialize compositing for this widget. If this is successful,
    // layerTreeView() will return a valid WebLayerTreeView.
    virtual void initializeLayerTreeView() { }

    // Return a compositing view used for this widget. This is owned by the
    // WebWidgetClient.
    virtual WebLayerTreeView* layerTreeView() { return 0; }

    // Sometimes the WebWidget enters a state where it will generate a sequence
    // of invalidations that should not, by themselves, trigger the compositor
    // to schedule a new frame. This call indicates to the embedder that it
    // should suppress compositor scheduling temporarily.
    virtual void suppressCompositorScheduling(bool enable) { }

    // Indicates to the embedder that the compositor is about to begin a
    // frame. This is primarily to signal to flow control mechanisms that a
    // frame is beginning, not to perform actual painting work.
    virtual void willBeginCompositorFrame() { }

    // Indicates to the embedder that the WebWidget is ready for additional
    // input.
    virtual void didBecomeReadyForAdditionalInput() { }

    // Called for compositing mode when a frame commit operation has finished.
    virtual void didCommitCompositorFrame() { }

    // Called for compositing mode when the draw commands for a WebKit-side
    // frame have been issued.
    virtual void didCommitAndDrawCompositorFrame() { }

    // Called for compositing mode when swapbuffers has been posted in the GPU
    // process.
    virtual void didCompleteSwapBuffers() { }

    // Called when a call to WebWidget::animate is required
    virtual void scheduleAnimation() { }

    // Called to query the state of the rendering back-end. Should return true
    // when scheduleAnimation (or possibly some other cause for another frame)
    // was called, but before WebWidget::animate actually does a frame.
    virtual bool isCompositorFramePending() const { return false; }

    // Called when the widget acquires or loses focus, respectively.
    virtual void didFocus() { }
    virtual void didBlur() { }

    // Called when the cursor for the widget changes.
    virtual void didChangeCursor(const WebCursorInfo&) { }

    // Called when the widget should be closed.  WebWidget::close() should
    // be called asynchronously as a result of this notification.
    virtual void closeWidgetSoon() { }

    // Called to show the widget according to the given policy.
    virtual void show(WebNavigationPolicy) { }

    // Called to block execution of the current thread until the widget is
    // closed.
    virtual void runModal() { }

    // Called to enter/exit fullscreen mode. If enterFullScreen returns true,
    // then WebWidget::{will,Did}EnterFullScreen should bound resizing the
    // WebWidget into fullscreen mode. Similarly, when exitFullScreen is
    // called, WebWidget::{will,Did}ExitFullScreen should bound resizing the
    // WebWidget out of fullscreen mode.
    virtual bool enterFullScreen() { return false; }
    virtual void exitFullScreen() { }

    // Called to get/set the position of the widget in screen coordinates.
    virtual WebRect windowRect() { return WebRect(); }
    virtual void setWindowRect(const WebRect&) { }

    // Called when a tooltip should be shown at the current cursor position.
    virtual void setToolTipText(const WebString&, WebTextDirection hint) { }

    // Called to get the position of the resizer rect in window coordinates.
    virtual WebRect windowResizerRect() { return WebRect(); }

    // Called to get the position of the root window containing the widget
    // in screen coordinates.
    virtual WebRect rootWindowRect() { return WebRect(); }

    // Called to query information about the screen where this widget is
    // displayed.
    virtual WebScreenInfo screenInfo() { return WebScreenInfo(); }

    // Called to get the scale factor of the display.
    virtual float deviceScaleFactor() { return 1; }

    // When this method gets called, WebWidgetClient implementation should
    // reset the input method by cancelling any ongoing composition.
    virtual void resetInputMethod() { }

    // Requests to lock the mouse cursor. If true is returned, the success
    // result will be asynchronously returned via a single call to
    // WebWidget::didAcquirePointerLock() or
    // WebWidget::didNotAcquirePointerLock().
    // If false, the request has been denied synchronously.
    virtual bool requestPointerLock() { return false; }

    // Cause the pointer lock to be released. This may be called at any time,
    // including when a lock is pending but not yet acquired.
    // WebWidget::didLosePointerLock() is called when unlock is complete.
    virtual void requestPointerUnlock() { }

    // Returns true iff the pointer is locked to this widget.
    virtual bool isPointerLocked() { return false; }

    // Called when a gesture event is handled.
    virtual void didHandleGestureEvent(const WebGestureEvent& event, bool eventCancelled) { }

    // Called to update if touch events should be sent.
    virtual void hasTouchEventHandlers(bool) { }

<<<<<<< HEAD
=======
    // Called during WebWidget::HandleInputEvent for a TouchStart event to inform the embedder
    // of the touch actions that are permitted for this touch.
    virtual void setTouchAction(WebTouchAction touchAction) { }

>>>>>>> 8c15b39e
protected:
    ~WebWidgetClient() { }
};

} // namespace blink

#endif<|MERGE_RESOLUTION|>--- conflicted
+++ resolved
@@ -178,13 +178,10 @@
     // Called to update if touch events should be sent.
     virtual void hasTouchEventHandlers(bool) { }
 
-<<<<<<< HEAD
-=======
     // Called during WebWidget::HandleInputEvent for a TouchStart event to inform the embedder
     // of the touch actions that are permitted for this touch.
     virtual void setTouchAction(WebTouchAction touchAction) { }
 
->>>>>>> 8c15b39e
 protected:
     ~WebWidgetClient() { }
 };
