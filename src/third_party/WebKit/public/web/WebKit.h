/*
 * Copyright (C) 2009 Google Inc. All rights reserved.
 *
 * Redistribution and use in source and binary forms, with or without
 * modification, are permitted provided that the following conditions are
 * met:
 *
 *     * Redistributions of source code must retain the above copyright
 * notice, this list of conditions and the following disclaimer.
 *     * Redistributions in binary form must reproduce the above
 * copyright notice, this list of conditions and the following disclaimer
 * in the documentation and/or other materials provided with the
 * distribution.
 *     * Neither the name of Google Inc. nor the names of its
 * contributors may be used to endorse or promote products derived from
 * this software without specific prior written permission.
 *
 * THIS SOFTWARE IS PROVIDED BY THE COPYRIGHT HOLDERS AND CONTRIBUTORS
 * "AS IS" AND ANY EXPRESS OR IMPLIED WARRANTIES, INCLUDING, BUT NOT
 * LIMITED TO, THE IMPLIED WARRANTIES OF MERCHANTABILITY AND FITNESS FOR
 * A PARTICULAR PURPOSE ARE DISCLAIMED. IN NO EVENT SHALL THE COPYRIGHT
 * OWNER OR CONTRIBUTORS BE LIABLE FOR ANY DIRECT, INDIRECT, INCIDENTAL,
 * SPECIAL, EXEMPLARY, OR CONSEQUENTIAL DAMAGES (INCLUDING, BUT NOT
 * LIMITED TO, PROCUREMENT OF SUBSTITUTE GOODS OR SERVICES; LOSS OF USE,
 * DATA, OR PROFITS; OR BUSINESS INTERRUPTION) HOWEVER CAUSED AND ON ANY
 * THEORY OF LIABILITY, WHETHER IN CONTRACT, STRICT LIABILITY, OR TORT
 * (INCLUDING NEGLIGENCE OR OTHERWISE) ARISING IN ANY WAY OUT OF THE USE
 * OF THIS SOFTWARE, EVEN IF ADVISED OF THE POSSIBILITY OF SUCH DAMAGE.
 */

#ifndef WebKit_h
#define WebKit_h

#include "../platform/Platform.h"

namespace v8 {
class Isolate;
}

namespace blink {

// Must be called on the thread that will be the main WebKit thread before
// using any other WebKit APIs. The provided Platform; must be
// non-null and must remain valid until the current thread calls shutdown.
BLINK_EXPORT void initialize(Platform*);

// Must be called on the thread that will be the main WebKit thread before
// using any other WebKit APIs. The provided Platform must be
// non-null and must remain valid until the current thread calls shutdown.
//
// This is a special variant of initialize that does not intitialize V8.
BLINK_EXPORT void initializeWithoutV8(Platform*);

// Get the V8 Isolate for the main thread.
// initialize must have been called first.
BLINK_EXPORT v8::Isolate* mainThreadIsolate();

// Once shutdown, the Platform passed to initialize will no longer
// be accessed. No other WebKit objects should be in use when this function is
// called. Any background threads created by WebKit are promised to be
// terminated by the time this function returns.
BLINK_EXPORT void shutdown();

// Once shutdown, the Platform passed to initializeWithoutV8 will no longer
// be accessed. No other WebKit objects should be in use when this function is
// called. Any background threads created by WebKit are promised to be
// terminated by the time this function returns.
//
// If initializeWithoutV8() was used to initialize WebKit, shutdownWithoutV8
// must be called to shut it down again.
BLINK_EXPORT void shutdownWithoutV8();

// Alters the rendering of content to conform to a fixed set of rules.
BLINK_EXPORT void setLayoutTestMode(bool);
BLINK_EXPORT bool layoutTestMode();

// Enables or disables the use of the mock theme for layout tests. This function
// must be called only if setLayoutTestMode(true).
BLINK_EXPORT void setMockThemeEnabledForTest(bool);

// Alters the rendering of fonts for layout tests.
BLINK_EXPORT void setFontAntialiasingEnabledForTest(bool);
BLINK_EXPORT bool fontAntialiasingEnabledForTest();

<<<<<<< HEAD
// Forces the use of the complex text path for layout tests.
BLINK_EXPORT void setAlwaysUseComplexTextForTest(bool);
BLINK_EXPORT bool alwaysUseComplexTextForTest();
=======
// By default, timers on hidden pages are aligned so that they fire once per
// second at most.  This API changes that alignment interval.
BLINK_EXPORT void setTimerHiddenPageAlignmentInterval(double);

// Set the highlight color for text searches.
BLINK_EXPORT void setTextSearchHighlightColor(int activeR, int activeG, int activeB,
                                              int inactiveR, int inactiveG, int inactiveB);
>>>>>>> b9459af2

// Enables the named log channel. See WebCore/platform/Logging.h for details.
BLINK_EXPORT void enableLogChannel(const char*);

// Purge the plugin list cache. If |reloadPages| is true, any pages
// containing plugins will be reloaded after refreshing the plugin list.
BLINK_EXPORT void resetPluginCache(bool reloadPages = false);

// The embedder should call this periodically in an attempt to balance overall
// performance and memory usage.
BLINK_EXPORT void decommitFreeableMemory();

} // namespace blink

#endif<|MERGE_RESOLUTION|>--- conflicted
+++ resolved
@@ -82,11 +82,10 @@
 BLINK_EXPORT void setFontAntialiasingEnabledForTest(bool);
 BLINK_EXPORT bool fontAntialiasingEnabledForTest();
 
-<<<<<<< HEAD
 // Forces the use of the complex text path for layout tests.
 BLINK_EXPORT void setAlwaysUseComplexTextForTest(bool);
 BLINK_EXPORT bool alwaysUseComplexTextForTest();
-=======
+
 // By default, timers on hidden pages are aligned so that they fire once per
 // second at most.  This API changes that alignment interval.
 BLINK_EXPORT void setTimerHiddenPageAlignmentInterval(double);
@@ -94,7 +93,6 @@
 // Set the highlight color for text searches.
 BLINK_EXPORT void setTextSearchHighlightColor(int activeR, int activeG, int activeB,
                                               int inactiveR, int inactiveG, int inactiveB);
->>>>>>> b9459af2
 
 // Enables the named log channel. See WebCore/platform/Logging.h for details.
 BLINK_EXPORT void enableLogChannel(const char*);
