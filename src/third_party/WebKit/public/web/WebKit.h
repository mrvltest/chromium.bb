/*
 * Copyright (C) 2009 Google Inc. All rights reserved.
 *
 * Redistribution and use in source and binary forms, with or without
 * modification, are permitted provided that the following conditions are
 * met:
 *
 *     * Redistributions of source code must retain the above copyright
 * notice, this list of conditions and the following disclaimer.
 *     * Redistributions in binary form must reproduce the above
 * copyright notice, this list of conditions and the following disclaimer
 * in the documentation and/or other materials provided with the
 * distribution.
 *     * Neither the name of Google Inc. nor the names of its
 * contributors may be used to endorse or promote products derived from
 * this software without specific prior written permission.
 *
 * THIS SOFTWARE IS PROVIDED BY THE COPYRIGHT HOLDERS AND CONTRIBUTORS
 * "AS IS" AND ANY EXPRESS OR IMPLIED WARRANTIES, INCLUDING, BUT NOT
 * LIMITED TO, THE IMPLIED WARRANTIES OF MERCHANTABILITY AND FITNESS FOR
 * A PARTICULAR PURPOSE ARE DISCLAIMED. IN NO EVENT SHALL THE COPYRIGHT
 * OWNER OR CONTRIBUTORS BE LIABLE FOR ANY DIRECT, INDIRECT, INCIDENTAL,
 * SPECIAL, EXEMPLARY, OR CONSEQUENTIAL DAMAGES (INCLUDING, BUT NOT
 * LIMITED TO, PROCUREMENT OF SUBSTITUTE GOODS OR SERVICES; LOSS OF USE,
 * DATA, OR PROFITS; OR BUSINESS INTERRUPTION) HOWEVER CAUSED AND ON ANY
 * THEORY OF LIABILITY, WHETHER IN CONTRACT, STRICT LIABILITY, OR TORT
 * (INCLUDING NEGLIGENCE OR OTHERWISE) ARISING IN ANY WAY OUT OF THE USE
 * OF THIS SOFTWARE, EVEN IF ADVISED OF THE POSSIBILITY OF SUCH DAMAGE.
 */

#ifndef WebKit_h
#define WebKit_h

#include "../platform/Platform.h"

namespace v8 {
class Isolate;
}

namespace blink {

// Must be called on the thread that will be the main WebKit thread before
// using any other WebKit APIs. The provided Platform; must be
// non-null and must remain valid until the current thread calls shutdown.
BLINK_EXPORT void initialize(Platform*);

// Must be called on the thread that will be the main WebKit thread before
// using any other WebKit APIs. The provided Platform must be
// non-null and must remain valid until the current thread calls shutdown.
//
// This is a special variant of initialize that does not intitialize V8.
BLINK_EXPORT void initializeWithoutV8(Platform*);

// Get the V8 Isolate for the main thread.
// initialize must have been called first.
BLINK_EXPORT v8::Isolate* mainThreadIsolate();

// Once shutdown, the Platform passed to initialize will no longer
// be accessed. No other WebKit objects should be in use when this function is
// called. Any background threads created by WebKit are promised to be
// terminated by the time this function returns.
BLINK_EXPORT void shutdown();

// Once shutdown, the Platform passed to initializeWithoutV8 will no longer
// be accessed. No other WebKit objects should be in use when this function is
// called. Any background threads created by WebKit are promised to be
// terminated by the time this function returns.
//
// If initializeWithoutV8() was used to initialize WebKit, shutdownWithoutV8
// must be called to shut it down again.
BLINK_EXPORT void shutdownWithoutV8();

// Alters the rendering of content to conform to a fixed set of rules.
BLINK_EXPORT void setLayoutTestMode(bool);
BLINK_EXPORT bool layoutTestMode();

// Enables the named log channel. See WebCore/platform/Logging.h for details.
BLINK_EXPORT void enableLogChannel(const char*);

// Purge the plugin list cache. If |reloadPages| is true, any pages
// containing plugins will be reloaded after refreshing the plugin list.
BLINK_EXPORT void resetPluginCache(bool reloadPages);

<<<<<<< HEAD
} // namespace blink
=======
// Webkit exported API for allowing non-window contexts.  This is an unsafe
// function, and should only be used if absolutely necessary.
BLINK_EXPORT void allowNonWindowContexts_Unsafe();

} // namespace WebKit
>>>>>>> 91940a09

#endif<|MERGE_RESOLUTION|>--- conflicted
+++ resolved
@@ -81,14 +81,10 @@
 // containing plugins will be reloaded after refreshing the plugin list.
 BLINK_EXPORT void resetPluginCache(bool reloadPages);
 
-<<<<<<< HEAD
-} // namespace blink
-=======
 // Webkit exported API for allowing non-window contexts.  This is an unsafe
 // function, and should only be used if absolutely necessary.
 BLINK_EXPORT void allowNonWindowContexts_Unsafe();
 
-} // namespace WebKit
->>>>>>> 91940a09
+} // namespace blink
 
 #endif