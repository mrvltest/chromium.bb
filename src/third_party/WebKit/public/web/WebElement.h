--- conflicted
+++ resolved
@@ -78,17 +78,11 @@
     // This function will update the layout if required.
     BLINK_EXPORT WebRect boundsInViewportSpace();
 
-<<<<<<< HEAD
+    BLINK_EXPORT void requestSpellCheck();
+
     // Returns the image contents of this element or a null WebImage
     // if there isn't any.
     BLINK_EXPORT WebImage imageContents();
-=======
-        BLINK_EXPORT void requestSpellCheck();
-
-        // Returns the image contents of this element or a null WebImage
-        // if there isn't any.
-        BLINK_EXPORT WebImage imageContents();
->>>>>>> 3485da65
 
 #if BLINK_IMPLEMENTATION
     WebElement(const PassRefPtrWillBeRawPtr<Element>&);
