/*
 * Copyright (C) 2009 Google Inc. All rights reserved.
 *
 * Redistribution and use in source and binary forms, with or without
 * modification, are permitted provided that the following conditions are
 * met:
 *
 *     * Redistributions of source code must retain the above copyright
 * notice, this list of conditions and the following disclaimer.
 *     * Redistributions in binary form must reproduce the above
 * copyright notice, this list of conditions and the following disclaimer
 * in the documentation and/or other materials provided with the
 * distribution.
 *     * Neither the name of Google Inc. nor the names of its
 * contributors may be used to endorse or promote products derived from
 * this software without specific prior written permission.
 *
 * THIS SOFTWARE IS PROVIDED BY THE COPYRIGHT HOLDERS AND CONTRIBUTORS
 * "AS IS" AND ANY EXPRESS OR IMPLIED WARRANTIES, INCLUDING, BUT NOT
 * LIMITED TO, THE IMPLIED WARRANTIES OF MERCHANTABILITY AND FITNESS FOR
 * A PARTICULAR PURPOSE ARE DISCLAIMED. IN NO EVENT SHALL THE COPYRIGHT
 * OWNER OR CONTRIBUTORS BE LIABLE FOR ANY DIRECT, INDIRECT, INCIDENTAL,
 * SPECIAL, EXEMPLARY, OR CONSEQUENTIAL DAMAGES (INCLUDING, BUT NOT
 * LIMITED TO, PROCUREMENT OF SUBSTITUTE GOODS OR SERVICES; LOSS OF USE,
 * DATA, OR PROFITS; OR BUSINESS INTERRUPTION) HOWEVER CAUSED AND ON ANY
 * THEORY OF LIABILITY, WHETHER IN CONTRACT, STRICT LIABILITY, OR TORT
 * (INCLUDING NEGLIGENCE OR OTHERWISE) ARISING IN ANY WAY OUT OF THE USE
 * OF THIS SOFTWARE, EVEN IF ADVISED OF THE POSSIBILITY OF SUCH DAMAGE.
 */

#ifndef WebElement_h
#define WebElement_h

#include "../platform/WebImage.h"
#include "WebNode.h"

#if BLINK_IMPLEMENTATION
namespace WebCore { class Element; }
#endif

namespace blink {
struct WebRect;

    // Provides access to some properties of a DOM element node.
    class WebElement : public WebNode {
    public:
        WebElement() : WebNode() { }
        WebElement(const WebElement& e) : WebNode(e) { }

        WebElement& operator=(const WebElement& e) { WebNode::assign(e); return *this; }
        void assign(const WebElement& e) { WebNode::assign(e); }

        BLINK_EXPORT bool isFormControlElement() const;
        BLINK_EXPORT bool isTextFormControlElement() const;
        // Returns the qualified name, which may contain a prefix and a colon.
        BLINK_EXPORT WebString tagName() const;
        // Check if this element has the specified qualified name. This function
        // doesn't makes much sense because we have no ways to check namespace
        // URI. Do not use this.
        BLINK_EXPORT bool hasTagName(const WebString&) const;
        // Check if this element has the specified local tag name, and the HTML
        // namespace. Tag name matching is case-insensitive.
        BLINK_EXPORT bool hasHTMLTagName(const WebString&) const;
        BLINK_EXPORT bool hasAttribute(const WebString&) const;
        BLINK_EXPORT void removeAttribute(const WebString&);
        BLINK_EXPORT WebString getAttribute(const WebString&) const;
        BLINK_EXPORT bool setAttribute(const WebString& name, const WebString& value);
        BLINK_EXPORT WebString innerText();
        BLINK_EXPORT void requestFullScreen();
<<<<<<< HEAD
        BLINK_EXPORT WebString attributeName(unsigned index) const;
=======
>>>>>>> 8c15b39e
        BLINK_EXPORT WebString attributeLocalName(unsigned index) const;
        BLINK_EXPORT WebString attributeValue(unsigned index) const;
        BLINK_EXPORT unsigned attributeCount() const;
        BLINK_EXPORT WebNode shadowRoot() const;

        // Returns the language code specified for this element.  This attribute
        // is inherited, so the returned value is drawn from the closest parent
        // element that has the lang attribute set, or from the HTTP
        // "Content-Language" header as a fallback.
        BLINK_EXPORT WebString computeInheritedLanguage() const;

        // Returns the bounds of the element in viewport space. The bounds
        // have been adjusted to include any transformations. This view is
        // also called the Root View in WebKit.
        // This function will update the layout if required.
        BLINK_EXPORT WebRect boundsInViewportSpace();

<<<<<<< HEAD
        BLINK_EXPORT bool setCssProperty(const WebString& name, const WebString& value, const WebString& priority);
        BLINK_EXPORT bool removeCssProperty(const WebString& name);
        BLINK_EXPORT bool addClass(const WebString& name);
        BLINK_EXPORT bool removeClass(const WebString& name);
        BLINK_EXPORT bool containsClass(const WebString& name);
        BLINK_EXPORT bool toggleClass(const WebString& name);
        BLINK_EXPORT WebString innerHTML() const;
        BLINK_EXPORT void requestSpellCheck();

        BLINK_EXPORT static bool isWebElement(v8::Handle<v8::Value> handle);
        BLINK_EXPORT static WebElement fromV8Handle(v8::Handle<v8::Value> handle);
=======
        BLINK_EXPORT void requestSpellCheck();
>>>>>>> 8c15b39e

        // Returns the image contents of this element or a null WebImage
        // if there isn't any.
        BLINK_EXPORT WebImage imageContents();

#if BLINK_IMPLEMENTATION
        WebElement(const WTF::PassRefPtr<WebCore::Element>&);
        WebElement& operator=(const WTF::PassRefPtr<WebCore::Element>&);
        operator WTF::PassRefPtr<WebCore::Element>() const;
#endif
    };

} // namespace blink

#endif<|MERGE_RESOLUTION|>--- conflicted
+++ resolved
@@ -67,10 +67,6 @@
         BLINK_EXPORT bool setAttribute(const WebString& name, const WebString& value);
         BLINK_EXPORT WebString innerText();
         BLINK_EXPORT void requestFullScreen();
-<<<<<<< HEAD
-        BLINK_EXPORT WebString attributeName(unsigned index) const;
-=======
->>>>>>> 8c15b39e
         BLINK_EXPORT WebString attributeLocalName(unsigned index) const;
         BLINK_EXPORT WebString attributeValue(unsigned index) const;
         BLINK_EXPORT unsigned attributeCount() const;
@@ -88,21 +84,7 @@
         // This function will update the layout if required.
         BLINK_EXPORT WebRect boundsInViewportSpace();
 
-<<<<<<< HEAD
-        BLINK_EXPORT bool setCssProperty(const WebString& name, const WebString& value, const WebString& priority);
-        BLINK_EXPORT bool removeCssProperty(const WebString& name);
-        BLINK_EXPORT bool addClass(const WebString& name);
-        BLINK_EXPORT bool removeClass(const WebString& name);
-        BLINK_EXPORT bool containsClass(const WebString& name);
-        BLINK_EXPORT bool toggleClass(const WebString& name);
-        BLINK_EXPORT WebString innerHTML() const;
         BLINK_EXPORT void requestSpellCheck();
-
-        BLINK_EXPORT static bool isWebElement(v8::Handle<v8::Value> handle);
-        BLINK_EXPORT static WebElement fromV8Handle(v8::Handle<v8::Value> handle);
-=======
-        BLINK_EXPORT void requestSpellCheck();
->>>>>>> 8c15b39e
 
         // Returns the image contents of this element or a null WebImage
         // if there isn't any.
