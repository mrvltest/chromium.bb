--- conflicted
+++ resolved
@@ -109,26 +109,8 @@
     virtual WebString pageEncoding() const = 0;
     virtual void setPageEncoding(const WebString&) = 0;
 
-<<<<<<< HEAD
-    // Makes the WebView transparent.  This is useful if you want to have
-    // some custom background rendered behind it.
-    virtual bool isTransparent() const = 0;
-    virtual void setIsTransparent(bool) = 0;
-
-    // Sets the base color used for this WebView's background. This is in effect
-    // the default background color used for pages with no background-color
-    // style in effect, or used as the alpha-blended basis for any pages with
-    // translucent background-color style. (For pages with opaque
-    // background-color style, this property is effectively ignored).
-    // Setting this takes effect for the currently loaded page, if any, and
-    // persists across subsequent navigations. Defaults to white prior to the
-    // first call to this method.
-    virtual void setBaseBackgroundColor(WebColor) = 0;
-
     virtual void setLCDTextShouldBlendWithCSSBackgroundColor(bool) = 0;
 
-=======
->>>>>>> 9f8f03d9
     // Controls whether pressing Tab key advances focus to links.
     virtual bool tabsToLinks() const = 0;
     virtual void setTabsToLinks(bool) = 0;
