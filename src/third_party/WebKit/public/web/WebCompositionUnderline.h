/*
 * Copyright (C) 2010 Google Inc. All rights reserved.
 *
 * Redistribution and use in source and binary forms, with or without
 * modification, are permitted provided that the following conditions are
 * met:
 *
 *     * Redistributions of source code must retain the above copyright
 * notice, this list of conditions and the following disclaimer.
 *     * Redistributions in binary form must reproduce the above
 * copyright notice, this list of conditions and the following disclaimer
 * in the documentation and/or other materials provided with the
 * distribution.
 *     * Neither the name of Google Inc. nor the names of its
 * contributors may be used to endorse or promote products derived from
 * this software without specific prior written permission.
 *
 * THIS SOFTWARE IS PROVIDED BY THE COPYRIGHT HOLDERS AND CONTRIBUTORS
 * "AS IS" AND ANY EXPRESS OR IMPLIED WARRANTIES, INCLUDING, BUT NOT
 * LIMITED TO, THE IMPLIED WARRANTIES OF MERCHANTABILITY AND FITNESS FOR
 * A PARTICULAR PURPOSE ARE DISCLAIMED. IN NO EVENT SHALL THE COPYRIGHT
 * OWNER OR CONTRIBUTORS BE LIABLE FOR ANY DIRECT, INDIRECT, INCIDENTAL,
 * SPECIAL, EXEMPLARY, OR CONSEQUENTIAL DAMAGES (INCLUDING, BUT NOT
 * LIMITED TO, PROCUREMENT OF SUBSTITUTE GOODS OR SERVICES; LOSS OF USE,
 * DATA, OR PROFITS; OR BUSINESS INTERRUPTION) HOWEVER CAUSED AND ON ANY
 * THEORY OF LIABILITY, WHETHER IN CONTRACT, STRICT LIABILITY, OR TORT
 * (INCLUDING NEGLIGENCE OR OTHERWISE) ARISING IN ANY WAY OUT OF THE USE
 * OF THIS SOFTWARE, EVEN IF ADVISED OF THE POSSIBILITY OF SUCH DAMAGE.
 */

#ifndef WebCompositionUnderline_h
#define WebCompositionUnderline_h

#include "../platform/WebColor.h"

namespace blink {

// Class WebCompositionUnderline is intended to be used with WebWidget's
// setComposition() method.
struct WebCompositionUnderline {
    WebCompositionUnderline()
        : startOffset(0)
        , endOffset(0)
        , thick(false)
        , backgroundColor(0) { }

<<<<<<< HEAD
    WebCompositionUnderline(unsigned s, unsigned e, WebColor c, bool t, WebColor bc)
=======
    // FIXME(huangs): remove this constructor.
    WebCompositionUnderline(unsigned s, unsigned e, bool t)
        : startOffset(s)
        , endOffset(e)
        , thick(t)
        , backgroundColor(0) { }

    WebCompositionUnderline(unsigned s, unsigned e, bool t, WebColor bc)
>>>>>>> 79243f54
        : startOffset(s)
        , endOffset(e)
        , thick(t)
        , backgroundColor(bc) { }

    bool operator<(const WebCompositionUnderline& other) const
    {
        return startOffset != other.startOffset ? startOffset < other.startOffset : endOffset < other.endOffset;
    }

    // Need to update IPC_STRUCT_TRAITS_BEGIN(blink::WebCompositionUnderline)
    // if members change.
    unsigned startOffset;
    unsigned endOffset;
    bool thick;
    WebColor backgroundColor;
};

} // namespace blink

#endif<|MERGE_RESOLUTION|>--- conflicted
+++ resolved
@@ -44,18 +44,7 @@
         , thick(false)
         , backgroundColor(0) { }
 
-<<<<<<< HEAD
-    WebCompositionUnderline(unsigned s, unsigned e, WebColor c, bool t, WebColor bc)
-=======
-    // FIXME(huangs): remove this constructor.
-    WebCompositionUnderline(unsigned s, unsigned e, bool t)
-        : startOffset(s)
-        , endOffset(e)
-        , thick(t)
-        , backgroundColor(0) { }
-
     WebCompositionUnderline(unsigned s, unsigned e, bool t, WebColor bc)
->>>>>>> 79243f54
         : startOffset(s)
         , endOffset(e)
         , thick(t)
