--- conflicted
+++ resolved
@@ -109,15 +109,9 @@
     WEBKIT_EXPORT WebNode nextSibling() const;
     WEBKIT_EXPORT bool hasChildNodes() const;
     WEBKIT_EXPORT WebNodeList childNodes();
-<<<<<<< HEAD
-    WEBKIT_EXPORT bool insertBefore(const WebNode& newChild, const WebNode& refChild, bool shouldLazyAttach = false);
-    WEBKIT_EXPORT bool replaceChild(const WebNode& newChild, const WebNode& oldChild, bool shouldLazyAttach = false);
-    WEBKIT_EXPORT bool appendChild(const WebNode& child, bool shouldLazyAttach = false);
-=======
     WEBKIT_EXPORT bool insertBefore(const WebNode& newChild, const WebNode& refChild);
     WEBKIT_EXPORT bool replaceChild(const WebNode& newChild, const WebNode& oldChild);
     WEBKIT_EXPORT bool appendChild(const WebNode& child);
->>>>>>> 0704b1ab
     WEBKIT_EXPORT WebString createMarkup() const;
     WEBKIT_EXPORT bool isLink() const;
     WEBKIT_EXPORT bool isTextNode() const;
