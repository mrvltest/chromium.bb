/*
 * Copyright (C) 2009 Google Inc. All rights reserved.
 *
 * Redistribution and use in source and binary forms, with or without
 * modification, are permitted provided that the following conditions are
 * met:
 *
 *     * Redistributions of source code must retain the above copyright
 * notice, this list of conditions and the following disclaimer.
 *     * Redistributions in binary form must reproduce the above
 * copyright notice, this list of conditions and the following disclaimer
 * in the documentation and/or other materials provided with the
 * distribution.
 *     * Neither the name of Google Inc. nor the names of its
 * contributors may be used to endorse or promote products derived from
 * this software without specific prior written permission.
 *
 * THIS SOFTWARE IS PROVIDED BY THE COPYRIGHT HOLDERS AND CONTRIBUTORS
 * "AS IS" AND ANY EXPRESS OR IMPLIED WARRANTIES, INCLUDING, BUT NOT
 * LIMITED TO, THE IMPLIED WARRANTIES OF MERCHANTABILITY AND FITNESS FOR
 * A PARTICULAR PURPOSE ARE DISCLAIMED. IN NO EVENT SHALL THE COPYRIGHT
 * OWNER OR CONTRIBUTORS BE LIABLE FOR ANY DIRECT, INDIRECT, INCIDENTAL,
 * SPECIAL, EXEMPLARY, OR CONSEQUENTIAL DAMAGES (INCLUDING, BUT NOT
 * LIMITED TO, PROCUREMENT OF SUBSTITUTE GOODS OR SERVICES; LOSS OF USE,
 * DATA, OR PROFITS; OR BUSINESS INTERRUPTION) HOWEVER CAUSED AND ON ANY
 * THEORY OF LIABILITY, WHETHER IN CONTRACT, STRICT LIABILITY, OR TORT
 * (INCLUDING NEGLIGENCE OR OTHERWISE) ARISING IN ANY WAY OUT OF THE USE
 * OF THIS SOFTWARE, EVEN IF ADVISED OF THE POSSIBILITY OF SUCH DAMAGE.
 */

#ifndef WebNode_h
#define WebNode_h

#include "../platform/WebCommon.h"
#include "../platform/WebPrivatePtr.h"
#include "../platform/WebString.h"
#include "WebExceptionCode.h"

namespace WebCore { class Node; }

namespace v8 {
    template <class T> class Handle;
    class Value;
}

namespace WebKit {
class WebDOMEvent;
class WebDOMEventListener;
class WebDOMEventListenerPrivate;
class WebDocument;
class WebElement;
class WebFrame;
class WebNodeList;
class WebPluginContainer;

// Provides access to some properties of a DOM node.
// Note that the class design requires that neither this class nor any of its subclasses have any virtual
// methods (other than the destructor), so that it is possible to safely static_cast an instance of one
// class to the appropriate subclass based on the actual type of the wrapped WebCore::Node. For the same
// reason, subclasses must not add any additional data members.
class WebNode {
public:
    virtual ~WebNode() { reset(); }

    WebNode() { }
    WebNode(const WebNode& n) { assign(n); }
    WebNode& operator=(const WebNode& n)
    {
        assign(n);
        return *this;
    }

    BLINK_EXPORT void reset();
    BLINK_EXPORT void assign(const WebNode&);

    BLINK_EXPORT bool equals(const WebNode&) const;
    // Required for using WebNodes in std maps.  Note the order used is
    // arbitrary and should not be expected to have any specific meaning.
    BLINK_EXPORT bool lessThan(const WebNode&) const;

    bool isNull() const { return m_private.isNull(); }

    enum NodeType {
        ElementNode = 1,
        AttributeNode = 2,
        TextNode = 3,
        CDataSectionNode = 4,
        // EntityReferenceNodes are deprecated and impossible to create in WebKit.
        EntityNode = 6,
        ProcessingInstructionsNode = 7,
        CommentNode = 8,
        DocumentNode = 9,
        DocumentTypeNode = 10,
        DocumentFragmentNode = 11,
        NotationNode = 12,
        XPathNamespaceNode = 13,
        ShadowRootNode = 14
    };

<<<<<<< HEAD
    BLINK_EXPORT NodeType nodeType() const;
    BLINK_EXPORT WebNode parentNode() const;
    BLINK_EXPORT WebString nodeName() const;
    BLINK_EXPORT WebString nodeValue() const;
    BLINK_EXPORT WebDocument document() const;
    BLINK_EXPORT WebNode firstChild() const;
    BLINK_EXPORT WebNode lastChild() const;
    BLINK_EXPORT WebNode previousSibling() const;
    BLINK_EXPORT WebNode nextSibling() const;
    BLINK_EXPORT bool hasChildNodes() const;
    BLINK_EXPORT WebNodeList childNodes();
    BLINK_EXPORT WebString createMarkup() const;
    BLINK_EXPORT bool isLink() const;
    BLINK_EXPORT bool isTextNode() const;
    BLINK_EXPORT bool isFocusable() const;
    BLINK_EXPORT bool isContentEditable() const;
    BLINK_EXPORT bool isElementNode() const;
    // addEventListener only works with a small set of eventTypes.
    BLINK_EXPORT void addEventListener(const WebString& eventType, WebDOMEventListener* listener, bool useCapture);
    BLINK_EXPORT bool dispatchEvent(const WebDOMEvent&);
    BLINK_EXPORT void simulateClick();
    BLINK_EXPORT WebNodeList getElementsByTagName(const WebString&) const;
    BLINK_EXPORT WebElement querySelector(const WebString&, WebExceptionCode&) const;
    BLINK_EXPORT WebElement rootEditableElement() const;
    BLINK_EXPORT bool focused() const;
    BLINK_EXPORT bool remove();
=======
    WEBKIT_EXPORT NodeType nodeType() const;
    WEBKIT_EXPORT WebNode parentNode() const;
    WEBKIT_EXPORT WebString nodeName() const;
    WEBKIT_EXPORT WebString nodeValue() const;
    WEBKIT_EXPORT bool setNodeValue(const WebString&);
    WEBKIT_EXPORT WebDocument document() const;
    WEBKIT_EXPORT WebNode firstChild() const;
    WEBKIT_EXPORT WebNode lastChild() const;
    WEBKIT_EXPORT WebNode previousSibling() const;
    WEBKIT_EXPORT WebNode nextSibling() const;
    WEBKIT_EXPORT bool hasChildNodes() const;
    WEBKIT_EXPORT WebNodeList childNodes();
    WEBKIT_EXPORT bool insertBefore(const WebNode& newChild, const WebNode& refChild);
    WEBKIT_EXPORT bool replaceChild(const WebNode& newChild, const WebNode& oldChild);
    WEBKIT_EXPORT bool appendChild(const WebNode& child);
    WEBKIT_EXPORT WebString createMarkup() const;
    WEBKIT_EXPORT bool isLink() const;
    WEBKIT_EXPORT bool isTextNode() const;
    WEBKIT_EXPORT bool isFocusable() const;
    WEBKIT_EXPORT bool isContentEditable() const;
    WEBKIT_EXPORT bool isElementNode() const;
    // addEventListener only works with a small set of eventTypes.
    WEBKIT_EXPORT void addEventListener(const WebString& eventType, WebDOMEventListener* listener, bool useCapture);
    WEBKIT_EXPORT bool dispatchEvent(const WebDOMEvent&);
    WEBKIT_EXPORT void simulateClick();
    WEBKIT_EXPORT WebNodeList getElementsByTagName(const WebString&) const;
    WEBKIT_EXPORT WebElement querySelector(const WebString&, WebExceptionCode&) const;
    WEBKIT_EXPORT WebElement rootEditableElement() const;
    WEBKIT_EXPORT bool focused() const;
    WEBKIT_EXPORT bool remove();
    WEBKIT_EXPORT bool setTextContent(const WebString&);
    WEBKIT_EXPORT bool removeChild(const WebNode& oldChild);
    WEBKIT_EXPORT WebString textContent() const;
>>>>>>> 6b713ef6

    // Returns true if the node has a non-empty bounding box in layout.
    // This does not 100% guarantee the user can see it, but is pretty close.
    // Note: This method only works properly after layout has occurred.
    BLINK_EXPORT bool hasNonEmptyBoundingBox() const;
    BLINK_EXPORT WebPluginContainer* pluginContainer() const;
    BLINK_EXPORT WebElement shadowHost() const;

    WEBKIT_EXPORT v8::Handle<v8::Value> toV8Handle() const;

    WEBKIT_EXPORT static bool isWebNode(v8::Handle<v8::Value> handle);
    WEBKIT_EXPORT static WebNode fromV8Handle(v8::Handle<v8::Value> handle);

    template<typename T> T to()
    {
        T res;
        res.WebNode::assign(*this);
        return res;
    }

    template<typename T> const T toConst() const
    {
        T res;
        res.WebNode::assign(*this);
        return res;
    }

#if BLINK_IMPLEMENTATION
    WebNode(const WTF::PassRefPtr<WebCore::Node>&);
    WebNode& operator=(const WTF::PassRefPtr<WebCore::Node>&);
    operator WTF::PassRefPtr<WebCore::Node>() const;
#endif

#if BLINK_IMPLEMENTATION
    template<typename T> T* unwrap()
    {
        return static_cast<T*>(m_private.get());
    }

    template<typename T> const T* constUnwrap() const
    {
        return static_cast<const T*>(m_private.get());
    }
#endif

protected:
    WebPrivatePtr<WebCore::Node> m_private;
};

inline bool operator==(const WebNode& a, const WebNode& b)
{
    return a.equals(b);
}

inline bool operator!=(const WebNode& a, const WebNode& b)
{
    return !(a == b);
}

inline bool operator<(const WebNode& a, const WebNode& b)
{
    return a.lessThan(b);
}

} // namespace WebKit

#endif<|MERGE_RESOLUTION|>--- conflicted
+++ resolved
@@ -97,7 +97,6 @@
         ShadowRootNode = 14
     };
 
-<<<<<<< HEAD
     BLINK_EXPORT NodeType nodeType() const;
     BLINK_EXPORT WebNode parentNode() const;
     BLINK_EXPORT WebString nodeName() const;
@@ -109,6 +108,9 @@
     BLINK_EXPORT WebNode nextSibling() const;
     BLINK_EXPORT bool hasChildNodes() const;
     BLINK_EXPORT WebNodeList childNodes();
+    BLINK_EXPORT bool insertBefore(const WebNode& newChild, const WebNode& refChild);
+    BLINK_EXPORT bool replaceChild(const WebNode& newChild, const WebNode& oldChild);
+    BLINK_EXPORT bool appendChild(const WebNode& child);
     BLINK_EXPORT WebString createMarkup() const;
     BLINK_EXPORT bool isLink() const;
     BLINK_EXPORT bool isTextNode() const;
@@ -124,41 +126,9 @@
     BLINK_EXPORT WebElement rootEditableElement() const;
     BLINK_EXPORT bool focused() const;
     BLINK_EXPORT bool remove();
-=======
-    WEBKIT_EXPORT NodeType nodeType() const;
-    WEBKIT_EXPORT WebNode parentNode() const;
-    WEBKIT_EXPORT WebString nodeName() const;
-    WEBKIT_EXPORT WebString nodeValue() const;
-    WEBKIT_EXPORT bool setNodeValue(const WebString&);
-    WEBKIT_EXPORT WebDocument document() const;
-    WEBKIT_EXPORT WebNode firstChild() const;
-    WEBKIT_EXPORT WebNode lastChild() const;
-    WEBKIT_EXPORT WebNode previousSibling() const;
-    WEBKIT_EXPORT WebNode nextSibling() const;
-    WEBKIT_EXPORT bool hasChildNodes() const;
-    WEBKIT_EXPORT WebNodeList childNodes();
-    WEBKIT_EXPORT bool insertBefore(const WebNode& newChild, const WebNode& refChild);
-    WEBKIT_EXPORT bool replaceChild(const WebNode& newChild, const WebNode& oldChild);
-    WEBKIT_EXPORT bool appendChild(const WebNode& child);
-    WEBKIT_EXPORT WebString createMarkup() const;
-    WEBKIT_EXPORT bool isLink() const;
-    WEBKIT_EXPORT bool isTextNode() const;
-    WEBKIT_EXPORT bool isFocusable() const;
-    WEBKIT_EXPORT bool isContentEditable() const;
-    WEBKIT_EXPORT bool isElementNode() const;
-    // addEventListener only works with a small set of eventTypes.
-    WEBKIT_EXPORT void addEventListener(const WebString& eventType, WebDOMEventListener* listener, bool useCapture);
-    WEBKIT_EXPORT bool dispatchEvent(const WebDOMEvent&);
-    WEBKIT_EXPORT void simulateClick();
-    WEBKIT_EXPORT WebNodeList getElementsByTagName(const WebString&) const;
-    WEBKIT_EXPORT WebElement querySelector(const WebString&, WebExceptionCode&) const;
-    WEBKIT_EXPORT WebElement rootEditableElement() const;
-    WEBKIT_EXPORT bool focused() const;
-    WEBKIT_EXPORT bool remove();
-    WEBKIT_EXPORT bool setTextContent(const WebString&);
-    WEBKIT_EXPORT bool removeChild(const WebNode& oldChild);
-    WEBKIT_EXPORT WebString textContent() const;
->>>>>>> 6b713ef6
+    BLINK_EXPORT bool setTextContent(const WebString&);
+    BLINK_EXPORT bool removeChild(const WebNode& oldChild);
+    BLINK_EXPORT WebString textContent() const;
 
     // Returns true if the node has a non-empty bounding box in layout.
     // This does not 100% guarantee the user can see it, but is pretty close.
@@ -167,10 +137,10 @@
     BLINK_EXPORT WebPluginContainer* pluginContainer() const;
     BLINK_EXPORT WebElement shadowHost() const;
 
-    WEBKIT_EXPORT v8::Handle<v8::Value> toV8Handle() const;
+    BLINK_EXPORT v8::Handle<v8::Value> toV8Handle() const;
 
-    WEBKIT_EXPORT static bool isWebNode(v8::Handle<v8::Value> handle);
-    WEBKIT_EXPORT static WebNode fromV8Handle(v8::Handle<v8::Value> handle);
+    BLINK_EXPORT static bool isWebNode(v8::Handle<v8::Value> handle);
+    BLINK_EXPORT static WebNode fromV8Handle(v8::Handle<v8::Value> handle);
 
     template<typename T> T to()
     {
