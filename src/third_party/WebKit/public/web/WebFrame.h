/*
 * Copyright (C) 2009 Google Inc. All rights reserved.
 *
 * Redistribution and use in source and binary forms, with or without
 * modification, are permitted provided that the following conditions are
 * met:
 *
 *     * Redistributions of source code must retain the above copyright
 * notice, this list of conditions and the following disclaimer.
 *     * Redistributions in binary form must reproduce the above
 * copyright notice, this list of conditions and the following disclaimer
 * in the documentation and/or other materials provided with the
 * distribution.
 *     * Neither the name of Google Inc. nor the names of its
 * contributors may be used to endorse or promote products derived from
 * this software without specific prior written permission.
 *
 * THIS SOFTWARE IS PROVIDED BY THE COPYRIGHT HOLDERS AND CONTRIBUTORS
 * "AS IS" AND ANY EXPRESS OR IMPLIED WARRANTIES, INCLUDING, BUT NOT
 * LIMITED TO, THE IMPLIED WARRANTIES OF MERCHANTABILITY AND FITNESS FOR
 * A PARTICULAR PURPOSE ARE DISCLAIMED. IN NO EVENT SHALL THE COPYRIGHT
 * OWNER OR CONTRIBUTORS BE LIABLE FOR ANY DIRECT, INDIRECT, INCIDENTAL,
 * SPECIAL, EXEMPLARY, OR CONSEQUENTIAL DAMAGES (INCLUDING, BUT NOT
 * LIMITED TO, PROCUREMENT OF SUBSTITUTE GOODS OR SERVICES; LOSS OF USE,
 * DATA, OR PROFITS; OR BUSINESS INTERRUPTION) HOWEVER CAUSED AND ON ANY
 * THEORY OF LIABILITY, WHETHER IN CONTRACT, STRICT LIABILITY, OR TORT
 * (INCLUDING NEGLIGENCE OR OTHERWISE) ARISING IN ANY WAY OUT OF THE USE
 * OF THIS SOFTWARE, EVEN IF ADVISED OF THE POSSIBILITY OF SUCH DAMAGE.
 */

#ifndef WebFrame_h
#define WebFrame_h

#include "WebCompositionUnderline.h"
#include "WebHistoryItem.h"
#include "WebIconURL.h"
#include "WebNode.h"
#include "WebURLLoaderOptions.h"
#include "public/platform/WebCanvas.h"
#include "public/platform/WebMessagePortChannel.h"
#include "public/platform/WebPrivateOwnPtr.h"
#include "public/platform/WebReferrerPolicy.h"
#include "public/platform/WebURL.h"
#include "public/platform/WebURLRequest.h"
#include "public/web/WebTreeScopeType.h"

struct NPObject;

namespace v8 {
class Context;
class Function;
class Isolate;
class Object;
class Value;
template <class T> class Local;
}

namespace blink {

class Frame;
class OpenedFrameTracker;
class Visitor;
class WebData;
class WebDataSource;
class WebDocument;
class WebElement;
class WebLayer;
class WebLocalFrame;
class WebPerformance;
class WebRange;
class WebRemoteFrame;
class WebSecurityOrigin;
class WebSharedWorkerRepositoryClient;
class WebString;
class WebURL;
class WebURLLoader;
class WebURLRequest;
class WebView;
enum class WebSandboxFlags;
struct WebConsoleMessage;
struct WebFindOptions;
struct WebFloatPoint;
struct WebFloatRect;
struct WebPoint;
struct WebPrintParams;
struct WebRect;
struct WebScriptSource;
struct WebSize;
struct WebURLLoaderOptions;

template <typename T> class WebVector;

// Frames may be rendered in process ('local') or out of process ('remote').
// A remote frame is always cross-site; a local frame may be either same-site or
// cross-site.
// WebFrame is the base class for both WebLocalFrame and WebRemoteFrame and
// contains methods that are valid on both local and remote frames, such as
// getting a frame's parent or its opener.
class WebFrame {
public:
    // Control of layoutTreeAsText output
    enum LayoutAsTextControl {
        LayoutAsTextNormal = 0,
        LayoutAsTextDebug = 1 << 0,
        LayoutAsTextPrinting = 1 << 1,
        LayoutAsTextWithLineTrees = 1 << 2
    };
    typedef unsigned LayoutAsTextControls;

    // FIXME: We already have blink::TextGranularity. For now we support only
    // a part of blink::TextGranularity.
    // Ideally it seems blink::TextGranularity should be broken up into
    // blink::TextGranularity and perhaps blink::TextBoundary and then
    // TextGranularity enum could be moved somewhere to public/, and we could
    // just use it here directly without introducing a new enum.
    enum TextGranularity {
        CharacterGranularity = 0,
        WordGranularity,
        TextGranularityLast = WordGranularity,
    };

    // Returns the number of live WebFrame objects, used for leak checking.
    BLINK_EXPORT static int instanceCount();

    virtual bool isWebLocalFrame() const = 0;
    virtual WebLocalFrame* toWebLocalFrame() = 0;
    virtual bool isWebRemoteFrame() const = 0;
    virtual WebRemoteFrame* toWebRemoteFrame() = 0;

    BLINK_EXPORT bool swap(WebFrame*);

    // This method closes and deletes the WebFrame. This is typically called by
    // the embedder in response to a frame detached callback to the WebFrame
    // client.
    virtual void close() = 0;

    // Called by the embedder when it needs to detach the subtree rooted at this
    // frame.
    BLINK_EXPORT void detach();

    // Basic properties ---------------------------------------------------

    // The unique name of this frame.
    virtual WebString uniqueName() const = 0;

    // The name of this frame. If no name is given, empty string is returned.
    virtual WebString assignedName() const = 0;

    // Sets the name of this frame. For child frames (frames that are not a
    // top-most frame) the actual name may have a suffix appended to make the
    // frame name unique within the hierarchy.
    virtual void setName(const WebString&) = 0;

    // The urls of the given combination types of favicon (if any) specified by
    // the document loaded in this frame. The iconTypesMask is a bit-mask of
    // WebIconURL::Type values, used to select from the available set of icon
    // URLs
    virtual WebVector<WebIconURL> iconURLs(int iconTypesMask) const = 0;

    // For a WebFrame with contents being rendered in another process, this
    // sets a layer for use by the in-process compositor. WebLayer should be
    // null if the content is being rendered in the current process.
    virtual void setRemoteWebLayer(WebLayer*) = 0;

    // Initializes the various client interfaces.
    virtual void setSharedWorkerRepositoryClient(WebSharedWorkerRepositoryClient*) = 0;

    // The security origin of this frame.
    BLINK_EXPORT WebSecurityOrigin securityOrigin() const;

    // Updates the sandbox flags in the frame's FrameOwner.  This is used when
    // this frame's parent is in another process and it dynamically updates
    // this frame's sandbox flags.  The flags won't take effect until the next
    // navigation.
    BLINK_EXPORT void setFrameOwnerSandboxFlags(WebSandboxFlags);

    // Geometry -----------------------------------------------------------

    // NOTE: These routines do not force page layout so their results may
    // not be accurate if the page layout is out-of-date.

    // If set to false, do not draw scrollbars on this frame's view.
    virtual void setCanHaveScrollbars(bool) = 0;

    // The scroll offset from the top-left corner of the frame in pixels.
    virtual WebSize scrollOffset() const = 0;
    virtual void setScrollOffset(const WebSize&) = 0;

    // The minimum and maxium scroll positions in pixels.
    virtual WebSize minimumScrollOffset() const = 0;
    virtual WebSize maximumScrollOffset() const = 0;

    // The size of the contents area.
    virtual WebSize contentsSize() const = 0;

    // Returns true if the contents (minus scrollbars) has non-zero area.
    virtual bool hasVisibleContent() const = 0;

    // Returns the visible content rect (minus scrollbars, in absolute coordinate)
    virtual WebRect visibleContentRect() const = 0;

    virtual bool hasHorizontalScrollbar() const = 0;
    virtual bool hasVerticalScrollbar() const = 0;

    // Hierarchy ----------------------------------------------------------

    // Returns the containing view.
    virtual WebView* view() const = 0;

    // Returns the frame that opened this frame or 0 if there is none.
    BLINK_EXPORT WebFrame* opener() const;

    // Sets the frame that opened this one or 0 if there is none.
    virtual void setOpener(WebFrame*);

    // Reset the frame that opened this frame to 0.
    // This is executed between layout tests runs
    void clearOpener() { setOpener(0); }

    // Inserts the given frame as a child of this frame, so that it is the next
    // child after |previousSibling|, or first child if |previousSibling| is null.
    BLINK_EXPORT void insertAfter(WebFrame* child, WebFrame* previousSibling);

    // Adds the given frame as a child of this frame.
    BLINK_EXPORT void appendChild(WebFrame*);

    // Removes the given child from this frame.
    virtual void removeChild(WebFrame*);

    // Returns the parent frame or 0 if this is a top-most frame.
    BLINK_EXPORT WebFrame* parent() const;

    // Returns the top-most frame in the hierarchy containing this frame.
    BLINK_EXPORT WebFrame* top() const;

    // Returns the first/last child frame.
    BLINK_EXPORT WebFrame* firstChild() const;
    BLINK_EXPORT WebFrame* lastChild() const;

    // Returns the previous/next sibling frame.
    BLINK_EXPORT WebFrame* previousSibling() const;
    BLINK_EXPORT WebFrame* nextSibling() const;

    // Returns the previous/next frame in "frame traversal order",
    // optionally wrapping around.
    BLINK_EXPORT WebFrame* traversePrevious(bool wrap) const;
    BLINK_EXPORT WebFrame* traverseNext(bool wrap) const;

    // Returns the child frame identified by the given name.
    BLINK_EXPORT WebFrame* findChildByName(const WebString& name) const;


    // Content ------------------------------------------------------------

    virtual WebDocument document() const = 0;

    virtual WebPerformance performance() const = 0;


    // Closing -------------------------------------------------------------

    // Runs beforeunload handlers for this frame, returning false if a
    // handler suppressed unloading.
    virtual bool dispatchBeforeUnloadEvent() = 0;

    // Runs unload handlers for this frame.
    virtual void dispatchUnloadEvent() = 0;


    // Scripting ----------------------------------------------------------

    // Returns a NPObject corresponding to this frame's DOMWindow.
    virtual NPObject* windowObject() const = 0;

    // Binds a NPObject as a property of this frame's DOMWindow.
    virtual void bindToWindowObject(const WebString& name, NPObject*) = 0;
    virtual void bindToWindowObject(
        const WebString& name, NPObject*, void*) = 0;

    // Executes script in the context of the current page.
    virtual void executeScript(const WebScriptSource&) = 0;

    // Executes JavaScript in a new world associated with the web frame.
    // The script gets its own global scope and its own prototypes for
    // intrinsic JavaScript objects (String, Array, and so-on). It also
    // gets its own wrappers for all DOM nodes and DOM constructors.
    // extensionGroup is an embedder-provided specifier that controls which
    // v8 extensions are loaded into the new context - see
    // blink::registerExtension for the corresponding specifier.
    //
    // worldID must be > 0 (as 0 represents the main world).
    // worldID must be < EmbedderWorldIdLimit, high number used internally.
    virtual void executeScriptInIsolatedWorld(
        int worldID, const WebScriptSource* sources, unsigned numSources,
        int extensionGroup) = 0;

    // Associates an isolated world (see above for description) with a security
    // origin. XMLHttpRequest instances used in that world will be considered
    // to come from that origin, not the frame's.
    virtual void setIsolatedWorldSecurityOrigin(
        int worldID, const WebSecurityOrigin&) = 0;

    // Associates a content security policy with an isolated world. This policy
    // should be used when evaluating script in the isolated world, and should
    // also replace a protected resource's CSP when evaluating resources
    // injected into the DOM.
    //
    // FIXME: Setting this simply bypasses the protected resource's CSP. It
    //     doesn't yet restrict the isolated world to the provided policy.
    virtual void setIsolatedWorldContentSecurityPolicy(
        int worldID, const WebString&) = 0;

    // Logs to the console associated with this frame.
    virtual void addMessageToConsole(const WebConsoleMessage&) = 0;

    // Calls window.gc() if it is defined.
    virtual void collectGarbage() = 0;

    // Check if the scripting URL represents a mixed content condition relative
    // to this frame.
    virtual bool checkIfRunInsecureContent(const WebURL&) const = 0;

    // Executes script in the context of the current page and returns the value
    // that the script evaluated to.
    // DEPRECATED: Use WebLocalFrame::requestExecuteScriptAndReturnValue.
    virtual v8::Local<v8::Value> executeScriptAndReturnValue(
        const WebScriptSource&) = 0;

    // worldID must be > 0 (as 0 represents the main world).
    // worldID must be < EmbedderWorldIdLimit, high number used internally.
    // DEPRECATED: Use WebLocalFrame::requestExecuteScriptInIsolatedWorld.
    virtual void executeScriptInIsolatedWorld(
        int worldID, const WebScriptSource* sourcesIn, unsigned numSources,
        int extensionGroup, WebVector<v8::Local<v8::Value> >* results) = 0;

    // Call the function with the given receiver and arguments, bypassing
    // canExecute().
    virtual v8::Local<v8::Value> callFunctionEvenIfScriptDisabled(
        v8::Local<v8::Function>,
        v8::Local<v8::Value>,
        int argc,
        v8::Local<v8::Value> argv[]) = 0;

    // Returns the V8 context for associated with the main world and this
    // frame. There can be many V8 contexts associated with this frame, one for
    // each isolated world and one for the main world. If you don't know what
    // the "main world" or an "isolated world" is, then you probably shouldn't
    // be calling this API.
    virtual v8::Local<v8::Context> mainWorldScriptContext() const = 0;

    // Returns the V8 isolate for this frame.
    virtual v8::Isolate* scriptIsolate() const = 0;


    // Returns true if the WebFrame currently executing JavaScript has access
    // to the given WebFrame, or false otherwise.
    BLINK_EXPORT static bool scriptCanAccess(WebFrame*);


    // Navigation ----------------------------------------------------------

    // Reload the current document.
    // True |ignoreCache| explicitly bypasses caches.
    // False |ignoreCache| revalidates any existing cache entries.
    virtual void reload(bool ignoreCache = false) = 0;

    // This is used for situations where we want to reload a different URL because of a redirect.
    virtual void reloadWithOverrideURL(const WebURL& overrideUrl, bool ignoreCache = false) = 0;

    // Load the given URL.
    virtual void loadRequest(const WebURLRequest&) = 0;

    // Load the given history state, corresponding to a back/forward
    // navigation of a frame. Multiple frames may be navigated via separate calls.
    virtual void loadHistoryItem(
        const WebHistoryItem&,
        WebHistoryLoadType,
        WebURLRequest::CachePolicy = WebURLRequest::UseProtocolCachePolicy) = 0;

    // Loads the given data with specific mime type and optional text
    // encoding.  For HTML data, baseURL indicates the security origin of
    // the document and is used to resolve links.  If specified,
    // unreachableURL is reported via WebDataSource::unreachableURL.  If
    // replace is false, then this data will be loaded as a normal
    // navigation.  Otherwise, the current history item will be replaced.
    virtual void loadData(const WebData& data,
                          const WebString& mimeType,
                          const WebString& textEncoding,
                          const WebURL& baseURL,
                          const WebURL& unreachableURL = WebURL(),
                          bool replace = false) = 0;

    // This method is short-hand for calling LoadData, where mime_type is
    // "text/html" and text_encoding is "UTF-8".
    virtual void loadHTMLString(const WebData& html,
                                const WebURL& baseURL,
                                const WebURL& unreachableURL = WebURL(),
                                bool replace = false) = 0;

    // Stops any pending loads on the frame and its children.
    virtual void stopLoading() = 0;

    // Returns the data source that is currently loading.  May be null.
    virtual WebDataSource* provisionalDataSource() const = 0;

    // Returns the data source that is currently loaded.
    virtual WebDataSource* dataSource() const = 0;

    // View-source rendering mode.  Set this before loading an URL to cause
    // it to be rendered in view-source mode.
    virtual void enableViewSourceMode(bool) = 0;
    virtual bool isViewSourceModeEnabled() const = 0;

    // Sets the referrer for the given request to be the specified URL or
    // if that is null, then it sets the referrer to the referrer that the
    // frame would use for subresources.  NOTE: This method also filters
    // out invalid referrers (e.g., it is invalid to send a HTTPS URL as
    // the referrer for a HTTP request).
    virtual void setReferrerForRequest(WebURLRequest&, const WebURL&) = 0;

    // Called to associate the WebURLRequest with this frame.  The request
    // will be modified to inherit parameters that allow it to be loaded.
    // This method ends up triggering WebFrameClient::willSendRequest.
    // DEPRECATED: Please use createAssociatedURLLoader instead.
    virtual void dispatchWillSendRequest(WebURLRequest&) = 0;

    // Returns a WebURLLoader that is associated with this frame.  The loader
    // will, for example, be cancelled when WebFrame::stopLoading is called.
    // FIXME: stopLoading does not yet cancel an associated loader!!
    virtual WebURLLoader* createAssociatedURLLoader(const WebURLLoaderOptions& = WebURLLoaderOptions()) = 0;

    // Returns the number of registered unload listeners.
    virtual unsigned unloadListenerCount() const = 0;


    // Editing -------------------------------------------------------------

    // Replaces the selection with the given text.
    virtual void replaceSelection(const WebString& text) = 0;

    virtual void insertText(const WebString& text) = 0;

    virtual void setMarkedText(const WebString& text, unsigned location, unsigned length) = 0;
    virtual void unmarkText() = 0;
    virtual bool hasMarkedText() const = 0;

    virtual WebRange markedRange() const = 0;

    // Returns the text range rectangle in the viepwort coordinate space.
    virtual bool firstRectForCharacterRange(unsigned location, unsigned length, WebRect&) const = 0;

    // Returns the index of a character in the Frame's text stream at the given
    // point. The point is in the viewport coordinate space. Will return
    // WTF::notFound if the point is invalid.
    virtual size_t characterIndexForPoint(const WebPoint&) const = 0;

    // Supports commands like Undo, Redo, Cut, Copy, Paste, SelectAll,
    // Unselect, etc. See EditorCommand.cpp for the full list of supported
    // commands.
    virtual bool executeCommand(const WebString&, const WebNode& = WebNode()) = 0;
    virtual bool executeCommand(const WebString&, const WebString& value, const WebNode& = WebNode()) = 0;
    virtual bool isCommandEnabled(const WebString&) const = 0;

    // Spell-checking support.
    virtual void enableContinuousSpellChecking(bool) = 0;
    virtual bool isContinuousSpellCheckingEnabled() const = 0;
    virtual void requestTextChecking(const WebElement&) = 0;
    virtual void replaceMisspelledRange(const WebString&) = 0;
    virtual void removeSpellingMarkers() = 0;

    // Selection -----------------------------------------------------------

    virtual bool hasSelection() const = 0;

    virtual WebRange selectionRange() const = 0;

    virtual WebString selectionAsText() const = 0;
    virtual WebString selectionAsMarkup() const = 0;

    // Expands the selection to a word around the caret and returns
    // true. Does nothing and returns false if there is no caret or
    // there is ranged selection.
    virtual bool selectWordAroundCaret() = 0;

    // DEPRECATED: Use moveRangeSelection.
    virtual void selectRange(const WebPoint& base, const WebPoint& extent) = 0;

    virtual void selectRange(const WebRange&) = 0;

    // Move the current selection to the provided viewport point/points. If the
    // current selection is editable, the new selection will be restricted to
    // the root editable element.
    // |TextGranularity| represents character wrapping granularity. If
    // WordGranularity is set, WebFrame extends selection to wrap word.
    virtual void moveRangeSelection(const WebPoint& base, const WebPoint& extent, WebFrame::TextGranularity = CharacterGranularity) = 0;
    virtual void moveCaretSelection(const WebPoint&) = 0;

    virtual bool setEditableSelectionOffsets(int start, int end) = 0;
    virtual bool setCompositionFromExistingText(int compositionStart, int compositionEnd, const WebVector<WebCompositionUnderline>& underlines) = 0;
    virtual void extendSelectionAndDelete(int before, int after) = 0;

    virtual void setCaretVisible(bool) = 0;

    // Printing ------------------------------------------------------------

    // Reformats the WebFrame for printing. WebPrintParams specifies the printable
    // content size, paper size, printable area size, printer DPI and print
    // scaling option. If constrainToNode node is specified, then only the given node
    // is printed (for now only plugins are supported), instead of the entire frame.
    // Returns the number of pages that can be printed at the given
    // page size.
    virtual int printBegin(const WebPrintParams&, const WebNode& constrainToNode = WebNode()) = 0;

    // Returns the page shrinking factor calculated by webkit (usually
    // between 1/1.25 and 1/2). Returns 0 if the page number is invalid or
    // not in printing mode.
    virtual float getPrintPageShrink(int page) = 0;

    // Prints one page, and returns the calculated page shrinking factor
    // (usually between 1/1.25 and 1/2).  Returns 0 if the page number is
    // invalid or not in printing mode.
    virtual float printPage(int pageToPrint, WebCanvas*) = 0;

    // Reformats the WebFrame for screen display.
    virtual void printEnd() = 0;

    // If the frame contains a full-frame plugin or the given node refers to a
    // plugin whose content indicates that printed output should not be scaled,
    // return true, otherwise return false.
    virtual bool isPrintScalingDisabledForPlugin(const WebNode& = WebNode()) = 0;

    // CSS3 Paged Media ----------------------------------------------------

    // Returns true if page box (margin boxes and page borders) is visible.
    virtual bool isPageBoxVisible(int pageIndex) = 0;

    // Returns true if the page style has custom size information.
    virtual bool hasCustomPageSizeStyle(int pageIndex) = 0;

    // Returns the preferred page size and margins in pixels, assuming 96
    // pixels per inch. pageSize, marginTop, marginRight, marginBottom,
    // marginLeft must be initialized to the default values that are used if
    // auto is specified.
    virtual void pageSizeAndMarginsInPixels(int pageIndex,
                                            WebSize& pageSize,
                                            int& marginTop,
                                            int& marginRight,
                                            int& marginBottom,
                                            int& marginLeft) = 0;

    // Returns the value for a page property that is only defined when printing.
    // printBegin must have been called before this method.
    virtual WebString pageProperty(const WebString& propertyName, int pageIndex) = 0;

    // Find-in-page --------------------------------------------------------

    // Searches a frame for a given string.
    //
    // If a match is found, this function will select it (scrolling down to
    // make it visible if needed) and fill in selectionRect with the
    // location of where the match was found (in window coordinates).
    //
    // If no match is found, this function clears all tickmarks and
    // highlighting.
    //
    // Returns true if the search string was found, false otherwise.
    virtual bool find(int identifier,
                      const WebString& searchText,
                      const WebFindOptions& options,
                      bool wrapWithinFrame,
                      WebRect* selectionRect) = 0;

    // Notifies the frame that we are no longer interested in searching.
    // This will abort any asynchronous scoping effort already under way
    // (see the function scopeStringMatches for details) and erase all
    // tick-marks and highlighting from the previous search.  If
    // clearSelection is true, it will also make sure the end state for the
    // find operation does not leave a selection.  This can occur when the
    // user clears the search string but does not close the find box.
    virtual void stopFinding(bool clearSelection) = 0;

    // Counts how many times a particular string occurs within the frame.
    // It also retrieves the location of the string and updates a vector in
    // the frame so that tick-marks and highlighting can be drawn.  This
    // function does its work asynchronously, by running for a certain
    // time-slice and then scheduling itself (co-operative multitasking) to
    // be invoked later (repeating the process until all matches have been
    // found).  This allows multiple frames to be searched at the same time
    // and provides a way to cancel at any time (see
    // cancelPendingScopingEffort).  The parameter searchText specifies
    // what to look for and |reset| signals whether this is a brand new
    // request or a continuation of the last scoping effort.
    virtual void scopeStringMatches(int identifier,
                                    const WebString& searchText,
                                    const WebFindOptions& options,
                                    bool reset) = 0;

    // Cancels any outstanding requests for scoping string matches on a frame.
    virtual void cancelPendingScopingEffort() = 0;

    // This function is called on the main frame during the scoping effort
    // to keep a running tally of the accumulated total match-count for all
    // frames.  After updating the count it will notify the WebViewClient
    // about the new count.
    virtual void increaseMatchCount(int count, int identifier) = 0;

    // This function is called on the main frame to reset the total number
    // of matches found during the scoping effort.
    virtual void resetMatchCount() = 0;

    // Returns a counter that is incremented when the find-in-page markers are
    // changed on any frame. Switching the active marker doesn't change the
    // current version. Should be called only on the main frame.
    virtual int findMatchMarkersVersion() const = 0;

    // Returns the bounding box of the active find-in-page match marker or an
    // empty rect if no such marker exists. The rect is returned in find-in-page
    // coordinates whatever frame the active marker is.
    // Should be called only on the main frame.
    virtual WebFloatRect activeFindMatchRect() = 0;

    // Swaps the contents of the provided vector with the bounding boxes of the
    // find-in-page match markers from all frames. The bounding boxes are returned
    // in find-in-page coordinates. This method should be called only on the main frame.
    virtual void findMatchRects(WebVector<WebFloatRect>&) = 0;

    // Selects the find-in-page match in the appropriate frame closest to the
    // provided point in find-in-page coordinates. Returns the ordinal of such
    // match or -1 if none could be found. If not null, selectionRect is set to
    // the bounding box of the selected match in window coordinates.
    // This method should be called only on the main frame.
    virtual int selectNearestFindMatch(const WebFloatPoint&,
                                       WebRect* selectionRect) = 0;


    // Set the tickmarks for the frame. This will override the default tickmarks
    // generated by find results. If this is called with an empty array, the
    // default behavior will be restored.
    virtual void setTickmarks(const WebVector<WebRect>&) = 0;

    // Events --------------------------------------------------------------

    // Dispatches a message event on the current DOMWindow in this WebFrame.
    virtual void dispatchMessageEventWithOriginCheck(
        const WebSecurityOrigin& intendedTargetOrigin,
        const WebDOMEvent&) = 0;


    // Utility -------------------------------------------------------------

    // Returns the contents of this frame as a string.  If the text is
    // longer than maxChars, it will be clipped to that length.  WARNING:
    // This function may be slow depending on the number of characters
    // retrieved and page complexity.  For a typically sized page, expect
    // it to take on the order of milliseconds.
    //
    // If there is room, subframe text will be recursively appended. Each
    // frame will be separated by an empty line.
    virtual WebString contentAsText(size_t maxChars) const = 0;

    // Returns HTML text for the contents of this frame.  This is generated
    // from the DOM.
    virtual WebString contentAsMarkup() const = 0;

    // Returns a text representation of the render tree.  This method is used
    // to support layout tests.
    virtual WebString layoutTreeAsText(LayoutAsTextControls toShow = LayoutAsTextNormal) const = 0;

    // Calls markerTextForListItem() defined in core/layout/LayoutTreeAsText.h.
    virtual WebString markerTextForListItem(const WebElement&) const = 0;

    // Prints all of the pages into the canvas, with page boundaries drawn as
    // one pixel wide blue lines. This method exists to support layout tests.
    virtual void printPagesWithBoundaries(WebCanvas*, const WebSize&) = 0;

    // Returns the bounds rect for current selection. If selection is performed
    // on transformed text, the rect will still bound the selection but will
    // not be transformed itself. If no selection is present, the rect will be
    // empty ((0,0), (0,0)).
    virtual WebRect selectionBoundsRect() const = 0;

    // Only for testing purpose:
    // Returns true if selection.anchorNode has a marker on range from |from| with |length|.
    virtual bool selectionStartHasSpellingMarkerFor(int from, int length) const = 0;

    // Dumps the layer tree, used by the accelerated compositor, in
    // text form. This is used only by layout tests.
    virtual WebString layerTreeAsText(bool showDebugInfo = false) const = 0;

<<<<<<< HEAD
    // Returns the frame inside a given frame or iframe element. Returns 0 if
    // the given element is not a frame, iframe or if the frame is empty.
    BLINK_EXPORT static WebFrame* fromFrameOwnerElement(const WebElement&);
=======
    // Draws the contents of the web frame at the specified region onto the
    // specified canvas
    virtual void drawInCanvas(const WebRect& rect, const WebString& customCSS, WebCanvas* canvas) const = 0;
>>>>>>> b23d14d8

#if BLINK_IMPLEMENTATION
    static WebFrame* fromFrame(Frame*);

    bool inShadowTree() const { return m_scope == WebTreeScopeType::Shadow; }

#if ENABLE(OILPAN)
    static void traceFrames(Visitor*, WebFrame*);
    static void traceFrames(InlinedGlobalMarkingVisitor, WebFrame*);
    void clearWeakFrames(Visitor*);
    void clearWeakFrames(InlinedGlobalMarkingVisitor);
#endif
#endif

protected:
    explicit WebFrame(WebTreeScopeType);
    virtual ~WebFrame();

    // Sets the parent WITHOUT fulling adding it to the frame tree.
    // Used to lie to a local frame that is replacing a remote frame,
    // so it can properly start a navigation but wait to swap until
    // commit-time.
    void setParent(WebFrame*);

private:
    friend class OpenedFrameTracker;

#if BLINK_IMPLEMENTATION
#if ENABLE(OILPAN)
    static void traceFrame(Visitor*, WebFrame*);
    static void traceFrame(InlinedGlobalMarkingVisitor, WebFrame*);
    static bool isFrameAlive(const WebFrame*);

    template <typename VisitorDispatcher>
    static void traceFramesImpl(VisitorDispatcher, WebFrame*);
    template <typename VisitorDispatcher>
    void clearWeakFramesImpl(VisitorDispatcher);
    template <typename VisitorDispatcher>
    static void traceFrameImpl(VisitorDispatcher, WebFrame*);
#endif
#endif

    const WebTreeScopeType m_scope;

    WebFrame* m_parent;
    WebFrame* m_previousSibling;
    WebFrame* m_nextSibling;
    WebFrame* m_firstChild;
    WebFrame* m_lastChild;

    WebFrame* m_opener;
    WebPrivateOwnPtr<OpenedFrameTracker> m_openedFrameTracker;
};

#if BLINK_IMPLEMENTATION
Frame* toCoreFrame(const WebFrame*);
#endif

} // namespace blink

#endif<|MERGE_RESOLUTION|>--- conflicted
+++ resolved
@@ -687,15 +687,13 @@
     // text form. This is used only by layout tests.
     virtual WebString layerTreeAsText(bool showDebugInfo = false) const = 0;
 
-<<<<<<< HEAD
+    // Draws the contents of the web frame at the specified region onto the
+    // specified canvas
+    virtual void drawInCanvas(const WebRect& rect, const WebString& customCSS, WebCanvas* canvas) const = 0;
+
     // Returns the frame inside a given frame or iframe element. Returns 0 if
     // the given element is not a frame, iframe or if the frame is empty.
     BLINK_EXPORT static WebFrame* fromFrameOwnerElement(const WebElement&);
-=======
-    // Draws the contents of the web frame at the specified region onto the
-    // specified canvas
-    virtual void drawInCanvas(const WebRect& rect, const WebString& customCSS, WebCanvas* canvas) const = 0;
->>>>>>> b23d14d8
 
 #if BLINK_IMPLEMENTATION
     static WebFrame* fromFrame(Frame*);
