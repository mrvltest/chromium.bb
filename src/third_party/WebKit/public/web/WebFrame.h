--- conflicted
+++ resolved
@@ -323,26 +323,6 @@
 
     // Returns the V8 isolate for this frame.
     virtual v8::Isolate* scriptIsolate() const = 0;
-<<<<<<< HEAD
-
-    // Creates an instance of file system object.
-    virtual v8::Handle<v8::Value> createFileSystem(WebFileSystemType,
-        const WebString& name,
-        const WebString& rootURL) = 0;
-    // Creates an instance of serializable file system object.
-    // FIXME: Remove this API after we have a better way of creating serialized
-    // file system object.
-    virtual v8::Handle<v8::Value> createSerializableFileSystem(WebFileSystemType,
-        const WebString& name,
-        const WebString& rootURL) = 0;
-    // Creates an instance of file or directory entry object.
-    virtual v8::Handle<v8::Value> createFileEntry(WebFileSystemType,
-        const WebString& fileSystemName,
-        const WebString& fileSystemRootURL,
-        const WebString& filePath,
-        bool isDirectory) = 0;
-=======
->>>>>>> 7c415e25
 
     // Navigation ----------------------------------------------------------
 
