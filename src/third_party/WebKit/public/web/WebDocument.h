/*
 * Copyright (C) 2009 Google Inc. All rights reserved.
 *
 * Redistribution and use in source and binary forms, with or without
 * modification, are permitted provided that the following conditions are
 * met:
 *
 *     * Redistributions of source code must retain the above copyright
 * notice, this list of conditions and the following disclaimer.
 *     * Redistributions in binary form must reproduce the above
 * copyright notice, this list of conditions and the following disclaimer
 * in the documentation and/or other materials provided with the
 * distribution.
 *     * Neither the name of Google Inc. nor the names of its
 * contributors may be used to endorse or promote products derived from
 * this software without specific prior written permission.
 *
 * THIS SOFTWARE IS PROVIDED BY THE COPYRIGHT HOLDERS AND CONTRIBUTORS
 * "AS IS" AND ANY EXPRESS OR IMPLIED WARRANTIES, INCLUDING, BUT NOT
 * LIMITED TO, THE IMPLIED WARRANTIES OF MERCHANTABILITY AND FITNESS FOR
 * A PARTICULAR PURPOSE ARE DISCLAIMED. IN NO EVENT SHALL THE COPYRIGHT
 * OWNER OR CONTRIBUTORS BE LIABLE FOR ANY DIRECT, INDIRECT, INCIDENTAL,
 * SPECIAL, EXEMPLARY, OR CONSEQUENTIAL DAMAGES (INCLUDING, BUT NOT
 * LIMITED TO, PROCUREMENT OF SUBSTITUTE GOODS OR SERVICES; LOSS OF USE,
 * DATA, OR PROFITS; OR BUSINESS INTERRUPTION) HOWEVER CAUSED AND ON ANY
 * THEORY OF LIABILITY, WHETHER IN CONTRACT, STRICT LIABILITY, OR TORT
 * (INCLUDING NEGLIGENCE OR OTHERWISE) ARISING IN ANY WAY OUT OF THE USE
 * OF THIS SOFTWARE, EVEN IF ADVISED OF THE POSSIBILITY OF SUCH DAMAGE.
 */

#ifndef WebDocument_h
#define WebDocument_h

#include "../platform/WebReferrerPolicy.h"
#include "../platform/WebVector.h"
#include "WebDraggableRegion.h"
#include "WebExceptionCode.h"
#include "WebNode.h"
#include "WebSecurityOrigin.h"

#if BLINK_IMPLEMENTATION
namespace WebCore {
class Document;
class DocumentType;
}
namespace WTF { template <typename T> class PassRefPtr; }
#endif

namespace v8 {
class Value;
template <class T> class Handle;
}

namespace WebKit {
class WebAXObject;
class WebBBPrintInfo;
class WebDocumentType;
class WebElement;
class WebFormElement;
class WebFrame;
class WebNodeCollection;
class WebNodeList;
class WebString;
class WebURL;

// Provides readonly access to some properties of a DOM document.
class WebDocument : public WebNode {
public:
    enum UserStyleLevel {
        UserStyleUserLevel,
        UserStyleAuthorLevel
    };

    WebDocument() { }
    WebDocument(const WebDocument& e) : WebNode(e) { }

    WebDocument& operator=(const WebDocument& e)
    {
        WebNode::assign(e);
        return *this;
    }
    void assign(const WebDocument& e) { WebNode::assign(e); }

    BLINK_EXPORT WebURL url() const;
    // Note: Security checks should use the securityOrigin(), not url().
    BLINK_EXPORT WebSecurityOrigin securityOrigin() const;

    BLINK_EXPORT WebString encoding() const;
    BLINK_EXPORT WebString contentLanguage() const;
    BLINK_EXPORT WebString referrer() const;

    // The url of the OpenSearch Desription Document (if any).
    BLINK_EXPORT WebURL openSearchDescriptionURL() const;

    // Returns the frame the document belongs to or 0 if the document is frameless.
    BLINK_EXPORT WebFrame* frame() const;
    BLINK_EXPORT bool isHTMLDocument() const;
    BLINK_EXPORT bool isXHTMLDocument() const;
    BLINK_EXPORT bool isPluginDocument() const;
    BLINK_EXPORT WebURL baseURL() const;

    // The firstPartyForCookies is used to compute whether this document
    // appears in a "third-party" context for the purpose of third-party
    // cookie blocking.
<<<<<<< HEAD
    BLINK_EXPORT WebURL firstPartyForCookies() const;

    BLINK_EXPORT WebElement documentElement() const;
    BLINK_EXPORT WebElement body() const;
    BLINK_EXPORT WebElement head();
    BLINK_EXPORT WebString title() const;
    BLINK_EXPORT WebNodeCollection all();
    BLINK_EXPORT void forms(WebVector<WebFormElement>&) const;
    BLINK_EXPORT void images(WebVector<WebElement>&);
    BLINK_EXPORT WebURL completeURL(const WebString&) const;
    BLINK_EXPORT WebElement getElementById(const WebString&) const;
    BLINK_EXPORT WebNode focusedNode() const;
    BLINK_EXPORT WebDocumentType doctype() const;
    BLINK_EXPORT void cancelFullScreen();
    BLINK_EXPORT WebElement fullScreenElement() const;
    BLINK_EXPORT WebDOMEvent createEvent(const WebString& eventType);
    BLINK_EXPORT WebReferrerPolicy referrerPolicy() const;
    BLINK_EXPORT WebElement createElement(const WebString& tagName);
=======
    WEBKIT_EXPORT WebURL firstPartyForCookies() const;

    WEBKIT_EXPORT WebElement documentElement() const;
    WEBKIT_EXPORT WebElement body() const;
    WEBKIT_EXPORT WebElement head();
    WEBKIT_EXPORT WebString title() const;
    WEBKIT_EXPORT WebNodeCollection all();
    WEBKIT_EXPORT void forms(WebVector<WebFormElement>&) const;
    WEBKIT_EXPORT void images(WebVector<WebElement>&);
    WEBKIT_EXPORT WebURL completeURL(const WebString&) const;
    WEBKIT_EXPORT WebElement getElementById(const WebString&) const;
    WEBKIT_EXPORT WebNode focusedNode() const;
    WEBKIT_EXPORT WebDocumentType doctype() const;
    WEBKIT_EXPORT void cancelFullScreen();
    WEBKIT_EXPORT WebElement fullScreenElement() const;
    WEBKIT_EXPORT WebDOMEvent createEvent(const WebString& eventType);
    WEBKIT_EXPORT WebReferrerPolicy referrerPolicy() const;
    WEBKIT_EXPORT WebElement createElement(const WebString& tagName);
    WEBKIT_EXPORT WebString innerHTML() const;
>>>>>>> 6b713ef6

    // Accessibility support. These methods should only be called on the
    // top-level document, because one accessibility cache spans all of
    // the documents on the page.

    // Gets the accessibility object for this document.
    BLINK_EXPORT WebAXObject accessibilityObject() const;

    // Gets the accessibility object for an object on this page by ID.
    BLINK_EXPORT WebAXObject accessibilityObjectFromID(int axID) const;
    // Inserts the given CSS source code as a user stylesheet in the document.
    // Meant for programatic/one-off injection, as opposed to
    // WebView::addUserStyleSheet which inserts styles for the lifetime of the
    // WebView.
    BLINK_EXPORT void insertUserStyleSheet(const WebString& sourceCode, UserStyleLevel);

    // Arranges to call WebFrameClient::didMatchCSS(frame(), ...) when one of
    // the selectors matches or stops matching an element in this document.
    // Each call to this method overrides any previous calls.
    BLINK_EXPORT void watchCSSSelectors(const WebVector<WebString>& selectors);

<<<<<<< HEAD
    BLINK_EXPORT WebVector<WebDraggableRegion> draggableRegions() const;
=======
    WEBKIT_EXPORT WebBBPrintInfo bbPrintInfo();

    WEBKIT_EXPORT static bool isWebDocument(v8::Handle<v8::Value> handle);
    WEBKIT_EXPORT static WebDocument fromV8Handle(v8::Handle<v8::Value> handle);

    WEBKIT_EXPORT v8::Handle<v8::Value> registerEmbedderCustomElement(const WebString& name, v8::Handle<v8::Value> options, WebExceptionCode&);
>>>>>>> 6b713ef6

    BLINK_EXPORT v8::Handle<v8::Value> registerEmbedderCustomElement(const WebString& name, v8::Handle<v8::Value> options, WebExceptionCode&);

#if BLINK_IMPLEMENTATION
    WebDocument(const WTF::PassRefPtr<WebCore::Document>&);
    WebDocument& operator=(const WTF::PassRefPtr<WebCore::Document>&);
    operator WTF::PassRefPtr<WebCore::Document>() const;
#endif
};

} // namespace WebKit

#endif<|MERGE_RESOLUTION|>--- conflicted
+++ resolved
@@ -102,7 +102,6 @@
     // The firstPartyForCookies is used to compute whether this document
     // appears in a "third-party" context for the purpose of third-party
     // cookie blocking.
-<<<<<<< HEAD
     BLINK_EXPORT WebURL firstPartyForCookies() const;
 
     BLINK_EXPORT WebElement documentElement() const;
@@ -121,27 +120,7 @@
     BLINK_EXPORT WebDOMEvent createEvent(const WebString& eventType);
     BLINK_EXPORT WebReferrerPolicy referrerPolicy() const;
     BLINK_EXPORT WebElement createElement(const WebString& tagName);
-=======
-    WEBKIT_EXPORT WebURL firstPartyForCookies() const;
-
-    WEBKIT_EXPORT WebElement documentElement() const;
-    WEBKIT_EXPORT WebElement body() const;
-    WEBKIT_EXPORT WebElement head();
-    WEBKIT_EXPORT WebString title() const;
-    WEBKIT_EXPORT WebNodeCollection all();
-    WEBKIT_EXPORT void forms(WebVector<WebFormElement>&) const;
-    WEBKIT_EXPORT void images(WebVector<WebElement>&);
-    WEBKIT_EXPORT WebURL completeURL(const WebString&) const;
-    WEBKIT_EXPORT WebElement getElementById(const WebString&) const;
-    WEBKIT_EXPORT WebNode focusedNode() const;
-    WEBKIT_EXPORT WebDocumentType doctype() const;
-    WEBKIT_EXPORT void cancelFullScreen();
-    WEBKIT_EXPORT WebElement fullScreenElement() const;
-    WEBKIT_EXPORT WebDOMEvent createEvent(const WebString& eventType);
-    WEBKIT_EXPORT WebReferrerPolicy referrerPolicy() const;
-    WEBKIT_EXPORT WebElement createElement(const WebString& tagName);
-    WEBKIT_EXPORT WebString innerHTML() const;
->>>>>>> 6b713ef6
+    BLINK_EXPORT WebString innerHTML() const;
 
     // Accessibility support. These methods should only be called on the
     // top-level document, because one accessibility cache spans all of
@@ -163,16 +142,12 @@
     // Each call to this method overrides any previous calls.
     BLINK_EXPORT void watchCSSSelectors(const WebVector<WebString>& selectors);
 
-<<<<<<< HEAD
     BLINK_EXPORT WebVector<WebDraggableRegion> draggableRegions() const;
-=======
-    WEBKIT_EXPORT WebBBPrintInfo bbPrintInfo();
 
-    WEBKIT_EXPORT static bool isWebDocument(v8::Handle<v8::Value> handle);
-    WEBKIT_EXPORT static WebDocument fromV8Handle(v8::Handle<v8::Value> handle);
+    BLINK_EXPORT WebBBPrintInfo bbPrintInfo();
 
-    WEBKIT_EXPORT v8::Handle<v8::Value> registerEmbedderCustomElement(const WebString& name, v8::Handle<v8::Value> options, WebExceptionCode&);
->>>>>>> 6b713ef6
+    BLINK_EXPORT static bool isWebDocument(v8::Handle<v8::Value> handle);
+    BLINK_EXPORT static WebDocument fromV8Handle(v8::Handle<v8::Value> handle);
 
     BLINK_EXPORT v8::Handle<v8::Value> registerEmbedderCustomElement(const WebString& name, v8::Handle<v8::Value> options, WebExceptionCode&);
 
