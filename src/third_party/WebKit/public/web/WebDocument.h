/*
 * Copyright (C) 2009 Google Inc. All rights reserved.
 *
 * Redistribution and use in source and binary forms, with or without
 * modification, are permitted provided that the following conditions are
 * met:
 *
 *     * Redistributions of source code must retain the above copyright
 * notice, this list of conditions and the following disclaimer.
 *     * Redistributions in binary form must reproduce the above
 * copyright notice, this list of conditions and the following disclaimer
 * in the documentation and/or other materials provided with the
 * distribution.
 *     * Neither the name of Google Inc. nor the names of its
 * contributors may be used to endorse or promote products derived from
 * this software without specific prior written permission.
 *
 * THIS SOFTWARE IS PROVIDED BY THE COPYRIGHT HOLDERS AND CONTRIBUTORS
 * "AS IS" AND ANY EXPRESS OR IMPLIED WARRANTIES, INCLUDING, BUT NOT
 * LIMITED TO, THE IMPLIED WARRANTIES OF MERCHANTABILITY AND FITNESS FOR
 * A PARTICULAR PURPOSE ARE DISCLAIMED. IN NO EVENT SHALL THE COPYRIGHT
 * OWNER OR CONTRIBUTORS BE LIABLE FOR ANY DIRECT, INDIRECT, INCIDENTAL,
 * SPECIAL, EXEMPLARY, OR CONSEQUENTIAL DAMAGES (INCLUDING, BUT NOT
 * LIMITED TO, PROCUREMENT OF SUBSTITUTE GOODS OR SERVICES; LOSS OF USE,
 * DATA, OR PROFITS; OR BUSINESS INTERRUPTION) HOWEVER CAUSED AND ON ANY
 * THEORY OF LIABILITY, WHETHER IN CONTRACT, STRICT LIABILITY, OR TORT
 * (INCLUDING NEGLIGENCE OR OTHERWISE) ARISING IN ANY WAY OUT OF THE USE
 * OF THIS SOFTWARE, EVEN IF ADVISED OF THE POSSIBILITY OF SUCH DAMAGE.
 */

#ifndef WebDocument_h
#define WebDocument_h

#include "../platform/WebReferrerPolicy.h"
#include "../platform/WebVector.h"
#include "WebDraggableRegion.h"
#include "WebExceptionCode.h"
#include "WebNode.h"
#include "WebSecurityOrigin.h"

#if WEBKIT_IMPLEMENTATION
namespace WebCore {
class Document;
class DocumentType;
}
namespace WTF { template <typename T> class PassRefPtr; }
#endif

namespace v8 {
class Value;
template <class T> class Handle;
}

namespace WebKit {
<<<<<<< HEAD
class WebAXObject;
=======
class WebAccessibilityObject;
class WebBBPrintInfo;
>>>>>>> 8b2384ad
class WebDocumentType;
class WebElement;
class WebFormElement;
class WebFrame;
class WebNodeCollection;
class WebNodeList;
class WebString;
class WebURL;

// Provides readonly access to some properties of a DOM document.
class WebDocument : public WebNode {
public:
    enum UserStyleLevel {
        UserStyleUserLevel,
        UserStyleAuthorLevel
    };

    WebDocument() { }
    WebDocument(const WebDocument& e) : WebNode(e) { }

    WebDocument& operator=(const WebDocument& e)
    {
        WebNode::assign(e);
        return *this;
    }
    void assign(const WebDocument& e) { WebNode::assign(e); }

    WEBKIT_EXPORT WebURL url() const;
    // Note: Security checks should use the securityOrigin(), not url().
    WEBKIT_EXPORT WebSecurityOrigin securityOrigin() const;

    WEBKIT_EXPORT WebString encoding() const;
    WEBKIT_EXPORT WebString contentLanguage() const;

    // The url of the OpenSearch Desription Document (if any).
    WEBKIT_EXPORT WebURL openSearchDescriptionURL() const;

    // Returns the frame the document belongs to or 0 if the document is frameless.
    WEBKIT_EXPORT WebFrame* frame() const;
    WEBKIT_EXPORT bool isHTMLDocument() const;
    WEBKIT_EXPORT bool isXHTMLDocument() const;
    WEBKIT_EXPORT bool isPluginDocument() const;
    WEBKIT_EXPORT WebURL baseURL() const;

    // The firstPartyForCookies is used to compute whether this document
    // appears in a "third-party" context for the purpose of third-party
    // cookie blocking.
    WEBKIT_EXPORT WebURL firstPartyForCookies() const;

    WEBKIT_EXPORT WebElement documentElement() const;
    WEBKIT_EXPORT WebElement body() const;
    WEBKIT_EXPORT WebElement head();
    WEBKIT_EXPORT WebString title() const;
    WEBKIT_EXPORT WebNodeCollection all();
    WEBKIT_EXPORT void forms(WebVector<WebFormElement>&) const;
    WEBKIT_EXPORT void images(WebVector<WebElement>&);
    WEBKIT_EXPORT WebURL completeURL(const WebString&) const;
    WEBKIT_EXPORT WebElement getElementById(const WebString&) const;
    WEBKIT_EXPORT WebNode focusedNode() const;
    WEBKIT_EXPORT WebDocumentType doctype() const;
    WEBKIT_EXPORT void cancelFullScreen();
    WEBKIT_EXPORT WebElement fullScreenElement() const;
    WEBKIT_EXPORT WebDOMEvent createEvent(const WebString& eventType);
    WEBKIT_EXPORT WebReferrerPolicy referrerPolicy() const;
    WEBKIT_EXPORT WebElement createElement(const WebString& tagName);
    WEBKIT_EXPORT WebString innerHTML() const;

    // Accessibility support. These methods should only be called on the
    // top-level document, because one accessibility cache spans all of
    // the documents on the page.

    // Gets the accessibility object for this document.
    WEBKIT_EXPORT WebAXObject accessibilityObject() const;

    // Gets the accessibility object for an object on this page by ID.
    WEBKIT_EXPORT WebAXObject accessibilityObjectFromID(int axID) const;
    // Inserts the given CSS source code as a user stylesheet in the document.
    // Meant for programatic/one-off injection, as opposed to
    // WebView::addUserStyleSheet which inserts styles for the lifetime of the
    // WebView.
    WEBKIT_EXPORT void insertUserStyleSheet(const WebString& sourceCode, UserStyleLevel);

    WEBKIT_EXPORT WebVector<WebDraggableRegion> draggableRegions() const;

    WEBKIT_EXPORT WebBBPrintInfo bbPrintInfo();

    WEBKIT_EXPORT static bool isWebDocument(v8::Handle<v8::Value> handle);
    WEBKIT_EXPORT static WebDocument fromV8Handle(v8::Handle<v8::Value> handle);

    WEBKIT_EXPORT v8::Handle<v8::Value> registerEmbedderCustomElement(const WebString& name, v8::Handle<v8::Value> options, WebExceptionCode&);

#if WEBKIT_IMPLEMENTATION
    WebDocument(const WTF::PassRefPtr<WebCore::Document>&);
    WebDocument& operator=(const WTF::PassRefPtr<WebCore::Document>&);
    operator WTF::PassRefPtr<WebCore::Document>() const;
#endif
};

} // namespace WebKit

#endif<|MERGE_RESOLUTION|>--- conflicted
+++ resolved
@@ -52,12 +52,8 @@
 }
 
 namespace WebKit {
-<<<<<<< HEAD
 class WebAXObject;
-=======
-class WebAccessibilityObject;
 class WebBBPrintInfo;
->>>>>>> 8b2384ad
 class WebDocumentType;
 class WebElement;
 class WebFormElement;
