/*
 * Copyright (C) 2013 Google Inc. All rights reserved.
 *
 * Redistribution and use in source and binary forms, with or without
 * modification, are permitted provided that the following conditions are
 * met:
 *
 *     * Redistributions of source code must retain the above copyright
 * notice, this list of conditions and the following disclaimer.
 *     * Redistributions in binary form must reproduce the above
 * copyright notice, this list of conditions and the following disclaimer
 * in the documentation and/or other materials provided with the
 * distribution.
 *     * Neither the name of Google Inc. nor the names of its
 * contributors may be used to endorse or promote products derived from
 * this software without specific prior written permission.
 *
 * THIS SOFTWARE IS PROVIDED BY THE COPYRIGHT HOLDERS AND CONTRIBUTORS
 * "AS IS" AND ANY EXPRESS OR IMPLIED WARRANTIES, INCLUDING, BUT NOT
 * LIMITED TO, THE IMPLIED WARRANTIES OF MERCHANTABILITY AND FITNESS FOR
 * A PARTICULAR PURPOSE ARE DISCLAIMED. IN NO EVENT SHALL THE COPYRIGHT
 * OWNER OR CONTRIBUTORS BE LIABLE FOR ANY DIRECT, INDIRECT, INCIDENTAL,
 * SPECIAL, EXEMPLARY, OR CONSEQUENTIAL DAMAGES (INCLUDING, BUT NOT
 * LIMITED TO, PROCUREMENT OF SUBSTITUTE GOODS OR SERVICES; LOSS OF USE,
 * DATA, OR PROFITS; OR BUSINESS INTERRUPTION) HOWEVER CAUSED AND ON ANY
 * THEORY OF LIABILITY, WHETHER IN CONTRACT, STRICT LIABILITY, OR TORT
 * (INCLUDING NEGLIGENCE OR OTHERWISE) ARISING IN ANY WAY OUT OF THE USE
 * OF THIS SOFTWARE, EVEN IF ADVISED OF THE POSSIBILITY OF SUCH DAMAGE.
 */

#ifndef WebRuntimeFeatures_h
#define WebRuntimeFeatures_h

#include "../platform/WebCommon.h"

namespace blink {

// This class is used to enable runtime features of Blink.
// Stable features are enabled by default.
class WebRuntimeFeatures {
public:
    BLINK_EXPORT static void enableExperimentalFeatures(bool);
    BLINK_EXPORT static void enableTestOnlyFeatures(bool);

    BLINK_EXPORT static void enableApplicationCache(bool);

    BLINK_EXPORT static void enableCSS3TextDecorations(bool);
    BLINK_EXPORT static void enableCSS3Text(bool);
    BLINK_EXPORT static void enableCSSGridLayout(bool);
<<<<<<< HEAD

    BLINK_EXPORT static void enableDatabase(bool);

    BLINK_EXPORT static void enableDeviceMotion(bool);
=======
>>>>>>> 7c415e25

    BLINK_EXPORT static void enableDatabase(bool);

    BLINK_EXPORT static void enableDialogElement(bool);

    BLINK_EXPORT static void enableEncryptedMedia(bool);
    BLINK_EXPORT static bool isEncryptedMediaEnabled();

    BLINK_EXPORT static void enablePrefixedEncryptedMedia(bool);
    BLINK_EXPORT static bool isPrefixedEncryptedMediaEnabled();

    BLINK_EXPORT static void enableBleedingEdgeFastPaths(bool);

    BLINK_EXPORT static void enableExperimentalCanvasFeatures(bool);

    BLINK_EXPORT static void enableFastTextAutosizing(bool);

    BLINK_EXPORT static void enableFileSystem(bool);

    BLINK_EXPORT static void enableGamepad(bool);

    BLINK_EXPORT static void enableLazyLayout(bool);

    BLINK_EXPORT static void enableLocalStorage(bool);

    BLINK_EXPORT static void enableMediaPlayer(bool);

    BLINK_EXPORT static void enableWebKitMediaSource(bool);

    BLINK_EXPORT static void enableMediaSource(bool);

    BLINK_EXPORT static void enableMediaStream(bool);

    BLINK_EXPORT static void enableNotifications(bool);

    BLINK_EXPORT static void enableNavigatorContentUtils(bool);

    BLINK_EXPORT static void enableOrientationEvent(bool);

    BLINK_EXPORT static void enablePagePopup(bool);

    BLINK_EXPORT static void enablePeerConnection(bool);

    BLINK_EXPORT static void enableRequestAutocomplete(bool);

    BLINK_EXPORT static void enableScriptedSpeech(bool);

    BLINK_EXPORT static void enableServiceWorker(bool);

    BLINK_EXPORT static void enableSessionStorage(bool);

    BLINK_EXPORT static void enableSpeechInput(bool);

    BLINK_EXPORT static void enableSpeechSynthesis(bool);

    BLINK_EXPORT static void enableTouch(bool);

    BLINK_EXPORT static void enableTouchIconLoading(bool);

    BLINK_EXPORT static void enableWebAnimationsCSS(bool);
    BLINK_EXPORT static void enableWebAnimationsSVG(bool);

    BLINK_EXPORT static void enableWebAudio(bool);

    BLINK_EXPORT static void enableWebGLDraftExtensions(bool);

    BLINK_EXPORT static void enableWebMIDI(bool);

    BLINK_EXPORT static void enableHTMLImports(bool);

    BLINK_EXPORT static void enableXSLT(bool);

    BLINK_EXPORT static void enableOverlayScrollbars(bool);

    BLINK_EXPORT static void enableOverlayFullscreenVideo(bool);

    BLINK_EXPORT static void enableSharedWorker(bool);

    BLINK_EXPORT static void enableRepaintAfterLayout(bool);

    BLINK_EXPORT static void enableExperimentalWebSocket(bool);

    BLINK_EXPORT static void enableTargetedStyleRecalc(bool);

private:
    WebRuntimeFeatures();
};

} // namespace blink

#endif<|MERGE_RESOLUTION|>--- conflicted
+++ resolved
@@ -47,13 +47,6 @@
     BLINK_EXPORT static void enableCSS3TextDecorations(bool);
     BLINK_EXPORT static void enableCSS3Text(bool);
     BLINK_EXPORT static void enableCSSGridLayout(bool);
-<<<<<<< HEAD
-
-    BLINK_EXPORT static void enableDatabase(bool);
-
-    BLINK_EXPORT static void enableDeviceMotion(bool);
-=======
->>>>>>> 7c415e25
 
     BLINK_EXPORT static void enableDatabase(bool);
 
