--- conflicted
+++ resolved
@@ -57,11 +57,8 @@
 
     BLINK_EXPORT static void enableApplicationCache(bool);
 
-<<<<<<< HEAD
-=======
     BLINK_EXPORT static void enableAudioOutputDevices(bool);
 
->>>>>>> e7a828b3
     BLINK_EXPORT static void enableCSS3TextDecorations(bool);
     BLINK_EXPORT static void enableCSS3Text(bool);
     BLINK_EXPORT static void enableCSSGridLayout(bool);
