/*
 * Copyright (C) 2009 Google Inc. All rights reserved.
 *
 * Redistribution and use in source and binary forms, with or without
 * modification, are permitted provided that the following conditions are
 * met:
 *
 *     * Redistributions of source code must retain the above copyright
 * notice, this list of conditions and the following disclaimer.
 *     * Redistributions in binary form must reproduce the above
 * copyright notice, this list of conditions and the following disclaimer
 * in the documentation and/or other materials provided with the
 * distribution.
 *     * Neither the name of Google Inc. nor the names of its
 * contributors may be used to endorse or promote products derived from
 * this software without specific prior written permission.
 *
 * THIS SOFTWARE IS PROVIDED BY THE COPYRIGHT HOLDERS AND CONTRIBUTORS
 * "AS IS" AND ANY EXPRESS OR IMPLIED WARRANTIES, INCLUDING, BUT NOT
 * LIMITED TO, THE IMPLIED WARRANTIES OF MERCHANTABILITY AND FITNESS FOR
 * A PARTICULAR PURPOSE ARE DISCLAIMED. IN NO EVENT SHALL THE COPYRIGHT
 * OWNER OR CONTRIBUTORS BE LIABLE FOR ANY DIRECT, INDIRECT, INCIDENTAL,
 * SPECIAL, EXEMPLARY, OR CONSEQUENTIAL DAMAGES (INCLUDING, BUT NOT
 * LIMITED TO, PROCUREMENT OF SUBSTITUTE GOODS OR SERVICES; LOSS OF USE,
 * DATA, OR PROFITS; OR BUSINESS INTERRUPTION) HOWEVER CAUSED AND ON ANY
 * THEORY OF LIABILITY, WHETHER IN CONTRACT, STRICT LIABILITY, OR TORT
 * (INCLUDING NEGLIGENCE OR OTHERWISE) ARISING IN ANY WAY OUT OF THE USE
 * OF THIS SOFTWARE, EVEN IF ADVISED OF THE POSSIBILITY OF SUCH DAMAGE.
 */

#ifndef WebViewClient_h
#define WebViewClient_h

#include "../platform/WebGraphicsContext3D.h"
#include "../platform/WebString.h"
#include "WebAXEnums.h"
#include "WebContentDetectionResult.h"
#include "WebDragOperation.h"
#include "WebFileChooserCompletion.h"
#include "WebFileChooserParams.h"
#include "WebFrame.h"
#include "WebNavigatorContentUtilsClient.h"
#include "WebPageVisibilityState.h"
#include "WebPopupType.h"
#include "WebTextAffinity.h"
#include "WebTextDirection.h"
#include "WebWidgetClient.h"

namespace blink {

class WebAXObject;
class WebCompositorOutputSurface;
class WebDateTimeChooserCompletion;
class WebDragData;
class WebElement;
class WebExternalPopupMenu;
class WebExternalPopupMenuClient;
class WebFileChooserCompletion;
class WebGeolocationClient;
class WebGeolocationService;
class WebGestureEvent;
class WebHitTestResult;
class WebImage;
class WebInputElement;
class WebKeyboardEvent;
class WebMIDIClient;
class WebNode;
class WebPushClient;
class WebRange;
class WebSpeechRecognizer;
class WebStorageNamespace;
class WebURL;
class WebURLRequest;
class WebView;
class WebWidget;
struct WebConsoleMessage;
struct WebDateTimeChooserParams;
struct WebPoint;
struct WebPopupMenuInfo;
struct WebRect;
struct WebSize;
struct WebWindowFeatures;

// Since a WebView is a WebWidget, a WebViewClient is a WebWidgetClient.
// Virtual inheritance allows an implementation of WebWidgetClient to be
// easily reused as part of an implementation of WebViewClient.
class WebViewClient : virtual public WebWidgetClient {
public:
    // Factory methods -----------------------------------------------------

    // Create a new related WebView.  This method must clone its session storage
    // so any subsequent calls to createSessionStorageNamespace conform to the
    // WebStorage specification.
    // The request parameter is only for the client to check if the request
    // could be fulfilled.  The client should not load the request.
    // The policy parameter indicates how the new view will be displayed in
    // WebWidgetClient::show.
    virtual WebView* createView(WebLocalFrame* creator,
                                const WebURLRequest& request,
                                const WebWindowFeatures& features,
                                const WebString& name,
                                WebNavigationPolicy policy,
                                bool suppressOpener) {
        return 0;
    }

    // Create a new WebPopupMenu.  In the second form, the client is
    // responsible for rendering the contents of the popup menu.
    virtual WebWidget* createPopupMenu(WebPopupType) { return 0; }
    virtual WebWidget* createPopupMenu(const WebPopupMenuInfo&) { return 0; }
    virtual WebExternalPopupMenu* createExternalPopupMenu(
        const WebPopupMenuInfo&, WebExternalPopupMenuClient*) { return 0; }

    // Create a session storage namespace object associated with this WebView.
    virtual WebStorageNamespace* createSessionStorageNamespace() { return 0; }


    // Misc ----------------------------------------------------------------

    // Called when script in the page calls window.print().  If frame is
    // non-null, then it selects a particular frame, including its
    // children, to print.  Otherwise, the main frame and its children
    // should be printed.
    virtual void printPage(WebLocalFrame*) { }

    // This method enumerates all the files in the path. It returns immediately
    // and asynchronously invokes the WebFileChooserCompletion with all the
    // files in the directory. Returns false if the WebFileChooserCompletion
    // will never be called.
    virtual bool enumerateChosenDirectory(const WebString& path, WebFileChooserCompletion*) { return false; }


    // Editing -------------------------------------------------------------

    // These methods allow the client to intercept and overrule editing
    // operations.
    virtual void didCancelCompositionOnSelectionChange() { }
    virtual void didChangeContents() { }
    virtual void didExecuteCommand(const WebString& commandName) { }

    // This method is called in response to WebView's handleInputEvent()
    // when the default action for the current keyboard event is not
    // suppressed by the page, to give the embedder a chance to handle
    // the keyboard event specially.
    //
    // Returns true if the keyboard event was handled by the embedder,
    // indicating that the default action should be suppressed.
    virtual bool handleCurrentKeyboardEvent() { return false; }


    // Dialogs -------------------------------------------------------------

    // This method returns immediately after showing the dialog. When the
    // dialog is closed, it should call the WebFileChooserCompletion to
    // pass the results of the dialog. Returns false if
    // WebFileChooseCompletion will never be called.
    virtual bool runFileChooser(const WebFileChooserParams&,
                                WebFileChooserCompletion*) { return false; }

    // Ask users to choose date/time for the specified parameters. When a user
    // chooses a value, an implementation of this function should call
    // WebDateTimeChooserCompletion::didChooseValue or didCancelChooser. If the
    // implementation opened date/time chooser UI successfully, it should return
    // true. This function is used only if ExternalDateTimeChooser is used.
    virtual bool openDateTimeChooser(const WebDateTimeChooserParams&, WebDateTimeChooserCompletion*) { return false; }

    // Show a notification popup for the specified form vaidation messages
    // besides the anchor rectangle. An implementation of this function should
    // not hide the popup until hideValidationMessage call.
    virtual void showValidationMessage(const WebRect& anchorInRootView, const WebString& mainText, const WebString& supplementalText, WebTextDirection hint) { }

    // Hide notifation popup for form validation messages.
    virtual void hideValidationMessage() { }

    // Move the existing notifation popup to the new anchor position.
    virtual void moveValidationMessage(const WebRect& anchorInRootView) { }


    // UI ------------------------------------------------------------------

    // Called when script modifies window.status
    virtual void setStatusText(const WebString&) { }

    // Called when hovering over an anchor with the given URL.
    virtual void setMouseOverURL(const WebURL&) { }

    // Called when keyboard focus switches to an anchor with the given URL.
    virtual void setKeyboardFocusURL(const WebURL&) { }

    // Called when a drag-n-drop operation should begin.
    virtual void startDragging(WebLocalFrame*, const WebDragData&, WebDragOperationsMask, const WebImage&, const WebPoint& dragImageOffset) { }

    // Called to determine if drag-n-drop operations may initiate a page
    // navigation.
    virtual bool acceptsLoadDrops() { return true; }

    // Take focus away from the WebView by focusing an adjacent UI element
    // in the containing window.
    virtual void focusNext() { }
    virtual void focusPrevious() { }

    // Called when a new node gets focused.
    virtual void focusedNodeChanged(const WebNode&) { }

    virtual void numberOfWheelEventHandlersChanged(unsigned) { }

    // Indicates two things:
    //   1) This view may have a new layout now.
    //   2) Calling layout() is a no-op.
    // After calling WebWidget::layout(), expect to get this notification
    // unless the view did not need a layout.
    virtual void didUpdateLayout() { }

    // Return true to swallow the input event if the embedder will start a disambiguation popup
    virtual bool didTapMultipleTargets(const WebGestureEvent&, const WebVector<WebRect>& targetRects) { return false; }

    // Returns comma separated list of accept languages.
    virtual WebString acceptLanguages() { return WebString(); }

    // Called when a rubberband rectangle should be displayed or hidden.
    virtual void setRubberbandRect(const WebRect&) { }
    virtual void hideRubberbandRect() { }

<<<<<<< HEAD
=======

>>>>>>> 1cb4891d
    // Session history -----------------------------------------------------

    // Tells the embedder to navigate back or forward in session history by
    // the given offset (relative to the current position in session
    // history).
    virtual void navigateBackForwardSoon(int offset) { }

    // Returns the number of history items before/after the current
    // history item.
    virtual int historyBackListCount() { return 0; }
    virtual int historyForwardListCount() { return 0; }


    // Accessibility -------------------------------------------------------

    // Notifies embedder about an accessibility event.
    virtual void postAccessibilityEvent(const WebAXObject&, WebAXEvent) { }


    // Developer tools -----------------------------------------------------

    // Called to notify the client that the inspector's settings were
    // changed and should be saved.  See WebView::inspectorSettings.
    virtual void didUpdateInspectorSettings() { }

    virtual void didUpdateInspectorSetting(const WebString& key, const WebString& value) { }


    // Geolocation ---------------------------------------------------------

    // Access the embedder API for (client-based) geolocation client .
    virtual WebGeolocationClient* geolocationClient() { return 0; }
    // Access the embedder API for (non-client-based) geolocation services.
    virtual WebGeolocationService* geolocationService() { return 0; }


    // Speech --------------------------------------------------------------

    // Access the embedder API for speech recognition services.
    virtual WebSpeechRecognizer* speechRecognizer() { return 0; }


    // Zoom ----------------------------------------------------------------

    // Informs the browser that the zoom levels for this frame have changed from
    // the default values.
    virtual void zoomLimitsChanged(double minimumLevel, double maximumLevel) { }

    // Informs the browser that the zoom level has changed as a result of an
    // action that wasn't initiated by the client.
    virtual void zoomLevelChanged() { }


    // Navigator Content Utils  --------------------------------------------

    // Registers a new URL handler for the given protocol.
    virtual void registerProtocolHandler(const WebString& scheme,
        const WebURL& baseUrl,
        const WebURL& url,
        const WebString& title) { }

    // Unregisters a given URL handler for the given protocol.
    virtual void unregisterProtocolHandler(const WebString& scheme, const WebURL& baseUrl, const WebURL& url) { }

    // Check if a given URL handler is registered for the given protocol.
    virtual WebCustomHandlersState isProtocolHandlerRegistered(const WebString& scheme, const WebURL& baseUrl, const WebURL& url)
    {
        return WebCustomHandlersNew;
    }


    // Visibility -----------------------------------------------------------

    // Returns the current visibility of the WebView.
    virtual WebPageVisibilityState visibilityState() const
    {
        return WebPageVisibilityStateVisible;
    }


    // Web MIDI -------------------------------------------------------------

    virtual WebMIDIClient* webMIDIClient() { return 0; }

    // Push Messaging -------------------------------------------------------

    virtual WebPushClient* webPushClient() { return 0; }

    // Content detection ----------------------------------------------------

    // Retrieves detectable content (e.g., email addresses, phone numbers)
    // around a hit test result. The embedder should use platform-specific
    // content detectors to analyze the region around the hit test result.
    virtual WebContentDetectionResult detectContentAround(const WebHitTestResult&) { return WebContentDetectionResult(); }

    // Schedules a new content intent with the provided url.
    virtual void scheduleContentIntent(const WebURL&) { }

    // Cancels any previously scheduled content intents that have not yet launched.
    virtual void cancelScheduledContentIntents() { }


    // Draggable regions ----------------------------------------------------

    // Informs the browser that the draggable regions have been updated.
    virtual void draggableRegionsChanged() { }

protected:
    ~WebViewClient() { }
};

} // namespace blink

#endif<|MERGE_RESOLUTION|>--- conflicted
+++ resolved
@@ -221,10 +221,7 @@
     virtual void setRubberbandRect(const WebRect&) { }
     virtual void hideRubberbandRect() { }
 
-<<<<<<< HEAD
-=======
-
->>>>>>> 1cb4891d
+
     // Session history -----------------------------------------------------
 
     // Tells the embedder to navigate back or forward in session history by
