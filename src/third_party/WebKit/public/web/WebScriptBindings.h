--- conflicted
+++ resolved
@@ -36,12 +36,8 @@
 namespace v8 {
 class Isolate;
 class String;
-<<<<<<< HEAD
+class Context;
 template <class T> class Local;
-=======
-class Context;
-template <class T> class Handle;
->>>>>>> f5df926d
 template <class T> class Local;
 }
 
@@ -56,14 +52,10 @@
     BLINK_EXPORT static v8::Local<v8::String> toV8String(const WebString&, v8::Isolate*);
 
     // You can use v8::Value::toString() to get a v8::String, but remember to wrap that in a v8::TryCatch.
-<<<<<<< HEAD
     BLINK_EXPORT static WebString toWebString(v8::Local<v8::String>);
-=======
-    BLINK_EXPORT static WebString toWebString(v8::Handle<v8::String>);
 
     // Creates a V8 context that can access the DOM.
     BLINK_EXPORT static v8::Local<v8::Context> createWebScriptContext();
->>>>>>> f5df926d
 };
 
 } // namespace blink
