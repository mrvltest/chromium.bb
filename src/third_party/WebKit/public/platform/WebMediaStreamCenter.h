/*
 * Copyright (C) 2012 Google Inc. All rights reserved.
 *
 * Redistribution and use in source and binary forms, with or without
 * modification, are permitted provided that the following conditions are
 * met:
 *
 *     * Redistributions of source code must retain the above copyright
 * notice, this list of conditions and the following disclaimer.
 *     * Redistributions in binary form must reproduce the above
 * copyright notice, this list of conditions and the following disclaimer
 * in the documentation and/or other materials provided with the
 * distribution.
 *     * Neither the name of Google Inc. nor the names of its
 * contributors may be used to endorse or promote products derived from
 * this software without specific prior written permission.
 *
 * THIS SOFTWARE IS PROVIDED BY THE COPYRIGHT HOLDERS AND CONTRIBUTORS
 * "AS IS" AND ANY EXPRESS OR IMPLIED WARRANTIES, INCLUDING, BUT NOT
 * LIMITED TO, THE IMPLIED WARRANTIES OF MERCHANTABILITY AND FITNESS FOR
 * A PARTICULAR PURPOSE ARE DISCLAIMED. IN NO EVENT SHALL THE COPYRIGHT
 * OWNER OR CONTRIBUTORS BE LIABLE FOR ANY DIRECT, INDIRECT, INCIDENTAL,
 * SPECIAL, EXEMPLARY, OR CONSEQUENTIAL DAMAGES (INCLUDING, BUT NOT
 * LIMITED TO, PROCUREMENT OF SUBSTITUTE GOODS OR SERVICES; LOSS OF USE,
 * DATA, OR PROFITS; OR BUSINESS INTERRUPTION) HOWEVER CAUSED AND ON ANY
 * THEORY OF LIABILITY, WHETHER IN CONTRACT, STRICT LIABILITY, OR TORT
 * (INCLUDING NEGLIGENCE OR OTHERWISE) ARISING IN ANY WAY OUT OF THE USE
 * OF THIS SOFTWARE, EVEN IF ADVISED OF THE POSSIBILITY OF SUCH DAMAGE.
 */

#ifndef WebMediaStreamCenter_h
#define WebMediaStreamCenter_h

#include "WebVector.h"

namespace blink {
class WebMediaStream;
class WebMediaStreamTrack;
class WebMediaStreamTrackSourcesRequest;
class WebSourceInfo;
class WebString;

class WebMediaStreamCenter {
public:
    virtual ~WebMediaStreamCenter() { }

    virtual bool getMediaStreamTrackSources(const WebMediaStreamTrackSourcesRequest&)= 0;
<<<<<<< HEAD
    virtual void didEnableMediaStreamTrack(const WebMediaStream&, const WebMediaStreamTrack&) = 0;
    virtual void didDisableMediaStreamTrack(const WebMediaStream&, const WebMediaStreamTrack&) = 0;
    virtual bool didAddMediaStreamTrack(const WebMediaStream&, const WebMediaStreamTrack&) = 0;
    virtual bool didRemoveMediaStreamTrack(const WebMediaStream&, const WebMediaStreamTrack&) = 0;
    virtual void didStopLocalMediaStream(const WebMediaStream&) = 0;
    virtual bool didStopMediaStreamTrack(const WebMediaStreamTrack&) { return false; }
=======

    // Stream functionality.
>>>>>>> 8c15b39e
    virtual void didCreateMediaStream(WebMediaStream&) = 0;
    virtual bool didAddMediaStreamTrack(const WebMediaStream&, const WebMediaStreamTrack&) = 0;
    virtual bool didRemoveMediaStreamTrack(const WebMediaStream&, const WebMediaStreamTrack&) = 0;
    virtual void didStopLocalMediaStream(const WebMediaStream&) = 0;

    // Track functionality.
    virtual void didCreateMediaStreamTrack(const WebMediaStreamTrack&) { }
    virtual void didEnableMediaStreamTrack(const WebMediaStreamTrack&) { }
    virtual void didDisableMediaStreamTrack(const WebMediaStreamTrack&) { }
    virtual bool didStopMediaStreamTrack(const WebMediaStreamTrack&) { return false; }

    // DEPRECATED track functionality.
    virtual void didEnableMediaStreamTrack(const WebMediaStream&, const WebMediaStreamTrack&) { }
    virtual void didDisableMediaStreamTrack(const WebMediaStream&, const WebMediaStreamTrack&) { }
};

} // namespace blink

#endif // WebMediaStreamCenter_h
<|MERGE_RESOLUTION|>--- conflicted
+++ resolved
@@ -45,17 +45,8 @@
     virtual ~WebMediaStreamCenter() { }
 
     virtual bool getMediaStreamTrackSources(const WebMediaStreamTrackSourcesRequest&)= 0;
-<<<<<<< HEAD
-    virtual void didEnableMediaStreamTrack(const WebMediaStream&, const WebMediaStreamTrack&) = 0;
-    virtual void didDisableMediaStreamTrack(const WebMediaStream&, const WebMediaStreamTrack&) = 0;
-    virtual bool didAddMediaStreamTrack(const WebMediaStream&, const WebMediaStreamTrack&) = 0;
-    virtual bool didRemoveMediaStreamTrack(const WebMediaStream&, const WebMediaStreamTrack&) = 0;
-    virtual void didStopLocalMediaStream(const WebMediaStream&) = 0;
-    virtual bool didStopMediaStreamTrack(const WebMediaStreamTrack&) { return false; }
-=======
 
     // Stream functionality.
->>>>>>> 8c15b39e
     virtual void didCreateMediaStream(WebMediaStream&) = 0;
     virtual bool didAddMediaStreamTrack(const WebMediaStream&, const WebMediaStreamTrack&) = 0;
     virtual bool didRemoveMediaStreamTrack(const WebMediaStream&, const WebMediaStreamTrack&) = 0;
