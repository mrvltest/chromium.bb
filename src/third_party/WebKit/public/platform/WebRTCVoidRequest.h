--- conflicted
+++ resolved
@@ -59,15 +59,6 @@
         return *this;
     }
 
-<<<<<<< HEAD
-    BLINK_EXPORT void assign(const WebRTCVoidRequest&);
-
-    BLINK_EXPORT void reset();
-    bool isNull() const { return m_private.isNull(); }
-
-    BLINK_EXPORT void requestSucceeded() const;
-    BLINK_EXPORT void requestFailed(const WebString& error) const;
-=======
     BLINK_PLATFORM_EXPORT void assign(const WebRTCVoidRequest&);
 
     BLINK_PLATFORM_EXPORT void reset();
@@ -75,25 +66,16 @@
 
     BLINK_PLATFORM_EXPORT void requestSucceeded() const;
     BLINK_PLATFORM_EXPORT void requestFailed(const WebString& error) const;
->>>>>>> 8c15b39e
 
     // Extra data associated with this object.
     // If non-null, the extra data pointer will be deleted when the object is destroyed.
     // Setting the extra data pointer will cause any existing non-null
     // extra data pointer to be deleted.
-<<<<<<< HEAD
-    BLINK_EXPORT ExtraData* extraData() const;
-    BLINK_EXPORT void setExtraData(ExtraData*);
-
-#if BLINK_IMPLEMENTATION
-    WebRTCVoidRequest(const WTF::PassRefPtr<WebCore::RTCVoidRequest>&);
-=======
     BLINK_PLATFORM_EXPORT ExtraData* extraData() const;
     BLINK_PLATFORM_EXPORT void setExtraData(ExtraData*);
 
 #if INSIDE_BLINK
     BLINK_PLATFORM_EXPORT WebRTCVoidRequest(const WTF::PassRefPtr<WebCore::RTCVoidRequest>&);
->>>>>>> 8c15b39e
 #endif
 
 private:
