--- conflicted
+++ resolved
@@ -33,11 +33,7 @@
 
 #include "WebCommon.h"
 
-<<<<<<< HEAD
-#if BLINK_IMPLEMENTATION
-=======
 #if INSIDE_BLINK
->>>>>>> 8c15b39e
 #include "platform/geometry/FloatRect.h"
 #else
 #include <algorithm>
@@ -71,11 +67,7 @@
     {
     }
 
-<<<<<<< HEAD
-#if BLINK_IMPLEMENTATION
-=======
 #if INSIDE_BLINK
->>>>>>> 8c15b39e
     WebFloatRect(const WebCore::FloatRect& r)
         : x(r.x())
         , y(r.y())
