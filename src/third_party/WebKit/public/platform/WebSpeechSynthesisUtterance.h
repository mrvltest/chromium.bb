--- conflicted
+++ resolved
@@ -46,28 +46,6 @@
         return *this;
     }
 
-<<<<<<< HEAD
-    BLINK_EXPORT void assign(const WebSpeechSynthesisUtterance&);
-    BLINK_EXPORT void reset();
-    bool isNull() const { return m_private.isNull(); }
-
-    BLINK_EXPORT WebString text() const;
-    BLINK_EXPORT WebString lang() const;
-    BLINK_EXPORT WebString voice() const;
-
-    // As defined in: https://dvcs.w3.org/hg/speech-api/raw-file/tip/speechapi.html
-    BLINK_EXPORT float volume() const; // 0...1, 1 is default
-    BLINK_EXPORT float rate() const; // 0.1...10, 1 is default
-    BLINK_EXPORT float pitch() const; // 0...2, 1 is default
-
-    BLINK_EXPORT double startTime() const; // In seconds.
-
-#if BLINK_IMPLEMENTATION
-    WebSpeechSynthesisUtterance(const PassRefPtr<WebCore::PlatformSpeechSynthesisUtterance>&);
-    WebSpeechSynthesisUtterance& operator=(WebCore::PlatformSpeechSynthesisUtterance*);
-    operator PassRefPtr<WebCore::PlatformSpeechSynthesisUtterance>() const;
-    operator WebCore::PlatformSpeechSynthesisUtterance*() const;
-=======
     BLINK_PLATFORM_EXPORT void assign(const WebSpeechSynthesisUtterance&);
     BLINK_PLATFORM_EXPORT void reset();
     bool isNull() const { return m_private.isNull(); }
@@ -88,7 +66,6 @@
     BLINK_PLATFORM_EXPORT WebSpeechSynthesisUtterance& operator=(WebCore::PlatformSpeechSynthesisUtterance*);
     BLINK_PLATFORM_EXPORT operator PassRefPtr<WebCore::PlatformSpeechSynthesisUtterance>() const;
     BLINK_PLATFORM_EXPORT operator WebCore::PlatformSpeechSynthesisUtterance*() const;
->>>>>>> 8c15b39e
 #endif
 
 private:
