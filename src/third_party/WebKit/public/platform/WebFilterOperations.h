/*
 * Copyright (C) 2012 Google Inc. All rights reserved.
 *
 * Redistribution and use in source and binary forms, with or without
 * modification, are permitted provided that the following conditions
 * are met:
 *
 * 1.  Redistributions of source code must retain the above copyright
 *     notice, this list of conditions and the following disclaimer.
 * 2.  Redistributions in binary form must reproduce the above copyright
 *     notice, this list of conditions and the following disclaimer in the
 *     documentation and/or other materials provided with the distribution.
 *
 * THIS SOFTWARE IS PROVIDED BY APPLE AND ITS CONTRIBUTORS "AS IS" AND ANY
 * EXPRESS OR IMPLIED WARRANTIES, INCLUDING, BUT NOT LIMITED TO, THE IMPLIED
 * WARRANTIES OF MERCHANTABILITY AND FITNESS FOR A PARTICULAR PURPOSE ARE
 * DISCLAIMED. IN NO EVENT SHALL APPLE OR ITS CONTRIBUTORS BE LIABLE FOR ANY
 * DIRECT, INDIRECT, INCIDENTAL, SPECIAL, EXEMPLARY, OR CONSEQUENTIAL DAMAGES
 * (INCLUDING, BUT NOT LIMITED TO, PROCUREMENT OF SUBSTITUTE GOODS OR SERVICES;
 * LOSS OF USE, DATA, OR PROFITS; OR BUSINESS INTERRUPTION) HOWEVER CAUSED AND
 * ON ANY THEORY OF LIABILITY, WHETHER IN CONTRACT, STRICT LIABILITY, OR TORT
 * (INCLUDING NEGLIGENCE OR OTHERWISE) ARISING IN ANY WAY OUT OF THE USE OF
 * THIS SOFTWARE, EVEN IF ADVISED OF THE POSSIBILITY OF SUCH DAMAGE.
 */

#ifndef WebFilterOperations_h
#define WebFilterOperations_h

#include "SkImageFilter.h"
#include "SkScalar.h"
#include "WebColor.h"
#include "WebPoint.h"

<<<<<<< HEAD
namespace WebKit {
=======
namespace blink {
>>>>>>> 8c15b39e

// An ordered list of filter operations.
class WebFilterOperations {
public:
    virtual ~WebFilterOperations() { }

    virtual void appendGrayscaleFilter(float amount) = 0;
    virtual void appendSepiaFilter(float amount) = 0;
    virtual void appendSaturateFilter(float amount) = 0;
    virtual void appendHueRotateFilter(float amount) = 0;
    virtual void appendInvertFilter(float amount) = 0;
    virtual void appendBrightnessFilter(float amount) = 0;
    virtual void appendContrastFilter(float amount) = 0;
    virtual void appendOpacityFilter(float amount)= 0;
    virtual void appendBlurFilter(float amount) = 0;
    virtual void appendDropShadowFilter(WebPoint offset, float stdDeviation, WebColor) = 0;
    virtual void appendColorMatrixFilter(SkScalar matrix[20]) = 0;
    virtual void appendZoomFilter(float amount, int inset) = 0;
    virtual void appendSaturatingBrightnessFilter(float amount) = 0;

    // This grabs a ref on the passed-in filter.
    virtual void appendReferenceFilter(SkImageFilter*) = 0;

    virtual void clear() = 0;
};

} // namespace blink

#endif // WebFilterOperations_h<|MERGE_RESOLUTION|>--- conflicted
+++ resolved
@@ -31,11 +31,7 @@
 #include "WebColor.h"
 #include "WebPoint.h"
 
-<<<<<<< HEAD
-namespace WebKit {
-=======
 namespace blink {
->>>>>>> 8c15b39e
 
 // An ordered list of filter operations.
 class WebFilterOperations {
