--- conflicted
+++ resolved
@@ -52,11 +52,8 @@
     WebCryptoAlgorithmIdSha512,
     WebCryptoAlgorithmIdAesGcm,
     WebCryptoAlgorithmIdRsaOaep,
-<<<<<<< HEAD
-=======
     WebCryptoAlgorithmIdAesCtr,
     WebCryptoAlgorithmIdAesKw,
->>>>>>> 8c15b39e
 #if INSIDE_BLINK
     NumberOfWebCryptoAlgorithmId,
 #endif
@@ -72,10 +69,7 @@
     WebCryptoAlgorithmParamsTypeRsaKeyGenParams,
     WebCryptoAlgorithmParamsTypeAesGcmParams,
     WebCryptoAlgorithmParamsTypeRsaOaepParams,
-<<<<<<< HEAD
-=======
     WebCryptoAlgorithmParamsTypeAesCtrParams,
->>>>>>> 8c15b39e
 };
 
 class WebCryptoAesCbcParams;
@@ -86,10 +80,7 @@
 class WebCryptoRsaKeyGenParams;
 class WebCryptoAesGcmParams;
 class WebCryptoRsaOaepParams;
-<<<<<<< HEAD
-=======
 class WebCryptoAesCtrParams;
->>>>>>> 8c15b39e
 
 class WebCryptoAlgorithmParams;
 class WebCryptoAlgorithmPrivate;
@@ -136,10 +127,7 @@
     BLINK_PLATFORM_EXPORT const WebCryptoRsaKeyGenParams* rsaKeyGenParams() const;
     BLINK_PLATFORM_EXPORT const WebCryptoAesGcmParams* aesGcmParams() const;
     BLINK_PLATFORM_EXPORT const WebCryptoRsaOaepParams* rsaOaepParams() const;
-<<<<<<< HEAD
-=======
     BLINK_PLATFORM_EXPORT const WebCryptoAesCtrParams* aesCtrParams() const;
->>>>>>> 8c15b39e
 
 private:
     BLINK_PLATFORM_EXPORT void assign(const WebCryptoAlgorithm& other);
