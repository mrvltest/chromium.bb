--- conflicted
+++ resolved
@@ -37,22 +37,10 @@
 
     // The WebContentLayer has ownership of this wrapper.
     virtual WebLayer* layer() = 0;
-<<<<<<< HEAD
-
-    // Set to true if the backside of this layer's contents should be visible when composited.
-    // Defaults to false.
-    virtual void setDoubleSided(bool) {}
-
-    // Allow the compositor to determine the scale at which the layer should
-    // be rasterized based on the layer's hierarchy and transform. This defaults
-    // to false.
-    virtual void setAutomaticallyComputeRasterScale(bool) { }
 
     // Set the color to blend LCD text with when the layer's background color
     // would otherwise be transparent.
     virtual void setDefaultLCDBackgroundColor(WebColor) { }
-=======
->>>>>>> b6cd7b0e
 };
 
 } // namespace blink
