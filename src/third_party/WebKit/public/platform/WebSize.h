/*
 * Copyright (C) 2009 Google Inc. All rights reserved.
 *
 * Redistribution and use in source and binary forms, with or without
 * modification, are permitted provided that the following conditions are
 * met:
 *
 *     * Redistributions of source code must retain the above copyright
 * notice, this list of conditions and the following disclaimer.
 *     * Redistributions in binary form must reproduce the above
 * copyright notice, this list of conditions and the following disclaimer
 * in the documentation and/or other materials provided with the
 * distribution.
 *     * Neither the name of Google Inc. nor the names of its
 * contributors may be used to endorse or promote products derived from
 * this software without specific prior written permission.
 *
 * THIS SOFTWARE IS PROVIDED BY THE COPYRIGHT HOLDERS AND CONTRIBUTORS
 * "AS IS" AND ANY EXPRESS OR IMPLIED WARRANTIES, INCLUDING, BUT NOT
 * LIMITED TO, THE IMPLIED WARRANTIES OF MERCHANTABILITY AND FITNESS FOR
 * A PARTICULAR PURPOSE ARE DISCLAIMED. IN NO EVENT SHALL THE COPYRIGHT
 * OWNER OR CONTRIBUTORS BE LIABLE FOR ANY DIRECT, INDIRECT, INCIDENTAL,
 * SPECIAL, EXEMPLARY, OR CONSEQUENTIAL DAMAGES (INCLUDING, BUT NOT
 * LIMITED TO, PROCUREMENT OF SUBSTITUTE GOODS OR SERVICES; LOSS OF USE,
 * DATA, OR PROFITS; OR BUSINESS INTERRUPTION) HOWEVER CAUSED AND ON ANY
 * THEORY OF LIABILITY, WHETHER IN CONTRACT, STRICT LIABILITY, OR TORT
 * (INCLUDING NEGLIGENCE OR OTHERWISE) ARISING IN ANY WAY OUT OF THE USE
 * OF THIS SOFTWARE, EVEN IF ADVISED OF THE POSSIBILITY OF SUCH DAMAGE.
 */

#ifndef WebSize_h
#define WebSize_h

#include "WebCommon.h"

<<<<<<< HEAD
#if BLINK_IMPLEMENTATION
=======
#if INSIDE_BLINK
>>>>>>> 8c15b39e
#include "platform/geometry/IntSize.h"
#else
#include <algorithm>
#include <cmath>
#include <ui/gfx/size.h>
#include <ui/gfx/vector2d.h>
#endif

namespace blink {

struct WebSize {
    int width;
    int height;

    bool isEmpty() const { return width <= 0 || height <= 0; }

    WebSize()
        : width(0)
        , height(0)
    {
    }

    WebSize(int width, int height)
        : width(width)
        , height(height)
    {
    }

<<<<<<< HEAD
#if BLINK_IMPLEMENTATION
=======
#if INSIDE_BLINK
>>>>>>> 8c15b39e
    WebSize(const WebCore::IntSize& s)
        : width(s.width())
        , height(s.height())
    {
    }

    WebSize& operator=(const WebCore::IntSize& s)
    {
        width = s.width();
        height = s.height();
        return *this;
    }

    operator WebCore::IntSize() const
    {
        return WebCore::IntSize(width, height);
    }
#else
    WebSize(const gfx::Size& s)
        : width(s.width())
        , height(s.height())
    {
    }

    WebSize(const gfx::Vector2d& v)
        : width(v.x())
        , height(v.y())
    {
    }

    WebSize& operator=(const gfx::Size& s)
    {
        width = s.width();
        height = s.height();
        return *this;
    }

    WebSize& operator=(const gfx::Vector2d& v)
    {
        width = v.x();
        height = v.y();
        return *this;
    }

    operator gfx::Size() const
    {
        return gfx::Size(std::max(0, width), std::max(0, height));
    }

    operator gfx::Vector2d() const
    {
        return gfx::Vector2d(width, height);
    }
#endif
};

inline bool operator==(const WebSize& a, const WebSize& b)
{
    return a.width == b.width && a.height == b.height;
}

inline bool operator!=(const WebSize& a, const WebSize& b)
{
    return !(a == b);
}

} // namespace blink

#endif<|MERGE_RESOLUTION|>--- conflicted
+++ resolved
@@ -33,11 +33,7 @@
 
 #include "WebCommon.h"
 
-<<<<<<< HEAD
-#if BLINK_IMPLEMENTATION
-=======
 #if INSIDE_BLINK
->>>>>>> 8c15b39e
 #include "platform/geometry/IntSize.h"
 #else
 #include <algorithm>
@@ -66,11 +62,7 @@
     {
     }
 
-<<<<<<< HEAD
-#if BLINK_IMPLEMENTATION
-=======
 #if INSIDE_BLINK
->>>>>>> 8c15b39e
     WebSize(const WebCore::IntSize& s)
         : width(s.width())
         , height(s.height())
