--- conflicted
+++ resolved
@@ -141,33 +141,10 @@
                     'includes': [ '../build/common_defines.gypi', ],
                     'link_settings':
                     {
-<<<<<<< HEAD
-                        'VCLinkerTool':
-                        {
-                            'conditions':
-                            [
-                                ['angle_build_winrt==0',
-                                {
-                                    'AdditionalDependencies':
-                                    [
-                                        'd3d9.lib',
-                                    ],
-                                }],
-                                ['angle_build_winrt==1',
-                                {
-                                    'AdditionalDependencies':
-                                    [
-                                        'd3d11.lib',
-                                    ],
-                                }],
-                            ],
-                        },
-=======
                         'libraries':
                         [
                             '-ld3d9.lib',
                         ],
->>>>>>> 0d46546d
                     },
                     'configurations':
                     {
