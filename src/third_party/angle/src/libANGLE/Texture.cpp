--- conflicted
+++ resolved
@@ -270,11 +270,7 @@
     // Release from previous calls to eglBindTexImage, to avoid calling the Impl after
     releaseTexImageInternal();
 
-<<<<<<< HEAD
-    Error error = mTexture->generateMipmaps();
-=======
     Error error = mTexture->generateMipmaps(getSamplerState());
->>>>>>> de2fe6b6
     if (error.isError())
     {
         return error;
