/*
 * libjingle
 * Copyright 2012 Google Inc.
 *
 * Redistribution and use in source and binary forms, with or without
 * modification, are permitted provided that the following conditions are met:
 *
 *  1. Redistributions of source code must retain the above copyright notice,
 *     this list of conditions and the following disclaimer.
 *  2. Redistributions in binary form must reproduce the above copyright notice,
 *     this list of conditions and the following disclaimer in the documentation
 *     and/or other materials provided with the distribution.
 *  3. The name of the author may not be used to endorse or promote products
 *     derived from this software without specific prior written permission.
 *
 * THIS SOFTWARE IS PROVIDED BY THE AUTHOR ``AS IS'' AND ANY EXPRESS OR IMPLIED
 * WARRANTIES, INCLUDING, BUT NOT LIMITED TO, THE IMPLIED WARRANTIES OF
 * MERCHANTABILITY AND FITNESS FOR A PARTICULAR PURPOSE ARE DISCLAIMED. IN NO
 * EVENT SHALL THE AUTHOR BE LIABLE FOR ANY DIRECT, INDIRECT, INCIDENTAL,
 * SPECIAL, EXEMPLARY, OR CONSEQUENTIAL DAMAGES (INCLUDING, BUT NOT LIMITED TO,
 * PROCUREMENT OF SUBSTITUTE GOODS OR SERVICES; LOSS OF USE, DATA, OR PROFITS;
 * OR BUSINESS INTERRUPTION) HOWEVER CAUSED AND ON ANY THEORY OF LIABILITY,
 * WHETHER IN CONTRACT, STRICT LIABILITY, OR TORT (INCLUDING NEGLIGENCE OR
 * OTHERWISE) ARISING IN ANY WAY OUT OF THE USE OF THIS SOFTWARE, EVEN IF
 * ADVISED OF THE POSSIBILITY OF SUCH DAMAGE.
 */

#ifndef TALK_MEDIA_BASE_CONSTANTS_H_
#define TALK_MEDIA_BASE_CONSTANTS_H_

#include <string>

// This file contains constants related to media.

namespace cricket {

extern const int kVideoCodecClockrate;
extern const int kDataCodecClockrate;
extern const int kDataMaxBandwidth;  // bps

// Default CPU thresholds.
extern const float kHighSystemCpuThreshold;
extern const float kLowSystemCpuThreshold;
extern const float kProcessCpuThreshold;

extern const char kRtxCodecName[];

// Codec parameters
extern const int kWildcardPayloadType;
extern const char kCodecParamAssociatedPayloadType[];

extern const char kOpusCodecName[];

// Attribute parameters
extern const char kCodecParamPTime[];
extern const char kCodecParamMaxPTime[];
// fmtp parameters
extern const char kCodecParamMinPTime[];
extern const char kCodecParamSPropStereo[];
extern const char kCodecParamStereo[];
extern const char kCodecParamUseInbandFec[];
extern const char kCodecParamMaxAverageBitrate[];
extern const char kCodecParamSctpProtocol[];
extern const char kCodecParamSctpStreams[];

extern const char kParamValueTrue[];
// Parameters are stored as parameter/value pairs. For parameters who do not
// have a value, |kParamValueEmpty| should be used as value.
extern const char kParamValueEmpty[];

// opus parameters.
// Default value for maxptime according to
// http://tools.ietf.org/html/draft-spittka-payload-rtp-opus-03
extern const int kOpusDefaultMaxPTime;
extern const int kOpusDefaultPTime;
extern const int kOpusDefaultMinPTime;
extern const int kOpusDefaultSPropStereo;
extern const int kOpusDefaultStereo;
extern const int kOpusDefaultUseInbandFec;
// Prefered values in this code base. Note that they may differ from the default
// values in http://tools.ietf.org/html/draft-spittka-payload-rtp-opus-03
// Only frames larger or equal to 10 ms are currently supported in this code
// base.
extern const int kPreferredMaxPTime;
extern const int kPreferredMinPTime;
extern const int kPreferredSPropStereo;
extern const int kPreferredStereo;
extern const int kPreferredUseInbandFec;

// rtcp-fb messages according to RFC 4585
extern const char kRtcpFbParamNack[];
// rtcp-fb messages according to
// http://tools.ietf.org/html/draft-alvestrand-rmcat-remb-00
extern const char kRtcpFbParamRemb[];
// ccm submessages according to RFC 5104
extern const char kRtcpFbParamCcm[];
extern const char kRtcpFbCcmParamFir[];
// Google specific parameters
<<<<<<< HEAD
extern const char* kCodecParamMaxBitrate;
extern const char* kCodecParamMinBitrate;
extern const char* kCodecParamMaxQuantization;
extern const char* kCodecParamPort;
=======
extern const char kCodecParamMaxBitrate[];
extern const char kCodecParamMinBitrate[];
extern const char kCodecParamMaxQuantization[];
extern const char kCodecParamPort[];
>>>>>>> 8c15b39e

// We put the data codec names here so callers of
// DataEngine::CreateChannel don't have to import rtpdataengine.h or
// sctpdataengine.h to get the codec names they want to pass in.
extern const int kGoogleRtpDataCodecId;
extern const char kGoogleRtpDataCodecName[];

// TODO(pthatcher): Find an id that won't conflict with anything.  On
// the other hand, it really shouldn't matter since the id won't be
// used on the wire.
extern const int kGoogleSctpDataCodecId;
extern const char kGoogleSctpDataCodecName[];

extern const char kComfortNoiseCodecName[];

}  // namespace cricket

#endif  // TALK_MEDIA_BASE_CONSTANTS_H_<|MERGE_RESOLUTION|>--- conflicted
+++ resolved
@@ -96,17 +96,10 @@
 extern const char kRtcpFbParamCcm[];
 extern const char kRtcpFbCcmParamFir[];
 // Google specific parameters
-<<<<<<< HEAD
-extern const char* kCodecParamMaxBitrate;
-extern const char* kCodecParamMinBitrate;
-extern const char* kCodecParamMaxQuantization;
-extern const char* kCodecParamPort;
-=======
 extern const char kCodecParamMaxBitrate[];
 extern const char kCodecParamMinBitrate[];
 extern const char kCodecParamMaxQuantization[];
 extern const char kCodecParamPort[];
->>>>>>> 8c15b39e
 
 // We put the data codec names here so callers of
 // DataEngine::CreateChannel don't have to import rtpdataengine.h or
