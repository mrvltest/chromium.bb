/*
 * libjingle
 * Copyright 2011 Google Inc.
 *
 * Redistribution and use in source and binary forms, with or without
 * modification, are permitted provided that the following conditions are met:
 *
 *  1. Redistributions of source code must retain the above copyright notice,
 *     this list of conditions and the following disclaimer.
 *  2. Redistributions in binary form must reproduce the above copyright notice,
 *     this list of conditions and the following disclaimer in the documentation
 *     and/or other materials provided with the distribution.
 *  3. The name of the author may not be used to endorse or promote products
 *     derived from this software without specific prior written permission.
 *
 * THIS SOFTWARE IS PROVIDED BY THE AUTHOR ``AS IS'' AND ANY EXPRESS OR IMPLIED
 * WARRANTIES, INCLUDING, BUT NOT LIMITED TO, THE IMPLIED WARRANTIES OF
 * MERCHANTABILITY AND FITNESS FOR A PARTICULAR PURPOSE ARE DISCLAIMED. IN NO
 * EVENT SHALL THE AUTHOR BE LIABLE FOR ANY DIRECT, INDIRECT, INCIDENTAL,
 * SPECIAL, EXEMPLARY, OR CONSEQUENTIAL DAMAGES (INCLUDING, BUT NOT LIMITED TO,
 * PROCUREMENT OF SUBSTITUTE GOODS OR SERVICES; LOSS OF USE, DATA, OR PROFITS;
 * OR BUSINESS INTERRUPTION) HOWEVER CAUSED AND ON ANY THEORY OF LIABILITY,
 * WHETHER IN CONTRACT, STRICT LIABILITY, OR TORT (INCLUDING NEGLIGENCE OR
 * OTHERWISE) ARISING IN ANY WAY OUT OF THE USE OF THIS SOFTWARE, EVEN IF
 * ADVISED OF THE POSSIBILITY OF SUCH DAMAGE.
 */

#include "talk/media/webrtc/webrtcvideoframe.h"

#include "libyuv/convert.h"
#include "libyuv/convert_from.h"
#include "libyuv/planar_functions.h"
#include "talk/base/logging.h"
#include "talk/media/base/videocapturer.h"
#include "talk/media/base/videocommon.h"

namespace cricket {

static const int kWatermarkWidth = 8;
static const int kWatermarkHeight = 8;
static const int kWatermarkOffsetFromLeft = 8;
static const int kWatermarkOffsetFromBottom = 8;
static const unsigned char kWatermarkMaxYValue = 64;

<<<<<<< HEAD
FrameBuffer::FrameBuffer() {}

FrameBuffer::FrameBuffer(size_t length) {
  char* buffer = new char[length];
  SetData(buffer, length);
}

FrameBuffer::~FrameBuffer() {}

void FrameBuffer::SetData(char* data, size_t length) {
=======
// Class that wraps ownerhip semantics of a buffer passed to it.
// * Buffers passed using Attach() become owned by this FrameBuffer and will be
//   destroyed on FrameBuffer destruction.
// * Buffers passed using Alias() are not owned and will not be destroyed on
//   FrameBuffer destruction,  The buffer then must outlive the FrameBuffer.
class WebRtcVideoFrame::FrameBuffer {
 public:
  FrameBuffer();
  explicit FrameBuffer(size_t length);
  ~FrameBuffer();

  void Attach(uint8* data, size_t length);
  void Alias(uint8* data, size_t length);
  uint8* data();
  size_t length() const;

  webrtc::VideoFrame* frame();
  const webrtc::VideoFrame* frame() const;

 private:
  talk_base::scoped_ptr<uint8[]> owned_data_;
  webrtc::VideoFrame video_frame_;
};

WebRtcVideoFrame::FrameBuffer::FrameBuffer() {}

WebRtcVideoFrame::FrameBuffer::FrameBuffer(size_t length) {
  uint8* buffer = new uint8[length];
  Attach(buffer, length);
}

WebRtcVideoFrame::FrameBuffer::~FrameBuffer() {
  // Make sure that |video_frame_| doesn't delete the buffer, as |owned_data_|
  // will release the buffer if this FrameBuffer owns it.
  uint8_t* new_memory = NULL;
  uint32_t new_length = 0;
  uint32_t new_size = 0;
  video_frame_.Swap(new_memory, new_length, new_size);
}

void WebRtcVideoFrame::FrameBuffer::Attach(uint8* data, size_t length) {
  Alias(data, length);
  owned_data_.reset(data);
}

void WebRtcVideoFrame::FrameBuffer::Alias(uint8* data, size_t length) {
  owned_data_.reset();
>>>>>>> 8c15b39e
  uint8_t* new_memory = reinterpret_cast<uint8_t*>(data);
  uint32_t new_length = static_cast<uint32_t>(length);
  uint32_t new_size = static_cast<uint32_t>(length);
  video_frame_.Swap(new_memory, new_length, new_size);
}

<<<<<<< HEAD
void FrameBuffer::ReturnData(char** data, size_t* length) {
  *data = NULL;
  uint32_t old_length = 0;
  uint32_t old_size = 0;
  video_frame_.Swap(reinterpret_cast<uint8_t*&>(*data),
                    old_length, old_size);
  *length = old_length;
}

char* FrameBuffer::data() {
  return reinterpret_cast<char*>(video_frame_.Buffer());
}

size_t FrameBuffer::length() const {
  return static_cast<size_t>(video_frame_.Length());
=======
uint8* WebRtcVideoFrame::FrameBuffer::data() {
  return video_frame_.Buffer();
}

size_t WebRtcVideoFrame::FrameBuffer::length() const {
  return video_frame_.Length();
>>>>>>> 8c15b39e
}

webrtc::VideoFrame* WebRtcVideoFrame::FrameBuffer::frame() {
  return &video_frame_;
}

const webrtc::VideoFrame* WebRtcVideoFrame::FrameBuffer::frame() const {
  return &video_frame_;
}

WebRtcVideoFrame::WebRtcVideoFrame()
    : video_buffer_(new RefCountedBuffer()), is_black_(false) {}

WebRtcVideoFrame::~WebRtcVideoFrame() {}

bool WebRtcVideoFrame::Init(
    uint32 format, int w, int h, int dw, int dh, uint8* sample,
    size_t sample_size, size_t pixel_width, size_t pixel_height,
    int64 elapsed_time, int64 time_stamp, int rotation) {
  return Reset(format, w, h, dw, dh, sample, sample_size, pixel_width,
               pixel_height, elapsed_time, time_stamp, rotation);
}

bool WebRtcVideoFrame::Init(const CapturedFrame* frame, int dw, int dh) {
  return Reset(frame->fourcc, frame->width, frame->height, dw, dh,
               static_cast<uint8*>(frame->data), frame->data_size,
               frame->pixel_width, frame->pixel_height, frame->elapsed_time,
               frame->time_stamp, frame->rotation);
}

bool WebRtcVideoFrame::Alias(const CapturedFrame* frame, int dw, int dh) {
  if (CanonicalFourCC(frame->fourcc) != FOURCC_I420 || frame->rotation != 0 ||
      frame->width != dw || frame->height != dh) {
    // TODO(fbarchard): Enable aliasing of more formats.
    return Init(frame, dw, dh);
  } else {
    Alias(static_cast<uint8*>(frame->data),
          frame->data_size,
          frame->width,
          frame->height,
          frame->pixel_width,
          frame->pixel_height,
          frame->elapsed_time,
          frame->time_stamp,
          frame->rotation);
    return true;
  }
}

bool WebRtcVideoFrame::InitToBlack(int w, int h, size_t pixel_width,
                                   size_t pixel_height, int64 elapsed_time,
                                   int64 time_stamp) {
  InitToEmptyBuffer(w, h, pixel_width, pixel_height, elapsed_time, time_stamp);
  if (!is_black_) {
    return SetToBlack();
  }
  return true;
}

void WebRtcVideoFrame::Alias(
    uint8* buffer, size_t buffer_size, int w, int h, size_t pixel_width,
    size_t pixel_height, int64 elapsed_time, int64 time_stamp, int rotation) {
  talk_base::scoped_refptr<RefCountedBuffer> video_buffer(
      new RefCountedBuffer());
  video_buffer->Alias(buffer, buffer_size);
  Attach(video_buffer.get(), buffer_size, w, h, pixel_width, pixel_height,
         elapsed_time, time_stamp, rotation);
}

size_t WebRtcVideoFrame::GetWidth() const { return frame()->Width(); }

size_t WebRtcVideoFrame::GetHeight() const { return frame()->Height(); }

const uint8* WebRtcVideoFrame::GetYPlane() const {
  uint8_t* buffer = frame()->Buffer();
  return buffer;
}

const uint8* WebRtcVideoFrame::GetUPlane() const {
  uint8_t* buffer = frame()->Buffer();
  if (buffer) {
    buffer += (frame()->Width() * frame()->Height());
  }
  return buffer;
}

const uint8* WebRtcVideoFrame::GetVPlane() const {
  uint8_t* buffer = frame()->Buffer();
  if (buffer) {
    int uv_size = static_cast<int>(GetChromaSize());
    buffer += frame()->Width() * frame()->Height() + uv_size;
  }
  return buffer;
}

uint8* WebRtcVideoFrame::GetYPlane() {
  uint8_t* buffer = frame()->Buffer();
  return buffer;
}

uint8* WebRtcVideoFrame::GetUPlane() {
  uint8_t* buffer = frame()->Buffer();
  if (buffer) {
    buffer += (frame()->Width() * frame()->Height());
  }
  return buffer;
}

uint8* WebRtcVideoFrame::GetVPlane() {
  uint8_t* buffer = frame()->Buffer();
  if (buffer) {
    int uv_size = static_cast<int>(GetChromaSize());
    buffer += frame()->Width() * frame()->Height() + uv_size;
  }
  return buffer;
}

VideoFrame* WebRtcVideoFrame::Copy() const {
  uint8* old_buffer = video_buffer_->data();
  if (!old_buffer)
    return NULL;
  size_t new_buffer_size = video_buffer_->length();

  WebRtcVideoFrame* ret_val = new WebRtcVideoFrame();
  ret_val->Attach(video_buffer_.get(), new_buffer_size, frame()->Width(),
                  frame()->Height(), pixel_width_, pixel_height_, elapsed_time_,
                  time_stamp_, rotation_);
  return ret_val;
}

bool WebRtcVideoFrame::MakeExclusive() {
  const size_t length = video_buffer_->length();
  RefCountedBuffer* exclusive_buffer = new RefCountedBuffer(length);
  memcpy(exclusive_buffer->data(), video_buffer_->data(), length);
  Attach(exclusive_buffer, length, frame()->Width(), frame()->Height(),
         pixel_width_, pixel_height_, elapsed_time_, time_stamp_, rotation_);
  return true;
}

size_t WebRtcVideoFrame::CopyToBuffer(uint8* buffer, size_t size) const {
  if (!frame()->Buffer()) {
    return 0;
  }

  size_t needed = frame()->Length();
  if (needed <= size) {
    memcpy(buffer, frame()->Buffer(), needed);
  }
  return needed;
}

// TODO(fbarchard): Refactor into base class and share with lmi
size_t WebRtcVideoFrame::ConvertToRgbBuffer(uint32 to_fourcc, uint8* buffer,
                                            size_t size, int stride_rgb) const {
  if (!frame()->Buffer()) {
    return 0;
  }
  size_t width = frame()->Width();
  size_t height = frame()->Height();
  size_t needed = (stride_rgb >= 0 ? stride_rgb : -stride_rgb) * height;
  if (size < needed) {
    LOG(LS_WARNING) << "RGB buffer is not large enough";
    return needed;
  }

  if (libyuv::ConvertFromI420(GetYPlane(), GetYPitch(), GetUPlane(),
                              GetUPitch(), GetVPlane(), GetVPitch(), buffer,
                              stride_rgb,
                              static_cast<int>(width),
                              static_cast<int>(height),
                              to_fourcc)) {
    LOG(LS_WARNING) << "RGB type not supported: " << to_fourcc;
    return 0;  // 0 indicates error
  }
  return needed;
}

void WebRtcVideoFrame::Attach(
    RefCountedBuffer* video_buffer, size_t buffer_size, int w, int h,
    size_t pixel_width, size_t pixel_height, int64 elapsed_time,
    int64 time_stamp, int rotation) {
  if (video_buffer_.get() == video_buffer) {
    return;
  }
  is_black_ = false;
  video_buffer_ = video_buffer;
  frame()->SetWidth(w);
  frame()->SetHeight(h);
  pixel_width_ = pixel_width;
  pixel_height_ = pixel_height;
  elapsed_time_ = elapsed_time;
  time_stamp_ = time_stamp;
  rotation_ = rotation;
}

// Add a square watermark near the left-low corner. clamp Y.
// Returns false on error.
bool WebRtcVideoFrame::AddWatermark() {
  size_t w = GetWidth();
  size_t h = GetHeight();

  if (w < kWatermarkWidth + kWatermarkOffsetFromLeft ||
      h < kWatermarkHeight + kWatermarkOffsetFromBottom) {
    return false;
  }

  uint8* buffer = GetYPlane();
  for (size_t x = kWatermarkOffsetFromLeft;
       x < kWatermarkOffsetFromLeft + kWatermarkWidth; ++x) {
    for (size_t y = h - kWatermarkOffsetFromBottom - kWatermarkHeight;
         y < h - kWatermarkOffsetFromBottom; ++y) {
      buffer[y * w + x] =
          talk_base::_min(buffer[y * w + x], kWatermarkMaxYValue);
    }
  }
  return true;
}

webrtc::VideoFrame* WebRtcVideoFrame::frame() {
  return video_buffer_->frame();
}

const webrtc::VideoFrame* WebRtcVideoFrame::frame() const {
  return video_buffer_->frame();
}

bool WebRtcVideoFrame::Reset(
    uint32 format, int w, int h, int dw, int dh, uint8* sample,
    size_t sample_size, size_t pixel_width, size_t pixel_height,
    int64 elapsed_time, int64 time_stamp, int rotation) {
  if (!Validate(format, w, h, sample, sample_size)) {
    return false;
  }
  // Translate aliases to standard enums (e.g., IYUV -> I420).
  format = CanonicalFourCC(format);

  // Round display width and height down to multiple of 4, to avoid webrtc
  // size calculation error on odd sizes.
  // TODO(Ronghua): Remove this once the webrtc allocator is fixed.
  dw = (dw > 4) ? (dw & ~3) : dw;
  dh = (dh > 4) ? (dh & ~3) : dh;

  // Set up a new buffer.
  // TODO(fbarchard): Support lazy allocation.
  int new_width = dw;
  int new_height = dh;
  if (rotation == 90 || rotation == 270) {  // If rotated swap width, height.
    new_width = dh;
    new_height = dw;
  }

  size_t desired_size = SizeOf(new_width, new_height);
  talk_base::scoped_refptr<RefCountedBuffer> video_buffer(
      new RefCountedBuffer(desired_size));
  // Since the libyuv::ConvertToI420 will handle the rotation, so the
  // new frame's rotation should always be 0.
  Attach(video_buffer.get(), desired_size, new_width, new_height, pixel_width,
         pixel_height, elapsed_time, time_stamp, 0);

  int horiz_crop = ((w - dw) / 2) & ~1;
  // ARGB on Windows has negative height.
  // The sample's layout in memory is normal, so just correct crop.
  int vert_crop = ((abs(h) - dh) / 2) & ~1;
  // Conversion functions expect negative height to flip the image.
  int idh = (h < 0) ? -dh : dh;
  uint8* y = GetYPlane();
  int y_stride = GetYPitch();
  uint8* u = GetUPlane();
  int u_stride = GetUPitch();
  uint8* v = GetVPlane();
  int v_stride = GetVPitch();
  int r = libyuv::ConvertToI420(
      sample, sample_size, y, y_stride, u, u_stride, v, v_stride, horiz_crop,
      vert_crop, w, h, dw, idh, static_cast<libyuv::RotationMode>(rotation),
      format);
  if (r) {
    LOG(LS_ERROR) << "Error parsing format: " << GetFourccName(format)
                  << " return code : " << r;
    return false;
  }
  return true;
}

VideoFrame* WebRtcVideoFrame::CreateEmptyFrame(
    int w, int h, size_t pixel_width, size_t pixel_height, int64 elapsed_time,
    int64 time_stamp) const {
  WebRtcVideoFrame* frame = new WebRtcVideoFrame();
  frame->InitToEmptyBuffer(w, h, pixel_width, pixel_height, elapsed_time,
                           time_stamp);
  return frame;
}

void WebRtcVideoFrame::InitToEmptyBuffer(int w, int h, size_t pixel_width,
                                         size_t pixel_height,
                                         int64 elapsed_time, int64 time_stamp) {
  size_t buffer_size = VideoFrame::SizeOf(w, h);
  talk_base::scoped_refptr<RefCountedBuffer> video_buffer(
      new RefCountedBuffer(buffer_size));
  Attach(video_buffer.get(), buffer_size, w, h, pixel_width, pixel_height,
         elapsed_time, time_stamp, 0);
}

}  // namespace cricket<|MERGE_RESOLUTION|>--- conflicted
+++ resolved
@@ -42,18 +42,6 @@
 static const int kWatermarkOffsetFromBottom = 8;
 static const unsigned char kWatermarkMaxYValue = 64;
 
-<<<<<<< HEAD
-FrameBuffer::FrameBuffer() {}
-
-FrameBuffer::FrameBuffer(size_t length) {
-  char* buffer = new char[length];
-  SetData(buffer, length);
-}
-
-FrameBuffer::~FrameBuffer() {}
-
-void FrameBuffer::SetData(char* data, size_t length) {
-=======
 // Class that wraps ownerhip semantics of a buffer passed to it.
 // * Buffers passed using Attach() become owned by this FrameBuffer and will be
 //   destroyed on FrameBuffer destruction.
@@ -101,37 +89,18 @@
 
 void WebRtcVideoFrame::FrameBuffer::Alias(uint8* data, size_t length) {
   owned_data_.reset();
->>>>>>> 8c15b39e
   uint8_t* new_memory = reinterpret_cast<uint8_t*>(data);
   uint32_t new_length = static_cast<uint32_t>(length);
   uint32_t new_size = static_cast<uint32_t>(length);
   video_frame_.Swap(new_memory, new_length, new_size);
 }
 
-<<<<<<< HEAD
-void FrameBuffer::ReturnData(char** data, size_t* length) {
-  *data = NULL;
-  uint32_t old_length = 0;
-  uint32_t old_size = 0;
-  video_frame_.Swap(reinterpret_cast<uint8_t*&>(*data),
-                    old_length, old_size);
-  *length = old_length;
-}
-
-char* FrameBuffer::data() {
-  return reinterpret_cast<char*>(video_frame_.Buffer());
-}
-
-size_t FrameBuffer::length() const {
-  return static_cast<size_t>(video_frame_.Length());
-=======
 uint8* WebRtcVideoFrame::FrameBuffer::data() {
   return video_frame_.Buffer();
 }
 
 size_t WebRtcVideoFrame::FrameBuffer::length() const {
   return video_frame_.Length();
->>>>>>> 8c15b39e
 }
 
 webrtc::VideoFrame* WebRtcVideoFrame::FrameBuffer::frame() {
