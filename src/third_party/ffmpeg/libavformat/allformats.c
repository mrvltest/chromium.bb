--- conflicted
+++ resolved
@@ -134,10 +134,7 @@
     REGISTER_MUXDEMUX(H261,             h261);
     REGISTER_MUXDEMUX(H263,             h263);
     REGISTER_MUXDEMUX(H264,             h264);
-<<<<<<< HEAD
-=======
     REGISTER_MUXER   (HDS,              hds);
->>>>>>> 8c15b39e
     REGISTER_DEMUXER (HEVC,             hevc);
     REGISTER_MUXDEMUX(HLS,              hls);
     REGISTER_DEMUXER (HNM,              hnm);
