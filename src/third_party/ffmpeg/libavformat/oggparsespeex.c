--- conflicted
+++ resolved
@@ -77,12 +77,8 @@
         if (frames_per_packet)
             spxp->packet_size *= frames_per_packet;
 
-<<<<<<< HEAD
-        ff_alloc_extradata(st->codec, os->psize);
-=======
         if (ff_alloc_extradata(st->codec, os->psize) < 0)
             return AVERROR(ENOMEM);
->>>>>>> 8c15b39e
         memcpy(st->codec->extradata, p, st->codec->extradata_size);
 
         avpriv_set_pts_info(st, 64, 1, st->codec->sample_rate);
