# Copyright (c) 2011 The Chromium Authors. All rights reserved.
# Use of this source code is governed by a BSD-style license that can be
# found in the LICENSE file.

# There's a couple key GYP variables that control how FFmpeg is built:
#   ffmpeg_branding
#     Controls whether we build the Chromium or Google Chrome version of
#     FFmpeg.  The Google Chrome version contains additional codecs.
#     Typical values are Chromium, Chrome, ChromiumOS, and ChromeOS.
#   build_ffmpegsumo
#     When set to zero, will not include ffmpegsumo as a library to be built as
#     part of the larger chrome binary. Default value is 1.
#

{
  'target_defaults': {
    'variables': {
      # Since we are not often debugging FFmpeg, and performance is
      # unacceptable without optimization, freeze the optimizations to -O2.
      # If someone really wants -O1 , they can change these in their checkout.
      # If you want -O0, see the Gotchas in README.Chromium for why that
      # won't work.
      'release_optimize': '2',
      'debug_optimize': '2',
      'mac_debug_optimization': '2',
      # In addition to the above reasons, /Od optimization won't remove symbols
      # that are under "if (0)" style sections.  Which lead to link time errors
      # when for example it tries to link an ARM symbol on X86.
      'win_debug_Optimization': '2',
      # Run time checks are incompatible with any level of optimizations.
      'win_debug_RuntimeChecks': '0',
      'conditions': [
        ['OS == "win"', {
          # Setting the optimizations to 'speed' or to 'max' results in a lot of
          # unresolved symbols. The only supported mode is 'size_no_ltcg' (see
          # crbug.com/264459).
          'optimize' :'size_no_ltcg',
        }],
      ],
    },
  },
  'variables': {
    # Make sure asm_sources is always defined even if an arch doesn't have any
    # asm sources (e.g. mips or x86 with forcefully disabled asm).
    'asm_sources': [
    ],

    # Allow overriding the selection of which FFmpeg binaries to copy via an
    # environment variable.  Affects the ffmpeg_binaries target.
    'conditions': [
      ['target_arch == "arm" and arm_version == 7 and arm_neon == 1', {
        # Need a separate config for arm+neon vs arm
        'ffmpeg_config%': 'arm-neon',
      }, {
        'ffmpeg_config%': '<(target_arch)',
      }],
      ['OS == "mac" or OS == "win" or OS == "openbsd"', {
        'os_config%': '<(OS)',
      }, {  # all other Unix OS's use the linux config
        'conditions': [
          ['msan==1', {
            # MemorySanitizer doesn't like assembly code.
            'os_config%': 'linux-noasm',
          }, {
            'os_config%': 'linux',
          }]
        ],
      }],
      ['chromeos == 1', {
        'ffmpeg_branding%': '<(branding)OS',
      }, {  # otherwise, assume Chrome/Chromium.
        'ffmpeg_branding%': '<(branding)',
      }],
    ],

    'build_ffmpegsumo%': 1,

    # Locations for generated artifacts.
    'shared_generated_dir': '<(SHARED_INTERMEDIATE_DIR)/third_party/ffmpeg',

    # Stub generator script and signatures of all functions used by Chrome.
    'generate_stubs_script': '../../tools/generate_stubs/generate_stubs.py',
    'sig_files': ['chromium/ffmpeg.sigs'],
  },
  'conditions': [
    ['chromeos == 1', {
      # This short-lived hack allows chromium changes to statically link ffmpeg to be independent
      # from chrome-os changes to ebuild files that explicitly mention libffmpegsumo.so as a target.
      # TODO(chcunningham): Remove this once ebuilds are patched.
      'targets': [
        {
          'target_name': 'ffmpegsumo',
          'type': 'loadable_module',
          'sources': [
            # Reusing an existing dummy file.
            'xcode_hack.c',
          ],
        },
      ], # targets
    }], # (chromeos == 1)
    ['(target_arch == "ia32" or target_arch == "x64") and os_config != "linux-noasm"', {
      'targets': [
        {
          'target_name': 'ffmpeg_yasm',
          'type': 'static_library',
          'includes': [
            'ffmpeg_generated.gypi',
            '../yasm/yasm_compile.gypi',
          ],
          'sources': [
            '<@(asm_sources)',
            # XCode doesn't want to link a pure assembly target and will fail
            # to link when it creates an empty file list.  So add a dummy file
            # keep the linker happy.  See http://crbug.com/157073
            'xcode_hack.c',
          ],
          'variables': {
            # Path to platform configuration files.
            'platform_config_root': 'chromium/config/<(ffmpeg_branding)/<(os_config)/<(ffmpeg_config)',

            'conditions': [
              ['target_arch == "ia32"', {
                'more_yasm_flags': [
                  '-DARCH_X86_32',
                 ],
              }, {
                'more_yasm_flags': [
                  '-DARCH_X86_64',
                ],
              }],
              ['OS == "mac"', {
                'more_yasm_flags': [
                  # Necessary to ensure symbols end up with a _ prefix; added by
                  # yasm_compile.gypi for Windows, but not Mac.
                  '-DPREFIX',
                ]
              }],
            ],
            'yasm_flags': [
              '-DPIC',
              '>@(more_yasm_flags)',
              '-I', '<(platform_config_root)',
              '-I', 'libavcodec/x86/',
              '-I', 'libavutil/x86/',
              '-I', '.',
              # Disable warnings, prevents log spam for things we won't fix.
              '-w',
              '-P', 'config.asm',
            ],
            'yasm_includes': [
              # Sets visibility hidden for cglobal functions. Explicitly included
              # to avoid overlooking changes to this file in incremental builds.
              'libavutil/x86/x86inc.asm',
            ],
            'yasm_output_path': '<(shared_generated_dir)/yasm'
          },
        },
      ] # targets
    }], # (target_arch == "ia32" or target_arch == "x64")
  ],

  'targets': [{
    'target_name': 'ffmpeg',
    'type': '<(component)',
    'variables': {
      # Path to platform configuration files.
      'platform_config_root': 'chromium/config/<(ffmpeg_branding)/<(os_config)/<(ffmpeg_config)',
    },
    'conditions': [
      ['build_ffmpegsumo == 1',
        {
<<<<<<< HEAD
          'target_name': 'ffmpegsumo',
          'type': 'loadable_module',
=======
          'direct_dependent_settings': {
            'include_dirs': [
              '../..',  # The chromium 'src' directory.
              '<(platform_config_root)',
              '.',
            ],
          },
          'includes': [
            'ffmpeg_generated.gypi',
            '../../build/util/version.gypi',
          ],
>>>>>>> 85c1c8d2
          'sources': [
            '<@(c_sources)',
            '<(platform_config_root)/config.h',
            '<(platform_config_root)/libavutil/avconfig.h',
          ],
          'include_dirs': [
            '<(platform_config_root)',
            '.',
          ],
<<<<<<< HEAD
          'dependencies': [
          ],
=======
>>>>>>> 85c1c8d2
          'defines': [
            'HAVE_AV_CONFIG_H',
            '_POSIX_C_SOURCE=200112',
            '_XOPEN_SOURCE=600',
            'PIC',
            # Disable deprecated features which generate spammy warnings.
            'FF_API_PIX_FMT_DESC=0',
            'FF_API_OLD_DECODE_AUDIO=0',
            'FF_API_DESTRUCT_PACKET=0',
            'FF_API_GET_BUFFER=0',
          ],
          'variables': {
            'clang_warning_flags': [
              '-Wno-absolute-value',
              # ffmpeg uses its own deprecated functions.
              '-Wno-deprecated-declarations',
              # ffmpeg doesn't care about pointer constness.
              '-Wno-incompatible-pointer-types',
              # ffmpeg doesn't follow usual parentheses conventions.
              '-Wno-parentheses',
              # ffmpeg doesn't care about pointer signedness.
              '-Wno-pointer-sign',
              # ffmpeg doesn't believe in exhaustive switch statements.
              '-Wno-switch',
              # matroskadec.c has a "failed:" label that's only used if some
              # CONFIG_ flags we don't set are set.
              '-Wno-unused-label',
              # This fires on `av_assert0(!"valid element size")` in utils.c
              '-Wno-string-conversion',
            ],
          },
          'cflags': [
            '-fPIC',
            '-fomit-frame-pointer',
            # ffmpeg uses its own deprecated functions.
            '-Wno-deprecated-declarations',
          ],
          # Silence a warning in libc++ builds (C code doesn't need this flag).
          'ldflags!': [ '-stdlib=libc++', ],
          'conditions': [
            ['(target_arch == "ia32" or target_arch == "x64") and os_config != "linux-noasm"', {
              'dependencies': [
                'ffmpeg_yasm',
              ],
            }],
            ['clang != 1', {
              'cflags': [
                # gcc doesn't have flags for specific warnings, so disable them
                # all.
                '-w',
              ],
            }],
            ['target_arch == "ia32"', {
              # Turn off valgrind build option that breaks ffmpeg builds.
              'cflags!': [
                '-fno-omit-frame-pointer',
              ],
              'debug_extra_cflags!': [
                '-fno-omit-frame-pointer',
              ],
              'release_extra_cflags!': [
                '-fno-omit-frame-pointer',
              ],
            }],  # target_arch == "ia32"
            ['target_arch == "arm"', {
              # TODO(ihf): See the long comment in build_ffmpeg.sh
              # We want to be consistent with CrOS and have configured
              # ffmpeg for thumb. Protect yourself from -marm.
              'cflags!': [
                '-marm',
              ],
              'cflags': [
                '-mthumb',
                '-march=armv7-a',
                '-mtune=cortex-a8',
              ],
              # On arm we use gcc to compile the assembly.
              'sources': [
                '<@(asm_sources)',
              ],
              'conditions': [
                ['arm_neon == 0', {
                  'cflags': [
                    '-mfpu=vfpv3-d16',
                  ],
                }, {
                  'cflags': [
                    '-mfpu=neon',
                  ],
                }],
                ['arm_float_abi == "hard"', {
                  'cflags': [
                    '-DHAVE_VFP_ARGS=1'
                  ],
                }, {
                  'cflags': [
                    '-DHAVE_VFP_ARGS=0'
                  ],
                }],
              ],
            }],
            ['target_arch == "mipsel"', {
              'cflags': [
                '-mips32',
                '-EL -Wl,-EL',
              ],
            }],  # target_arch == "mipsel"
            ['os_posix == 1 and OS != "mac"', {
              'defines': [
                '_ISOC99_SOURCE',
                '_LARGEFILE_SOURCE',
                # BUG(ihf): ffmpeg compiles with this define. But according to
                # ajwong: I wouldn't change _FILE_OFFSET_BITS.  That's a scary change
                # because it affects the default length of off_t, and fpos_t,
                # which can cause strange problems if the loading code doesn't
                # have it set and you start passing FILE*s or file descriptors
                # between symbol contexts.
                # '_FILE_OFFSET_BITS=64',
              ],
              'cflags': [
                '-std=c99',
                '-pthread',
                '-fno-math-errno',
                '-fno-signed-zeros',
                '-fno-tree-vectorize',
              ],
              'link_settings': {
                'libraries': [
                  '-lm',
                  '-lrt',
                  '-lz',
                ],
              },
              'conditions': [
                ['component == "shared_library"', {
                  # Export all symbols when building as component.
                  'cflags!': [
                    '-fvisibility=hidden',
                  ],
                  # Fixes warnings PIC relocation when building as component.
                  # *WARNING* -- DO NOT put this inside of a link_settings
                  # section or these flags will be propagated outside of the
                  # ffmpeg target and cause debug allocator crashes.
                  'ldflags': [
                    '-Wl,-Bsymbolic',
                    '-L<(shared_generated_dir)',
                  ],
                }],
              ],
            }],  # os_posix == 1 and OS != "mac"
            ['OS == "openbsd"', {
              # OpenBSD's gcc (4.2.1) does not support this flag
              'cflags!': [
                '-fno-signed-zeros',
              ],
            }],
            ['OS == "mac"', {
              'defines': [
                '_DARWIN_C_SOURCE',
              ],
              'conditions': [
                ['mac_breakpad == 1', {
                  'variables': {
                    # A real .dSYM is needed for dump_syms to operate on.
                    'mac_real_dsym': 1,
                  },
                }],
                ['target_arch != "x64"', {
                  # -read_only_relocs cannot be used with x86_64
                  'xcode_settings': {
                    'OTHER_LDFLAGS': [
                      # This is needed because even though FFmpeg now builds
                      # with -fPIC, it's not quite a complete PIC build, only
                      # partial :( Thus we need to instruct the linker to allow
                      # relocations for read-only segments for this target to be
                      # able to generated the shared library on Mac.
                      #
                      # This makes Mark sad, but he's okay with it since it is
                      # isolated to this module. When Mark finds this in the
                      # future, and has forgotten this conversation, this
                      # comment should remind him that the world is still nice
                      # and butterflies still exist...as do rainbows, sunshine,
                      # tulips, etc., etc...but not kittens. Those went away
                      # with this flag.
                      '-Wl,-read_only_relocs,suppress',
                    ],
                  },
                }],
                ['component == "shared_library"', {
                  'xcode_settings': {
                    # GCC version of no -fvisiliity=hidden. Ensures that all
                    # symbols are exported for component builds.
                    'GCC_SYMBOLS_PRIVATE_EXTERN': 'NO',
                  },
                }],
              ],
              'link_settings': {
                'libraries': [
                  '$(SDKROOT)/usr/lib/libz.dylib',
                ],
              },
              'xcode_settings': {
                'DYLIB_INSTALL_NAME_BASE': '@loader_path',
                'LIBRARY_SEARCH_PATHS': [
                  '<(shared_generated_dir)'
                ],
              },
            }],  # OS == "mac"
            ['OS == "win"', {
              # TODO(dalecurtis): We should fix these.  http://crbug.com/154421
              'msvs_disabled_warnings': [
                4996, 4018, 4090, 4305, 4133, 4146, 4554, 4028, 4334, 4101, 4102,
                4116, 4307, 4273, 4005, 4056, 4756,
              ],
              'conditions': [
                ['clang == 1', {
                  'msvs_settings': {
                    'VCCLCompilerTool': {
                      # This corresponds to msvs_disabled_warnings 4273 above.
                      'AdditionalOptions': [ '-Wno-inconsistent-dllimport' ],
                    },
                  },
                }],
                ['clang == 1 or (MSVS_VERSION == "2013" or MSVS_VERSION == "2013e")', {
                  'defines': [
                    'inline=__inline',
                    'strtoll=_strtoi64',
                    '_ISOC99_SOURCE',
                    '_LARGEFILE_SOURCE',
                    'HAVE_AV_CONFIG_H',
                    'strtod=avpriv_strtod',
                    'snprintf=avpriv_snprintf',
                    '_snprintf=avpriv_snprintf',
                    'vsnprintf=avpriv_vsnprintf',
                  ],
                }],
                ['target_arch == "x64"', {
                  # TODO(wolenetz): We should fix this.  http://crbug.com/171009
                  'msvs_disabled_warnings' : [
                    4267
                  ],
                }],
                ['component == "shared_library"', {
                  # Fix warnings about a local symbol being inefficiently imported.
                  'msvs_settings': {
                    'VCCLCompilerTool': {
                      'AdditionalOptions': [
                        '/FIcompat/msvcrt/snprintf.h',
                        '/FIcompat/msvcrt/strtod.h',
                      ],
                    },
                  },
                  'sources': [
                    '<(shared_generated_dir)/ffmpeg.def',
                  ],
                  'actions': [
                    {
                      'action_name': 'generate_def',
                      'inputs': [
                        '<(generate_stubs_script)',
                        '<@(sig_files)',
                      ],
                      'outputs': [
                        '<(shared_generated_dir)/ffmpeg.def',
                      ],
                      'action': ['python',
                                 '<(generate_stubs_script)',
                                 '-i', '<(INTERMEDIATE_DIR)',
                                 '-o', '<(shared_generated_dir)',
                                 '-t', 'windows_def',
                                 '-m', 'ffmpeg.dll',
                                 '<@(_inputs)',
                      ],
                      'message': 'Generating FFmpeg export definitions',
                    },
                  ],
                }],
              ],
            }],
          ],
        },
      ],
<<<<<<< HEAD
    }],
  ],  # conditions
  'targets': [
    {
      'variables': {
        # Path to platform configuration files.
        'platform_config_root': 'chromium/config/<(ffmpeg_branding)/<(os_config)/<(ffmpeg_config)',
      },
      'target_name': 'ffmpeg',
      'sources': [
        # Files needed for stub generation rules.
        '<@(sig_files)',
      ],
      'defines': [
        '__STDC_CONSTANT_MACROS',  # FFmpeg uses INT64_C.
      ],
      'hard_dependency': 1,

      # Do not fear the massive conditional blocks!  They do the following:
      #   1) Use the Window stub generator on Windows
      #   2) Else, use the POSIX stub generator on non-Windows
      'conditions': [
        ['OS == "win"', {
          'msvs_guid': 'D7A94F58-576A-45D9-A45F-EB87C63ABBB0',
          'variables': {
            'conditions': [
              ['target_arch == "x64"', {
                'outfile_type': 'windows_lib_x64',
              }, {  # else, generate x86 stub library
                'outfile_type': 'windows_lib',
              }],
            ],
            'output_dir': '<(PRODUCT_DIR)/lib',
            'intermediate_dir': '<(INTERMEDIATE_DIR)',
          },
          'type': 'none',
          'sources': [
            # Adds C99 types for Visual C++.
            'chromium/include/win/inttypes.h',
          ],
          # SHEZ: Changed upstream code here to fix the dependency to be
          #       conditional on the build_ffmpegsumo flag.
          'conditions': [
            ['build_ffmpegsumo != 0', {
              'dependencies': [
                'ffmpegsumo',
              ],
            }],
          ],
          'direct_dependent_settings': {
            'include_dirs': [
              '<(platform_config_root)',
              'chromium/include/win',
              '.',
            ],
            'link_settings': {
              'libraries': [
                '<(output_dir)/ffmpegsumo.lib',
              ],
              'msvs_settings': {
                'VCLinkerTool': {
                  'DelayLoadDLLs': [
                    'ffmpegsumo.dll',
                  ],
                },
              },
            },
          },
          'rules': [
            {
              'rule_name': 'generate_libs',
              'extension': 'sigs',
              'inputs': [
                '<(generate_stubs_script)',
                '<@(sig_files)',
              ],
              'outputs': [
                '<(output_dir)/<(RULE_INPUT_ROOT).lib',
              ],
              'action': ['python', '<(generate_stubs_script)',
                         '-i', '<(intermediate_dir)',
                         '-o', '<(output_dir)',
                         '-t', '<(outfile_type)',
                         '<@(RULE_INPUT_PATH)',
              ],
              'message': 'Generating FFmpeg import libraries',
            },
          ],
        }, {  # else OS != "win", use POSIX stub generator
          'variables': {
            'outfile_type': 'posix_stubs',
            'stubs_filename_root': 'ffmpeg_stubs',
            'project_path': 'third_party/ffmpeg',
            'intermediate_dir': '<(INTERMEDIATE_DIR)',
            'output_root': '<(SHARED_INTERMEDIATE_DIR)/ffmpeg',
            'platform_config_root': 'chromium/config/<(ffmpeg_branding)/<(os_config)/<(ffmpeg_config)'
          },
          'sources': [
            '<(extra_header)',
          ],
          'type': '<(component)',
          'include_dirs': [
            '<(output_root)',
            '../..',  # The chromium 'src' directory.
            '<(platform_config_root)',
            '.',
          ],
          'dependencies': [
            # Required for the logging done in the stubs generator.
            '../../base/base.gyp:base',
          ],
          'direct_dependent_settings': {
            'defines': [
              '__STDC_CONSTANT_MACROS',  # FFmpeg uses INT64_C.
            ],
            'include_dirs': [
              '<(output_root)',
              '../..',  # The chromium 'src' directory.
              '<(platform_config_root)',
              '.',
            ],
          },
          'actions': [
            {
              'action_name': 'generate_stubs',
              'inputs': [
                '<(generate_stubs_script)',
                '<(extra_header)',
                '<@(sig_files)',
              ],
              'outputs': [
                '<(intermediate_dir)/<(stubs_filename_root).cc',
                '<(output_root)/<(project_path)/<(stubs_filename_root).h',
              ],
              'action': ['python',
                         '<(generate_stubs_script)',
                         '-i', '<(intermediate_dir)',
                         '-o', '<(output_root)/<(project_path)',
                         '-t', '<(outfile_type)',
                         '-e', '<(extra_header)',
                         '-s', '<(stubs_filename_root)',
                         '-p', '<(project_path)',
                         '<@(_inputs)',
              ],
              'process_outputs_as_sources': 1,
              'message': 'Generating FFmpeg stubs for dynamic loading',
            },
          ],
          'conditions': [
            # Linux/Solaris need libdl for dlopen() and friends.
            ['OS == "linux" or OS == "solaris"', {
              'link_settings': {
                'libraries': [
                  '-ldl',
                ],
              },
            }],
            ['component == "shared_library"', {
              'cflags!': ['-fvisibility=hidden'],
              'xcode_settings': {
                'GCC_SYMBOLS_PRIVATE_EXTERN': 'NO',  # no -fvisibility=hidden
              },
            }],
            ['build_ffmpegsumo != 0', {
              'dependencies': [
                'ffmpegsumo',
              ],
            }],
          ],  # conditions
        }],
      ],  # conditions
    },
  ],  # targets
=======
    ],
  }],
>>>>>>> 85c1c8d2
}<|MERGE_RESOLUTION|>--- conflicted
+++ resolved
@@ -169,10 +169,6 @@
     'conditions': [
       ['build_ffmpegsumo == 1',
         {
-<<<<<<< HEAD
-          'target_name': 'ffmpegsumo',
-          'type': 'loadable_module',
-=======
           'direct_dependent_settings': {
             'include_dirs': [
               '../..',  # The chromium 'src' directory.
@@ -184,7 +180,6 @@
             'ffmpeg_generated.gypi',
             '../../build/util/version.gypi',
           ],
->>>>>>> 85c1c8d2
           'sources': [
             '<@(c_sources)',
             '<(platform_config_root)/config.h',
@@ -194,11 +189,6 @@
             '<(platform_config_root)',
             '.',
           ],
-<<<<<<< HEAD
-          'dependencies': [
-          ],
-=======
->>>>>>> 85c1c8d2
           'defines': [
             'HAVE_AV_CONFIG_H',
             '_POSIX_C_SOURCE=200112',
@@ -481,182 +471,6 @@
           ],
         },
       ],
-<<<<<<< HEAD
-    }],
-  ],  # conditions
-  'targets': [
-    {
-      'variables': {
-        # Path to platform configuration files.
-        'platform_config_root': 'chromium/config/<(ffmpeg_branding)/<(os_config)/<(ffmpeg_config)',
-      },
-      'target_name': 'ffmpeg',
-      'sources': [
-        # Files needed for stub generation rules.
-        '<@(sig_files)',
-      ],
-      'defines': [
-        '__STDC_CONSTANT_MACROS',  # FFmpeg uses INT64_C.
-      ],
-      'hard_dependency': 1,
-
-      # Do not fear the massive conditional blocks!  They do the following:
-      #   1) Use the Window stub generator on Windows
-      #   2) Else, use the POSIX stub generator on non-Windows
-      'conditions': [
-        ['OS == "win"', {
-          'msvs_guid': 'D7A94F58-576A-45D9-A45F-EB87C63ABBB0',
-          'variables': {
-            'conditions': [
-              ['target_arch == "x64"', {
-                'outfile_type': 'windows_lib_x64',
-              }, {  # else, generate x86 stub library
-                'outfile_type': 'windows_lib',
-              }],
-            ],
-            'output_dir': '<(PRODUCT_DIR)/lib',
-            'intermediate_dir': '<(INTERMEDIATE_DIR)',
-          },
-          'type': 'none',
-          'sources': [
-            # Adds C99 types for Visual C++.
-            'chromium/include/win/inttypes.h',
-          ],
-          # SHEZ: Changed upstream code here to fix the dependency to be
-          #       conditional on the build_ffmpegsumo flag.
-          'conditions': [
-            ['build_ffmpegsumo != 0', {
-              'dependencies': [
-                'ffmpegsumo',
-              ],
-            }],
-          ],
-          'direct_dependent_settings': {
-            'include_dirs': [
-              '<(platform_config_root)',
-              'chromium/include/win',
-              '.',
-            ],
-            'link_settings': {
-              'libraries': [
-                '<(output_dir)/ffmpegsumo.lib',
-              ],
-              'msvs_settings': {
-                'VCLinkerTool': {
-                  'DelayLoadDLLs': [
-                    'ffmpegsumo.dll',
-                  ],
-                },
-              },
-            },
-          },
-          'rules': [
-            {
-              'rule_name': 'generate_libs',
-              'extension': 'sigs',
-              'inputs': [
-                '<(generate_stubs_script)',
-                '<@(sig_files)',
-              ],
-              'outputs': [
-                '<(output_dir)/<(RULE_INPUT_ROOT).lib',
-              ],
-              'action': ['python', '<(generate_stubs_script)',
-                         '-i', '<(intermediate_dir)',
-                         '-o', '<(output_dir)',
-                         '-t', '<(outfile_type)',
-                         '<@(RULE_INPUT_PATH)',
-              ],
-              'message': 'Generating FFmpeg import libraries',
-            },
-          ],
-        }, {  # else OS != "win", use POSIX stub generator
-          'variables': {
-            'outfile_type': 'posix_stubs',
-            'stubs_filename_root': 'ffmpeg_stubs',
-            'project_path': 'third_party/ffmpeg',
-            'intermediate_dir': '<(INTERMEDIATE_DIR)',
-            'output_root': '<(SHARED_INTERMEDIATE_DIR)/ffmpeg',
-            'platform_config_root': 'chromium/config/<(ffmpeg_branding)/<(os_config)/<(ffmpeg_config)'
-          },
-          'sources': [
-            '<(extra_header)',
-          ],
-          'type': '<(component)',
-          'include_dirs': [
-            '<(output_root)',
-            '../..',  # The chromium 'src' directory.
-            '<(platform_config_root)',
-            '.',
-          ],
-          'dependencies': [
-            # Required for the logging done in the stubs generator.
-            '../../base/base.gyp:base',
-          ],
-          'direct_dependent_settings': {
-            'defines': [
-              '__STDC_CONSTANT_MACROS',  # FFmpeg uses INT64_C.
-            ],
-            'include_dirs': [
-              '<(output_root)',
-              '../..',  # The chromium 'src' directory.
-              '<(platform_config_root)',
-              '.',
-            ],
-          },
-          'actions': [
-            {
-              'action_name': 'generate_stubs',
-              'inputs': [
-                '<(generate_stubs_script)',
-                '<(extra_header)',
-                '<@(sig_files)',
-              ],
-              'outputs': [
-                '<(intermediate_dir)/<(stubs_filename_root).cc',
-                '<(output_root)/<(project_path)/<(stubs_filename_root).h',
-              ],
-              'action': ['python',
-                         '<(generate_stubs_script)',
-                         '-i', '<(intermediate_dir)',
-                         '-o', '<(output_root)/<(project_path)',
-                         '-t', '<(outfile_type)',
-                         '-e', '<(extra_header)',
-                         '-s', '<(stubs_filename_root)',
-                         '-p', '<(project_path)',
-                         '<@(_inputs)',
-              ],
-              'process_outputs_as_sources': 1,
-              'message': 'Generating FFmpeg stubs for dynamic loading',
-            },
-          ],
-          'conditions': [
-            # Linux/Solaris need libdl for dlopen() and friends.
-            ['OS == "linux" or OS == "solaris"', {
-              'link_settings': {
-                'libraries': [
-                  '-ldl',
-                ],
-              },
-            }],
-            ['component == "shared_library"', {
-              'cflags!': ['-fvisibility=hidden'],
-              'xcode_settings': {
-                'GCC_SYMBOLS_PRIVATE_EXTERN': 'NO',  # no -fvisibility=hidden
-              },
-            }],
-            ['build_ffmpegsumo != 0', {
-              'dependencies': [
-                'ffmpegsumo',
-              ],
-            }],
-          ],  # conditions
-        }],
-      ],  # conditions
-    },
-  ],  # targets
-=======
     ],
   }],
->>>>>>> 85c1c8d2
 }