# Copyright (c) 2011 The Chromium Authors. All rights reserved.
# Use of this source code is governed by a BSD-style license that can be
# found in the LICENSE file.

# There's a couple key GYP variables that control how FFmpeg is built:
#   ffmpeg_branding
#     Controls whether we build the Chromium or Google Chrome version of
#     FFmpeg.  The Google Chrome version contains additional codecs.
#     Typical values are Chromium, Chrome, ChromiumOS, and ChromeOS.
#   build_ffmpegsumo
#     When set to zero, will not include ffmpegsumo as a library to be built as
#     part of the larger chrome binary. Default value is 1.
#

{
  'target_defaults': {
    'variables': {
      # Since we are not often debugging FFmpeg, and performance is
      # unacceptable without optimization, freeze the optimizations to -O2.
      # If someone really wants -O1 , they can change these in their checkout.
      # If you want -O0, see the Gotchas in README.Chromium for why that
      # won't work.
      'release_optimize': '2',
      'debug_optimize': '2',
      'mac_debug_optimization': '2',
      # In addition to the above reasons, /Od optimization won't remove symbols
      # that are under "if (0)" style sections.  Which lead to link time errors
      # when for example it tries to link an ARM symbol on X86.
      'win_debug_Optimization': '2',
      # Run time checks are incompatible with any level of optimizations.
      'win_debug_RuntimeChecks': '0',
      'conditions': [
        ['OS == "win"', {
          # Setting the optimizations to 'speed' or to 'max' results in a lot of
          # unresolved symbols. The only supported mode is 'size_no_ltcg' (see
          # crbug.com/264459).
          'optimize' :'size_no_ltcg',
        }],
      ],
    },
  },
  'variables': {
    # Make sure asm_sources is always defined even if an arch doesn't have any
    # asm sources (e.g. mips or x86 with forcefully disabled asm).
    'asm_sources': [
    ],

    # Allow overriding the selection of which FFmpeg binaries to copy via an
    # environment variable.  Affects the ffmpeg_binaries target.
    'conditions': [
      ['target_arch == "arm" and arm_version == 7 and arm_neon == 1', {
        # Need a separate config for arm+neon vs arm
        'ffmpeg_config%': 'arm-neon',
      }, {
        'ffmpeg_config%': '<(target_arch)',
      }],
      ['OS == "mac" or OS == "win" or OS == "openbsd"', {
        'os_config%': '<(OS)',
      }, {  # all other Unix OS's use the linux config
        'conditions': [
          ['msan==1', {
            # MemorySanitizer doesn't like assembly code.
            'os_config%': 'linux-noasm',
          }, {
            'os_config%': 'linux',
          }]
        ],
      }],
      ['chromeos == 1', {
        'ffmpeg_branding%': '<(branding)OS',
      }, {  # otherwise, assume Chrome/Chromium.
        'ffmpeg_branding%': '<(branding)',
      }],
      ['bb_version!=""', {
        'ffmpeg_product_name%': 'ffmpegsumo.<(bb_version)',
      }, {
        'ffmpeg_product_name%': 'ffmpegsumo',
      }],
    ],

    'build_ffmpegsumo%': 1,

    # Locations for generated artifacts.
    'shared_generated_dir': '<(SHARED_INTERMEDIATE_DIR)/third_party/ffmpeg',

    # Stub generator script and signatures of all functions used by Chrome.
    'generate_stubs_script': '../../tools/generate_stubs/generate_stubs.py',
    'sig_files': ['chromium/ffmpeg.sigs'],
  },
  'conditions': [
    ['chromeos == 1', {
      # This short-lived hack allows chromium changes to statically link ffmpeg to be independent
      # from chrome-os changes to ebuild files that explicitly mention libffmpegsumo.so as a target.
      # TODO(chcunningham): Remove this once ebuilds are patched.
      'targets': [
        {
          'target_name': 'ffmpegsumo',
          'type': 'loadable_module',
          'sources': [
            # Reusing an existing dummy file.
            'xcode_hack.c',
          ],
        },
      ], # targets
    }], # (chromeos == 1)
    ['(target_arch == "ia32" or target_arch == "x64") and os_config != "linux-noasm"', {
      'targets': [
        {
          'target_name': 'ffmpeg_yasm',
          'type': 'static_library',
          'includes': [
            'ffmpeg_generated.gypi',
            '../yasm/yasm_compile.gypi',
          ],
          'sources': [
            '<@(asm_sources)',
            # XCode doesn't want to link a pure assembly target and will fail
            # to link when it creates an empty file list.  So add a dummy file
            # keep the linker happy.  See http://crbug.com/157073
            'xcode_hack.c',
          ],
          'variables': {
            # Path to platform configuration files.
            'platform_config_root': 'chromium/config/<(ffmpeg_branding)/<(os_config)/<(ffmpeg_config)',

            'conditions': [
              ['target_arch == "ia32"', {
                'more_yasm_flags': [
                  '-DARCH_X86_32',
                 ],
              }, {
                'more_yasm_flags': [
                  '-DARCH_X86_64',
                ],
              }],
              ['OS == "mac"', {
                'more_yasm_flags': [
                  # Necessary to ensure symbols end up with a _ prefix; added by
                  # yasm_compile.gypi for Windows, but not Mac.
                  '-DPREFIX',
                ]
              }],
            ],
            'yasm_flags': [
              '-DPIC',
              '>@(more_yasm_flags)',
              '-I', '<(platform_config_root)',
              '-I', 'libavcodec/x86/',
              '-I', 'libavutil/x86/',
              '-I', '.',
              # Disable warnings, prevents log spam for things we won't fix.
              '-w',
              '-P', 'config.asm',
            ],
            'yasm_includes': [
              # Sets visibility hidden for cglobal functions. Explicitly included
              # to avoid overlooking changes to this file in incremental builds.
              'libavutil/x86/x86inc.asm',
            ],
            'yasm_output_path': '<(shared_generated_dir)/yasm'
          },
        },
      ] # targets
    }], # (target_arch == "ia32" or target_arch == "x64")
  ],

  'targets': [{
    'target_name': 'ffmpeg',
    'type': '<(component)',
    'variables': {
      # Path to platform configuration files.
      'platform_config_root': 'chromium/config/<(ffmpeg_branding)/<(os_config)/<(ffmpeg_config)',
    },
    'conditions': [
      ['build_ffmpegsumo == 1',
        {
<<<<<<< HEAD
          'direct_dependent_settings': {
            'include_dirs': [
              '../..',  # The chromium 'src' directory.
              '<(platform_config_root)',
              '.',
            ],
          },
          'includes': [
            'ffmpeg_generated.gypi',
            '../../build/util/version.gypi',
          ],
=======
          'target_name': 'ffmpegsumo',
          'product_name': '<(ffmpeg_product_name)',
          'type': 'loadable_module',
>>>>>>> 24e4b9d6
          'sources': [
            '<@(c_sources)',
            '<(platform_config_root)/config.h',
            '<(platform_config_root)/libavutil/avconfig.h',
            'ffmpeg.rc',
          ],
          'include_dirs': [
            '<(platform_config_root)',
            '.',
          ],
<<<<<<< HEAD
=======
          'dependencies': [
            '../../blpwtk2/blpwtk2.gyp:blpwtk2_generate_sources',
          ],
>>>>>>> 24e4b9d6
          'defines': [
            'HAVE_AV_CONFIG_H',
            '_POSIX_C_SOURCE=200112',
            '_XOPEN_SOURCE=600',
            'PIC',
            # Disable deprecated features which generate spammy warnings.
            'FF_API_PIX_FMT_DESC=0',
            'FF_API_OLD_DECODE_AUDIO=0',
            'FF_API_DESTRUCT_PACKET=0',
            'FF_API_GET_BUFFER=0',
          ],
          'variables': {
            'clang_warning_flags': [
              '-Wno-absolute-value',
              # ffmpeg uses its own deprecated functions.
              '-Wno-deprecated-declarations',
              # ffmpeg doesn't care about pointer constness.
              '-Wno-incompatible-pointer-types',
              # ffmpeg doesn't follow usual parentheses conventions.
              '-Wno-parentheses',
              # ffmpeg doesn't care about pointer signedness.
              '-Wno-pointer-sign',
              # ffmpeg doesn't believe in exhaustive switch statements.
              '-Wno-switch',
              # matroskadec.c has a "failed:" label that's only used if some
              # CONFIG_ flags we don't set are set.
              '-Wno-unused-label',
              # This fires on `av_assert0(!"valid element size")` in utils.c
              '-Wno-string-conversion',
            ],
          },
          'cflags': [
            '-fPIC',
            '-fomit-frame-pointer',
            # ffmpeg uses its own deprecated functions.
            '-Wno-deprecated-declarations',
          ],
          # Silence a warning in libc++ builds (C code doesn't need this flag).
          'ldflags!': [ '-stdlib=libc++', ],
          'conditions': [
            ['(target_arch == "ia32" or target_arch == "x64") and os_config != "linux-noasm"', {
              'dependencies': [
                'ffmpeg_yasm',
              ],
            }],
            ['clang != 1', {
              'cflags': [
                # gcc doesn't have flags for specific warnings, so disable them
                # all.
                '-w',
              ],
            }],
            ['target_arch == "ia32"', {
              # Turn off valgrind build option that breaks ffmpeg builds.
              'cflags!': [
                '-fno-omit-frame-pointer',
              ],
              'debug_extra_cflags!': [
                '-fno-omit-frame-pointer',
              ],
              'release_extra_cflags!': [
                '-fno-omit-frame-pointer',
              ],
            }],  # target_arch == "ia32"
            ['target_arch == "arm"', {
              # TODO(ihf): See the long comment in build_ffmpeg.sh
              # We want to be consistent with CrOS and have configured
              # ffmpeg for thumb. Protect yourself from -marm.
              'cflags!': [
                '-marm',
              ],
              'cflags': [
                '-mthumb',
                '-march=armv7-a',
                '-mtune=cortex-a8',
              ],
              # On arm we use gcc to compile the assembly.
              'sources': [
                '<@(asm_sources)',
              ],
              'conditions': [
                ['arm_neon == 0', {
                  'cflags': [
                    '-mfpu=vfpv3-d16',
                  ],
                }, {
                  'cflags': [
                    '-mfpu=neon',
                  ],
                }],
                ['arm_float_abi == "hard"', {
                  'cflags': [
                    '-DHAVE_VFP_ARGS=1'
                  ],
                }, {
                  'cflags': [
                    '-DHAVE_VFP_ARGS=0'
                  ],
                }],
              ],
            }],
            ['target_arch == "mipsel"', {
              'cflags': [
                '-mips32',
                '-EL -Wl,-EL',
              ],
            }],  # target_arch == "mipsel"
            ['os_posix == 1 and OS != "mac"', {
              'defines': [
                '_ISOC99_SOURCE',
                '_LARGEFILE_SOURCE',
                # BUG(ihf): ffmpeg compiles with this define. But according to
                # ajwong: I wouldn't change _FILE_OFFSET_BITS.  That's a scary change
                # because it affects the default length of off_t, and fpos_t,
                # which can cause strange problems if the loading code doesn't
                # have it set and you start passing FILE*s or file descriptors
                # between symbol contexts.
                # '_FILE_OFFSET_BITS=64',
              ],
              'cflags': [
                '-std=c99',
                '-pthread',
                '-fno-math-errno',
                '-fno-signed-zeros',
                '-fno-tree-vectorize',
              ],
              'link_settings': {
                'libraries': [
                  '-lm',
                  '-lrt',
                  '-lz',
                ],
              },
              'conditions': [
                ['component == "shared_library"', {
                  # Export all symbols when building as component.
                  'cflags!': [
                    '-fvisibility=hidden',
                  ],
                  # Fixes warnings PIC relocation when building as component.
                  # *WARNING* -- DO NOT put this inside of a link_settings
                  # section or these flags will be propagated outside of the
                  # ffmpeg target and cause debug allocator crashes.
                  'ldflags': [
                    '-Wl,-Bsymbolic',
                    '-L<(shared_generated_dir)',
                  ],
                }],
              ],
            }],  # os_posix == 1 and OS != "mac"
            ['OS == "openbsd"', {
              # OpenBSD's gcc (4.2.1) does not support this flag
              'cflags!': [
                '-fno-signed-zeros',
              ],
            }],
            ['OS == "mac"', {
              'defines': [
                '_DARWIN_C_SOURCE',
              ],
              'conditions': [
                ['mac_breakpad == 1', {
                  'variables': {
                    # A real .dSYM is needed for dump_syms to operate on.
                    'mac_real_dsym': 1,
                  },
                }],
                ['target_arch != "x64"', {
                  # -read_only_relocs cannot be used with x86_64
                  'xcode_settings': {
                    'OTHER_LDFLAGS': [
                      # This is needed because even though FFmpeg now builds
                      # with -fPIC, it's not quite a complete PIC build, only
                      # partial :( Thus we need to instruct the linker to allow
                      # relocations for read-only segments for this target to be
                      # able to generated the shared library on Mac.
                      #
                      # This makes Mark sad, but he's okay with it since it is
                      # isolated to this module. When Mark finds this in the
                      # future, and has forgotten this conversation, this
                      # comment should remind him that the world is still nice
                      # and butterflies still exist...as do rainbows, sunshine,
                      # tulips, etc., etc...but not kittens. Those went away
                      # with this flag.
                      '-Wl,-read_only_relocs,suppress',
                    ],
                  },
                }],
                ['component == "shared_library"', {
                  'xcode_settings': {
                    # GCC version of no -fvisiliity=hidden. Ensures that all
                    # symbols are exported for component builds.
                    'GCC_SYMBOLS_PRIVATE_EXTERN': 'NO',
                  },
                }],
              ],
              'link_settings': {
                'libraries': [
                  '$(SDKROOT)/usr/lib/libz.dylib',
                ],
              },
              'xcode_settings': {
                'DYLIB_INSTALL_NAME_BASE': '@loader_path',
                'LIBRARY_SEARCH_PATHS': [
                  '<(shared_generated_dir)'
                ],
              },
            }],  # OS == "mac"
            ['OS == "win"', {
<<<<<<< HEAD
=======
              'sources': [
                '<(shared_generated_dir)/<(ffmpeg_product_name).def',
              ],
              'include_dirs': [
                'chromium/include/win',
              ],
>>>>>>> 24e4b9d6
              # TODO(dalecurtis): We should fix these.  http://crbug.com/154421
              'msvs_disabled_warnings': [
                4996, 4018, 4090, 4305, 4133, 4146, 4554, 4028, 4334, 4101, 4102,
                4116, 4307, 4273, 4005, 4056, 4756,
              ],
              'conditions': [
                ['clang == 1', {
                  'msvs_settings': {
                    'VCCLCompilerTool': {
                      # This corresponds to msvs_disabled_warnings 4273 above.
                      'AdditionalOptions': [ '-Wno-inconsistent-dllimport' ],
                    },
                  },
                }],
                ['clang == 1 or (MSVS_VERSION == "2013" or MSVS_VERSION == "2013e")', {
                  'defines': [
                    'inline=__inline',
                    'strtoll=_strtoi64',
                    '_ISOC99_SOURCE',
                    '_LARGEFILE_SOURCE',
                    'HAVE_AV_CONFIG_H',
                    'strtod=avpriv_strtod',
                    'snprintf=avpriv_snprintf',
                    '_snprintf=avpriv_snprintf',
                    'vsnprintf=avpriv_vsnprintf',
                  ],
                }],
                ['target_arch == "x64"', {
                  # TODO(wolenetz): We should fix this.  http://crbug.com/171009
                  'msvs_disabled_warnings' : [
                    4267
                  ],
                }],
                ['component == "shared_library"', {
                  # Fix warnings about a local symbol being inefficiently imported.
                  'msvs_settings': {
                    'VCCLCompilerTool': {
                      'AdditionalOptions': [
                        '/FIcompat/msvcrt/snprintf.h',
                        '/FIcompat/msvcrt/strtod.h',
                      ],
                    },
                  },
                  'sources': [
                    '<(shared_generated_dir)/ffmpeg.def',
                  ],
<<<<<<< HEAD
                  'actions': [
                    {
                      'action_name': 'generate_def',
                      'inputs': [
                        '<(generate_stubs_script)',
                        '<@(sig_files)',
                      ],
                      'outputs': [
                        '<(shared_generated_dir)/ffmpeg.def',
                      ],
                      'action': ['python',
                                 '<(generate_stubs_script)',
                                 '-i', '<(INTERMEDIATE_DIR)',
                                 '-o', '<(shared_generated_dir)',
                                 '-t', 'windows_def',
                                 '-m', 'ffmpeg.dll',
                                 '<@(_inputs)',
                      ],
                      'message': 'Generating FFmpeg export definitions',
                    },
=======
                  'outputs': [
                    '<(shared_generated_dir)/<(ffmpeg_product_name).def',
                  ],
                  'action': ['python',
                             '<(generate_stubs_script)',
                             '-i', '<(INTERMEDIATE_DIR)',
                             '-o', '<(shared_generated_dir)',
                             '-t', 'windows_def',
                             '-m', '<(ffmpeg_product_name).dll',
                             '<@(_inputs)',
>>>>>>> 24e4b9d6
                  ],
                }],
              ],
            }],
          ],
        },
      ],
<<<<<<< HEAD
    ],
  }],
=======
    }],
  ],  # conditions
  'targets': [
    {
      'variables': {
        # Path to platform configuration files.
        'platform_config_root': 'chromium/config/<(ffmpeg_branding)/<(os_config)/<(ffmpeg_config)',
      },
      'target_name': 'ffmpeg',
      'defines': [
        '__STDC_CONSTANT_MACROS',  # FFmpeg uses INT64_C.
      ],
      'hard_dependency': 1,

      # Do not fear the massive conditional blocks!  They do the following:
      #   1) Use the Window stub generator on Windows
      #   2) Else, use the POSIX stub generator on non-Windows
      'conditions': [
        ['OS == "win"', {
          'msvs_guid': 'D7A94F58-576A-45D9-A45F-EB87C63ABBB0',
          'variables': {
            'conditions': [
              ['target_arch == "x64"', {
                'outfile_type': 'windows_lib_x64',
              }, {  # else, generate x86 stub library
                'outfile_type': 'windows_lib',
              }],
            ],
            'output_dir': '<(PRODUCT_DIR)/lib',
            'intermediate_dir': '<(INTERMEDIATE_DIR)',
          },
          'type': 'none',
          'sources': [
            # Adds C99 types for Visual C++.
            'chromium/include/win/inttypes.h',
          ],
          # SHEZ: Changed upstream code here to fix the dependency to be
          #       conditional on the build_ffmpegsumo flag.
          'conditions': [
            ['build_ffmpegsumo != 0', {
              'dependencies': [
                'ffmpegsumo',
              ],
            }],
          ],
          'direct_dependent_settings': {
            'include_dirs': [
              '<(platform_config_root)',
              'chromium/include/win',
              '.',
            ],
            'link_settings': {
              'libraries': [
                '<(output_dir)/<(ffmpeg_product_name).lib',
              ],
              'msvs_settings': {
                'VCLinkerTool': {
                  'DelayLoadDLLs': [
                    '<(ffmpeg_product_name).dll',
                  ],
                },
              },
            },
          },
          'actions': [
            {
              'action_name': 'generate_libs',
              'inputs': [
                '<(generate_stubs_script)',
                '<@(sig_files)',
              ],
              'outputs': [
                '<(output_dir)/<(ffmpeg_product_name).lib',
              ],
              'action': ['python', '<(generate_stubs_script)',
                         '-i', '<(intermediate_dir)',
                         '-o', '<(output_dir)',
                         '-t', '<(outfile_type)',
                         '-m', '<(ffmpeg_product_name).dll',
                         '<@(sig_files)',
              ],
              'message': 'Generating FFmpeg import libraries',
            },
          ],
        }, {  # else OS != "win", use POSIX stub generator
          'variables': {
            'outfile_type': 'posix_stubs',
            'stubs_filename_root': 'ffmpeg_stubs',
            'project_path': 'third_party/ffmpeg',
            'intermediate_dir': '<(INTERMEDIATE_DIR)',
            'output_root': '<(SHARED_INTERMEDIATE_DIR)/ffmpeg',
            'platform_config_root': 'chromium/config/<(ffmpeg_branding)/<(os_config)/<(ffmpeg_config)'
          },
          'sources': [
            '<(extra_header)',
          ],
          'type': '<(component)',
          'include_dirs': [
            '<(output_root)',
            '../..',  # The chromium 'src' directory.
            '<(platform_config_root)',
            '.',
          ],
          'dependencies': [
            # Required for the logging done in the stubs generator.
            '../../base/base.gyp:base',
          ],
          'direct_dependent_settings': {
            'defines': [
              '__STDC_CONSTANT_MACROS',  # FFmpeg uses INT64_C.
            ],
            'include_dirs': [
              '<(output_root)',
              '../..',  # The chromium 'src' directory.
              '<(platform_config_root)',
              '.',
            ],
          },
          'actions': [
            {
              'action_name': 'generate_stubs',
              'inputs': [
                '<(generate_stubs_script)',
                '<(extra_header)',
                '<@(sig_files)',
              ],
              'outputs': [
                '<(intermediate_dir)/<(stubs_filename_root).cc',
                '<(output_root)/<(project_path)/<(stubs_filename_root).h',
              ],
              'action': ['python',
                         '<(generate_stubs_script)',
                         '-i', '<(intermediate_dir)',
                         '-o', '<(output_root)/<(project_path)',
                         '-t', '<(outfile_type)',
                         '-e', '<(extra_header)',
                         '-s', '<(stubs_filename_root)',
                         '-p', '<(project_path)',
                         '<@(_inputs)',
              ],
              'process_outputs_as_sources': 1,
              'message': 'Generating FFmpeg stubs for dynamic loading',
            },
          ],
          'conditions': [
            # Linux/Solaris need libdl for dlopen() and friends.
            ['OS == "linux" or OS == "solaris"', {
              'link_settings': {
                'libraries': [
                  '-ldl',
                ],
              },
            }],
            ['component == "shared_library"', {
              'cflags!': ['-fvisibility=hidden'],
              'xcode_settings': {
                'GCC_SYMBOLS_PRIVATE_EXTERN': 'NO',  # no -fvisibility=hidden
              },
            }],
            ['build_ffmpegsumo != 0', {
              'dependencies': [
                'ffmpegsumo',
              ],
            }],
          ],  # conditions
        }],
      ],  # conditions
    },
  ],  # targets
>>>>>>> 24e4b9d6
}<|MERGE_RESOLUTION|>--- conflicted
+++ resolved
@@ -174,7 +174,6 @@
     'conditions': [
       ['build_ffmpegsumo == 1',
         {
-<<<<<<< HEAD
           'direct_dependent_settings': {
             'include_dirs': [
               '../..',  # The chromium 'src' directory.
@@ -186,11 +185,6 @@
             'ffmpeg_generated.gypi',
             '../../build/util/version.gypi',
           ],
-=======
-          'target_name': 'ffmpegsumo',
-          'product_name': '<(ffmpeg_product_name)',
-          'type': 'loadable_module',
->>>>>>> 24e4b9d6
           'sources': [
             '<@(c_sources)',
             '<(platform_config_root)/config.h',
@@ -201,12 +195,6 @@
             '<(platform_config_root)',
             '.',
           ],
-<<<<<<< HEAD
-=======
-          'dependencies': [
-            '../../blpwtk2/blpwtk2.gyp:blpwtk2_generate_sources',
-          ],
->>>>>>> 24e4b9d6
           'defines': [
             'HAVE_AV_CONFIG_H',
             '_POSIX_C_SOURCE=200112',
@@ -416,15 +404,6 @@
               },
             }],  # OS == "mac"
             ['OS == "win"', {
-<<<<<<< HEAD
-=======
-              'sources': [
-                '<(shared_generated_dir)/<(ffmpeg_product_name).def',
-              ],
-              'include_dirs': [
-                'chromium/include/win',
-              ],
->>>>>>> 24e4b9d6
               # TODO(dalecurtis): We should fix these.  http://crbug.com/154421
               'msvs_disabled_warnings': [
                 4996, 4018, 4090, 4305, 4133, 4146, 4554, 4028, 4334, 4101, 4102,
@@ -471,7 +450,6 @@
                   'sources': [
                     '<(shared_generated_dir)/ffmpeg.def',
                   ],
-<<<<<<< HEAD
                   'actions': [
                     {
                       'action_name': 'generate_def',
@@ -492,18 +470,6 @@
                       ],
                       'message': 'Generating FFmpeg export definitions',
                     },
-=======
-                  'outputs': [
-                    '<(shared_generated_dir)/<(ffmpeg_product_name).def',
-                  ],
-                  'action': ['python',
-                             '<(generate_stubs_script)',
-                             '-i', '<(INTERMEDIATE_DIR)',
-                             '-o', '<(shared_generated_dir)',
-                             '-t', 'windows_def',
-                             '-m', '<(ffmpeg_product_name).dll',
-                             '<@(_inputs)',
->>>>>>> 24e4b9d6
                   ],
                 }],
               ],
@@ -511,178 +477,6 @@
           ],
         },
       ],
-<<<<<<< HEAD
     ],
   }],
-=======
-    }],
-  ],  # conditions
-  'targets': [
-    {
-      'variables': {
-        # Path to platform configuration files.
-        'platform_config_root': 'chromium/config/<(ffmpeg_branding)/<(os_config)/<(ffmpeg_config)',
-      },
-      'target_name': 'ffmpeg',
-      'defines': [
-        '__STDC_CONSTANT_MACROS',  # FFmpeg uses INT64_C.
-      ],
-      'hard_dependency': 1,
-
-      # Do not fear the massive conditional blocks!  They do the following:
-      #   1) Use the Window stub generator on Windows
-      #   2) Else, use the POSIX stub generator on non-Windows
-      'conditions': [
-        ['OS == "win"', {
-          'msvs_guid': 'D7A94F58-576A-45D9-A45F-EB87C63ABBB0',
-          'variables': {
-            'conditions': [
-              ['target_arch == "x64"', {
-                'outfile_type': 'windows_lib_x64',
-              }, {  # else, generate x86 stub library
-                'outfile_type': 'windows_lib',
-              }],
-            ],
-            'output_dir': '<(PRODUCT_DIR)/lib',
-            'intermediate_dir': '<(INTERMEDIATE_DIR)',
-          },
-          'type': 'none',
-          'sources': [
-            # Adds C99 types for Visual C++.
-            'chromium/include/win/inttypes.h',
-          ],
-          # SHEZ: Changed upstream code here to fix the dependency to be
-          #       conditional on the build_ffmpegsumo flag.
-          'conditions': [
-            ['build_ffmpegsumo != 0', {
-              'dependencies': [
-                'ffmpegsumo',
-              ],
-            }],
-          ],
-          'direct_dependent_settings': {
-            'include_dirs': [
-              '<(platform_config_root)',
-              'chromium/include/win',
-              '.',
-            ],
-            'link_settings': {
-              'libraries': [
-                '<(output_dir)/<(ffmpeg_product_name).lib',
-              ],
-              'msvs_settings': {
-                'VCLinkerTool': {
-                  'DelayLoadDLLs': [
-                    '<(ffmpeg_product_name).dll',
-                  ],
-                },
-              },
-            },
-          },
-          'actions': [
-            {
-              'action_name': 'generate_libs',
-              'inputs': [
-                '<(generate_stubs_script)',
-                '<@(sig_files)',
-              ],
-              'outputs': [
-                '<(output_dir)/<(ffmpeg_product_name).lib',
-              ],
-              'action': ['python', '<(generate_stubs_script)',
-                         '-i', '<(intermediate_dir)',
-                         '-o', '<(output_dir)',
-                         '-t', '<(outfile_type)',
-                         '-m', '<(ffmpeg_product_name).dll',
-                         '<@(sig_files)',
-              ],
-              'message': 'Generating FFmpeg import libraries',
-            },
-          ],
-        }, {  # else OS != "win", use POSIX stub generator
-          'variables': {
-            'outfile_type': 'posix_stubs',
-            'stubs_filename_root': 'ffmpeg_stubs',
-            'project_path': 'third_party/ffmpeg',
-            'intermediate_dir': '<(INTERMEDIATE_DIR)',
-            'output_root': '<(SHARED_INTERMEDIATE_DIR)/ffmpeg',
-            'platform_config_root': 'chromium/config/<(ffmpeg_branding)/<(os_config)/<(ffmpeg_config)'
-          },
-          'sources': [
-            '<(extra_header)',
-          ],
-          'type': '<(component)',
-          'include_dirs': [
-            '<(output_root)',
-            '../..',  # The chromium 'src' directory.
-            '<(platform_config_root)',
-            '.',
-          ],
-          'dependencies': [
-            # Required for the logging done in the stubs generator.
-            '../../base/base.gyp:base',
-          ],
-          'direct_dependent_settings': {
-            'defines': [
-              '__STDC_CONSTANT_MACROS',  # FFmpeg uses INT64_C.
-            ],
-            'include_dirs': [
-              '<(output_root)',
-              '../..',  # The chromium 'src' directory.
-              '<(platform_config_root)',
-              '.',
-            ],
-          },
-          'actions': [
-            {
-              'action_name': 'generate_stubs',
-              'inputs': [
-                '<(generate_stubs_script)',
-                '<(extra_header)',
-                '<@(sig_files)',
-              ],
-              'outputs': [
-                '<(intermediate_dir)/<(stubs_filename_root).cc',
-                '<(output_root)/<(project_path)/<(stubs_filename_root).h',
-              ],
-              'action': ['python',
-                         '<(generate_stubs_script)',
-                         '-i', '<(intermediate_dir)',
-                         '-o', '<(output_root)/<(project_path)',
-                         '-t', '<(outfile_type)',
-                         '-e', '<(extra_header)',
-                         '-s', '<(stubs_filename_root)',
-                         '-p', '<(project_path)',
-                         '<@(_inputs)',
-              ],
-              'process_outputs_as_sources': 1,
-              'message': 'Generating FFmpeg stubs for dynamic loading',
-            },
-          ],
-          'conditions': [
-            # Linux/Solaris need libdl for dlopen() and friends.
-            ['OS == "linux" or OS == "solaris"', {
-              'link_settings': {
-                'libraries': [
-                  '-ldl',
-                ],
-              },
-            }],
-            ['component == "shared_library"', {
-              'cflags!': ['-fvisibility=hidden'],
-              'xcode_settings': {
-                'GCC_SYMBOLS_PRIVATE_EXTERN': 'NO',  # no -fvisibility=hidden
-              },
-            }],
-            ['build_ffmpegsumo != 0', {
-              'dependencies': [
-                'ffmpegsumo',
-              ],
-            }],
-          ],  # conditions
-        }],
-      ],  # conditions
-    },
-  ],  # targets
->>>>>>> 24e4b9d6
 }