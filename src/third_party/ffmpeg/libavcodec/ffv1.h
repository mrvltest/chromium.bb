--- conflicted
+++ resolved
@@ -130,10 +130,7 @@
     int slice_y;
     int slice_reset_contexts;
     int slice_coding_mode;
-<<<<<<< HEAD
-=======
     int slice_rct_y_coef;
->>>>>>> 8c15b39e
 } FFV1Context;
 
 int ffv1_common_init(AVCodecContext *avctx);
