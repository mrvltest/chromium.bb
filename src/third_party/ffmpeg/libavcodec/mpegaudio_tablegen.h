/*
 * Header file for hardcoded mpegaudiodec tables
 *
 * Copyright (c) 2009 Reimar Döffinger <Reimar.Doeffinger@gmx.de>
 *
 * This file is part of FFmpeg.
 *
 * FFmpeg is free software; you can redistribute it and/or
 * modify it under the terms of the GNU Lesser General Public
 * License as published by the Free Software Foundation; either
 * version 2.1 of the License, or (at your option) any later version.
 *
 * FFmpeg is distributed in the hope that it will be useful,
 * but WITHOUT ANY WARRANTY; without even the implied warranty of
 * MERCHANTABILITY or FITNESS FOR A PARTICULAR PURPOSE.  See the GNU
 * Lesser General Public License for more details.
 *
 * You should have received a copy of the GNU Lesser General Public
 * License along with FFmpeg; if not, write to the Free Software
 * Foundation, Inc., 51 Franklin Street, Fifth Floor, Boston, MA 02110-1301 USA
 */

#ifndef AVCODEC_MPEGAUDIO_TABLEGEN_H
#define AVCODEC_MPEGAUDIO_TABLEGEN_H

#include <stdint.h>
#include <math.h>

#define TABLE_4_3_SIZE (8191 + 16)*4
#if CONFIG_HARDCODED_TABLES
#define mpegaudio_tableinit()
#include "libavcodec/mpegaudio_tables.h"
#else
static int8_t   table_4_3_exp[TABLE_4_3_SIZE];
static uint32_t table_4_3_value[TABLE_4_3_SIZE];
static uint32_t exp_table_fixed[512];
static uint32_t expval_table_fixed[512][16];
static float exp_table_float[512];
static float expval_table_float[512][16];

#define FRAC_BITS 23
#define IMDCT_SCALAR 1.759

static void mpegaudio_tableinit(void)
{
    int i, value, exponent;
    for (i = 1; i < TABLE_4_3_SIZE; i++) {
        double value = i / 4;
        double f, fm;
        int e, m;
        /* cbrtf() isn't available on all systems, so we use powf(). */
        f  = value / IMDCT_SCALAR * pow(value, 1.0 / 3.0) * pow(2, (i & 3) * 0.25);
        fm = frexp(f, &e);
        m  = (uint32_t)(fm * (1LL << 31) + 0.5);
        e += FRAC_BITS - 31 + 5 - 100;

        /* normalized to FRAC_BITS */
        table_4_3_value[i] =  m;
        table_4_3_exp[i]   = -e;
    }
    for (exponent = 0; exponent < 512; exponent++) {
        for (value = 0; value < 16; value++) {
            /* cbrtf() isn't available on all systems, so we use powf(). */
            double f = (double)value * pow(value, 1.0 / 3.0) * pow(2, (exponent - 400) * 0.25 + FRAC_BITS + 5) / IMDCT_SCALAR;
            /* llrint() isn't always available, so round and cast manually. */
<<<<<<< HEAD
            expval_table_fixed[exponent][value] = (long long int) floor(f + 0.5);
=======
            expval_table_fixed[exponent][value] = (long long int) (f < 0xFFFFFFFF ? floor(f + 0.5) : 0xFFFFFFFF);
>>>>>>> 8c15b39e
            expval_table_float[exponent][value] = f;
        }
        exp_table_fixed[exponent] = expval_table_fixed[exponent][1];
        exp_table_float[exponent] = expval_table_float[exponent][1];
    }
}
#endif /* CONFIG_HARDCODED_TABLES */

#endif /* AVCODEC_MPEGAUDIO_TABLEGEN_H */<|MERGE_RESOLUTION|>--- conflicted
+++ resolved
@@ -63,11 +63,7 @@
             /* cbrtf() isn't available on all systems, so we use powf(). */
             double f = (double)value * pow(value, 1.0 / 3.0) * pow(2, (exponent - 400) * 0.25 + FRAC_BITS + 5) / IMDCT_SCALAR;
             /* llrint() isn't always available, so round and cast manually. */
-<<<<<<< HEAD
-            expval_table_fixed[exponent][value] = (long long int) floor(f + 0.5);
-=======
             expval_table_fixed[exponent][value] = (long long int) (f < 0xFFFFFFFF ? floor(f + 0.5) : 0xFFFFFFFF);
->>>>>>> 8c15b39e
             expval_table_float[exponent][value] = f;
         }
         exp_table_fixed[exponent] = expval_table_fixed[exponent][1];
