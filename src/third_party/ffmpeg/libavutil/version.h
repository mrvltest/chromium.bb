--- conflicted
+++ resolved
@@ -75,13 +75,8 @@
  */
 
 #define LIBAVUTIL_VERSION_MAJOR  52
-<<<<<<< HEAD
-#define LIBAVUTIL_VERSION_MINOR  46
-#define LIBAVUTIL_VERSION_MICRO 101
-=======
 #define LIBAVUTIL_VERSION_MINOR  58
 #define LIBAVUTIL_VERSION_MICRO 100
->>>>>>> 8c15b39e
 
 #define LIBAVUTIL_VERSION_INT   AV_VERSION_INT(LIBAVUTIL_VERSION_MAJOR, \
                                                LIBAVUTIL_VERSION_MINOR, \
