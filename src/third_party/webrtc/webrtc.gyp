--- conflicted
+++ resolved
@@ -29,11 +29,6 @@
       'common_video/common_video.gyp:*',
       'modules/modules.gyp:*',
       'system_wrappers/system_wrappers.gyp:*',
-<<<<<<< HEAD
-      'video_engine/video_engine.gyp:*',
-=======
-      'tools/tools.gyp:*',
->>>>>>> 564a35f2
       'voice_engine/voice_engine.gyp:*',
       '<(webrtc_vp8_dir)/vp8.gyp:*',
       '<(webrtc_vp9_dir)/vp9.gyp:*',
