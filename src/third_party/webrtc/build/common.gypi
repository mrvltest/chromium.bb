--- conflicted
+++ resolved
@@ -127,17 +127,10 @@
       }],
       ['build_with_libjingle==1', {
         'include_tests%': 0,
-<<<<<<< HEAD
-        'enable_tracing%': 0,
-      }, {
-        'include_tests%': 1,
-        'enable_tracing%': 1,
-=======
         'restrict_webrtc_logging%': 1,
       }, {
         'include_tests%': 1,
         'restrict_webrtc_logging%': 0,
->>>>>>> 8c15b39e
       }],
       ['OS=="ios"', {
         'build_libjpeg%': 0,
