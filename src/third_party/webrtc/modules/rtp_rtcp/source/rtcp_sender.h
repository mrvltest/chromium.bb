/*
 *  Copyright (c) 2012 The WebRTC project authors. All Rights Reserved.
 *
 *  Use of this source code is governed by a BSD-style license
 *  that can be found in the LICENSE file in the root of the source
 *  tree. An additional intellectual property rights grant can be found
 *  in the file PATENTS.  All contributing project authors may
 *  be found in the AUTHORS file in the root of the source tree.
 */

#ifndef WEBRTC_MODULES_RTP_RTCP_SOURCE_RTCP_SENDER_H_
#define WEBRTC_MODULES_RTP_RTCP_SOURCE_RTCP_SENDER_H_

#include <map>
#include <sstream>
#include <string>

#include "webrtc/modules/remote_bitrate_estimator/include/bwe_defines.h"
#include "webrtc/modules/remote_bitrate_estimator/include/remote_bitrate_estimator.h"
#include "webrtc/modules/rtp_rtcp/interface/receive_statistics.h"
#include "webrtc/modules/rtp_rtcp/interface/rtp_rtcp_defines.h"
#include "webrtc/modules/rtp_rtcp/source/rtcp_utility.h"
#include "webrtc/modules/rtp_rtcp/source/rtp_utility.h"
#include "webrtc/modules/rtp_rtcp/source/tmmbr_help.h"
#include "webrtc/system_wrappers/interface/scoped_ptr.h"
#include "webrtc/typedefs.h"

namespace webrtc {

class ModuleRtpRtcpImpl;
class RTCPReceiver;

class NACKStringBuilder
{
public:
    NACKStringBuilder();
    ~NACKStringBuilder();

    void PushNACK(uint16_t nack);
    std::string GetResult();

private:
    std::ostringstream _stream;
    int _count;
    uint16_t _prevNack;
    bool _consecutive;
};

class RTCPSender
{
public:
 struct FeedbackState {
   explicit FeedbackState(ModuleRtpRtcpImpl* module);
   FeedbackState();

   uint8_t send_payload_type;
   uint32_t frequency_hz;
   uint32_t packet_count_sent;
   uint32_t byte_count_sent;
   uint32_t send_bitrate;

   uint32_t last_rr_ntp_secs;
   uint32_t last_rr_ntp_frac;
   uint32_t remote_sr;

   bool has_last_xr_rr;
   RtcpReceiveTimeInfo last_xr_rr;

   // Used when generating TMMBR.
   ModuleRtpRtcpImpl* module;
 };
    RTCPSender(const int32_t id, const bool audio,
               Clock* clock,
               ReceiveStatistics* receive_statistics);
    virtual ~RTCPSender();

    void ChangeUniqueId(const int32_t id);

    int32_t Init();

    int32_t RegisterSendTransport(Transport* outgoingTransport);

    RTCPMethod Status() const;
    int32_t SetRTCPStatus(const RTCPMethod method);

    bool Sending() const;
    int32_t SetSendingStatus(const FeedbackState& feedback_state,
                             bool enabled);  // combine the functions

    int32_t SetNackStatus(const bool enable);

    void SetStartTimestamp(uint32_t start_timestamp);

    void SetLastRtpTime(uint32_t rtp_timestamp,
                        int64_t capture_time_ms);

    void SetSSRC( const uint32_t ssrc);

    void SetRemoteSSRC(uint32_t ssrc);

    int32_t SetCameraDelay(const int32_t delayMS);

    int32_t CNAME(char cName[RTCP_CNAME_SIZE]);
    int32_t SetCNAME(const char cName[RTCP_CNAME_SIZE]);

    int32_t AddMixedCNAME(const uint32_t SSRC,
                          const char cName[RTCP_CNAME_SIZE]);

    int32_t RemoveMixedCNAME(const uint32_t SSRC);

    uint32_t SendTimeOfSendReport(const uint32_t sendReport);

    bool SendTimeOfXrRrReport(uint32_t mid_ntp, int64_t* time_ms) const;

    bool TimeToSendRTCPReport(const bool sendKeyframeBeforeRTP = false) const;

    uint32_t LastSendReport(uint32_t& lastRTCPTime);

    int32_t SendRTCP(
        const FeedbackState& feedback_state,
        uint32_t rtcpPacketTypeFlags,
        int32_t nackSize = 0,
        const uint16_t* nackList = 0,
        bool repeat = false,
        uint64_t pictureID = 0);

    int32_t AddExternalReportBlock(
            uint32_t SSRC,
            const RTCPReportBlock* receiveBlock);

    int32_t RemoveExternalReportBlock(uint32_t SSRC);

    /*
    *  REMB
    */
    bool REMB() const;

    int32_t SetREMBStatus(const bool enable);

    int32_t SetREMBData(const uint32_t bitrate,
                        const uint8_t numberOfSSRC,
                        const uint32_t* SSRC);

    /*
    *   TMMBR
    */
    bool TMMBR() const;

    int32_t SetTMMBRStatus(const bool enable);

    int32_t SetTMMBN(const TMMBRSet* boundingSet,
                     const uint32_t maxBitrateKbit);

    /*
    *   Extended jitter report
    */
    bool IJ() const;

    int32_t SetIJStatus(const bool enable);

    /*
    *
    */

    int32_t SetApplicationSpecificData(const uint8_t subType,
                                       const uint32_t name,
                                       const uint8_t* data,
                                       const uint16_t length);

    int32_t SetRTCPVoIPMetrics(const RTCPVoIPMetric* VoIPMetric);

    void SendRtcpXrReceiverReferenceTime(bool enable);

<<<<<<< HEAD
=======
    bool RtcpXrReceiverReferenceTime() const;

>>>>>>> 8c15b39e
    int32_t SetCSRCs(const uint32_t arrOfCSRC[kRtpCsrcSize],
                     const uint8_t arrLength);

    int32_t SetCSRCStatus(const bool include);

    void SetTargetBitrate(unsigned int target_bitrate);

private:
    int32_t SendToNetwork(const uint8_t* dataBuffer, const uint16_t length);

    void UpdatePacketRate();

    int32_t WriteAllReportBlocksToBuffer(uint8_t* rtcpbuffer,
                            int pos,
                            uint8_t& numberOfReportBlocks,
                            const uint32_t NTPsec,
                            const uint32_t NTPfrac);

    int32_t WriteReportBlocksToBuffer(
        uint8_t* rtcpbuffer,
        int32_t position,
        const std::map<uint32_t, RTCPReportBlock*>& report_blocks);

    int32_t AddReportBlock(
        uint32_t SSRC,
        std::map<uint32_t, RTCPReportBlock*>* report_blocks,
        const RTCPReportBlock* receiveBlock);

    bool PrepareReport(const FeedbackState& feedback_state,
                       StreamStatistician* statistician,
                       RTCPReportBlock* report_block,
                       uint32_t* ntp_secs, uint32_t* ntp_frac);

    int32_t BuildSR(const FeedbackState& feedback_state,
                    uint8_t* rtcpbuffer,
                    int& pos,
                    uint32_t NTPsec,
                    uint32_t NTPfrac);

    int32_t BuildRR(uint8_t* rtcpbuffer,
                    int& pos,
                    const uint32_t NTPsec,
                    const uint32_t NTPfrac);

    int PrepareRTCP(
        const FeedbackState& feedback_state,
        uint32_t packetTypeFlags,
        int32_t nackSize,
        const uint16_t* nackList,
        bool repeat,
        uint64_t pictureID,
        uint8_t* rtcp_buffer,
        int buffer_size);

    bool ShouldSendReportBlocks(uint32_t rtcp_packet_type) const;

    int32_t BuildExtendedJitterReport(
        uint8_t* rtcpbuffer,
        int& pos,
        const uint32_t jitterTransmissionTimeOffset);

    int32_t BuildSDEC(uint8_t* rtcpbuffer, int& pos);
    int32_t BuildPLI(uint8_t* rtcpbuffer, int& pos);
    int32_t BuildREMB(uint8_t* rtcpbuffer, int& pos);
    int32_t BuildTMMBR(ModuleRtpRtcpImpl* module,
                       uint8_t* rtcpbuffer,
                       int& pos);
    int32_t BuildTMMBN(uint8_t* rtcpbuffer, int& pos);
    int32_t BuildAPP(uint8_t* rtcpbuffer, int& pos);
    int32_t BuildVoIPMetric(uint8_t* rtcpbuffer, int& pos);
    int32_t BuildBYE(uint8_t* rtcpbuffer, int& pos);
    int32_t BuildFIR(uint8_t* rtcpbuffer, int& pos, bool repeat);
    int32_t BuildSLI(uint8_t* rtcpbuffer,
                     int& pos,
                     const uint8_t pictureID);
    int32_t BuildRPSI(uint8_t* rtcpbuffer,
                      int& pos,
                      const uint64_t pictureID,
                      const uint8_t payloadType);

    int32_t BuildNACK(uint8_t* rtcpbuffer,
                      int& pos,
                      const int32_t nackSize,
                      const uint16_t* nackList,
                          std::string* nackString);

    int32_t BuildReceiverReferenceTime(uint8_t* buffer,
                                       int& pos,
                                       uint32_t ntp_sec,
                                       uint32_t ntp_frac);
    int32_t BuildDlrr(uint8_t* buffer,
                      int& pos,
                      const RtcpReceiveTimeInfo& info);

private:
    int32_t            _id;
    const bool               _audio;
    Clock*                   _clock;
    RTCPMethod               _method;

    CriticalSectionWrapper* _criticalSectionTransport;
    Transport*              _cbTransport;

    CriticalSectionWrapper* _criticalSectionRTCPSender;
    bool                    _usingNack;
    bool                    _sending;
    bool                    _sendTMMBN;
    bool                    _REMB;
    bool                    _sendREMB;
    bool                    _TMMBR;
    bool                    _IJ;

    int64_t        _nextTimeToSendRTCP;

    uint32_t start_timestamp_;
    uint32_t last_rtp_timestamp_;
    int64_t last_frame_capture_time_ms_;
    uint32_t _SSRC;
    uint32_t _remoteSSRC;  // SSRC that we receive on our RTP channel
    char _CNAME[RTCP_CNAME_SIZE];


    ReceiveStatistics* receive_statistics_;
    std::map<uint32_t, RTCPReportBlock*> internal_report_blocks_;
    std::map<uint32_t, RTCPReportBlock*> external_report_blocks_;
    std::map<uint32_t, RTCPUtility::RTCPCnameInformation*> _csrcCNAMEs;

    int32_t         _cameraDelayMS;

    // Sent
    uint32_t        _lastSendReport[RTCP_NUMBER_OF_SR];  // allow packet loss and RTT above 1 sec
    uint32_t        _lastRTCPTime[RTCP_NUMBER_OF_SR];

    // Sent XR receiver reference time report.
    // <mid ntp (mid 32 bits of the 64 bits NTP timestamp), send time in ms>.
    std::map<uint32_t, int64_t> last_xr_rr_;

    // send CSRCs
    uint8_t         _CSRCs;
    uint32_t        _CSRC[kRtpCsrcSize];
    bool                _includeCSRCs;

    // Full intra request
    uint8_t         _sequenceNumberFIR;

    // REMB    
    uint8_t       _lengthRembSSRC;
    uint8_t       _sizeRembSSRC;
    uint32_t*     _rembSSRC;
    uint32_t      _rembBitrate;

    TMMBRHelp           _tmmbrHelp;
    uint32_t      _tmmbr_Send;
    uint32_t      _packetOH_Send;

    // APP
    bool                 _appSend;
    uint8_t        _appSubType;
    uint32_t       _appName;
    uint8_t*       _appData;
    uint16_t       _appLength;

    // True if sending of XR Receiver reference time report is enabled.
    bool xrSendReceiverReferenceTimeEnabled_;

    // XR VoIP metric
    bool                _xrSendVoIPMetric;
    RTCPVoIPMetric      _xrVoIPMetric;

    // Counters
    uint32_t      _nackCount;
    uint32_t      _pliCount;
    uint32_t      _fullIntraRequestCount;
};
}  // namespace webrtc

#endif // WEBRTC_MODULES_RTP_RTCP_SOURCE_RTCP_SENDER_H_<|MERGE_RESOLUTION|>--- conflicted
+++ resolved
@@ -171,11 +171,8 @@
 
     void SendRtcpXrReceiverReferenceTime(bool enable);
 
-<<<<<<< HEAD
-=======
     bool RtcpXrReceiverReferenceTime() const;
 
->>>>>>> 8c15b39e
     int32_t SetCSRCs(const uint32_t arrOfCSRC[kRtpCsrcSize],
                      const uint8_t arrLength);
 
