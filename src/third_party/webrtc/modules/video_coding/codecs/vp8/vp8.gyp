--- conflicted
+++ resolved
@@ -60,14 +60,8 @@
             'webrtc_vp8',
             '<(webrtc_root)/common_video/common_video.gyp:common_video',
             '<(webrtc_root)/test/metrics.gyp:metrics',
-<<<<<<< HEAD
-            '<(webrtc_root)/system_wrappers/source/system_wrappers.gyp:system_wrappers',
-=======
-            '<(DEPTH)/testing/gtest.gyp:gtest',
             '<(webrtc_root)/system_wrappers/system_wrappers.gyp:system_wrappers',
->>>>>>> 7a7efc61
             '<(webrtc_root)/test/test.gyp:test_support_main',
-            '<(webrtc_root)/tools/internal_tools.gyp:command_line_parser',
           ],
           'sources': [
             'vp8_sequence_coder.cc',
