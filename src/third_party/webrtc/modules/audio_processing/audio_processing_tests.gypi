# Copyright (c) 2012 The WebRTC project authors. All Rights Reserved.
#
# Use of this source code is governed by a BSD-style license
# that can be found in the LICENSE file in the root of the source
# tree. An additional intellectual property rights grant can be found
# in the file PATENTS.  All contributing project authors may
# be found in the AUTHORS file in the root of the source tree.

{
  'targets': [
    {
      'target_name': 'transient_suppression_test',
      'type': 'executable',
      'dependencies': [
        '<(DEPTH)/testing/gtest.gyp:gtest',
        '<(DEPTH)/third_party/gflags/gflags.gyp:gflags',
        '<(webrtc_root)/test/test.gyp:test_support',
        '<(webrtc_root)/modules/modules.gyp:audio_processing',
      ],
      'sources': [
        'transient/transient_suppression_test.cc',
        'transient/file_utils.cc',
        'transient/file_utils.h',
      ],
    }, # transient_suppression_test
    {
      'target_name': 'click_annotate',
      'type': 'executable',
      'dependencies': [
        '<(webrtc_root)/modules/modules.gyp:audio_processing',
      ],
      'sources': [
        'transient/click_annotate.cc',
        'transient/file_utils.cc',
        'transient/file_utils.h',
      ],
    },  # click_annotate
    {
      'target_name': 'nonlinear_beamformer_test',
      'type': 'executable',
      'dependencies': [
        '<(DEPTH)/third_party/gflags/gflags.gyp:gflags',
        '<(webrtc_root)/modules/modules.gyp:audio_processing',
      ],
      'sources': [
        'beamformer/nonlinear_beamformer_test.cc',
        'beamformer/pcm_utils.cc',
        'beamformer/pcm_utils.h',
      ],
    }, # nonlinear_beamformer_test
  ],
  'conditions': [
    ['enable_protobuf==1', {
      'targets': [
        {
          'target_name': 'audioproc_unittest_proto',
          'type': 'static_library',
          'sources': [ 'test/unittest.proto', ],
          'variables': {
            'proto_in_dir': 'test',
            # Workaround to protect against gyp's pathname relativization when
            # this file is included by modules.gyp.
            'proto_out_protected': 'webrtc/audio_processing',
            'proto_out_dir': '<(proto_out_protected)',
          },
          'includes': [ '../../build/protoc.gypi', ],
        },
        {
          'target_name': 'audioproc',
          'type': 'executable',
          'dependencies': [
            'audio_processing',
            'audioproc_debug_proto',
            '<(webrtc_root)/system_wrappers/system_wrappers.gyp:system_wrappers',
            '<(webrtc_root)/test/test.gyp:test_support',
          ],
          'sources': [ 'test/process_test.cc', ],
        },
        {
          'target_name': 'audioproc_f',
          'type': 'executable',
          'dependencies': [
            'audio_processing',
            'audioproc_debug_proto',
            '<(DEPTH)/third_party/gflags/gflags.gyp:gflags',
          ],
          'sources': [ 'test/audioproc_float.cc', ],
        },
        {
          'target_name': 'unpack_aecdump',
          'type': 'executable',
          'dependencies': [
            'audioproc_debug_proto',
            '<(webrtc_root)/system_wrappers/system_wrappers.gyp:system_wrappers',
            '<(webrtc_root)/common_audio/common_audio.gyp:common_audio',
            '<(DEPTH)/third_party/gflags/gflags.gyp:gflags',
          ],
          'sources': [ 'test/unpack.cc', ],
        },
<<<<<<< HEAD
        {
          'target_name': 'transient_suppression_test',
          'type': 'executable',
          'dependencies': [
            '<(DEPTH)/third_party/gflags/gflags.gyp:gflags',
            '<(webrtc_root)/test/test.gyp:test_support',
            '<(webrtc_root)/modules/modules.gyp:audio_processing',
          ],
          'sources': [
            'transient/transient_suppression_test.cc',
            'transient/file_utils.cc',
            'transient/file_utils.h',
          ],
        }, # transient_suppression_test
        {
          'target_name': 'click_annotate',
          'type': 'executable',
          'dependencies': [
            '<(webrtc_root)/modules/modules.gyp:audio_processing',
          ],
          'sources': [
            'transient/click_annotate.cc',
            'transient/file_utils.cc',
            'transient/file_utils.h',
          ],
        },  # click_annotate
      ],
    }],
    ['rtc_use_openmax_dl==1', {
      'targets': [
        {
          'target_name': 'beamformer_test',
          'type': 'executable',
          'dependencies': [
            '<(DEPTH)/third_party/gflags/gflags.gyp:gflags',
            '<(webrtc_root)/modules/modules.gyp:audio_processing',
          ],
          'sources': [
            'beamformer/beamformer_test.cc',
            'beamformer/pcm_utils.cc',
            'beamformer/pcm_utils.h',
          ],
        }, # beamformer_test
=======
>>>>>>> e28e808c
      ],
    }],
  ],
}<|MERGE_RESOLUTION|>--- conflicted
+++ resolved
@@ -12,7 +12,6 @@
       'target_name': 'transient_suppression_test',
       'type': 'executable',
       'dependencies': [
-        '<(DEPTH)/testing/gtest.gyp:gtest',
         '<(DEPTH)/third_party/gflags/gflags.gyp:gflags',
         '<(webrtc_root)/test/test.gyp:test_support',
         '<(webrtc_root)/modules/modules.gyp:audio_processing',
@@ -97,52 +96,6 @@
           ],
           'sources': [ 'test/unpack.cc', ],
         },
-<<<<<<< HEAD
-        {
-          'target_name': 'transient_suppression_test',
-          'type': 'executable',
-          'dependencies': [
-            '<(DEPTH)/third_party/gflags/gflags.gyp:gflags',
-            '<(webrtc_root)/test/test.gyp:test_support',
-            '<(webrtc_root)/modules/modules.gyp:audio_processing',
-          ],
-          'sources': [
-            'transient/transient_suppression_test.cc',
-            'transient/file_utils.cc',
-            'transient/file_utils.h',
-          ],
-        }, # transient_suppression_test
-        {
-          'target_name': 'click_annotate',
-          'type': 'executable',
-          'dependencies': [
-            '<(webrtc_root)/modules/modules.gyp:audio_processing',
-          ],
-          'sources': [
-            'transient/click_annotate.cc',
-            'transient/file_utils.cc',
-            'transient/file_utils.h',
-          ],
-        },  # click_annotate
-      ],
-    }],
-    ['rtc_use_openmax_dl==1', {
-      'targets': [
-        {
-          'target_name': 'beamformer_test',
-          'type': 'executable',
-          'dependencies': [
-            '<(DEPTH)/third_party/gflags/gflags.gyp:gflags',
-            '<(webrtc_root)/modules/modules.gyp:audio_processing',
-          ],
-          'sources': [
-            'beamformer/beamformer_test.cc',
-            'beamformer/pcm_utils.cc',
-            'beamformer/pcm_utils.h',
-          ],
-        }, # beamformer_test
-=======
->>>>>>> e28e808c
       ],
     }],
   ],
