--- conflicted
+++ resolved
@@ -34,19 +34,12 @@
         'remote_bitrate_estimator_abs_send_time.cc',
         'remote_bitrate_estimator_abs_send_time.h',
         'remote_bitrate_estimator_single_stream.cc',
-<<<<<<< HEAD
-        'remote_rate_control.cc',
-        'remote_rate_control.h',
+        'remote_bitrate_estimator_single_stream.h',
 
         # SHEZ: Remove test-only code
         #'test/bwe_test_logging.cc',
         #'test/bwe_test_logging.h',
 
-=======
-        'remote_bitrate_estimator_single_stream.h',
-        'test/bwe_test_logging.cc',
-        'test/bwe_test_logging.h',
->>>>>>> 564a35f2
       ], # source
       'conditions': [
         ['enable_bwe_test_logging==1', {
