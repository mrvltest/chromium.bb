# Copyright (c) 2012 The WebRTC project authors. All Rights Reserved.
#
# Use of this source code is governed by a BSD-style license
# that can be found in the LICENSE file in the root of the source
# tree. An additional intellectual property rights grant can be found
# in the file PATENTS.  All contributing project authors may
# be found in the AUTHORS file in the root of the source tree.

{
  'variables': {
    'audio_coding_dependencies': [
      'CNG',
      'G711',
      'G722',
      'iLBC',
      'iSAC',
      'iSACFix',
      'PCM16B',
      'red',
      '<(webrtc_root)/common.gyp:webrtc_common',
      '<(webrtc_root)/common_audio/common_audio.gyp:common_audio',
      '<(webrtc_root)/system_wrappers/system_wrappers.gyp:system_wrappers',
    ],
    'audio_coding_defines': [],
    'conditions': [
      ['include_opus==1', {
        'audio_coding_dependencies': ['webrtc_opus',],
        'audio_coding_defines': ['WEBRTC_CODEC_OPUS',],
      }],
    ],
  },
  'targets': [
    {
      'target_name': 'audio_coding_module',
      'type': 'static_library',
      'defines': [
        '<@(audio_coding_defines)',
      ],
      'dependencies': [
        '<@(audio_coding_dependencies)',
        '<(webrtc_root)/common.gyp:webrtc_common',
        'neteq',
      ],
      'include_dirs': [
        '../interface',
        '../../../interface',
        '<(webrtc_root)',
      ],
      'direct_dependent_settings': {
        'include_dirs': [
          '../interface',
          '../../../interface',
          '<(webrtc_root)',
        ],
      },
      'sources': [
        '../interface/audio_coding_module.h',
        '../interface/audio_coding_module_typedefs.h',
        'acm_codec_database.cc',
        'acm_codec_database.h',
        'acm_common_defs.h',
        'acm_generic_codec.cc',
        'acm_generic_codec.h',
        'acm_receiver.cc',
        'acm_receiver.h',
        'acm_resampler.cc',
        'acm_resampler.h',
        'audio_coding_module.cc',
        'audio_coding_module_impl.cc',
        'audio_coding_module_impl.h',
        'call_statistics.cc',
        'call_statistics.h',
        'codec_manager.cc',
        'codec_manager.h',
        'initial_delay_manager.cc',
        'initial_delay_manager.h',
        'nack.cc',
        'nack.h',
      ],
    },
  ],
  'conditions': [
    ['include_tests==1', {
      'targets': [
        {
          'target_name': 'acm_receive_test',
          'type': 'static_library',
          'defines': [
            '<@(audio_coding_defines)',
          ],
          'dependencies': [
            '<@(audio_coding_dependencies)',
            'audio_coding_module',
            'neteq_unittest_tools',
          ],
          'sources': [
            'acm_receive_test.cc',
            'acm_receive_test.h',
            'acm_receive_test_oldapi.cc',
            'acm_receive_test_oldapi.h',
          ],
        }, # acm_receive_test
        {
          'target_name': 'acm_send_test',
          'type': 'static_library',
          'defines': [
            '<@(audio_coding_defines)',
          ],
          'dependencies': [
            '<@(audio_coding_dependencies)',
            'audio_coding_module',
            'neteq_unittest_tools',
          ],
          'sources': [
            'acm_send_test.cc',
            'acm_send_test.h',
            'acm_send_test_oldapi.cc',
            'acm_send_test_oldapi.h',
          ],
        }, # acm_send_test
        {
          'target_name': 'delay_test',
          'type': 'executable',
          'dependencies': [
            'audio_coding_module',
<<<<<<< HEAD
=======
            '<(DEPTH)/testing/gtest.gyp:gtest',
            '<(webrtc_root)/common.gyp:webrtc_common',
>>>>>>> e28e808c
            '<(webrtc_root)/test/test.gyp:test_support',
            '<(webrtc_root)/system_wrappers/system_wrappers.gyp:system_wrappers',
            '<(webrtc_root)/system_wrappers/system_wrappers.gyp:system_wrappers_default',
            '<(DEPTH)/third_party/gflags/gflags.gyp:gflags',
          ],
          'sources': [
             '../test/delay_test.cc',
             '../test/Channel.cc',
             '../test/PCMFile.cc',
             '../test/utility.cc',
           ],
        }, # delay_test
        {
          'target_name': 'insert_packet_with_timing',
          'type': 'executable',
          'dependencies': [
            'audio_coding_module',
<<<<<<< HEAD
=======
            '<(DEPTH)/testing/gtest.gyp:gtest',
            '<(webrtc_root)/common.gyp:webrtc_common',
>>>>>>> e28e808c
            '<(webrtc_root)/test/test.gyp:test_support',
            '<(webrtc_root)/system_wrappers/system_wrappers.gyp:system_wrappers',
            '<(webrtc_root)/system_wrappers/system_wrappers.gyp:system_wrappers_default',
            '<(DEPTH)/third_party/gflags/gflags.gyp:gflags',
          ],
          'sources': [
             '../test/insert_packet_with_timing.cc',
             '../test/Channel.cc',
             '../test/PCMFile.cc',
           ],
        }, # delay_test
      ],
    }],
  ],
}<|MERGE_RESOLUTION|>--- conflicted
+++ resolved
@@ -123,11 +123,7 @@
           'type': 'executable',
           'dependencies': [
             'audio_coding_module',
-<<<<<<< HEAD
-=======
-            '<(DEPTH)/testing/gtest.gyp:gtest',
             '<(webrtc_root)/common.gyp:webrtc_common',
->>>>>>> e28e808c
             '<(webrtc_root)/test/test.gyp:test_support',
             '<(webrtc_root)/system_wrappers/system_wrappers.gyp:system_wrappers',
             '<(webrtc_root)/system_wrappers/system_wrappers.gyp:system_wrappers_default',
@@ -145,11 +141,7 @@
           'type': 'executable',
           'dependencies': [
             'audio_coding_module',
-<<<<<<< HEAD
-=======
-            '<(DEPTH)/testing/gtest.gyp:gtest',
             '<(webrtc_root)/common.gyp:webrtc_common',
->>>>>>> e28e808c
             '<(webrtc_root)/test/test.gyp:test_support',
             '<(webrtc_root)/system_wrappers/system_wrappers.gyp:system_wrappers',
             '<(webrtc_root)/system_wrappers/system_wrappers.gyp:system_wrappers_default',
