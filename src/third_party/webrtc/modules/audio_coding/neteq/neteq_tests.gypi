# Copyright (c) 2012 The WebRTC project authors. All Rights Reserved.
#
# Use of this source code is governed by a BSD-style license
# that can be found in the LICENSE file in the root of the source
# tree. An additional intellectual property rights grant can be found
# in the file PATENTS.  All contributing project authors may
# be found in the AUTHORS file in the root of the source tree.

{
  'targets': [
    {
      'target_name': 'neteq_rtpplay',
      'type': 'executable',
      'dependencies': [
        'neteq',
        'neteq_unittest_tools',
        'PCM16B',
        '<(webrtc_root)/test/test.gyp:test_support_main',
        '<(DEPTH)/third_party/gflags/gflags.gyp:gflags',
      ],
      'sources': [
        'tools/neteq_rtpplay.cc',
      ],
      'defines': [
      ],
    }, # neteq_rtpplay

    {
      'target_name': 'RTPencode',
      'type': 'executable',
      'dependencies': [
        # TODO(hlundin): Make RTPencode use ACM to encode files.
        'neteq_test_tools',# Test helpers
        'G711',
        'G722',
        'PCM16B',
        'iLBC',
        'iSAC',
        'CNG',
        '<(webrtc_root)/common_audio/common_audio.gyp:common_audio',
      ],
      'defines': [
        'CODEC_ILBC',
        'CODEC_PCM16B',
        'CODEC_G711',
        'CODEC_G722',
        'CODEC_ISAC',
        'CODEC_PCM16B_WB',
        'CODEC_ISAC_SWB',
        'CODEC_PCM16B_32KHZ',
        'CODEC_PCM16B_48KHZ',
        'CODEC_CNGCODEC8',
        'CODEC_CNGCODEC16',
        'CODEC_CNGCODEC32',
        'CODEC_ATEVENT_DECODE',
        'CODEC_RED',
      ],
      'include_dirs': [
        'interface',
        'test',
        '<(webrtc_root)',
      ],
      'sources': [
        'test/RTPencode.cc',
      ],
      # Disable warnings to enable Win64 build, issue 1323.
      'msvs_disabled_warnings': [
        4267,  # size_t to int truncation.
      ],
    },

    {
      'target_name': 'RTPjitter',
      'type': 'executable',
      'dependencies': [
      ],
      'sources': [
        'test/RTPjitter.cc',
      ],
    },

    {
      'target_name': 'rtp_analyze',
      'type': 'executable',
      'dependencies': [
        'neteq_unittest_tools',
        '<(DEPTH)/third_party/gflags/gflags.gyp:gflags',
        '<(webrtc_root)/system_wrappers/source/system_wrappers.gyp:system_wrappers_default',
      ],
      'sources': [
        'tools/rtp_analyze.cc',
      ],
    },

    {
      'target_name': 'RTPchange',
      'type': 'executable',
      'dependencies': [
        'neteq_test_tools',
      ],
      'sources': [
       'test/RTPchange.cc',
      ],
    },

    {
      'target_name': 'RTPtimeshift',
      'type': 'executable',
      'dependencies': [
       'neteq_test_tools',
      ],
      'sources': [
        'test/RTPtimeshift.cc',
      ],
    },

    {
      'target_name': 'rtpcat',
      'type': 'executable',
      'dependencies': [
<<<<<<< HEAD
        'neteq_test_tools',
=======
        '<(DEPTH)/testing/gtest.gyp:gtest',
        '<(webrtc_root)/test/test.gyp:rtp_test_utils',
>>>>>>> 3421cf84
      ],
      'sources': [
        'tools/rtpcat.cc',
      ],
    },

    {
      'target_name': 'rtp_to_text',
      'type': 'executable',
      'dependencies': [
        'neteq_test_tools',
        '<(webrtc_root)/system_wrappers/source/system_wrappers.gyp:system_wrappers',
      ],
      'sources': [
        'test/rtp_to_text.cc',
      ],
    },

    {
      'target_name': 'audio_classifier_test',
      'type': 'executable',
      'dependencies': [
        'neteq',
      ],
      'sources': [
        'test/audio_classifier_test.cc',
      ],
    },

    {
      'target_name': 'neteq_test_support',
      'type': 'static_library',
      'dependencies': [
        'neteq',
        'PCM16B',
        'neteq_unittest_tools',
        '<(DEPTH)/third_party/gflags/gflags.gyp:gflags',
      ],
      'sources': [
        'tools/neteq_performance_test.cc',
        'tools/neteq_performance_test.h',
        'tools/neteq_quality_test.cc',
        'tools/neteq_quality_test.h',
      ],
    }, # neteq_test_support

    {
      'target_name': 'neteq_speed_test',
      'type': 'executable',
      'dependencies': [
        'neteq',
        'neteq_test_support',
        '<(DEPTH)/third_party/gflags/gflags.gyp:gflags',
        '<(webrtc_root)/test/test.gyp:test_support_main',
      ],
      'sources': [
        'test/neteq_speed_test.cc',
      ],
    },

    {
      'target_name': 'neteq_opus_fec_quality_test',
      'type': 'executable',
      'dependencies': [
        'neteq',
        'neteq_test_support',
        'webrtc_opus',
        '<(DEPTH)/third_party/gflags/gflags.gyp:gflags',
        '<(webrtc_root)/test/test.gyp:test_support_main',
      ],
      'sources': [
        'test/neteq_opus_fec_quality_test.cc',
      ],
    },

    {
      'target_name': 'neteq_isac_quality_test',
      'type': 'executable',
      'dependencies': [
        'neteq',
        'neteq_test_support',
        'iSACFix',
        '<(DEPTH)/third_party/gflags/gflags.gyp:gflags',
        '<(webrtc_root)/test/test.gyp:test_support_main',
      ],
      'sources': [
        'test/neteq_isac_quality_test.cc',
      ],
    },

    {
     'target_name': 'neteq_test_tools',
      # Collection of useful functions used in other tests.
      'type': 'static_library',
      'variables': {
        # Expects RTP packets without payloads when enabled.
        'neteq_dummy_rtp%': 0,
      },
      'dependencies': [
        'G711',
        'G722',
        'PCM16B',
        'iLBC',
        'iSAC',
        'CNG',
      ],
      'direct_dependent_settings': {
        'include_dirs': [
          'interface',
          'test',
          '<(webrtc_root)',
        ],
      },
      'defines': [
      ],
      'include_dirs': [
        'interface',
        'test',
        '<(webrtc_root)',
      ],
      'sources': [
        'test/NETEQTEST_DummyRTPpacket.cc',
        'test/NETEQTEST_DummyRTPpacket.h',
        'test/NETEQTEST_RTPpacket.cc',
        'test/NETEQTEST_RTPpacket.h',
      ],
      # Disable warnings to enable Win64 build, issue 1323.
      'msvs_disabled_warnings': [
        4267,  # size_t to int truncation.
      ],
    },
  ], # targets
}<|MERGE_RESOLUTION|>--- conflicted
+++ resolved
@@ -118,12 +118,7 @@
       'target_name': 'rtpcat',
       'type': 'executable',
       'dependencies': [
-<<<<<<< HEAD
-        'neteq_test_tools',
-=======
-        '<(DEPTH)/testing/gtest.gyp:gtest',
         '<(webrtc_root)/test/test.gyp:rtp_test_utils',
->>>>>>> 3421cf84
       ],
       'sources': [
         'tools/rtpcat.cc',
