--- conflicted
+++ resolved
@@ -124,10 +124,7 @@
 
  protected:
   std::vector<AudioVector*> channels_;
-<<<<<<< HEAD
-=======
   size_t num_channels_;
->>>>>>> 8c15b39e
 
  private:
   DISALLOW_COPY_AND_ASSIGN(AudioMultiVector);
