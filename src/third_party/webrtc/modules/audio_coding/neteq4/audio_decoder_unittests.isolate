# Copyright (c) 2013 The WebRTC project authors. All Rights Reserved.
#
# Use of this source code is governed by a BSD-style license
# that can be found in the LICENSE file in the root of the source
# tree. An additional intellectual property rights grant can be found
# in the file PATENTS.  All contributing project authors may
# be found in the AUTHORS file in the root of the source tree.
{
  'conditions': [
    ['OS=="android"', {
      # When doing Android builds, the WebRTC code is put in third_party/webrtc
      # of a Chromium checkout, this is one level above the standalone build.
      'variables': {
        'isolate_dependency_untracked': [
          '../../../../../resources/',
          '../../../../../data/',
        ],
      },
    }],
    ['OS=="linux" or OS=="mac" or OS=="win"', {
      'variables': {
        'command': [
          '../../../../testing/test_env.py',
          '<(PRODUCT_DIR)/audio_decoder_unittests<(EXECUTABLE_SUFFIX)',
        ],
        'isolate_dependency_touched': [
          '../../../../DEPS',
        ],
        'isolate_dependency_tracked': [
          '../../../../resources/audio_coding/testfile32kHz.pcm',
          '../../../../testing/test_env.py',
          '<(PRODUCT_DIR)/audio_decoder_unittests<(EXECUTABLE_SUFFIX)',
        ],
        'isolate_dependency_untracked': [
<<<<<<< HEAD
          '../../../../tools/swarm_client/',
=======
          '../../../../tools/swarming_client/',
>>>>>>> 8c15b39e
        ],
      },
    }],
  ],
}<|MERGE_RESOLUTION|>--- conflicted
+++ resolved
@@ -32,11 +32,7 @@
           '<(PRODUCT_DIR)/audio_decoder_unittests<(EXECUTABLE_SUFFIX)',
         ],
         'isolate_dependency_untracked': [
-<<<<<<< HEAD
-          '../../../../tools/swarm_client/',
-=======
           '../../../../tools/swarming_client/',
->>>>>>> 8c15b39e
         ],
       },
     }],
