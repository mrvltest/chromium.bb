/*
 *  Copyright (c) 2012 The WebRTC project authors. All Rights Reserved.
 *
 *  Use of this source code is governed by a BSD-style license
 *  that can be found in the LICENSE file in the root of the source
 *  tree. An additional intellectual property rights grant can be found
 *  in the file PATENTS.  All contributing project authors may
 *  be found in the AUTHORS file in the root of the source tree.
 */

#include "webrtc/modules/audio_coding/neteq4/audio_vector.h"

#include <assert.h>

#include <algorithm>

#include "webrtc/typedefs.h"

namespace webrtc {

void AudioVector::Clear() {
<<<<<<< HEAD
  vector_.clear();
=======
  first_free_ix_ = 0;
>>>>>>> 8c15b39e
}

void AudioVector::CopyFrom(AudioVector* copy_to) const {
  if (copy_to) {
    copy_to->Reserve(Size());
    assert(copy_to->capacity_ >= Size());
    memcpy(copy_to->array_.get(), array_.get(), Size() * sizeof(int16_t));
    copy_to->first_free_ix_ = first_free_ix_;
  }
}

void AudioVector::PushFront(const AudioVector& prepend_this) {
<<<<<<< HEAD
  vector_.insert(vector_.begin(), prepend_this.vector_.begin(),
                 prepend_this.vector_.end());
=======
  size_t insert_length = prepend_this.Size();
  Reserve(Size() + insert_length);
  memmove(&array_[insert_length], &array_[0], Size() * sizeof(int16_t));
  memcpy(&array_[0], &prepend_this.array_[0], insert_length * sizeof(int16_t));
  first_free_ix_ += insert_length;
>>>>>>> 8c15b39e
}

void AudioVector::PushFront(const int16_t* prepend_this, size_t length) {
  // Same operation as InsertAt beginning.
  InsertAt(prepend_this, length, 0);
}

void AudioVector::PushBack(const AudioVector& append_this) {
<<<<<<< HEAD
  vector_.reserve(vector_.size() + append_this.Size());
  for (size_t i = 0; i < append_this.Size(); ++i) {
    vector_.push_back(append_this[i]);
  }
}

void AudioVector::PushBack(const int16_t* append_this, size_t length) {
  vector_.reserve(vector_.size() + length);
  for (size_t i = 0; i < length; ++i) {
    vector_.push_back(append_this[i]);
  }
}

void AudioVector::PopFront(size_t length) {
  if (length >= vector_.size()) {
=======
  PushBack(append_this.array_.get(), append_this.Size());
}

void AudioVector::PushBack(const int16_t* append_this, size_t length) {
  Reserve(Size() + length);
  memcpy(&array_[first_free_ix_], append_this, length * sizeof(int16_t));
  first_free_ix_ += length;
}

void AudioVector::PopFront(size_t length) {
  if (length >= Size()) {
>>>>>>> 8c15b39e
    // Remove all elements.
    Clear();
  } else {
<<<<<<< HEAD
    std::vector<int16_t>::iterator end_range = vector_.begin();
    end_range += length;
    // Erase all elements in range vector_.begin() and |end_range| (not
    // including |end_range|).
    vector_.erase(vector_.begin(), end_range);
=======
    size_t remaining_samples = Size() - length;
    memmove(&array_[0], &array_[length], remaining_samples * sizeof(int16_t));
    first_free_ix_ -= length;
>>>>>>> 8c15b39e
  }
}

void AudioVector::PopBack(size_t length) {
<<<<<<< HEAD
  // Make sure that new_size is never negative (which causes wrap-around).
  size_t new_size = vector_.size() - std::min(length, vector_.size());
  vector_.resize(new_size);
}

void AudioVector::Extend(size_t extra_length) {
  vector_.insert(vector_.end(), extra_length, 0);
=======
  // Never remove more than what is in the array.
  length = std::min(length, Size());
  first_free_ix_ -= length;
}

void AudioVector::Extend(size_t extra_length) {
  Reserve(Size() + extra_length);
  memset(&array_[first_free_ix_], 0, extra_length * sizeof(int16_t));
  first_free_ix_ += extra_length;
>>>>>>> 8c15b39e
}

void AudioVector::InsertAt(const int16_t* insert_this,
                           size_t length,
                           size_t position) {
<<<<<<< HEAD
  std::vector<int16_t>::iterator insert_position = vector_.begin();
  // Cap the position at the current vector length, to be sure the iterator
  // does not extend beyond the end of the vector.
  position = std::min(vector_.size(), position);
  insert_position += position;
  // First, insert zeros at the position. This makes the vector longer (and
  // invalidates the iterator |insert_position|.
  vector_.insert(insert_position, length, 0);
  // Write the new values into the vector.
  for (size_t i = 0; i < length; ++i) {
    vector_[position + i] = insert_this[i];
  }
=======
  Reserve(Size() + length);
  // Cap the position at the current vector length, to be sure the iterator
  // does not extend beyond the end of the vector.
  position = std::min(Size(), position);
  int16_t* insert_position_ptr = &array_[position];
  size_t samples_to_move = Size() - position;
  memmove(insert_position_ptr + length, insert_position_ptr,
          samples_to_move * sizeof(int16_t));
  memcpy(insert_position_ptr, insert_this, length * sizeof(int16_t));
  first_free_ix_ += length;
>>>>>>> 8c15b39e
}

void AudioVector::InsertZerosAt(size_t length,
                                size_t position) {
<<<<<<< HEAD
  std::vector<int16_t>::iterator insert_position = vector_.begin();
  // Cap the position at the current vector length, to be sure the iterator
  // does not extend beyond the end of the vector.
  position = std::min(vector_.size(), position);
  insert_position += position;
  // Insert zeros at the position. This makes the vector longer (and
  // invalidates the iterator |insert_position|.
  vector_.insert(insert_position, length, 0);
}

void AudioVector::OverwriteAt(const int16_t* insert_this,
                              size_t length,
                              size_t position) {
  // Cap the insert position at the current vector length.
  position = std::min(vector_.size(), position);
  // Extend the vector if needed. (It is valid to overwrite beyond the current
  // end of the vector.)
  if (position + length > vector_.size()) {
    Extend(position + length - vector_.size());
  }
  for (size_t i = 0; i < length; ++i) {
    vector_[position + i] = insert_this[i];
  }
}

void AudioVector::CrossFade(const AudioVector& append_this,
                            size_t fade_length) {
  // Fade length cannot be longer than the current vector or |append_this|.
  assert(fade_length <= Size());
  assert(fade_length <= append_this.Size());
  fade_length = std::min(fade_length, Size());
  fade_length = std::min(fade_length, append_this.Size());
  size_t position = Size() - fade_length;
  // Cross fade the overlapping regions.
  // |alpha| is the mixing factor in Q14.
  // TODO(hlundin): Consider skipping +1 in the denominator to produce a
  // smoother cross-fade, in particular at the end of the fade.
  int alpha_step = 16384 / (static_cast<int>(fade_length) + 1);
  int alpha = 16384;
  for (size_t i = 0; i < fade_length; ++i) {
    alpha -= alpha_step;
    vector_[position + i] = (alpha * vector_[position + i] +
        (16384 - alpha) * append_this[i] + 8192) >> 14;
=======
  Reserve(Size() + length);
  // Cap the position at the current vector length, to be sure the iterator
  // does not extend beyond the end of the vector.
  position = std::min(capacity_, position);
  int16_t* insert_position_ptr = &array_[position];
  size_t samples_to_move = Size() - position;
  memmove(insert_position_ptr + length, insert_position_ptr,
          samples_to_move * sizeof(int16_t));
  memset(insert_position_ptr, 0, length * sizeof(int16_t));
  first_free_ix_ += length;
}

void AudioVector::OverwriteAt(const int16_t* insert_this,
                              size_t length,
                              size_t position) {
  // Cap the insert position at the current array length.
  position = std::min(Size(), position);
  Reserve(position + length);
  memcpy(&array_[position], insert_this, length * sizeof(int16_t));
  if (position + length > Size()) {
    // Array was expanded.
    first_free_ix_ += position + length - Size();
>>>>>>> 8c15b39e
  }
}

<<<<<<< HEAD
const int16_t& AudioVector::operator[](size_t index) const {
  return vector_[index];
}

int16_t& AudioVector::operator[](size_t index) {
  return vector_[index];
}

=======
void AudioVector::CrossFade(const AudioVector& append_this,
                            size_t fade_length) {
  // Fade length cannot be longer than the current vector or |append_this|.
  assert(fade_length <= Size());
  assert(fade_length <= append_this.Size());
  fade_length = std::min(fade_length, Size());
  fade_length = std::min(fade_length, append_this.Size());
  size_t position = Size() - fade_length;
  // Cross fade the overlapping regions.
  // |alpha| is the mixing factor in Q14.
  // TODO(hlundin): Consider skipping +1 in the denominator to produce a
  // smoother cross-fade, in particular at the end of the fade.
  int alpha_step = 16384 / (static_cast<int>(fade_length) + 1);
  int alpha = 16384;
  for (size_t i = 0; i < fade_length; ++i) {
    alpha -= alpha_step;
    array_[position + i] = (alpha * array_[position + i] +
        (16384 - alpha) * append_this[i] + 8192) >> 14;
  }
  assert(alpha >= 0);  // Verify that the slope was correct.
  // Append what is left of |append_this|.
  size_t samples_to_push_back = append_this.Size() - fade_length;
  if (samples_to_push_back > 0)
    PushBack(&append_this[fade_length], samples_to_push_back);
}

const int16_t& AudioVector::operator[](size_t index) const {
  return array_[index];
}

int16_t& AudioVector::operator[](size_t index) {
  return array_[index];
}

void AudioVector::Reserve(size_t n) {
  if (capacity_ < n) {
    scoped_ptr<int16_t[]> temp_array(new int16_t[n]);
    memcpy(temp_array.get(), array_.get(), Size() * sizeof(int16_t));
    array_.swap(temp_array);
    capacity_ = n;
  }
}

>>>>>>> 8c15b39e
}  // namespace webrtc<|MERGE_RESOLUTION|>--- conflicted
+++ resolved
@@ -19,11 +19,7 @@
 namespace webrtc {
 
 void AudioVector::Clear() {
-<<<<<<< HEAD
-  vector_.clear();
-=======
   first_free_ix_ = 0;
->>>>>>> 8c15b39e
 }
 
 void AudioVector::CopyFrom(AudioVector* copy_to) const {
@@ -36,16 +32,11 @@
 }
 
 void AudioVector::PushFront(const AudioVector& prepend_this) {
-<<<<<<< HEAD
-  vector_.insert(vector_.begin(), prepend_this.vector_.begin(),
-                 prepend_this.vector_.end());
-=======
   size_t insert_length = prepend_this.Size();
   Reserve(Size() + insert_length);
   memmove(&array_[insert_length], &array_[0], Size() * sizeof(int16_t));
   memcpy(&array_[0], &prepend_this.array_[0], insert_length * sizeof(int16_t));
   first_free_ix_ += insert_length;
->>>>>>> 8c15b39e
 }
 
 void AudioVector::PushFront(const int16_t* prepend_this, size_t length) {
@@ -54,23 +45,6 @@
 }
 
 void AudioVector::PushBack(const AudioVector& append_this) {
-<<<<<<< HEAD
-  vector_.reserve(vector_.size() + append_this.Size());
-  for (size_t i = 0; i < append_this.Size(); ++i) {
-    vector_.push_back(append_this[i]);
-  }
-}
-
-void AudioVector::PushBack(const int16_t* append_this, size_t length) {
-  vector_.reserve(vector_.size() + length);
-  for (size_t i = 0; i < length; ++i) {
-    vector_.push_back(append_this[i]);
-  }
-}
-
-void AudioVector::PopFront(size_t length) {
-  if (length >= vector_.size()) {
-=======
   PushBack(append_this.array_.get(), append_this.Size());
 }
 
@@ -82,34 +56,16 @@
 
 void AudioVector::PopFront(size_t length) {
   if (length >= Size()) {
->>>>>>> 8c15b39e
     // Remove all elements.
     Clear();
   } else {
-<<<<<<< HEAD
-    std::vector<int16_t>::iterator end_range = vector_.begin();
-    end_range += length;
-    // Erase all elements in range vector_.begin() and |end_range| (not
-    // including |end_range|).
-    vector_.erase(vector_.begin(), end_range);
-=======
     size_t remaining_samples = Size() - length;
     memmove(&array_[0], &array_[length], remaining_samples * sizeof(int16_t));
     first_free_ix_ -= length;
->>>>>>> 8c15b39e
   }
 }
 
 void AudioVector::PopBack(size_t length) {
-<<<<<<< HEAD
-  // Make sure that new_size is never negative (which causes wrap-around).
-  size_t new_size = vector_.size() - std::min(length, vector_.size());
-  vector_.resize(new_size);
-}
-
-void AudioVector::Extend(size_t extra_length) {
-  vector_.insert(vector_.end(), extra_length, 0);
-=======
   // Never remove more than what is in the array.
   length = std::min(length, Size());
   first_free_ix_ -= length;
@@ -119,26 +75,11 @@
   Reserve(Size() + extra_length);
   memset(&array_[first_free_ix_], 0, extra_length * sizeof(int16_t));
   first_free_ix_ += extra_length;
->>>>>>> 8c15b39e
 }
 
 void AudioVector::InsertAt(const int16_t* insert_this,
                            size_t length,
                            size_t position) {
-<<<<<<< HEAD
-  std::vector<int16_t>::iterator insert_position = vector_.begin();
-  // Cap the position at the current vector length, to be sure the iterator
-  // does not extend beyond the end of the vector.
-  position = std::min(vector_.size(), position);
-  insert_position += position;
-  // First, insert zeros at the position. This makes the vector longer (and
-  // invalidates the iterator |insert_position|.
-  vector_.insert(insert_position, length, 0);
-  // Write the new values into the vector.
-  for (size_t i = 0; i < length; ++i) {
-    vector_[position + i] = insert_this[i];
-  }
-=======
   Reserve(Size() + length);
   // Cap the position at the current vector length, to be sure the iterator
   // does not extend beyond the end of the vector.
@@ -149,56 +90,10 @@
           samples_to_move * sizeof(int16_t));
   memcpy(insert_position_ptr, insert_this, length * sizeof(int16_t));
   first_free_ix_ += length;
->>>>>>> 8c15b39e
 }
 
 void AudioVector::InsertZerosAt(size_t length,
                                 size_t position) {
-<<<<<<< HEAD
-  std::vector<int16_t>::iterator insert_position = vector_.begin();
-  // Cap the position at the current vector length, to be sure the iterator
-  // does not extend beyond the end of the vector.
-  position = std::min(vector_.size(), position);
-  insert_position += position;
-  // Insert zeros at the position. This makes the vector longer (and
-  // invalidates the iterator |insert_position|.
-  vector_.insert(insert_position, length, 0);
-}
-
-void AudioVector::OverwriteAt(const int16_t* insert_this,
-                              size_t length,
-                              size_t position) {
-  // Cap the insert position at the current vector length.
-  position = std::min(vector_.size(), position);
-  // Extend the vector if needed. (It is valid to overwrite beyond the current
-  // end of the vector.)
-  if (position + length > vector_.size()) {
-    Extend(position + length - vector_.size());
-  }
-  for (size_t i = 0; i < length; ++i) {
-    vector_[position + i] = insert_this[i];
-  }
-}
-
-void AudioVector::CrossFade(const AudioVector& append_this,
-                            size_t fade_length) {
-  // Fade length cannot be longer than the current vector or |append_this|.
-  assert(fade_length <= Size());
-  assert(fade_length <= append_this.Size());
-  fade_length = std::min(fade_length, Size());
-  fade_length = std::min(fade_length, append_this.Size());
-  size_t position = Size() - fade_length;
-  // Cross fade the overlapping regions.
-  // |alpha| is the mixing factor in Q14.
-  // TODO(hlundin): Consider skipping +1 in the denominator to produce a
-  // smoother cross-fade, in particular at the end of the fade.
-  int alpha_step = 16384 / (static_cast<int>(fade_length) + 1);
-  int alpha = 16384;
-  for (size_t i = 0; i < fade_length; ++i) {
-    alpha -= alpha_step;
-    vector_[position + i] = (alpha * vector_[position + i] +
-        (16384 - alpha) * append_this[i] + 8192) >> 14;
-=======
   Reserve(Size() + length);
   // Cap the position at the current vector length, to be sure the iterator
   // does not extend beyond the end of the vector.
@@ -221,20 +116,9 @@
   if (position + length > Size()) {
     // Array was expanded.
     first_free_ix_ += position + length - Size();
->>>>>>> 8c15b39e
   }
 }
 
-<<<<<<< HEAD
-const int16_t& AudioVector::operator[](size_t index) const {
-  return vector_[index];
-}
-
-int16_t& AudioVector::operator[](size_t index) {
-  return vector_[index];
-}
-
-=======
 void AudioVector::CrossFade(const AudioVector& append_this,
                             size_t fade_length) {
   // Fade length cannot be longer than the current vector or |append_this|.
@@ -278,5 +162,4 @@
   }
 }
 
->>>>>>> 8c15b39e
 }  // namespace webrtc