/*
 *  Copyright (c) 2012 The WebRTC project authors. All Rights Reserved.
 *
 *  Use of this source code is governed by a BSD-style license
 *  that can be found in the LICENSE file in the root of the source
 *  tree. An additional intellectual property rights grant can be found
 *  in the file PATENTS.  All contributing project authors may
 *  be found in the AUTHORS file in the root of the source tree.
 */

#ifndef WEBRTC_COMMON_TYPES_H_
#define WEBRTC_COMMON_TYPES_H_

#include "webrtc/typedefs.h"

#if defined(_MSC_VER)
// Disable "new behavior: elements of array will be default initialized"
// warning. Affects OverUseDetectorOptions.
#pragma warning(disable:4351)
#endif

#ifdef WEBRTC_EXPORT
#define WEBRTC_DLLEXPORT _declspec(dllexport)
#elif WEBRTC_DLL
#define WEBRTC_DLLEXPORT _declspec(dllimport)
#else
#define WEBRTC_DLLEXPORT
#endif

#ifndef NULL
#define NULL 0
#endif

#define RTP_PAYLOAD_NAME_SIZE 32

#if defined(WEBRTC_WIN)
// Compares two strings without regard to case.
#define STR_CASE_CMP(s1, s2) ::_stricmp(s1, s2)
// Compares characters of two strings without regard to case.
#define STR_NCASE_CMP(s1, s2, n) ::_strnicmp(s1, s2, n)
#else
#define STR_CASE_CMP(s1, s2) ::strcasecmp(s1, s2)
#define STR_NCASE_CMP(s1, s2, n) ::strncasecmp(s1, s2, n)
#endif

namespace webrtc {

class Config;

class InStream
{
public:
    virtual int Read(void *buf,int len) = 0;
    virtual int Rewind() {return -1;}
    virtual ~InStream() {}
protected:
    InStream() {}
};

class OutStream
{
public:
    virtual bool Write(const void *buf,int len) = 0;
    virtual int Rewind() {return -1;}
    virtual ~OutStream() {}
protected:
    OutStream() {}
};

enum TraceModule
{
    kTraceUndefined              = 0,
    // not a module, triggered from the engine code
    kTraceVoice                  = 0x0001,
    // not a module, triggered from the engine code
    kTraceVideo                  = 0x0002,
    // not a module, triggered from the utility code
    kTraceUtility                = 0x0003,
    kTraceRtpRtcp                = 0x0004,
    kTraceTransport              = 0x0005,
    kTraceSrtp                   = 0x0006,
    kTraceAudioCoding            = 0x0007,
    kTraceAudioMixerServer       = 0x0008,
    kTraceAudioMixerClient       = 0x0009,
    kTraceFile                   = 0x000a,
    kTraceAudioProcessing        = 0x000b,
    kTraceVideoCoding            = 0x0010,
    kTraceVideoMixer             = 0x0011,
    kTraceAudioDevice            = 0x0012,
    kTraceVideoRenderer          = 0x0014,
    kTraceVideoCapture           = 0x0015,
    kTraceVideoPreocessing       = 0x0016,
    kTraceRemoteBitrateEstimator = 0x0017,
};

enum TraceLevel
{
    kTraceNone               = 0x0000,    // no trace
    kTraceStateInfo          = 0x0001,
    kTraceWarning            = 0x0002,
    kTraceError              = 0x0004,
    kTraceCritical           = 0x0008,
    kTraceApiCall            = 0x0010,
    kTraceDefault            = 0x00ff,

    kTraceModuleCall         = 0x0020,
    kTraceMemory             = 0x0100,   // memory info
    kTraceTimer              = 0x0200,   // timing info
    kTraceStream             = 0x0400,   // "continuous" stream of data

    // used for debug purposes
    kTraceDebug              = 0x0800,  // debug
    kTraceInfo               = 0x1000,  // debug info

    // Non-verbose level used by LS_INFO of logging.h. Do not use directly.
    kTraceTerseInfo          = 0x2000,

    kTraceAll                = 0xffff
};

// External Trace API
class TraceCallback {
 public:
  virtual void Print(TraceLevel level, const char* message, int length) = 0;

 protected:
  virtual ~TraceCallback() {}
  TraceCallback() {}
};

enum FileFormats
{
    kFileFormatWavFile        = 1,
    kFileFormatCompressedFile = 2,
    kFileFormatAviFile        = 3,
    kFileFormatPreencodedFile = 4,
    kFileFormatPcm16kHzFile   = 7,
    kFileFormatPcm8kHzFile    = 8,
    kFileFormatPcm32kHzFile   = 9
};

enum ProcessingTypes
{
    kPlaybackPerChannel = 0,
    kPlaybackAllChannelsMixed,
    kRecordingPerChannel,
    kRecordingAllChannelsMixed,
    kRecordingPreprocessing
};

enum FrameType
{
    kFrameEmpty            = 0,
    kAudioFrameSpeech      = 1,
    kAudioFrameCN          = 2,
    kVideoFrameKey         = 3,    // independent frame
    kVideoFrameDelta       = 4,    // depends on the previus frame
};

// Interface for encrypting and decrypting regular data and rtp/rtcp packets.
// Implement this interface if you wish to provide an encryption scheme to
// the voice or video engines.
class Encryption
{
public:
    // Encrypt the given data.
    //
    // Args:
    //   channel: The channel to encrypt data for.
    //   in_data: The data to encrypt. This data is bytes_in bytes long.
    //   out_data: The buffer to write the encrypted data to. You may write more
    //       bytes of encrypted data than what you got as input, up to a maximum
    //       of webrtc::kViEMaxMtu if you are encrypting in the video engine, or
    //       webrtc::kVoiceEngineMaxIpPacketSizeBytes for the voice engine.
    //   bytes_in: The number of bytes in the input buffer.
    //   bytes_out: The number of bytes written in out_data.
    virtual void encrypt(
        int channel,
        unsigned char* in_data,
        unsigned char* out_data,
        int bytes_in,
        int* bytes_out) = 0;

    // Decrypts the given data. This should reverse the effects of encrypt().
    //
    // Args:
    //   channel_no: The channel to decrypt data for.
    //   in_data: The data to decrypt. This data is bytes_in bytes long.
    //   out_data: The buffer to write the decrypted data to. You may write more
    //       bytes of decrypted data than what you got as input, up to a maximum
    //       of webrtc::kViEMaxMtu if you are encrypting in the video engine, or
    //       webrtc::kVoiceEngineMaxIpPacketSizeBytes for the voice engine.
    //   bytes_in: The number of bytes in the input buffer.
    //   bytes_out: The number of bytes written in out_data.
    virtual void decrypt(
        int channel,
        unsigned char* in_data,
        unsigned char* out_data,
        int bytes_in,
        int* bytes_out) = 0;

    // Encrypts a RTCP packet. Otherwise, this method has the same contract as
    // encrypt().
    virtual void encrypt_rtcp(
        int channel,
        unsigned char* in_data,
        unsigned char* out_data,
        int bytes_in,
        int* bytes_out) = 0;

    // Decrypts a RTCP packet. Otherwise, this method has the same contract as
    // decrypt().
    virtual void decrypt_rtcp(
        int channel,
        unsigned char* in_data,
        unsigned char* out_data,
        int bytes_in,
        int* bytes_out) = 0;

protected:
    virtual ~Encryption() {}
    Encryption() {}
};

// External transport callback interface
class Transport
{
public:
    virtual int SendPacket(int channel, const void *data, int len) = 0;
    virtual int SendRTCPPacket(int channel, const void *data, int len) = 0;

protected:
    virtual ~Transport() {}
    Transport() {}
};

<<<<<<< HEAD
struct RtcpStatistics {
 public:
=======
// Statistics for an RTCP channel
struct RtcpStatistics {
>>>>>>> 8c15b39e
  RtcpStatistics()
    : fraction_lost(0),
      cumulative_lost(0),
      extended_max_sequence_number(0),
<<<<<<< HEAD
      jitter(0),
      max_jitter(0) {}
=======
      jitter(0) {}
>>>>>>> 8c15b39e

  uint8_t fraction_lost;
  uint32_t cumulative_lost;
  uint32_t extended_max_sequence_number;
  uint32_t jitter;
<<<<<<< HEAD
  uint32_t max_jitter;
=======
};

// Callback, called whenever a new rtcp report block is transmitted.
class RtcpStatisticsCallback {
 public:
  virtual ~RtcpStatisticsCallback() {}

  virtual void StatisticsUpdated(const RtcpStatistics& statistics,
                                 uint32_t ssrc) = 0;
};

// Data usage statistics for a (rtp) stream
struct StreamDataCounters {
  StreamDataCounters()
   : bytes(0),
     header_bytes(0),
     padding_bytes(0),
     packets(0),
     retransmitted_packets(0),
     fec_packets(0) {}

  uint32_t bytes;  // Payload bytes, excluding RTP headers and padding.
  uint32_t header_bytes;  // Number of bytes used by RTP headers.
  uint32_t padding_bytes;  // Number of padding bytes.
  uint32_t packets;  // Number of packets.
  uint32_t retransmitted_packets;  // Number of retransmitted packets.
  uint32_t fec_packets;  // Number of redundancy packets.
};

// Callback, called whenever byte/packet counts have been updated.
class StreamDataCountersCallback {
 public:
  virtual ~StreamDataCountersCallback() {}

  virtual void DataCountersUpdated(const StreamDataCounters& counters,
                                   uint32_t ssrc) = 0;
};

// Rate statistics for a stream
struct BitrateStatistics {
  BitrateStatistics() : bitrate_bps(0), packet_rate(0), timestamp_ms(0) {}

  uint32_t bitrate_bps;   // Bitrate in bits per second.
  uint32_t packet_rate;   // Packet rate in packets per second.
  uint64_t timestamp_ms;  // Ntp timestamp in ms at time of rate estimation.
};

// Callback, used to notify an observer whenever new rates have been estimated.
class BitrateStatisticsObserver {
 public:
  virtual ~BitrateStatisticsObserver() {}

  virtual void Notify(const BitrateStatistics& stats, uint32_t ssrc) = 0;
};

// Callback, used to notify an observer whenever frame counts have been updated
class FrameCountObserver {
 public:
  virtual ~FrameCountObserver() {}
  virtual void FrameCountUpdated(FrameType frame_type,
                                 uint32_t frame_count,
                                 const unsigned int ssrc) = 0;
>>>>>>> 8c15b39e
};

// ==================================================================
// Voice specific types
// ==================================================================

// Each codec supported can be described by this structure.
struct CodecInst
{
    int pltype;
    char plname[RTP_PAYLOAD_NAME_SIZE];
    int plfreq;
    int pacsize;
    int channels;
    int rate;  // bits/sec unlike {start,min,max}Bitrate elsewhere in this file!
};

// RTP
enum {kRtpCsrcSize = 15}; // RFC 3550 page 13

enum RTPDirections
{
    kRtpIncoming = 0,
    kRtpOutgoing
};

enum PayloadFrequencies
{
    kFreq8000Hz = 8000,
    kFreq16000Hz = 16000,
    kFreq32000Hz = 32000
};

enum VadModes                 // degree of bandwidth reduction
{
    kVadConventional = 0,      // lowest reduction
    kVadAggressiveLow,
    kVadAggressiveMid,
    kVadAggressiveHigh         // highest reduction
};

struct NetworkStatistics           // NETEQ statistics
{
    // current jitter buffer size in ms
    uint16_t currentBufferSize;
    // preferred (optimal) buffer size in ms
    uint16_t preferredBufferSize;
    // adding extra delay due to "peaky jitter"
    bool jitterPeaksFound;
    // loss rate (network + late) in percent (in Q14)
    uint16_t currentPacketLossRate;
    // late loss rate in percent (in Q14)
    uint16_t currentDiscardRate;
    // fraction (of original stream) of synthesized speech inserted through
    // expansion (in Q14)
    uint16_t currentExpandRate;
    // fraction of synthesized speech inserted through pre-emptive expansion
    // (in Q14)
    uint16_t currentPreemptiveRate;
    // fraction of data removed through acceleration (in Q14)
    uint16_t currentAccelerateRate;
    // clock-drift in parts-per-million (negative or positive)
    int32_t clockDriftPPM;
    // average packet waiting time in the jitter buffer (ms)
    int meanWaitingTimeMs;
    // median packet waiting time in the jitter buffer (ms)
    int medianWaitingTimeMs;
    // min packet waiting time in the jitter buffer (ms)
    int minWaitingTimeMs;
    // max packet waiting time in the jitter buffer (ms)
    int maxWaitingTimeMs;
    // added samples in off mode due to packet loss
    int addedSamples;
};

// Statistics for calls to AudioCodingModule::PlayoutData10Ms().
struct AudioDecodingCallStats {
  AudioDecodingCallStats()
      : calls_to_silence_generator(0),
        calls_to_neteq(0),
        decoded_normal(0),
        decoded_plc(0),
        decoded_cng(0),
        decoded_plc_cng(0) {}

  int calls_to_silence_generator;  // Number of calls where silence generated,
                                   // and NetEq was disengaged from decoding.
  int calls_to_neteq;  // Number of calls to NetEq.
  int decoded_normal;  // Number of calls where audio RTP packet decoded.
  int decoded_plc;  // Number of calls resulted in PLC.
  int decoded_cng;  // Number of calls where comfort noise generated due to DTX.
  int decoded_plc_cng;  // Number of calls resulted where PLC faded to CNG.
};

typedef struct
{
    int min;              // minumum
    int max;              // maximum
    int average;          // average
} StatVal;

typedef struct           // All levels are reported in dBm0
{
    StatVal speech_rx;   // long-term speech levels on receiving side
    StatVal speech_tx;   // long-term speech levels on transmitting side
    StatVal noise_rx;    // long-term noise/silence levels on receiving side
    StatVal noise_tx;    // long-term noise/silence levels on transmitting side
} LevelStatistics;

typedef struct        // All levels are reported in dB
{
    StatVal erl;      // Echo Return Loss
    StatVal erle;     // Echo Return Loss Enhancement
    StatVal rerl;     // RERL = ERL + ERLE
    // Echo suppression inside EC at the point just before its NLP
    StatVal a_nlp;
} EchoStatistics;

enum NsModes    // type of Noise Suppression
{
    kNsUnchanged = 0,   // previously set mode
    kNsDefault,         // platform default
    kNsConference,      // conferencing default
    kNsLowSuppression,  // lowest suppression
    kNsModerateSuppression,
    kNsHighSuppression,
    kNsVeryHighSuppression,     // highest suppression
};

enum AgcModes                  // type of Automatic Gain Control
{
    kAgcUnchanged = 0,        // previously set mode
    kAgcDefault,              // platform default
    // adaptive mode for use when analog volume control exists (e.g. for
    // PC softphone)
    kAgcAdaptiveAnalog,
    // scaling takes place in the digital domain (e.g. for conference servers
    // and embedded devices)
    kAgcAdaptiveDigital,
    // can be used on embedded devices where the capture signal level
    // is predictable
    kAgcFixedDigital
};

// EC modes
enum EcModes                   // type of Echo Control
{
    kEcUnchanged = 0,          // previously set mode
    kEcDefault,                // platform default
    kEcConference,             // conferencing default (aggressive AEC)
    kEcAec,                    // Acoustic Echo Cancellation
    kEcAecm,                   // AEC mobile
};

// AECM modes
enum AecmModes                 // mode of AECM
{
    kAecmQuietEarpieceOrHeadset = 0,
                               // Quiet earpiece or headset use
    kAecmEarpiece,             // most earpiece use
    kAecmLoudEarpiece,         // Loud earpiece or quiet speakerphone use
    kAecmSpeakerphone,         // most speakerphone use (default)
    kAecmLoudSpeakerphone      // Loud speakerphone
};

// AGC configuration
typedef struct
{
    unsigned short targetLeveldBOv;
    unsigned short digitalCompressionGaindB;
    bool           limiterEnable;
} AgcConfig;                  // AGC configuration parameters

enum StereoChannel
{
    kStereoLeft = 0,
    kStereoRight,
    kStereoBoth
};

// Audio device layers
enum AudioLayers
{
    kAudioPlatformDefault = 0,
    kAudioWindowsWave = 1,
    kAudioWindowsCore = 2,
    kAudioLinuxAlsa = 3,
    kAudioLinuxPulse = 4
};

enum NetEqModes             // NetEQ playout configurations
{
    // Optimized trade-off between low delay and jitter robustness for two-way
    // communication.
    kNetEqDefault = 0,
    // Improved jitter robustness at the cost of increased delay. Can be
    // used in one-way communication.
    kNetEqStreaming = 1,
    // Optimzed for decodability of fax signals rather than for perceived audio
    // quality.
    kNetEqFax = 2,
    // Minimal buffer management. Inserts zeros for lost packets and during
    // buffer increases.
    kNetEqOff = 3,
};

enum OnHoldModes            // On Hold direction
{
    kHoldSendAndPlay = 0,    // Put both sending and playing in on-hold state.
    kHoldSendOnly,           // Put only sending in on-hold state.
    kHoldPlayOnly            // Put only playing in on-hold state.
};

enum AmrMode
{
    kRfc3267BwEfficient = 0,
    kRfc3267OctetAligned = 1,
    kRfc3267FileStorage = 2,
};

// ==================================================================
// Video specific types
// ==================================================================

// Raw video types
enum RawVideoType
{
    kVideoI420     = 0,
    kVideoYV12     = 1,
    kVideoYUY2     = 2,
    kVideoUYVY     = 3,
    kVideoIYUV     = 4,
    kVideoARGB     = 5,
    kVideoRGB24    = 6,
    kVideoRGB565   = 7,
    kVideoARGB4444 = 8,
    kVideoARGB1555 = 9,
    kVideoMJPEG    = 10,
    kVideoNV12     = 11,
    kVideoNV21     = 12,
    kVideoBGRA     = 13,
    kVideoUnknown  = 99
};

// Video codec
enum { kConfigParameterSize = 128};
enum { kPayloadNameSize = 32};
enum { kMaxSimulcastStreams = 4};
enum { kMaxTemporalStreams = 4};

enum VideoCodecComplexity
{
    kComplexityNormal = 0,
    kComplexityHigh    = 1,
    kComplexityHigher  = 2,
    kComplexityMax     = 3
};

enum VideoCodecProfile
{
    kProfileBase = 0x00,
    kProfileMain = 0x01
};

enum VP8ResilienceMode {
  kResilienceOff,    // The stream produced by the encoder requires a
                     // recovery frame (typically a key frame) to be
                     // decodable after a packet loss.
  kResilientStream,  // A stream produced by the encoder is resilient to
                     // packet losses, but packets within a frame subsequent
                     // to a loss can't be decoded.
  kResilientFrames   // Same as kResilientStream but with added resilience
                     // within a frame.
};

// VP8 specific
struct VideoCodecVP8
{
    bool                 pictureLossIndicationOn;
    bool                 feedbackModeOn;
    VideoCodecComplexity complexity;
    VP8ResilienceMode    resilience;
    unsigned char        numberOfTemporalLayers;
    bool                 denoisingOn;
    bool                 errorConcealmentOn;
    bool                 automaticResizeOn;
    bool                 frameDroppingOn;
    int                  keyFrameInterval;
};

// Unknown specific
struct VideoCodecGeneric
{
};

// Video codec types
enum VideoCodecType
{
    kVideoCodecVP8,
    kVideoCodecI420,
    kVideoCodecRED,
    kVideoCodecULPFEC,
    kVideoCodecGeneric,
    kVideoCodecUnknown
};

union VideoCodecUnion
{
    VideoCodecVP8       VP8;
    VideoCodecGeneric   Generic;
};


// Simulcast is when the same stream is encoded multiple times with different
// settings such as resolution.
struct SimulcastStream
{
    unsigned short      width;
    unsigned short      height;
    unsigned char       numberOfTemporalLayers;
    unsigned int        maxBitrate;  // kilobits/sec.
    unsigned int        targetBitrate;  // kilobits/sec.
    unsigned int        minBitrate;  // kilobits/sec.
    unsigned int        qpMax; // minimum quality
};

enum VideoCodecMode {
  kRealtimeVideo,
  kScreensharing
};

// Common video codec properties
struct VideoCodec
{
    VideoCodecType      codecType;
    char                plName[kPayloadNameSize];
    unsigned char       plType;

    unsigned short      width;
    unsigned short      height;

    unsigned int        startBitrate;  // kilobits/sec.
    unsigned int        maxBitrate;  // kilobits/sec.
    unsigned int        minBitrate;  // kilobits/sec.
    unsigned char       maxFramerate;

    VideoCodecUnion     codecSpecific;

    unsigned int        qpMax;
    unsigned char       numberOfSimulcastStreams;
    SimulcastStream     simulcastStream[kMaxSimulcastStreams];

    VideoCodecMode      mode;

    // When using an external encoder/decoder this allows to pass
    // extra options without requiring webrtc to be aware of them.
    Config*  extra_options;
};

// Bandwidth over-use detector options.  These are used to drive
// experimentation with bandwidth estimation parameters.
// See modules/remote_bitrate_estimator/overuse_detector.h
struct OverUseDetectorOptions {
  OverUseDetectorOptions()
      : initial_slope(8.0/512.0),
        initial_offset(0),
        initial_e(),
        initial_process_noise(),
        initial_avg_noise(0.0),
        initial_var_noise(50),
        initial_threshold(25.0) {
    initial_e[0][0] = 100;
    initial_e[1][1] = 1e-1;
    initial_e[0][1] = initial_e[1][0] = 0;
    initial_process_noise[0] = 1e-10;
    initial_process_noise[1] = 1e-2;
  }
  double initial_slope;
  double initial_offset;
  double initial_e[2][2];
  double initial_process_noise[2];
  double initial_avg_noise;
  double initial_var_noise;
  double initial_threshold;
};

// This structure will have the information about when packet is actually
// received by socket.
struct PacketTime {
  PacketTime() : timestamp(-1), max_error_us(-1) {}
  PacketTime(int64_t timestamp, int64_t max_error_us)
      : timestamp(timestamp), max_error_us(max_error_us) {
  }

  int64_t timestamp;    // Receive time after socket delivers the data.
  int64_t max_error_us; // Earliest possible time the data could have arrived,
                        // indicating the potential error in the |timestamp|
                        // value,in case the system is busy.
                        // For example, the time of the last select() call.
                        // If unknown, this value will be set to zero.
};

}  // namespace webrtc

#endif  // WEBRTC_COMMON_TYPES_H_
<|MERGE_RESOLUTION|>--- conflicted
+++ resolved
@@ -234,31 +234,18 @@
     Transport() {}
 };
 
-<<<<<<< HEAD
-struct RtcpStatistics {
- public:
-=======
 // Statistics for an RTCP channel
 struct RtcpStatistics {
->>>>>>> 8c15b39e
   RtcpStatistics()
     : fraction_lost(0),
       cumulative_lost(0),
       extended_max_sequence_number(0),
-<<<<<<< HEAD
-      jitter(0),
-      max_jitter(0) {}
-=======
       jitter(0) {}
->>>>>>> 8c15b39e
 
   uint8_t fraction_lost;
   uint32_t cumulative_lost;
   uint32_t extended_max_sequence_number;
   uint32_t jitter;
-<<<<<<< HEAD
-  uint32_t max_jitter;
-=======
 };
 
 // Callback, called whenever a new rtcp report block is transmitted.
@@ -321,7 +308,6 @@
   virtual void FrameCountUpdated(FrameType frame_type,
                                  uint32_t frame_count,
                                  const unsigned int ssrc) = 0;
->>>>>>> 8c15b39e
 };
 
 // ==================================================================
