--- conflicted
+++ resolved
@@ -99,11 +99,6 @@
         'test/testsupport/metrics/video_metrics_unittest.cc',
       ],
       'dependencies': [
-<<<<<<< HEAD
-=======
-        '<(DEPTH)/testing/gmock.gyp:gmock',
-        '<(DEPTH)/testing/gtest.gyp:gtest',
->>>>>>> 3421cf84
         '<(webrtc_root)/modules/modules.gyp:rtp_rtcp',
         '<(webrtc_root)/modules/modules.gyp:video_capture_module_impl',
         '<(webrtc_root)/modules/modules.gyp:video_render_module_impl',
@@ -135,14 +130,9 @@
         'video/rampup_tests.h',
       ],
       'dependencies': [
-<<<<<<< HEAD
-=======
-        '<(DEPTH)/testing/gmock.gyp:gmock',
-        '<(DEPTH)/testing/gtest.gyp:gtest',
         '<(webrtc_root)/modules/modules.gyp:video_capture_module_impl',
         '<(webrtc_root)/test/test.gyp:channel_transport',
         '<(webrtc_root)/voice_engine/voice_engine.gyp:voice_engine',
->>>>>>> 3421cf84
         'modules/modules.gyp:neteq_test_support',  # Needed by neteq_performance_unittest.
         'modules/modules.gyp:rtp_rtcp',
         'test/test.gyp:test_main',
