--- conflicted
+++ resolved
@@ -16,21 +16,12 @@
         'base/base_tests.gyp:rtc_base_tests',
         'libjingle/xmllite/xmllite.gyp:rtc_xmllite',
         'libjingle/xmpp/xmpp.gyp:rtc_xmpp',
-<<<<<<< HEAD
-=======
         'p2p/p2p.gyp:rtc_p2p',
         'p2p/p2p.gyp:libstunprober',
->>>>>>> 564a35f2
         'rtc_p2p_unittest',
         'rtc_sound_tests',
         'rtc_xmllite_unittest',
         'rtc_xmpp_unittest',
-<<<<<<< HEAD
-=======
-        'sound/sound.gyp:rtc_sound',
-        '<(DEPTH)/testing/gtest.gyp:gtest',
-        '<(DEPTH)/testing/gmock.gyp:gmock',
->>>>>>> 564a35f2
       ],
       'conditions': [
         ['OS=="android"', {
