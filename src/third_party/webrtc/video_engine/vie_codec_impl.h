--- conflicted
+++ resolved
@@ -70,13 +70,9 @@
   virtual int StartDebugRecording(int video_channel,
                                   const char* file_name_utf8);
   virtual int StopDebugRecording(int video_channel);
-<<<<<<< HEAD
-  virtual void EnableAutoMuting(int video_channel);
-=======
   virtual void SuspendBelowMinBitrate(int video_channel);
   virtual bool GetSendSideDelay(int video_channel, int* avg_delay_ms,
                                 int* max_delay_ms) const;
->>>>>>> 8c15b39e
 
  protected:
   explicit ViECodecImpl(ViESharedData* shared_data);
