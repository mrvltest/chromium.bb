# Copyright (c) 2012 The WebRTC project authors. All Rights Reserved.
#
# Use of this source code is governed by a BSD-style license
# that can be found in the LICENSE file in the root of the source
# tree. An additional intellectual property rights grant can be found
# in the file PATENTS.  All contributing project authors may
# be found in the AUTHORS file in the root of the source tree.
{
  'targets': [
    {
      'target_name': 'libvietest',
      'type': 'static_library',
      'dependencies': [
<<<<<<< HEAD
        '<(webrtc_root)/system_wrappers/source/system_wrappers.gyp:system_wrappers',
=======
        '<(webrtc_root)/system_wrappers/system_wrappers.gyp:system_wrappers',
        '<(DEPTH)/testing/gtest.gyp:gtest',
>>>>>>> 7a7efc61
        '<(webrtc_root)/test/test.gyp:test_support',
        'video_engine_core',
      ],
      'sources': [
        # Helper classes
        'include/vie_external_render_filter.h',
        'include/vie_fake_camera.h',
        'include/vie_file_capture_device.h',
        'include/vie_to_file_renderer.h',

        'helpers/vie_fake_camera.cc',
        'helpers/vie_file_capture_device.cc',
        'helpers/vie_to_file_renderer.cc',

        # Testbed classes
        'include/tb_capture_device.h',
        'include/tb_external_transport.h',
        'include/tb_I420_codec.h',
        'include/tb_interfaces.h',
        'include/tb_video_channel.h',

        'testbed/tb_capture_device.cc',
        'testbed/tb_external_transport.cc',
        'testbed/tb_I420_codec.cc',
        'testbed/tb_interfaces.cc',
        'testbed/tb_video_channel.cc',
      ],
      # Disable warnings to enable Win64 build, issue 1323.
      'msvs_disabled_warnings': [
        4267,  # size_t to int truncation.
      ],
    },
  ],
}<|MERGE_RESOLUTION|>--- conflicted
+++ resolved
@@ -11,12 +11,7 @@
       'target_name': 'libvietest',
       'type': 'static_library',
       'dependencies': [
-<<<<<<< HEAD
-        '<(webrtc_root)/system_wrappers/source/system_wrappers.gyp:system_wrappers',
-=======
         '<(webrtc_root)/system_wrappers/system_wrappers.gyp:system_wrappers',
-        '<(DEPTH)/testing/gtest.gyp:gtest',
->>>>>>> 7a7efc61
         '<(webrtc_root)/test/test.gyp:test_support',
         'video_engine_core',
       ],
