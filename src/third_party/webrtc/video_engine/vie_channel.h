/*
 *  Copyright (c) 2012 The WebRTC project authors. All Rights Reserved.
 *
 *  Use of this source code is governed by a BSD-style license
 *  that can be found in the LICENSE file in the root of the source
 *  tree. An additional intellectual property rights grant can be found
 *  in the file PATENTS.  All contributing project authors may
 *  be found in the AUTHORS file in the root of the source tree.
 */

#ifndef WEBRTC_VIDEO_ENGINE_VIE_CHANNEL_H_
#define WEBRTC_VIDEO_ENGINE_VIE_CHANNEL_H_

#include <list>

#include "webrtc/modules/remote_bitrate_estimator/include/remote_bitrate_estimator.h"
#include "webrtc/modules/rtp_rtcp/interface/rtp_rtcp_defines.h"
#include "webrtc/modules/video_coding/main/interface/video_coding_defines.h"
#include "webrtc/system_wrappers/interface/scoped_ptr.h"
#include "webrtc/system_wrappers/interface/tick_util.h"
#include "webrtc/typedefs.h"
#include "webrtc/video_engine/include/vie_network.h"
#include "webrtc/video_engine/include/vie_rtp_rtcp.h"
#include "webrtc/video_engine/vie_defines.h"
#include "webrtc/video_engine/vie_frame_provider_base.h"
#include "webrtc/video_engine/vie_receiver.h"
#include "webrtc/video_engine/vie_sender.h"
#include "webrtc/video_engine/vie_sync_module.h"

namespace webrtc {

class CallStatsObserver;
class ChannelStatsObserver;
class Config;
class CriticalSectionWrapper;
class EncodedImageCallback;
class Encryption;
class I420FrameCallback;
class PacedSender;
class ProcessThread;
class RtcpRttStats;
class RtpRtcp;
class ThreadWrapper;
class ViEDecoderObserver;
class ViEEffectFilter;
class ViERTCPObserver;
class ViERTPObserver;
class VideoCodingModule;
class VideoDecoder;
class VideoRenderCallback;
class VoEVideoSync;

class ViEChannel
    : public VCMFrameTypeCallback,
      public VCMReceiveCallback,
      public VCMReceiveStatisticsCallback,
      public VCMDecoderTimingCallback,
      public VCMPacketRequestCallback,
      public RtcpFeedback,
      public RtpFeedback,
      public ViEFrameProviderBase {
 public:
  friend class ChannelStatsObserver;

  ViEChannel(int32_t channel_id,
             int32_t engine_id,
             uint32_t number_of_cores,
             const Config& config,
             ProcessThread& module_process_thread,
             RtcpIntraFrameObserver* intra_frame_observer,
             RtcpBandwidthObserver* bandwidth_observer,
             RemoteBitrateEstimator* remote_bitrate_estimator,
             RtcpRttStats* rtt_stats,
             PacedSender* paced_sender,
             RtpRtcp* default_rtp_rtcp,
             bool sender);
  ~ViEChannel();

  int32_t Init();

  // Sets the encoder to use for the channel. |new_stream| indicates the encoder
  // type has changed and we should start a new RTP stream.
  int32_t SetSendCodec(const VideoCodec& video_codec, bool new_stream = true);
  int32_t SetReceiveCodec(const VideoCodec& video_codec);
  int32_t GetReceiveCodec(VideoCodec* video_codec);
  int32_t RegisterCodecObserver(ViEDecoderObserver* observer);
  // Registers an external decoder. |buffered_rendering| means that the decoder
  // will render frames after decoding according to the render timestamp
  // provided by the video coding module. |render_delay| indicates the time
  // needed to decode and render a frame.
  int32_t RegisterExternalDecoder(const uint8_t pl_type,
                                  VideoDecoder* decoder,
                                  bool buffered_rendering,
                                  int32_t render_delay);
  int32_t DeRegisterExternalDecoder(const uint8_t pl_type);
  int32_t ReceiveCodecStatistics(uint32_t* num_key_frames,
                                 uint32_t* num_delta_frames);
  uint32_t DiscardedPackets() const;

  // Returns the estimated delay in milliseconds.
  int ReceiveDelay() const;

  // Only affects calls to SetReceiveCodec done after this call.
  int32_t WaitForKeyFrame(bool wait);

  // If enabled, a key frame request will be sent as soon as there are lost
  // packets. If |only_key_frames| are set, requests are only sent for loss in
  // key frames.
  int32_t SetSignalPacketLossStatus(bool enable, bool only_key_frames);

  int32_t SetRTCPMode(const RTCPMethod rtcp_mode);
  int32_t GetRTCPMode(RTCPMethod* rtcp_mode);
  int32_t SetNACKStatus(const bool enable);
  int32_t SetFECStatus(const bool enable,
                       const unsigned char payload_typeRED,
                       const unsigned char payload_typeFEC);
  int32_t SetHybridNACKFECStatus(const bool enable,
                                 const unsigned char payload_typeRED,
                                 const unsigned char payload_typeFEC);
  int SetSenderBufferingMode(int target_delay_ms);
  int SetReceiverBufferingMode(int target_delay_ms);
  int32_t SetKeyFrameRequestMethod(const KeyFrameRequestMethod method);
  bool EnableRemb(bool enable);
  int SetSendTimestampOffsetStatus(bool enable, int id);
  int SetReceiveTimestampOffsetStatus(bool enable, int id);
  int SetSendAbsoluteSendTimeStatus(bool enable, int id);
  int SetReceiveAbsoluteSendTimeStatus(bool enable, int id);
  bool GetReceiveAbsoluteSendTimeStatus() const;
  void SetRtcpXrRrtrStatus(bool enable);
  void SetTransmissionSmoothingStatus(bool enable);
  int32_t EnableTMMBR(const bool enable);
  int32_t EnableKeyFrameRequestCallback(const bool enable);

  // Sets SSRC for outgoing stream.
  int32_t SetSSRC(const uint32_t SSRC,
                  const StreamType usage,
                  const unsigned char simulcast_idx);

  // Gets SSRC for outgoing stream number |idx|.
  int32_t GetLocalSSRC(uint8_t idx, unsigned int* ssrc);

  // Gets SSRC for the incoming stream.
  int32_t GetRemoteSSRC(uint32_t* ssrc);

  // Gets the CSRC for the incoming stream.
  int32_t GetRemoteCSRC(uint32_t CSRCs[kRtpCsrcSize]);

  int SetRtxSendPayloadType(int payload_type);
  void SetRtxReceivePayloadType(int payload_type);

  // Sets the starting sequence number, must be called before StartSend.
  int32_t SetStartSequenceNumber(uint16_t sequence_number);

  // Sets the CName for the outgoing stream on the channel.
  int32_t SetRTCPCName(const char rtcp_cname[]);

  // Gets the CName for the outgoing stream on the channel.
  int32_t GetRTCPCName(char rtcp_cname[]);

  // Gets the CName of the incoming stream.
  int32_t GetRemoteRTCPCName(char rtcp_cname[]);
  int32_t RegisterRtpObserver(ViERTPObserver* observer);
  int32_t RegisterRtcpObserver(ViERTCPObserver* observer);
  int32_t SendApplicationDefinedRTCPPacket(
      const uint8_t sub_type,
      uint32_t name,
      const uint8_t* data,
      uint16_t data_length_in_bytes);

  // Returns statistics reported by the remote client in an RTCP packet.
  int32_t GetSendRtcpStatistics(uint16_t* fraction_lost,
                                uint32_t* cumulative_lost,
                                uint32_t* extended_max,
                                uint32_t* jitter_samples,
                                int32_t* rtt_ms);

  // Called on receipt of RTCP report block from remote side.
  void RegisterSendChannelRtcpStatisticsCallback(
      RtcpStatisticsCallback* callback);

  // Returns our localy created statistics of the received RTP stream.
  int32_t GetReceivedRtcpStatistics(uint16_t* fraction_lost,
                                    uint32_t* cumulative_lost,
                                    uint32_t* extended_max,
                                    uint32_t* jitter_samples,
                                    int32_t* rtt_ms);

  // Gets sent/received packets statistics.
  int32_t GetRtpStatistics(uint32_t* bytes_sent,
                           uint32_t* packets_sent,
                           uint32_t* bytes_received,
                           uint32_t* packets_received) const;

  // Called on update of RTP statistics.
  void RegisterSendChannelRtpStatisticsCallback(
      StreamDataCountersCallback* callback);

  void GetBandwidthUsage(uint32_t* total_bitrate_sent,
                         uint32_t* video_bitrate_sent,
                         uint32_t* fec_bitrate_sent,
                         uint32_t* nackBitrateSent) const;
  bool GetSendSideDelay(int* avg_send_delay, int* max_send_delay) const;
  void GetEstimatedReceiveBandwidth(uint32_t* estimated_bandwidth) const;

  // Called on any new send bitrate estimate.
  void RegisterSendBitrateObserver(BitrateStatisticsObserver* observer);

  int32_t StartRTPDump(const char file_nameUTF8[1024],
                       RTPDirections direction);
  int32_t StopRTPDump(RTPDirections direction);

  // Implements RtcpFeedback.
  // TODO(pwestin) Depricate this functionality.
  virtual void OnApplicationDataReceived(const int32_t id,
                                         const uint8_t sub_type,
                                         const uint32_t name,
                                         const uint16_t length,
                                         const uint8_t* data);
  // Implements RtpFeedback.
  virtual int32_t OnInitializeDecoder(
      const int32_t id,
      const int8_t payload_type,
      const char payload_name[RTP_PAYLOAD_NAME_SIZE],
      const int frequency,
      const uint8_t channels,
      const uint32_t rate);
  virtual void OnIncomingSSRCChanged(const int32_t id,
                                     const uint32_t ssrc);
  virtual void OnIncomingCSRCChanged(const int32_t id,
                                     const uint32_t CSRC,
                                     const bool added);
  virtual void ResetStatistics(uint32_t);

  int32_t SetLocalReceiver(const uint16_t rtp_port,
                           const uint16_t rtcp_port,
                           const char* ip_address);
  int32_t GetLocalReceiver(uint16_t* rtp_port,
                           uint16_t* rtcp_port,
                           char* ip_address) const;
  int32_t SetSendDestination(const char* ip_address,
                             const uint16_t rtp_port,
                             const uint16_t rtcp_port,
                             const uint16_t source_rtp_port,
                             const uint16_t source_rtcp_port);
  int32_t GetSendDestination(char* ip_address,
                             uint16_t* rtp_port,
                             uint16_t* rtcp_port,
                             uint16_t* source_rtp_port,
                             uint16_t* source_rtcp_port) const;
  int32_t GetSourceInfo(uint16_t* rtp_port,
                        uint16_t* rtcp_port,
                        char* ip_address,
                        uint32_t ip_address_length);

  int32_t SetRemoteSSRCType(const StreamType usage, const uint32_t SSRC);

  int32_t StartSend();
  int32_t StopSend();
  bool Sending();
  int32_t StartReceive();
  int32_t StopReceive();

  int32_t RegisterSendTransport(Transport* transport);
  int32_t DeregisterSendTransport();

  // Incoming packet from external transport.
  int32_t ReceivedRTPPacket(const void* rtp_packet,
                            const int32_t rtp_packet_length,
                            const PacketTime& packet_time);

  // Incoming packet from external transport.
  int32_t ReceivedRTCPPacket(const void* rtcp_packet,
                             const int32_t rtcp_packet_length);

  // Sets the maximum transfer unit size for the network link, i.e. including
  // IP, UDP and RTP headers.
  int32_t SetMTU(uint16_t mtu);

  // Returns maximum allowed payload size, i.e. the maximum allowed size of
  // encoded data in each packet.
  uint16_t MaxDataPayloadLength() const;
  int32_t SetMaxPacketBurstSize(uint16_t max_number_of_packets);
  int32_t SetPacketBurstSpreadState(bool enable, const uint16_t frame_periodMS);

  int32_t EnableColorEnhancement(bool enable);

  // Gets the modules used by the channel.
  RtpRtcp* rtp_rtcp();

  CallStatsObserver* GetStatsObserver();

  // Implements VCMReceiveCallback.
  virtual int32_t FrameToRender(I420VideoFrame& video_frame);  // NOLINT

  // Implements VCMReceiveCallback.
  virtual int32_t ReceivedDecodedReferenceFrame(
      const uint64_t picture_id);

  // Implements VCMReceiveCallback.
  virtual void IncomingCodecChanged(const VideoCodec& codec);

  // Implements VCMReceiveStatisticsCallback.
  virtual int32_t OnReceiveStatisticsUpdate(const uint32_t bit_rate,
                                    const uint32_t frame_rate);

  // Implements VCMDecoderTimingCallback.
  virtual void OnDecoderTiming(int decode_ms,
                               int max_decode_ms,
                               int current_delay_ms,
                               int target_delay_ms,
                               int jitter_buffer_ms,
                               int min_playout_delay_ms,
                               int render_delay_ms);

  // Implements VideoFrameTypeCallback.
  virtual int32_t RequestKeyFrame();

  // Implements VideoFrameTypeCallback.
  virtual int32_t SliceLossIndicationRequest(
      const uint64_t picture_id);

  // Implements VideoPacketRequestCallback.
  virtual int32_t ResendPackets(const uint16_t* sequence_numbers,
                                uint16_t length);

  int32_t RegisterExternalEncryption(Encryption* encryption);
  int32_t DeRegisterExternalEncryption();

  int32_t SetVoiceChannel(int32_t ve_channel_id,
                          VoEVideoSync* ve_sync_interface);
  int32_t VoiceChannel();

  // Implements ViEFrameProviderBase.
  virtual int FrameCallbackChanged() {return -1;}

  int32_t RegisterEffectFilter(ViEEffectFilter* effect_filter);

<<<<<<< HEAD
  // New-style callback, used by VideoReceiveStream.
  void RegisterPreRenderCallback(I420FrameCallback* pre_render_callback);
=======
  // New-style callbacks, used by VideoReceiveStream.
  void RegisterPreRenderCallback(I420FrameCallback* pre_render_callback);
  void RegisterPreDecodeImageCallback(
      EncodedImageCallback* pre_decode_callback);

  void RegisterSendFrameCountObserver(FrameCountObserver* observer);
>>>>>>> 8c15b39e

 protected:
  static bool ChannelDecodeThreadFunction(void* obj);
  bool ChannelDecodeProcess();

  void OnRttUpdate(uint32_t rtt);

 private:
  // Assumed to be protected.
  int32_t StartDecodeThread();
  int32_t StopDecodeThread();

  int32_t ProcessNACKRequest(const bool enable);
  int32_t ProcessFECRequest(const bool enable,
                            const unsigned char payload_typeRED,
                            const unsigned char payload_typeFEC);
  // Compute NACK list parameters for the buffering mode.
  int GetRequiredNackListSize(int target_delay_ms);

  int32_t channel_id_;
  int32_t engine_id_;
  uint32_t number_of_cores_;
  uint8_t num_socket_threads_;

  // Used for all registered callbacks except rendering.
  scoped_ptr<CriticalSectionWrapper> callback_cs_;
  scoped_ptr<CriticalSectionWrapper> rtp_rtcp_cs_;

  RtpRtcp* default_rtp_rtcp_;

  // Owned modules/classes.
  scoped_ptr<RtpRtcp> rtp_rtcp_;
  std::list<RtpRtcp*> simulcast_rtp_rtcp_;
  std::list<RtpRtcp*> removed_rtp_rtcp_;
  VideoCodingModule& vcm_;
  ViEReceiver vie_receiver_;
  ViESender vie_sender_;
  ViESyncModule vie_sync_;

  // Helper to report call statistics.
  scoped_ptr<ChannelStatsObserver> stats_observer_;

  // Not owned.
  ProcessThread& module_process_thread_;
  ViEDecoderObserver* codec_observer_;
  bool do_key_frame_callbackRequest_;
  ViERTPObserver* rtp_observer_;
  ViERTCPObserver* rtcp_observer_;
  RtcpIntraFrameObserver* intra_frame_observer_;
  RtcpRttStats* rtt_stats_;
  PacedSender* paced_sender_;

  scoped_ptr<RtcpBandwidthObserver> bandwidth_observer_;
  int send_timestamp_extension_id_;
  int absolute_send_time_extension_id_;
  bool using_packet_spread_;

  Transport* external_transport_;

  bool decoder_reset_;
  // Current receive codec used for codec change callback.
  VideoCodec receive_codec_;
  bool wait_for_key_frame_;
  ThreadWrapper* decode_thread_;

  Encryption* external_encryption_;

  ViEEffectFilter* effect_filter_;
  bool color_enhancement_;

  // User set MTU, -1 if not set.
  uint16_t mtu_;
  const bool sender_;

  int nack_history_size_sender_;
  int max_nack_reordering_threshold_;
  I420FrameCallback* pre_render_callback_;
<<<<<<< HEAD
=======
  const Config& config_;
>>>>>>> 8c15b39e
};

}  // namespace webrtc

#endif  // WEBRTC_VIDEO_ENGINE_VIE_CHANNEL_H_<|MERGE_RESOLUTION|>--- conflicted
+++ resolved
@@ -335,17 +335,12 @@
 
   int32_t RegisterEffectFilter(ViEEffectFilter* effect_filter);
 
-<<<<<<< HEAD
-  // New-style callback, used by VideoReceiveStream.
-  void RegisterPreRenderCallback(I420FrameCallback* pre_render_callback);
-=======
   // New-style callbacks, used by VideoReceiveStream.
   void RegisterPreRenderCallback(I420FrameCallback* pre_render_callback);
   void RegisterPreDecodeImageCallback(
       EncodedImageCallback* pre_decode_callback);
 
   void RegisterSendFrameCountObserver(FrameCountObserver* observer);
->>>>>>> 8c15b39e
 
  protected:
   static bool ChannelDecodeThreadFunction(void* obj);
@@ -423,10 +418,7 @@
   int nack_history_size_sender_;
   int max_nack_reordering_threshold_;
   I420FrameCallback* pre_render_callback_;
-<<<<<<< HEAD
-=======
   const Config& config_;
->>>>>>> 8c15b39e
 };
 
 }  // namespace webrtc
