--- conflicted
+++ resolved
@@ -162,16 +162,6 @@
   // Disables recording of debugging information.
   virtual int StopDebugRecording();
 
-<<<<<<< HEAD
-  // Enables AutoMuter to turn off video when the rate drops below
-  // |threshold_bps|, and turns back on when the rate goes back up above
-  // |threshold_bps| + |window_bps|.
-  virtual void EnableAutoMuting();
-
-  // New-style callback, used by VideoSendStream.
-  void RegisterPreEncodeCallback(I420FrameCallback* pre_encode_callback);
-  void DeRegisterPreEncodeCallback();
-=======
   // Lets the sender suspend video when the rate drops below
   // |threshold_bps|, and turns back on when the rate goes back up above
   // |threshold_bps| + |window_bps|.
@@ -183,7 +173,6 @@
   void RegisterPostEncodeImageCallback(
         EncodedImageCallback* post_encode_callback);
   void DeRegisterPostEncodeImageCallback();
->>>>>>> 8c15b39e
 
   int channel_id() const { return channel_id_; }
 
@@ -238,11 +227,7 @@
 
   // Quality modes callback
   QMVideoSettingsCallback* qm_callback_;
-<<<<<<< HEAD
-  bool video_auto_muted_;
-=======
   bool video_suspended_;
->>>>>>> 8c15b39e
   I420FrameCallback* pre_encode_callback_;
 };
 
