# Copyright 2014 The Chromium Authors. All rights reserved.
# Use of this source code is governed by a BSD-style license that can be
# found in the LICENSE file.

{
  'includes': [
    'mojo_variables.gypi',
  ],
  'target_defaults' : {
    'include_dirs': [
      'src',
    ],
    'direct_dependent_settings': {
      'include_dirs': [
        'src',
      ],
    },
  },
  'targets': [
    {
      'target_name': 'mojo_public',
      'type': 'none',
      'dependencies': [
        'mojo_js_bindings',
        'mojo_public_test_interfaces',
        'mojo_public_test_utils',
        'mojo_system',
        'mojo_utility',
      ],
    },
    {
      # Targets that (a) need to obtain the settings that mojo_system passes on
      # to its direct dependents but (b) are not themselves in a position to
      # hardcode a dependency to mojo_system vs. mojo_system_impl (e.g.,
      # because they are components) should depend on this target.
      'target_name': 'mojo_system_placeholder',
      'type': 'none',
    },
    {
      'target_name': 'mojo_system',
      'type': 'static_library',
      'defines': [
        'MOJO_SYSTEM_IMPLEMENTATION',
      ],
      'all_dependent_settings': {
        'conditions': [
          # We need to be able to call the MojoSetSystemThunks() function in
          # system_thunks.cc
          ['OS=="android"', {
            'ldflags!': [
              '-Wl,--exclude-libs=ALL',
            ],
          }],
        ],
      },
      'sources': [
        'src/mojo/public/platform/native/system_thunks.cc',
        'src/mojo/public/platform/native/system_thunks.h',
      ],
      'dependencies': [
        'mojo_system_headers',
      ],
    },
    {
      # GN version: //mojo/public/c/system
      'target_name': 'mojo_system_headers',
      'type': 'none',
      'sources': [
        'src/mojo/public/c/system/buffer.h',
        'src/mojo/public/c/system/core.h',
        'src/mojo/public/c/system/data_pipe.h',
        'src/mojo/public/c/system/functions.h',
        'src/mojo/public/c/system/macros.h',
        'src/mojo/public/c/system/message_pipe.h',
        'src/mojo/public/c/system/system_export.h',
        'src/mojo/public/c/system/types.h',
      ],
    },
    {
      # GN version: //mojo/public/cpp/system
      'target_name': 'mojo_system_cpp_headers',
      'type': 'none',
      'sources': [
        'src/mojo/public/cpp/system/buffer.h',
        'src/mojo/public/cpp/system/core.h',
        'src/mojo/public/cpp/system/data_pipe.h',
        'src/mojo/public/cpp/system/functions.h',
        'src/mojo/public/cpp/system/handle.h',
        'src/mojo/public/cpp/system/macros.h',
        'src/mojo/public/cpp/system/message_pipe.h',
      ],
      'dependencies': [
        'mojo_system_headers',
      ],
    },
    {
      # GN version: //mojo/public/cpp/bindings
      'target_name': 'mojo_cpp_bindings',
      'type': 'static_library',
      'include_dirs': [
        '../..'
      ],
      'sources': [
        'src/mojo/public/cpp/bindings/array.h',
        'src/mojo/public/cpp/bindings/binding.h',
        'src/mojo/public/cpp/bindings/callback.h',
        'src/mojo/public/cpp/bindings/error_handler.h',
        'src/mojo/public/cpp/bindings/interface_impl.h',
        'src/mojo/public/cpp/bindings/interface_ptr.h',
        'src/mojo/public/cpp/bindings/interface_request.h',
        'src/mojo/public/cpp/bindings/message.h',
        'src/mojo/public/cpp/bindings/message_filter.h',
        'src/mojo/public/cpp/bindings/no_interface.h',
        'src/mojo/public/cpp/bindings/string.h',
        'src/mojo/public/cpp/bindings/strong_binding.h',
        'src/mojo/public/cpp/bindings/type_converter.h',
        'src/mojo/public/cpp/bindings/lib/array_internal.h',
        'src/mojo/public/cpp/bindings/lib/array_internal.cc',
        'src/mojo/public/cpp/bindings/lib/array_serialization.h',
        'src/mojo/public/cpp/bindings/lib/bindings_internal.h',
        'src/mojo/public/cpp/bindings/lib/bindings_serialization.cc',
        'src/mojo/public/cpp/bindings/lib/bindings_serialization.h',
        'src/mojo/public/cpp/bindings/lib/bounds_checker.cc',
        'src/mojo/public/cpp/bindings/lib/bounds_checker.h',
        'src/mojo/public/cpp/bindings/lib/buffer.h',
        'src/mojo/public/cpp/bindings/lib/callback_internal.h',
        'src/mojo/public/cpp/bindings/lib/connector.cc',
        'src/mojo/public/cpp/bindings/lib/connector.h',
        'src/mojo/public/cpp/bindings/lib/control_message_handler.cc',
        'src/mojo/public/cpp/bindings/lib/control_message_handler.h',
        'src/mojo/public/cpp/bindings/lib/control_message_proxy.cc',
        'src/mojo/public/cpp/bindings/lib/control_message_proxy.h',
        'src/mojo/public/cpp/bindings/lib/filter_chain.cc',
        'src/mojo/public/cpp/bindings/lib/filter_chain.h',
        'src/mojo/public/cpp/bindings/lib/fixed_buffer.cc',
        'src/mojo/public/cpp/bindings/lib/fixed_buffer.h',
        'src/mojo/public/cpp/bindings/lib/interface_ptr_internal.h',
        'src/mojo/public/cpp/bindings/lib/map_data_internal.h',
        'src/mojo/public/cpp/bindings/lib/map_internal.h',
        'src/mojo/public/cpp/bindings/lib/map_serialization.h',
        'src/mojo/public/cpp/bindings/lib/message.cc',
        'src/mojo/public/cpp/bindings/lib/message_builder.cc',
        'src/mojo/public/cpp/bindings/lib/message_builder.h',
        'src/mojo/public/cpp/bindings/lib/message_filter.cc',
        'src/mojo/public/cpp/bindings/lib/message_header_validator.cc',
        'src/mojo/public/cpp/bindings/lib/message_header_validator.h',
        'src/mojo/public/cpp/bindings/lib/message_internal.h',
        'src/mojo/public/cpp/bindings/lib/message_queue.cc',
        'src/mojo/public/cpp/bindings/lib/message_queue.h',
        'src/mojo/public/cpp/bindings/lib/no_interface.cc',
        'src/mojo/public/cpp/bindings/lib/router.cc',
        'src/mojo/public/cpp/bindings/lib/router.h',
        'src/mojo/public/cpp/bindings/lib/shared_data.h',
        'src/mojo/public/cpp/bindings/lib/shared_ptr.h',
        'src/mojo/public/cpp/bindings/lib/string_serialization.h',
        'src/mojo/public/cpp/bindings/lib/string_serialization.cc',
        'src/mojo/public/cpp/bindings/lib/validate_params.h',
        'src/mojo/public/cpp/bindings/lib/validation_errors.cc',
        'src/mojo/public/cpp/bindings/lib/validation_errors.h',
        'src/mojo/public/cpp/bindings/lib/validation_util.cc',
        'src/mojo/public/cpp/bindings/lib/validation_util.h',
        # This comes from the mojo_interface_bindings_cpp_sources dependency.
        '>@(mojom_generated_sources)',
      ],
      'dependencies': [
        'mojo_interface_bindings_cpp_sources',
      ],
    },
    {
      # GN version: //mojo/public/js
      'target_name': 'mojo_js_bindings',
      'type': 'static_library',
      'include_dirs': [
        '../..'
      ],
      'sources': [
        'src/mojo/public/js/constants.cc',
        'src/mojo/public/js/constants.h',
      ],
    },
    {
      # GN version: //mojo/public/cpp/environment:standalone
      'target_name': 'mojo_environment_standalone',
      'type': 'static_library',
      'sources': [
        'src/mojo/public/c/environment/async_waiter.h',
        'src/mojo/public/c/environment/logger.h',
        'src/mojo/public/cpp/environment/async_waiter.h',
        'src/mojo/public/cpp/environment/environment.h',
        'src/mojo/public/cpp/environment/lib/async_waiter.cc',
        'src/mojo/public/cpp/environment/lib/default_async_waiter.cc',
        'src/mojo/public/cpp/environment/lib/default_async_waiter.h',
        'src/mojo/public/cpp/environment/lib/default_logger.cc',
        'src/mojo/public/cpp/environment/lib/default_logger.h',
        'src/mojo/public/cpp/environment/lib/default_task_tracker.cc',
        'src/mojo/public/cpp/environment/lib/default_task_tracker.h',
        'src/mojo/public/cpp/environment/lib/environment.cc',
        'src/mojo/public/cpp/environment/lib/logging.cc',
        'src/mojo/public/cpp/environment/lib/scoped_task_tracking.cc',
        'src/mojo/public/cpp/environment/lib/scoped_task_tracking.h',
        'src/mojo/public/cpp/environment/logging.h',
        'src/mojo/public/cpp/environment/task_tracker.h',
      ],
      'include_dirs': [
        '../..',
      ],
    },
    {
      # GN version: //mojo/public/cpp/utility
      'target_name': 'mojo_utility',
      'type': 'static_library',
      'sources': [
        'src/mojo/public/cpp/utility/mutex.h',
        'src/mojo/public/cpp/utility/run_loop.h',
        'src/mojo/public/cpp/utility/run_loop_handler.h',
        'src/mojo/public/cpp/utility/thread.h',
        'src/mojo/public/cpp/utility/lib/mutex.cc',
        'src/mojo/public/cpp/utility/lib/run_loop.cc',
        'src/mojo/public/cpp/utility/lib/thread.cc',
        'src/mojo/public/cpp/utility/lib/thread_local.h',
        'src/mojo/public/cpp/utility/lib/thread_local_posix.cc',
        'src/mojo/public/cpp/utility/lib/thread_local_win.cc',
      ],
      'conditions': [
        # See crbug.com/342893:
        ['OS=="win"', {
          'sources!': [
            'src/mojo/public/cpp/utility/mutex.h',
            'src/mojo/public/cpp/utility/thread.h',
            'src/mojo/public/cpp/utility/lib/mutex.cc',
            'src/mojo/public/cpp/utility/lib/thread.cc',
          ],
        }],
      ],
      'include_dirs': [
        '../..',
      ],
    },
    {
      'target_name': 'mojo_interface_bindings_mojom',
      'type': 'none',
      'variables': {
        'require_interface_bindings': 0,
        'mojom_files': [
          'src/mojo/public/interfaces/bindings/interface_control_messages.mojom',
        ],
      },
      'includes': [ 'mojom_bindings_generator_explicit.gypi' ],
    },
    {
      'target_name': 'mojo_interface_bindings_cpp_sources',
      'type': 'none',
      'dependencies': [
        'mojo_interface_bindings_mojom',
      ],
    },
    {
      # This target can be used to introduce a dependency on interface bindings
      # generation without introducing any side-effects in the dependent
      # target's configuration.
      'target_name': 'mojo_interface_bindings_generation',
      'type': 'none',
      'dependencies': [
        'mojo_interface_bindings_cpp_sources',
      ],
    },
    {
      # GN version: //mojo/public/c/test_support
      'target_name': 'mojo_public_test_support',
      'defines': [
        'MOJO_TEST_SUPPORT_IMPLEMENTATION',
      ],
      'include_dirs': [
        '../..',
      ],
      'direct_dependent_settings': {
        'include_dirs': [
          '../..',
        ],
      },
      'sources': [
        'src/mojo/public/c/test_support/test_support.h',
        'src/mojo/public/c/test_support/test_support_export.h',
        # TODO(vtl): Convert this to thunks http://crbug.com/386799
        'src/mojo/public/tests/test_support_private.cc',
        'src/mojo/public/tests/test_support_private.h',
      ],
      'conditions': [
        ['OS=="ios"', {
          'type': 'static_library',
        }, {
          'type': 'shared_library',
        }],
        ['OS=="mac"', {
          'xcode_settings': {
            # Make it a run-path dependent library.
            'DYLIB_INSTALL_NAME_BASE': '@loader_path',
          },
        }],
      ],
    },
    {
      # GN version: //mojo/public/cpp/test_support:test_utils
      'target_name': 'mojo_public_test_utils',
      'type': 'static_library',
      'dependencies': [
        '../../base/base.gyp:base',
<<<<<<< HEAD
        'mojo_test_support',
=======
        '../../testing/gtest.gyp:gtest',
        'mojo_public_test_support',
>>>>>>> b359cc8b
      ],
      'sources': [
        'src/mojo/public/cpp/test_support/lib/test_support.cc',
        'src/mojo/public/cpp/test_support/lib/test_utils.cc',
        'src/mojo/public/cpp/test_support/test_utils.h',
      ],
    },
    {
      # GN version: //mojo/public/cpp/bindings/tests:mojo_public_bindings_test_utils
      'target_name': 'mojo_public_bindings_test_utils',
      'type': 'static_library',
      'dependencies': [
        '../../base/base.gyp:base',
      ],
      'sources': [
        'src/mojo/public/cpp/bindings/tests/validation_test_input_parser.cc',
        'src/mojo/public/cpp/bindings/tests/validation_test_input_parser.h',
      ],
    },
    {
      'target_name': 'mojo_public_test_interfaces_mojom',
      'type': 'none',
      'variables': {
        'mojom_files': [
          'src/mojo/public/interfaces/bindings/tests/math_calculator.mojom',
          'src/mojo/public/interfaces/bindings/tests/no_module.mojom',
          'src/mojo/public/interfaces/bindings/tests/rect.mojom',
          'src/mojo/public/interfaces/bindings/tests/regression_tests.mojom',
          'src/mojo/public/interfaces/bindings/tests/sample_factory.mojom',
          'src/mojo/public/interfaces/bindings/tests/sample_import.mojom',
          'src/mojo/public/interfaces/bindings/tests/sample_import2.mojom',
          'src/mojo/public/interfaces/bindings/tests/sample_interfaces.mojom',
          'src/mojo/public/interfaces/bindings/tests/sample_service.mojom',
          'src/mojo/public/interfaces/bindings/tests/serialization_test_structs.mojom',
          'src/mojo/public/interfaces/bindings/tests/test_structs.mojom',
          'src/mojo/public/interfaces/bindings/tests/validation_test_interfaces.mojom',
        ],
      },
      'includes': [ 'mojom_bindings_generator_explicit.gypi' ],
    },
    {
      # GN version: //mojo/public/interfaces/bindings/tests:test_interfaces
      'target_name': 'mojo_public_test_interfaces',
      'type': 'static_library',
      'export_dependent_settings': [
        'mojo_cpp_bindings',
      ],
      'dependencies': [
        'mojo_public_test_interfaces_mojom',
        'mojo_cpp_bindings',
      ],
    },
  ],
  'conditions': [
  ],
}<|MERGE_RESOLUTION|>--- conflicted
+++ resolved
@@ -305,12 +305,7 @@
       'type': 'static_library',
       'dependencies': [
         '../../base/base.gyp:base',
-<<<<<<< HEAD
-        'mojo_test_support',
-=======
-        '../../testing/gtest.gyp:gtest',
         'mojo_public_test_support',
->>>>>>> b359cc8b
       ],
       'sources': [
         'src/mojo/public/cpp/test_support/lib/test_support.cc',
