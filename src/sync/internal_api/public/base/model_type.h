--- conflicted
+++ resolved
@@ -101,11 +101,8 @@
   MANAGED_USERS,
   // Distilled articles.
   ARTICLES,
-<<<<<<< HEAD
-=======
   // App List items
   APP_LIST,
->>>>>>> 8c15b39e
 
   // ---- Proxy types ----
   // Proxy types are excluded from the sync protocol, but are still considered
