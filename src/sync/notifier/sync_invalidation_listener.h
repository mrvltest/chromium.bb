--- conflicted
+++ resolved
@@ -155,9 +155,6 @@
   // don't drop them until they've been acted on) and emitted to the observers.
   void DispatchInvalidations(const ObjectIdInvalidationMap& invalidations);
 
-<<<<<<< HEAD
-  AckTracker ack_tracker_;
-=======
   // Saves invalidations.
   //
   // This call isn't synchronous so we can't guarantee these invalidations will
@@ -167,7 +164,6 @@
 
   // Emits previously saved invalidations to their registered observers.
   void EmitSavedInvalidations(const ObjectIdInvalidationMap& to_emit);
->>>>>>> 8c15b39e
 
   WeakHandle<AckHandler> GetThisAsAckHandler();
 
