--- conflicted
+++ resolved
@@ -72,8 +72,6 @@
   bool is_stopped_;
 
   base::WeakPtrFactory<SyncInvalidationScheduler> weak_factory_;
-<<<<<<< HEAD
-=======
 };
 
 // SyncNetworkChannel implements common tasks needed to interact with
@@ -167,7 +165,6 @@
 
   std::string service_context_;
   int64 scheduling_hash_;
->>>>>>> 8c15b39e
 };
 
 class SyncStorage : public invalidation::Storage {
