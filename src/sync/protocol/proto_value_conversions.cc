// Copyright (c) 2012 The Chromium Authors. All rights reserved.
// Use of this source code is governed by a BSD-style license that can be
// found in the LICENSE file.

// Keep this file in sync with the .proto files in this directory.

#include "sync/protocol/proto_value_conversions.h"

#include <string>

#include "base/base64.h"
#include "base/basictypes.h"
#include "base/logging.h"
#include "base/strings/string_number_conversions.h"
#include "base/values.h"
#include "sync/internal_api/public/base/unique_position.h"
#include "sync/protocol/app_list_specifics.pb.h"
#include "sync/protocol/app_notification_specifics.pb.h"
#include "sync/protocol/app_setting_specifics.pb.h"
#include "sync/protocol/app_specifics.pb.h"
#include "sync/protocol/autofill_specifics.pb.h"
#include "sync/protocol/bookmark_specifics.pb.h"
#include "sync/protocol/dictionary_specifics.pb.h"
#include "sync/protocol/encryption.pb.h"
#include "sync/protocol/experiments_specifics.pb.h"
#include "sync/protocol/extension_setting_specifics.pb.h"
#include "sync/protocol/extension_specifics.pb.h"
#include "sync/protocol/favicon_image_specifics.pb.h"
#include "sync/protocol/favicon_tracking_specifics.pb.h"
#include "sync/protocol/history_delete_directive_specifics.pb.h"
#include "sync/protocol/nigori_specifics.pb.h"
#include "sync/protocol/password_specifics.pb.h"
#include "sync/protocol/preference_specifics.pb.h"
#include "sync/protocol/priority_preference_specifics.pb.h"
#include "sync/protocol/proto_enum_conversions.h"
#include "sync/protocol/search_engine_specifics.pb.h"
#include "sync/protocol/session_specifics.pb.h"
#include "sync/protocol/sync.pb.h"
#include "sync/protocol/synced_notification_specifics.pb.h"
#include "sync/protocol/theme_specifics.pb.h"
#include "sync/protocol/typed_url_specifics.pb.h"
#include "sync/protocol/unique_position.pb.h"

namespace syncer {

namespace {

// Basic Type -> Value functions.

base::StringValue* MakeInt64Value(int64 x) {
  return new base::StringValue(base::Int64ToString(x));
}

// TODO(akalin): Perhaps make JSONWriter support BinaryValue and use
// that instead of a StringValue.
base::StringValue* MakeBytesValue(const std::string& bytes) {
  std::string bytes_base64;
  base::Base64Encode(bytes, &bytes_base64);
  return new base::StringValue(bytes_base64);
}

base::StringValue* MakeStringValue(const std::string& str) {
  return new base::StringValue(str);
}

// T is the enum type.
template <class T>
base::StringValue* MakeEnumValue(T t, const char* (*converter_fn)(T)) {
  return new base::StringValue(converter_fn(t));
}

// T is the field type, F is either RepeatedField or RepeatedPtrField,
// and V is a subclass of Value.
template <class T, class F, class V>
base::ListValue* MakeRepeatedValue(const F& fields, V* (*converter_fn)(T)) {
  base::ListValue* list = new base::ListValue();
  for (typename F::const_iterator it = fields.begin(); it != fields.end();
       ++it) {
    list->Append(converter_fn(*it));
  }
  return list;
}

}  // namespace

// Helper macros to reduce the amount of boilerplate.

#define SET(field, fn) \
  if (proto.has_##field()) { \
    value->Set(#field, fn(proto.field())); \
  }
#define SET_REP(field, fn) \
  value->Set(#field, MakeRepeatedValue(proto.field(), fn))
#define SET_ENUM(field, fn) \
  value->Set(#field, MakeEnumValue(proto.field(), fn))

#define SET_BOOL(field) SET(field, new base::FundamentalValue)
#define SET_BYTES(field) SET(field, MakeBytesValue)
#define SET_INT32(field) SET(field, MakeInt64Value)
#define SET_INT32_REP(field) SET_REP(field, MakeInt64Value)
#define SET_INT64(field) SET(field, MakeInt64Value)
#define SET_INT64_REP(field) SET_REP(field, MakeInt64Value)
#define SET_STR(field) SET(field, new base::StringValue)
#define SET_STR_REP(field) \
  value->Set(#field, \
             MakeRepeatedValue<const std::string&, \
                               google::protobuf::RepeatedPtrField< \
                                   std::string >, \
                               base::StringValue>(proto.field(), \
                                            MakeStringValue))
#define SET_EXPERIMENT_ENABLED_FIELD(field)          \
  do {                                               \
    if (proto.has_##field() &&                       \
        proto.field().has_enabled()) {               \
      value->Set(#field,                             \
                 new base::FundamentalValue(         \
                     proto.field().enabled()));      \
    }                                                \
  } while (0)

#define SET_FIELD(field, fn)                         \
  do {                                               \
    if (specifics.has_##field()) {                   \
      value->Set(#field, fn(specifics.field()));     \
    }                                                \
  } while (0)

// If you add another macro, don't forget to add an #undef at the end
// of this file, too.

base::DictionaryValue* EncryptedDataToValue(
    const sync_pb::EncryptedData& proto) {
  base::DictionaryValue* value = new base::DictionaryValue();
  SET_STR(key_name);
  // TODO(akalin): Shouldn't blob be of type bytes instead of string?
  SET_BYTES(blob);
  return value;
}

base::DictionaryValue* AppSettingsToValue(
    const sync_pb::AppNotificationSettings& proto) {
  base::DictionaryValue* value = new base::DictionaryValue();
  SET_BOOL(initial_setup_done);
  SET_BOOL(disabled);
  SET_STR(oauth_client_id);
  return value;
}

base::DictionaryValue* SessionHeaderToValue(
    const sync_pb::SessionHeader& proto) {
  base::DictionaryValue* value = new base::DictionaryValue();
  SET_REP(window, SessionWindowToValue);
  SET_STR(client_name);
  SET_ENUM(device_type, GetDeviceTypeString);
  return value;
}

base::DictionaryValue* SessionTabToValue(const sync_pb::SessionTab& proto) {
  base::DictionaryValue* value = new base::DictionaryValue();
  SET_INT32(tab_id);
  SET_INT32(window_id);
  SET_INT32(tab_visual_index);
  SET_INT32(current_navigation_index);
  SET_BOOL(pinned);
  SET_STR(extension_app_id);
  SET_REP(navigation, TabNavigationToValue);
  SET_BYTES(favicon);
  SET_ENUM(favicon_type, GetFaviconTypeString);
  SET_STR(favicon_source);
  return value;
}

base::DictionaryValue* SessionWindowToValue(
    const sync_pb::SessionWindow& proto) {
  base::DictionaryValue* value = new base::DictionaryValue();
  SET_INT32(window_id);
  SET_INT32(selected_tab_index);
  SET_INT32_REP(tab);
  SET_ENUM(browser_type, GetBrowserTypeString);
  return value;
}

base::DictionaryValue* TabNavigationToValue(
    const sync_pb::TabNavigation& proto) {
  base::DictionaryValue* value = new base::DictionaryValue();
  SET_STR(virtual_url);
  SET_STR(referrer);
  SET_STR(title);
  SET_STR(state);
  SET_ENUM(page_transition, GetPageTransitionString);
  SET_ENUM(redirect_type, GetPageTransitionRedirectTypeString);
  SET_INT32(unique_id);
  SET_INT64(timestamp_msec);
  SET_BOOL(navigation_forward_back);
  SET_BOOL(navigation_from_address_bar);
  SET_BOOL(navigation_home_page);
  SET_BOOL(navigation_chain_start);
  SET_BOOL(navigation_chain_end);
  SET_INT64(global_id);
  SET_STR(search_terms);
  SET_STR(favicon_url);
  SET_ENUM(blocked_state, GetBlockedStateString);
  SET_STR_REP(content_pack_categories);
  SET_INT32(http_status_code);
  return value;
}

base::DictionaryValue* PasswordSpecificsDataToValue(
    const sync_pb::PasswordSpecificsData& proto) {
  base::DictionaryValue* value = new base::DictionaryValue();
  SET_INT32(scheme);
  SET_STR(signon_realm);
  SET_STR(origin);
  SET_STR(action);
  SET_STR(username_element);
  SET_STR(username_value);
  SET_STR(password_element);
  value->SetString("password_value", "<redacted>");
  SET_BOOL(ssl_valid);
  SET_BOOL(preferred);
  SET_INT64(date_created);
  SET_BOOL(blacklisted);
  return value;
}

base::DictionaryValue* GlobalIdDirectiveToValue(
    const sync_pb::GlobalIdDirective& proto) {
  base::DictionaryValue* value = new base::DictionaryValue();
  SET_INT64_REP(global_id);
  SET_INT64(start_time_usec);
  SET_INT64(end_time_usec);
  return value;
}

base::DictionaryValue* TimeRangeDirectiveToValue(
    const sync_pb::TimeRangeDirective& proto) {
  base::DictionaryValue* value = new base::DictionaryValue();
  SET_INT64(start_time_usec);
  SET_INT64(end_time_usec);
  return value;
}

base::DictionaryValue* SyncedNotificationImageToValue(
    const sync_pb::SyncedNotificationImage& proto) {
  base::DictionaryValue* value = new base::DictionaryValue();
  SET_STR(url);
  SET_STR(alt_text);
  SET_INT32(preferred_width);
  SET_INT32(preferred_height);
  return value;
}

base::DictionaryValue* SyncedNotificationProfileImageToValue(
    const sync_pb::SyncedNotificationProfileImage& proto) {
  base::DictionaryValue* value = new base::DictionaryValue();
  SET_STR(image_url);
  SET_STR(oid);
  SET_STR(display_name);
  return value;
}

base::DictionaryValue* MediaToValue(
    const sync_pb::Media& proto) {
  base::DictionaryValue* value = new base::DictionaryValue();
  SET(image, SyncedNotificationImageToValue);
  return value;
}

base::DictionaryValue* SyncedNotificationActionToValue(
    const sync_pb::SyncedNotificationAction& proto) {
  base::DictionaryValue* value = new base::DictionaryValue();
  SET_STR(text);
  SET(icon, SyncedNotificationImageToValue);
  SET_STR(url);
  SET_STR(request_data);
  SET_STR(accessibility_label);
  return value;
}

base::DictionaryValue* SyncedNotificationDestiationToValue(
    const sync_pb::SyncedNotificationDestination& proto) {
  base::DictionaryValue* value = new base::DictionaryValue();
  SET_STR(text);
  SET(icon, SyncedNotificationImageToValue);
  SET_STR(url);
  SET_STR(accessibility_label);
  return value;
}

base::DictionaryValue* TargetToValue(
    const sync_pb::Target& proto) {
  base::DictionaryValue* value = new base::DictionaryValue();
  SET(destination, SyncedNotificationDestiationToValue);
  SET(action, SyncedNotificationActionToValue);
  SET_STR(target_key);
  return value;
}

base::DictionaryValue* SimpleCollapsedLayoutToValue(
    const sync_pb::SimpleCollapsedLayout& proto) {
  base::DictionaryValue* value = new base::DictionaryValue();
  SET(app_icon, SyncedNotificationImageToValue);
  SET_REP(profile_image, SyncedNotificationProfileImageToValue);
  SET_STR(heading);
  SET_STR(description);
  SET_STR(annotation);
  SET_REP(media, MediaToValue);
  return value;
}

base::DictionaryValue* CollapsedInfoToValue(
    const sync_pb::CollapsedInfo& proto) {
  base::DictionaryValue* value = new base::DictionaryValue();
  SET(simple_collapsed_layout, SimpleCollapsedLayoutToValue);
  SET_INT64(creation_timestamp_usec);
  SET(default_destination, SyncedNotificationDestiationToValue);
  SET_REP(target, TargetToValue);
  return value;
}

base::DictionaryValue* SyncedNotificationToValue(
    const sync_pb::SyncedNotification& proto) {
  base::DictionaryValue* value = new base::DictionaryValue();
  SET_STR(type);
  SET_STR(external_id);
  // TODO(petewil) Add SyncedNotificationCreator here if we ever need it.
  return value;
}

base::DictionaryValue* RenderInfoToValue(
    const sync_pb::SyncedNotificationRenderInfo& proto) {
  base::DictionaryValue* value = new base::DictionaryValue();
  // TODO(petewil): Add the expanded info values once we start using them.
  SET(collapsed_info, CollapsedInfoToValue);
  return value;
}

base::DictionaryValue* CoalescedNotificationToValue(
    const sync_pb::CoalescedSyncedNotification& proto) {
  base::DictionaryValue* value = new base::DictionaryValue();
  SET_STR(key);
  SET_STR(app_id);
  SET_REP(notification, SyncedNotificationToValue);
  SET(render_info, RenderInfoToValue);
  SET_INT32(read_state);
  SET_INT64(creation_time_msec);
  SET_INT32(priority);
<<<<<<< HEAD
=======
  return value;
}

base::DictionaryValue* AppListSpecificsToValue(
    const sync_pb::AppListSpecifics& proto) {
  base::DictionaryValue* value = new base::DictionaryValue();
  SET_STR(item_id);
  SET_ENUM(item_type, GetAppListItemTypeString);
  SET_STR(item_name);
  SET_STR(parent_id);
  SET_STR(page_ordinal);
  SET_STR(item_ordinal);

>>>>>>> 8c15b39e
  return value;
}

base::DictionaryValue* AppNotificationToValue(
    const sync_pb::AppNotification& proto) {
  base::DictionaryValue* value = new base::DictionaryValue();
  SET_STR(guid);
  SET_STR(app_id);
  SET_INT64(creation_timestamp_ms);
  SET_STR(title);
  SET_STR(body_text);
  SET_STR(link_url);
  SET_STR(link_text);
  return value;
}

base::DictionaryValue* AppSettingSpecificsToValue(
    const sync_pb::AppSettingSpecifics& proto) {
  base::DictionaryValue* value = new base::DictionaryValue();
  SET(extension_setting, ExtensionSettingSpecificsToValue);
  return value;
}

base::DictionaryValue* AppSpecificsToValue(
    const sync_pb::AppSpecifics& proto) {
  base::DictionaryValue* value = new base::DictionaryValue();
  SET(extension, ExtensionSpecificsToValue);
  SET(notification_settings, AppSettingsToValue);
  SET_STR(app_launch_ordinal);
  SET_STR(page_ordinal);

  return value;
}

base::DictionaryValue* AutofillSpecificsToValue(
    const sync_pb::AutofillSpecifics& proto) {
  base::DictionaryValue* value = new base::DictionaryValue();
  SET_STR(name);
  SET_STR(value);
  SET_INT64_REP(usage_timestamp);
  SET(profile, AutofillProfileSpecificsToValue);
  return value;
}

base::DictionaryValue* AutofillProfileSpecificsToValue(
    const sync_pb::AutofillProfileSpecifics& proto) {
  base::DictionaryValue* value = new base::DictionaryValue();
  SET_STR(guid);
  SET_STR(origin);

  SET_STR_REP(name_first);
  SET_STR_REP(name_middle);
  SET_STR_REP(name_last);
  SET_STR_REP(email_address);
  SET_STR(company_name);

  SET_STR(address_home_line1);
  SET_STR(address_home_line2);
  SET_STR(address_home_city);
  SET_STR(address_home_state);
  SET_STR(address_home_zip);
  SET_STR(address_home_country);

  SET_STR_REP(phone_home_whole_number);
  return value;
}

base::DictionaryValue* MetaInfoToValue(
    const sync_pb::MetaInfo& proto) {
  base::DictionaryValue* value = new base::DictionaryValue();
  SET_STR(key);
  SET_STR(value);
  return value;
}

base::DictionaryValue* BookmarkSpecificsToValue(
    const sync_pb::BookmarkSpecifics& proto) {
  base::DictionaryValue* value = new base::DictionaryValue();
  SET_STR(url);
  SET_BYTES(favicon);
  SET_STR(title);
  SET_INT64(creation_time_us);
  SET_STR(icon_url);
  SET_REP(meta_info, &MetaInfoToValue);
  return value;
}

base::DictionaryValue* DeviceInfoSpecificsToValue(
    const sync_pb::DeviceInfoSpecifics& proto) {
  base::DictionaryValue* value = new base::DictionaryValue();
  SET_STR(cache_guid);
  SET_STR(client_name);
  SET_ENUM(device_type, GetDeviceTypeString);
  SET_STR(sync_user_agent);
  SET_STR(chrome_version);
  return value;
}

base::DictionaryValue* DictionarySpecificsToValue(
    const sync_pb::DictionarySpecifics& proto) {
  base::DictionaryValue* value = new base::DictionaryValue();
  SET_STR(word);
  return value;
}

namespace {

base::DictionaryValue* FaviconSyncFlagsToValue(
    const sync_pb::FaviconSyncFlags& proto) {
  base::DictionaryValue* value = new base::DictionaryValue();
  SET_BOOL(enabled);
  SET_INT32(favicon_sync_limit);
  return value;
}

}  // namespace

base::DictionaryValue* ExperimentsSpecificsToValue(
    const sync_pb::ExperimentsSpecifics& proto) {
  base::DictionaryValue* value = new base::DictionaryValue();
  SET_EXPERIMENT_ENABLED_FIELD(keystore_encryption);
  SET_EXPERIMENT_ENABLED_FIELD(history_delete_directives);
  SET_EXPERIMENT_ENABLED_FIELD(autofill_culling);
  SET_EXPERIMENT_ENABLED_FIELD(pre_commit_update_avoidance);
  if (proto.has_favicon_sync())
    SET(favicon_sync, FaviconSyncFlagsToValue);
  return value;
}

base::DictionaryValue* ExtensionSettingSpecificsToValue(
    const sync_pb::ExtensionSettingSpecifics& proto) {
  base::DictionaryValue* value = new base::DictionaryValue();
  SET_STR(extension_id);
  SET_STR(key);
  SET_STR(value);
  return value;
}

base::DictionaryValue* ExtensionSpecificsToValue(
    const sync_pb::ExtensionSpecifics& proto) {
  base::DictionaryValue* value = new base::DictionaryValue();
  SET_STR(id);
  SET_STR(version);
  SET_STR(update_url);
  SET_BOOL(enabled);
  SET_BOOL(incognito_enabled);
  SET_STR(name);
  return value;
}

namespace {
base::DictionaryValue* FaviconDataToValue(
    const sync_pb::FaviconData& proto) {
  base::DictionaryValue* value = new base::DictionaryValue();
  SET_BYTES(favicon);
  SET_INT32(width);
  SET_INT32(height);
  return value;
}
}  // namespace

base::DictionaryValue* FaviconImageSpecificsToValue(
    const sync_pb::FaviconImageSpecifics& proto) {
  base::DictionaryValue* value = new base::DictionaryValue();
  SET_STR(favicon_url);
  SET(favicon_web, FaviconDataToValue);
  SET(favicon_web_32, FaviconDataToValue);
  SET(favicon_touch_64, FaviconDataToValue);
  SET(favicon_touch_precomposed_64, FaviconDataToValue);
  return value;
}

base::DictionaryValue* FaviconTrackingSpecificsToValue(
    const sync_pb::FaviconTrackingSpecifics& proto) {
  base::DictionaryValue* value = new base::DictionaryValue();
  SET_STR(favicon_url);
  SET_INT64(last_visit_time_ms)
  SET_BOOL(is_bookmarked);
  return value;
}

base::DictionaryValue* HistoryDeleteDirectiveSpecificsToValue(
    const sync_pb::HistoryDeleteDirectiveSpecifics& proto) {
  base::DictionaryValue* value = new base::DictionaryValue();
  SET(global_id_directive, GlobalIdDirectiveToValue);
  SET(time_range_directive, TimeRangeDirectiveToValue);
  return value;
}

base::DictionaryValue* ManagedUserSettingSpecificsToValue(
    const sync_pb::ManagedUserSettingSpecifics& proto) {
  base::DictionaryValue* value = new base::DictionaryValue();
  SET_STR(name);
  SET_STR(value);
  return value;
}

base::DictionaryValue* ManagedUserSpecificsToValue(
    const sync_pb::ManagedUserSpecifics& proto) {
  base::DictionaryValue* value = new base::DictionaryValue();
  SET_STR(id);
  SET_STR(name);
  SET_BOOL(acknowledged);
  SET_STR(master_key);
  SET_STR(chrome_avatar);
  SET_STR(chromeos_avatar);
  return value;
}

base::DictionaryValue* NigoriSpecificsToValue(
    const sync_pb::NigoriSpecifics& proto) {
  base::DictionaryValue* value = new base::DictionaryValue();
  SET(encryption_keybag, EncryptedDataToValue);
  SET_BOOL(keybag_is_frozen);
  SET_BOOL(encrypt_bookmarks);
  SET_BOOL(encrypt_preferences);
  SET_BOOL(encrypt_autofill_profile);
  SET_BOOL(encrypt_autofill);
  SET_BOOL(encrypt_themes);
  SET_BOOL(encrypt_typed_urls);
  SET_BOOL(encrypt_extension_settings);
  SET_BOOL(encrypt_extensions);
  SET_BOOL(encrypt_sessions);
  SET_BOOL(encrypt_app_settings);
  SET_BOOL(encrypt_apps);
  SET_BOOL(encrypt_search_engines);
  SET_BOOL(encrypt_dictionary);
  SET_BOOL(encrypt_articles);
<<<<<<< HEAD
=======
  SET_BOOL(encrypt_app_list);
>>>>>>> 8c15b39e
  SET_BOOL(encrypt_everything);
  SET_BOOL(sync_tab_favicons);
  SET_ENUM(passphrase_type, PassphraseTypeString);
  SET(keystore_decryptor_token, EncryptedDataToValue);
  SET_INT64(keystore_migration_time);
  SET_INT64(custom_passphrase_time);
  return value;
}

base::DictionaryValue* ArticlePageToValue(
    const sync_pb::ArticlePage& proto) {
  base::DictionaryValue* value = new base::DictionaryValue();
  SET_STR(url);
  return value;
}

base::DictionaryValue* ArticleSpecificsToValue(
    const sync_pb::ArticleSpecifics& proto) {
  base::DictionaryValue* value = new base::DictionaryValue();
  SET_STR(entry_id);
  SET_STR(title);
  SET_REP(pages, ArticlePageToValue);
  return value;
}

base::DictionaryValue* PasswordSpecificsToValue(
    const sync_pb::PasswordSpecifics& proto) {
  base::DictionaryValue* value = new base::DictionaryValue();
  SET(encrypted, EncryptedDataToValue);
  return value;
}

base::DictionaryValue* PreferenceSpecificsToValue(
    const sync_pb::PreferenceSpecifics& proto) {
  base::DictionaryValue* value = new base::DictionaryValue();
  SET_STR(name);
  SET_STR(value);
  return value;
}

base::DictionaryValue* PriorityPreferenceSpecificsToValue(
    const sync_pb::PriorityPreferenceSpecifics& specifics) {
  base::DictionaryValue* value = new base::DictionaryValue();
  SET_FIELD(preference, PreferenceSpecificsToValue);
  return value;
}

base::DictionaryValue* SyncedNotificationSpecificsToValue(
    const sync_pb::SyncedNotificationSpecifics& proto) {
  // There is a lot of data, for now just use heading, description, key, and
  // the read state.
  // TODO(petewil): Eventually add more data here.
  base::DictionaryValue* value = new base::DictionaryValue();
  SET(coalesced_notification, CoalescedNotificationToValue);
  return value;
}

base::DictionaryValue* SearchEngineSpecificsToValue(
    const sync_pb::SearchEngineSpecifics& proto) {
  base::DictionaryValue* value = new base::DictionaryValue();
  SET_STR(short_name);
  SET_STR(keyword);
  SET_STR(favicon_url);
  SET_STR(url);
  SET_BOOL(safe_for_autoreplace);
  SET_STR(originating_url);
  SET_INT64(date_created);
  SET_STR(input_encodings);
  SET_BOOL(show_in_default_list);
  SET_STR(suggestions_url);
  SET_INT32(prepopulate_id);
  SET_BOOL(autogenerate_keyword);
  SET_STR(instant_url);
  SET_INT64(last_modified);
  SET_STR(sync_guid);
  SET_STR_REP(alternate_urls);
  SET_STR(search_terms_replacement_key);
  SET_STR(image_url);
  SET_STR(search_url_post_params);
  SET_STR(suggestions_url_post_params);
  SET_STR(instant_url_post_params);
  SET_STR(image_url_post_params);
  SET_STR(new_tab_url);
  return value;
}

base::DictionaryValue* SessionSpecificsToValue(
    const sync_pb::SessionSpecifics& proto) {
  base::DictionaryValue* value = new base::DictionaryValue();
  SET_STR(session_tag);
  SET(header, SessionHeaderToValue);
  SET(tab, SessionTabToValue);
  SET_INT32(tab_node_id);
  return value;
}

base::DictionaryValue* ThemeSpecificsToValue(
    const sync_pb::ThemeSpecifics& proto) {
  base::DictionaryValue* value = new base::DictionaryValue();
  SET_BOOL(use_custom_theme);
  SET_BOOL(use_system_theme_by_default);
  SET_STR(custom_theme_name);
  SET_STR(custom_theme_id);
  SET_STR(custom_theme_update_url);
  return value;
}

base::DictionaryValue* TypedUrlSpecificsToValue(
    const sync_pb::TypedUrlSpecifics& proto) {
  base::DictionaryValue* value = new base::DictionaryValue();
  SET_STR(url);
  SET_STR(title);
  SET_BOOL(hidden);
  SET_INT64_REP(visits);
  SET_INT32_REP(visit_transitions);
  return value;
}

base::DictionaryValue* EntitySpecificsToValue(
    const sync_pb::EntitySpecifics& specifics) {
  base::DictionaryValue* value = new base::DictionaryValue();
  SET_FIELD(app, AppSpecificsToValue);
  SET_FIELD(app_list, AppListSpecificsToValue);
  SET_FIELD(app_notification, AppNotificationToValue);
  SET_FIELD(app_setting, AppSettingSpecificsToValue);
  SET_FIELD(article, ArticleSpecificsToValue);
  SET_FIELD(autofill, AutofillSpecificsToValue);
  SET_FIELD(autofill_profile, AutofillProfileSpecificsToValue);
  SET_FIELD(bookmark, BookmarkSpecificsToValue);
  SET_FIELD(device_info, DeviceInfoSpecificsToValue);
  SET_FIELD(dictionary, DictionarySpecificsToValue);
  SET_FIELD(experiments, ExperimentsSpecificsToValue);
  SET_FIELD(extension, ExtensionSpecificsToValue);
  SET_FIELD(extension_setting, ExtensionSettingSpecificsToValue);
  SET_FIELD(favicon_image, FaviconImageSpecificsToValue);
  SET_FIELD(favicon_tracking, FaviconTrackingSpecificsToValue);
  SET_FIELD(history_delete_directive, HistoryDeleteDirectiveSpecificsToValue);
  SET_FIELD(managed_user_setting, ManagedUserSettingSpecificsToValue);
  SET_FIELD(managed_user, ManagedUserSpecificsToValue);
  SET_FIELD(nigori, NigoriSpecificsToValue);
  SET_FIELD(password, PasswordSpecificsToValue);
  SET_FIELD(preference, PreferenceSpecificsToValue);
  SET_FIELD(priority_preference, PriorityPreferenceSpecificsToValue);
  SET_FIELD(search_engine, SearchEngineSpecificsToValue);
  SET_FIELD(session, SessionSpecificsToValue);
  SET_FIELD(synced_notification, SyncedNotificationSpecificsToValue);
  SET_FIELD(theme, ThemeSpecificsToValue);
  SET_FIELD(typed_url, TypedUrlSpecificsToValue);
  return value;
}

namespace {

base::StringValue* UniquePositionToStringValue(
    const sync_pb::UniquePosition& proto) {
  UniquePosition pos = UniquePosition::FromProto(proto);
  return new base::StringValue(pos.ToDebugString());
}

base::DictionaryValue* SyncEntityToValue(const sync_pb::SyncEntity& proto,
                                         bool include_specifics) {
  base::DictionaryValue* value = new base::DictionaryValue();
  SET_STR(id_string);
  SET_STR(parent_id_string);
  SET_STR(old_parent_id);
  SET_INT64(version);
  SET_INT64(mtime);
  SET_INT64(ctime);
  SET_STR(name);
  SET_STR(non_unique_name);
  SET_INT64(sync_timestamp);
  SET_STR(server_defined_unique_tag);
  SET_INT64(position_in_parent);
  SET(unique_position, UniquePositionToStringValue);
  SET_STR(insert_after_item_id);
  SET_BOOL(deleted);
  SET_STR(originator_cache_guid);
  SET_STR(originator_client_item_id);
  if (include_specifics)
    SET(specifics, EntitySpecificsToValue);
  SET_BOOL(folder);
  SET_STR(client_defined_unique_tag);
  return value;
}

base::ListValue* SyncEntitiesToValue(
    const ::google::protobuf::RepeatedPtrField<sync_pb::SyncEntity>& entities,
    bool include_specifics) {
  base::ListValue* list = new base::ListValue();
  ::google::protobuf::RepeatedPtrField<sync_pb::SyncEntity>::const_iterator it;
  for (it = entities.begin(); it != entities.end(); ++it) {
    list->Append(SyncEntityToValue(*it, include_specifics));
  }

  return list;
}

base::DictionaryValue* ChromiumExtensionActivityToValue(
    const sync_pb::ChromiumExtensionsActivity& proto) {
  base::DictionaryValue* value = new base::DictionaryValue();
  SET_STR(extension_id);
  SET_INT32(bookmark_writes_since_last_commit);
  return value;
}

base::DictionaryValue* CommitMessageToValue(
    const sync_pb::CommitMessage& proto,
    bool include_specifics) {
  base::DictionaryValue* value = new base::DictionaryValue();
  value->Set("entries",
             SyncEntitiesToValue(proto.entries(), include_specifics));
  SET_STR(cache_guid);
  SET_REP(extensions_activity, ChromiumExtensionActivityToValue);
  SET(config_params, ClientConfigParamsToValue);
  return value;
}

base::DictionaryValue* GetUpdateTriggersToValue(
    const sync_pb::GetUpdateTriggers& proto) {
  base::DictionaryValue* value = new base::DictionaryValue();
  SET_STR_REP(notification_hint);
  SET_BOOL(client_dropped_hints);
  SET_BOOL(invalidations_out_of_sync);
  SET_INT64(local_modification_nudges);
  SET_INT64(datatype_refresh_nudges);
  return value;
}

base::DictionaryValue* DataTypeProgressMarkerToValue(
    const sync_pb::DataTypeProgressMarker& proto) {
  base::DictionaryValue* value = new base::DictionaryValue();
  SET_INT32(data_type_id);
  SET_BYTES(token);
  SET_INT64(timestamp_token_for_migration);
  SET_STR(notification_hint);
  SET(get_update_triggers, GetUpdateTriggersToValue);
  return value;
}

base::DictionaryValue* GetUpdatesCallerInfoToValue(
    const sync_pb::GetUpdatesCallerInfo& proto) {
  base::DictionaryValue* value = new base::DictionaryValue();
  SET_ENUM(source, GetUpdatesSourceString);
  SET_BOOL(notifications_enabled);
  return value;
}

base::DictionaryValue* GetUpdatesMessageToValue(
    const sync_pb::GetUpdatesMessage& proto) {
  base::DictionaryValue* value = new base::DictionaryValue();
  SET(caller_info, GetUpdatesCallerInfoToValue);
  SET_BOOL(fetch_folders);
  SET_INT32(batch_size);
  SET_REP(from_progress_marker, DataTypeProgressMarkerToValue);
  SET_BOOL(streaming);
  SET_BOOL(need_encryption_key);
  SET_BOOL(create_mobile_bookmarks_folder);
  SET_ENUM(get_updates_origin, GetUpdatesOriginString);
  return value;
}

base::DictionaryValue* ClientStatusToValue(const sync_pb::ClientStatus& proto) {
  base::DictionaryValue* value = new base::DictionaryValue();
  SET_BOOL(hierarchy_conflict_detected);
  return value;
}

base::DictionaryValue* EntryResponseToValue(
    const sync_pb::CommitResponse::EntryResponse& proto) {
  base::DictionaryValue* value = new base::DictionaryValue();
  SET_ENUM(response_type, GetResponseTypeString);
  SET_STR(id_string);
  SET_STR(parent_id_string);
  SET_INT64(position_in_parent);
  SET_INT64(version);
  SET_STR(name);
  SET_STR(error_message);
  SET_INT64(mtime);
  return value;
}

base::DictionaryValue* CommitResponseToValue(
    const sync_pb::CommitResponse& proto) {
  base::DictionaryValue* value = new base::DictionaryValue();
  SET_REP(entryresponse, EntryResponseToValue);
  return value;
}

base::DictionaryValue* GetUpdatesResponseToValue(
    const sync_pb::GetUpdatesResponse& proto,
    bool include_specifics) {
  base::DictionaryValue* value = new base::DictionaryValue();
  value->Set("entries",
             SyncEntitiesToValue(proto.entries(), include_specifics));
  SET_INT64(changes_remaining);
  SET_REP(new_progress_marker, DataTypeProgressMarkerToValue);
  return value;
}

base::DictionaryValue* ClientCommandToValue(
    const sync_pb::ClientCommand& proto) {
  base::DictionaryValue* value = new base::DictionaryValue();
  SET_INT32(set_sync_poll_interval);
  SET_INT32(set_sync_long_poll_interval);
  SET_INT32(max_commit_batch_size);
  SET_INT32(sessions_commit_delay_seconds);
  SET_INT32(throttle_delay_seconds);
  SET_INT32(client_invalidation_hint_buffer_size);
  return value;
}

base::DictionaryValue* ErrorToValue(
    const sync_pb::ClientToServerResponse::Error& proto) {
  base::DictionaryValue* value = new base::DictionaryValue();
  SET_ENUM(error_type, GetErrorTypeString);
  SET_STR(error_description);
  SET_STR(url);
  SET_ENUM(action, GetActionString);
  return value;
}

}  // namespace

base::DictionaryValue* ClientToServerResponseToValue(
    const sync_pb::ClientToServerResponse& proto,
    bool include_specifics) {
  base::DictionaryValue* value = new base::DictionaryValue();
  SET(commit, CommitResponseToValue);
  if (proto.has_get_updates()) {
    value->Set("get_updates", GetUpdatesResponseToValue(proto.get_updates(),
                                                        include_specifics));
  }

  SET(error, ErrorToValue);
  SET_ENUM(error_code, GetErrorTypeString);
  SET_STR(error_message);
  SET_STR(store_birthday);
  SET(client_command, ClientCommandToValue);
  SET_INT32_REP(migrated_data_type_id);
  return value;
}

base::DictionaryValue* ClientToServerMessageToValue(
    const sync_pb::ClientToServerMessage& proto,
    bool include_specifics) {
  base::DictionaryValue* value = new base::DictionaryValue();
  SET_STR(share);
  SET_INT32(protocol_version);
  if (proto.has_commit()) {
    value->Set("commit",
               CommitMessageToValue(proto.commit(), include_specifics));
  }

  SET(get_updates, GetUpdatesMessageToValue);
  SET_STR(store_birthday);
  SET_BOOL(sync_problem_detected);
  SET(debug_info, DebugInfoToValue);
  SET(client_status, ClientStatusToValue);
  return value;
}

base::DictionaryValue* DatatypeAssociationStatsToValue(
    const sync_pb::DatatypeAssociationStats& proto) {
  base::DictionaryValue* value = new base::DictionaryValue();
  SET_INT32(data_type_id);
  SET_INT32(num_local_items_before_association);
  SET_INT32(num_sync_items_before_association);
  SET_INT32(num_local_items_after_association);
  SET_INT32(num_sync_items_after_association);
  SET_INT32(num_local_items_added);
  SET_INT32(num_local_items_deleted);
  SET_INT32(num_local_items_modified);
  SET_INT32(num_sync_items_added);
  SET_INT32(num_sync_items_deleted);
  SET_INT32(num_sync_items_modified);
  SET_INT64(local_version_pre_association);
  SET_INT64(sync_version_pre_association)
  SET_BOOL(had_error);
  SET_INT64(download_wait_time_us);
  SET_INT64(download_time_us);
  SET_INT64(association_wait_time_for_high_priority_us);
  SET_INT64(association_wait_time_for_same_priority_us);
  return value;
}

base::DictionaryValue* DebugEventInfoToValue(
    const sync_pb::DebugEventInfo& proto) {
  base::DictionaryValue* value = new base::DictionaryValue();
  SET_ENUM(singleton_event, SingletonEventTypeString);
  SET(sync_cycle_completed_event_info, SyncCycleCompletedEventInfoToValue);
  SET_INT32(nudging_datatype);
  SET_INT32_REP(datatypes_notified_from_server);
  SET(datatype_association_stats, DatatypeAssociationStatsToValue);
  return value;
}

base::DictionaryValue* DebugInfoToValue(const sync_pb::DebugInfo& proto) {
  base::DictionaryValue* value = new base::DictionaryValue();
  SET_REP(events, DebugEventInfoToValue);
  SET_BOOL(cryptographer_ready);
  SET_BOOL(cryptographer_has_pending_keys);
  SET_BOOL(events_dropped);
  return value;
}

base::DictionaryValue* SyncCycleCompletedEventInfoToValue(
    const sync_pb::SyncCycleCompletedEventInfo& proto) {
  base::DictionaryValue* value = new base::DictionaryValue();
  SET_INT32(num_encryption_conflicts);
  SET_INT32(num_hierarchy_conflicts);
  SET_INT32(num_server_conflicts);
  SET_INT32(num_updates_downloaded);
  SET_INT32(num_reflected_updates_downloaded);
  SET(caller_info, GetUpdatesCallerInfoToValue);
  return value;
}

base::DictionaryValue* ClientConfigParamsToValue(
    const sync_pb::ClientConfigParams& proto) {
  base::DictionaryValue* value = new base::DictionaryValue();
  SET_INT32_REP(enabled_type_ids);
  SET_BOOL(tabs_datatype_enabled);
  return value;
}

#undef SET
#undef SET_REP

#undef SET_BOOL
#undef SET_BYTES
#undef SET_INT32
#undef SET_INT64
#undef SET_INT64_REP
#undef SET_STR
#undef SET_STR_REP

#undef SET_FIELD

}  // namespace syncer<|MERGE_RESOLUTION|>--- conflicted
+++ resolved
@@ -345,8 +345,6 @@
   SET_INT32(read_state);
   SET_INT64(creation_time_msec);
   SET_INT32(priority);
-<<<<<<< HEAD
-=======
   return value;
 }
 
@@ -360,7 +358,6 @@
   SET_STR(page_ordinal);
   SET_STR(item_ordinal);
 
->>>>>>> 8c15b39e
   return value;
 }
 
@@ -589,10 +586,7 @@
   SET_BOOL(encrypt_search_engines);
   SET_BOOL(encrypt_dictionary);
   SET_BOOL(encrypt_articles);
-<<<<<<< HEAD
-=======
   SET_BOOL(encrypt_app_list);
->>>>>>> 8c15b39e
   SET_BOOL(encrypt_everything);
   SET_BOOL(sync_tab_favicons);
   SET_ENUM(passphrase_type, PassphraseTypeString);
