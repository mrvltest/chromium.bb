--- conflicted
+++ resolved
@@ -317,14 +317,11 @@
   // after credentials are updated.
   bool do_poll_after_credentials_updated_;
 
-<<<<<<< HEAD
-=======
   // TryJob might get called for multiple reasons. It should only call
   // DoPollSyncSessionJob after some time since the last attempt.
   // last_poll_reset_ keeps track of when was last attempt.
   base::TimeTicks last_poll_reset_;
 
->>>>>>> 8c15b39e
   base::WeakPtrFactory<SyncSchedulerImpl> weak_ptr_factory_;
 
   // A second factory specially for weak_handle_this_, to allow the handle
