{
  'variables': {
    'chromium_code': 1,
    'pdf_engine%': 0,  # 0 PDFium
  },
  'targets': [
    {
      'target_name': 'pdf',
      'type': 'static_library',
      'dependencies': [
        '../base/base.gyp:base',
<<<<<<< HEAD
        '../components/components.gyp:ui_zoom',
        '../content/content.gyp:content_common',
=======
        '../blpwtk2/blpwtk2.gyp:blpwtk2_generate_sources',
>>>>>>> 97153604
        '../net/net.gyp:net',
        '../ppapi/ppapi.gyp:ppapi_cpp_objects',
        '../ppapi/ppapi.gyp:ppapi_internal_module',
        '../third_party/pdfium/pdfium.gyp:pdfium',
      ],
      'ldflags': [ '-L<(PRODUCT_DIR)',],
      'sources': [
        'blppdfium.rc',
        'button.h',
        'button.cc',
        'chunk_stream.h',
        'chunk_stream.cc',
        'control.h',
        'control.cc',
        'document_loader.h',
        'document_loader.cc',
        'draw_utils.cc',
        'draw_utils.h',
        'fading_control.cc',
        'fading_control.h',
        'fading_controls.cc',
        'fading_controls.h',
        'instance.cc',
        'instance.h',
        'number_image_generator.cc',
        'number_image_generator.h',
        'out_of_process_instance.cc',
        'out_of_process_instance.h',
        'page_indicator.cc',
        'page_indicator.h',
        'paint_aggregator.cc',
        'paint_aggregator.h',
        'paint_manager.cc',
        'paint_manager.h',
        'pdf.cc',
        'pdf.h',
        'progress_control.cc',
        'progress_control.h',
        'pdf_engine.h',
        'preview_mode_client.cc',
        'preview_mode_client.h',
        'resource.h',
        'resource_consts.h',
        'thumbnail_control.cc',
        'thumbnail_control.h',
      ],
      'conditions': [
        ['bb_version!=""', {
          'product_name': 'blppdfium.<(bb_version)',
        }, {
          'product_name': 'blppdfium',
        }],
        ['pdf_engine==0', {
          'sources': [
            'pdfium/pdfium_api_string_buffer_adapter.cc',
            'pdfium/pdfium_api_string_buffer_adapter.h',
            'pdfium/pdfium_assert_matching_enums.cc',
            'pdfium/pdfium_engine.cc',
            'pdfium/pdfium_engine.h',
            'pdfium/pdfium_mem_buffer_file_read.cc',
            'pdfium/pdfium_mem_buffer_file_read.h',
            'pdfium/pdfium_mem_buffer_file_write.cc',
            'pdfium/pdfium_mem_buffer_file_write.h',
            'pdfium/pdfium_page.cc',
            'pdfium/pdfium_page.h',
            'pdfium/pdfium_range.cc',
            'pdfium/pdfium_range.h',
          ],
        }],
<<<<<<< HEAD
=======
        ['OS=="mac"', {
          'mac_bundle': 1,
          'product_name': 'PDF',
          'product_extension': 'plugin',
          # Strip the shipping binary of symbols so "Foxit" doesn't appear in
          # the binary.  Symbols are stored in a separate .dSYM.
          'variables': {
            'mac_real_dsym': 1,
          },
          'sources+': [
            'Info.plist'
          ],
        }],
>>>>>>> 97153604
        ['OS=="win"', {
          # TODO(jschuh): crbug.com/167187 fix size_t to int truncations.
          'msvs_disabled_warnings': [ 4267, ],
        }],
      ],
    },
  ],
}<|MERGE_RESOLUTION|>--- conflicted
+++ resolved
@@ -9,12 +9,9 @@
       'type': 'static_library',
       'dependencies': [
         '../base/base.gyp:base',
-<<<<<<< HEAD
+        '../blpwtk2/blpwtk2.gyp:blpwtk2_generate_sources',
         '../components/components.gyp:ui_zoom',
         '../content/content.gyp:content_common',
-=======
-        '../blpwtk2/blpwtk2.gyp:blpwtk2_generate_sources',
->>>>>>> 97153604
         '../net/net.gyp:net',
         '../ppapi/ppapi.gyp:ppapi_cpp_objects',
         '../ppapi/ppapi.gyp:ppapi_internal_module',
@@ -84,22 +81,6 @@
             'pdfium/pdfium_range.h',
           ],
         }],
-<<<<<<< HEAD
-=======
-        ['OS=="mac"', {
-          'mac_bundle': 1,
-          'product_name': 'PDF',
-          'product_extension': 'plugin',
-          # Strip the shipping binary of symbols so "Foxit" doesn't appear in
-          # the binary.  Symbols are stored in a separate .dSYM.
-          'variables': {
-            'mac_real_dsym': 1,
-          },
-          'sources+': [
-            'Info.plist'
-          ],
-        }],
->>>>>>> 97153604
         ['OS=="win"', {
           # TODO(jschuh): crbug.com/167187 fix size_t to int truncations.
           'msvs_disabled_warnings': [ 4267, ],
