// Copyright (c) 2012 The Chromium Authors. All rights reserved.
// Use of this source code is governed by a BSD-style license that can be
// found in the LICENSE file.

#include "base/message_loop/message_pump_win.h"

#include <math.h>
#include <stdint.h>

#include <limits>

#include "base/message_loop/message_loop.h"
#include "base/metrics/histogram.h"
#include "base/process/memory.h"
#include "base/strings/stringprintf.h"
#include "base/trace_event/trace_event.h"
#include "base/win/wrapped_window_proc.h"

namespace base {

namespace {

enum MessageLoopProblems {
  MESSAGE_POST_ERROR,
  COMPLETION_POST_ERROR,
  SET_TIMER_ERROR,
  MESSAGE_LOOP_PROBLEM_MAX,
};

}  // namespace

static const wchar_t kWndClassFormat[] = L"Chrome_MessagePumpWindow_%p";

// Message sent to get an additional time slice for pumping (processing) another
// task (a series of such messages creates a continuous task pump).
static const int kMsgHaveWork = WM_USER + 1;

//-----------------------------------------------------------------------------
// MessagePumpWin public:

<<<<<<< HEAD
void MessagePumpWin::PushRunState(
    RunState* run_state,
    Delegate* delegate,
    MessagePumpDispatcher* dispatcher) {
  run_state->delegate = delegate;
  run_state->dispatcher = dispatcher;
  run_state->should_quit = false;
  run_state->run_depth = state_ ? state_->run_depth + 1 : 1;
  run_state->previous_state = state_;
  state_ = run_state;
}

void MessagePumpWin::RunWithDispatcher(
    Delegate* delegate, MessagePumpDispatcher* dispatcher) {
  RunState s;
  PushRunState(&s, delegate, dispatcher);
=======
void MessagePumpWin::Run(Delegate* delegate) {
  RunState s;
  s.delegate = delegate;
  s.should_quit = false;
  s.run_depth = state_ ? state_->run_depth + 1 : 1;

  RunState* previous_state = state_;
  state_ = &s;

>>>>>>> 9f8f03d9
  DoRunLoop();
  PopRunState();
}

void MessagePumpWin::PopRunState() {
  state_ = state_->previous_state;
}

void MessagePumpWin::Quit() {
  DCHECK(state_);
  state_->should_quit = true;
}

//-----------------------------------------------------------------------------
// MessagePumpWin protected:

int MessagePumpWin::GetCurrentDelay() const {
  if (delayed_work_time_.is_null())
    return -1;

  // Be careful here.  TimeDelta has a precision of microseconds, but we want a
  // value in milliseconds.  If there are 5.5ms left, should the delay be 5 or
  // 6?  It should be 6 to avoid executing delayed work too early.
  double timeout =
      ceil((delayed_work_time_ - TimeTicks::Now()).InMillisecondsF());

  // Range check the |timeout| while converting to an integer.  If the |timeout|
  // is negative, then we need to run delayed work soon.  If the |timeout| is
  // "overflowingly" large, that means a delayed task was posted with a
  // super-long delay.
  return timeout < 0 ? 0 :
      (timeout > std::numeric_limits<int>::max() ?
       std::numeric_limits<int>::max() : static_cast<int>(timeout));
}

//-----------------------------------------------------------------------------
// MessagePumpForUI public:

MessagePumpForUI::MessagePumpForUI(WNDPROC wnd_proc)
    : atom_(0),
      instance_(NULL) {
  InitMessageWnd(wnd_proc);
}

MessagePumpForUI::~MessagePumpForUI() {
  DestroyWindow(message_hwnd_);
  UnregisterClass(MAKEINTATOM(atom_), instance_);
}

void MessagePumpForUI::ScheduleWork() {
  if (InterlockedExchange(&have_work_, 1))
    return;  // Someone else continued the pumping.

  // Make sure the MessagePump does some work for us.
  BOOL ret = PostMessage(message_hwnd_, kMsgHaveWork,
                         reinterpret_cast<WPARAM>(this), 0);
  if (ret)
    return;  // There was room in the Window Message queue.

  // We have failed to insert a have-work message, so there is a chance that we
  // will starve tasks/timers while sitting in a nested message loop.  Nested
  // loops only look at Windows Message queues, and don't look at *our* task
  // queues, etc., so we might not get a time slice in such. :-(
  // We could abort here, but the fear is that this failure mode is plausibly
  // common (queue is full, of about 2000 messages), so we'll do a near-graceful
  // recovery.  Nested loops are pretty transient (we think), so this will
  // probably be recoverable.
  InterlockedExchange(&have_work_, 0);  // Clarify that we didn't really insert.
  UMA_HISTOGRAM_ENUMERATION("Chrome.MessageLoopProblem", MESSAGE_POST_ERROR,
                            MESSAGE_LOOP_PROBLEM_MAX);
}

void MessagePumpForUI::ScheduleDelayedWork(const TimeTicks& delayed_work_time) {
  delayed_work_time_ = delayed_work_time;
  RescheduleTimer();
}

//-----------------------------------------------------------------------------
// MessagePumpForUI private:

// static
LRESULT CALLBACK MessagePumpForUI::WndProcThunk(
    HWND hwnd, UINT message, WPARAM wparam, LPARAM lparam) {
  switch (message) {
    case kMsgHaveWork:
      reinterpret_cast<MessagePumpForUI*>(wparam)->HandleWorkMessage();
      break;
    case WM_TIMER:
      reinterpret_cast<MessagePumpForUI*>(wparam)->HandleTimerMessage();
      break;
  }
  return DefWindowProc(hwnd, message, wparam, lparam);
}

void MessagePumpForUI::DoRunLoop() {
  // IF this was just a simple PeekMessage() loop (servicing all possible work
  // queues), then Windows would try to achieve the following order according
  // to MSDN documentation about PeekMessage with no filter):
  //    * Sent messages
  //    * Posted messages
  //    * Sent messages (again)
  //    * WM_PAINT messages
  //    * WM_TIMER messages
  //
  // Summary: none of the above classes is starved, and sent messages has twice
  // the chance of being processed (i.e., reduced service time).

  for (;;) {
    // If we do any work, we may create more messages etc., and more work may
    // possibly be waiting in another task group.  When we (for example)
    // ProcessNextWindowsMessage(), there is a good chance there are still more
    // messages waiting.  On the other hand, when any of these methods return
    // having done no work, then it is pretty unlikely that calling them again
    // quickly will find any work to do.  Finally, if they all say they had no
    // work, then it is a good time to consider sleeping (waiting) for more
    // work.

    bool more_work_is_plausible = ProcessNextWindowsMessage();
    if (state_->should_quit)
      break;

    more_work_is_plausible |= state_->delegate->DoWork();
    if (state_->should_quit)
      break;

    more_work_is_plausible |=
        state_->delegate->DoDelayedWork(&delayed_work_time_);
    // If we did not process any delayed work, then we can assume that our
    // existing WM_TIMER if any will fire when delayed work should run.  We
    // don't want to disturb that timer if it is already in flight.  However,
    // if we did do all remaining delayed work, then lets kill the WM_TIMER.
    if (more_work_is_plausible && delayed_work_time_.is_null())
      KillTimer(message_hwnd_, reinterpret_cast<UINT_PTR>(this));
    if (state_->should_quit)
      break;

    if (more_work_is_plausible)
      continue;

    more_work_is_plausible = state_->delegate->DoIdleWork();
    if (state_->should_quit)
      break;

    if (more_work_is_plausible)
      continue;

    WaitForWork();  // Wait (sleep) until we have work to do again.
  }
}

void MessagePumpForUI::InitMessageWnd(WNDPROC wnd_proc) {
  // Generate a unique window class name.
  string16 class_name = StringPrintf(kWndClassFormat, this);

  if (!wnd_proc)
    wnd_proc = base::win::WrappedWindowProc<WndProcThunk>;

  HINSTANCE instance = GetModuleFromAddress(wnd_proc);
  WNDCLASSEX wc = {0};
  wc.cbSize = sizeof(wc);
  wc.lpfnWndProc = wnd_proc;
  wc.hInstance = instance;
  wc.lpszClassName = class_name.c_str();
  atom_ = RegisterClassEx(&wc);
  DCHECK(atom_);

  instance_ = instance;
  message_hwnd_ = CreateWindow(MAKEINTATOM(atom_), 0, 0, 0, 0, 0, 0,
                               HWND_MESSAGE, 0, instance, 0);
  DCHECK(message_hwnd_);
}

void MessagePumpForUI::WaitForWork() {
  // Wait until a message is available, up to the time needed by the timer
  // manager to fire the next set of timers.
  int delay = GetCurrentDelay();
  if (delay < 0)  // Negative value means no timers waiting.
    delay = INFINITE;

  DWORD result;
  result = MsgWaitForMultipleObjectsEx(0, NULL, delay, QS_ALLINPUT,
                                       MWMO_INPUTAVAILABLE);

  if (WAIT_OBJECT_0 == result) {
    // A WM_* message is available.
    // If a parent child relationship exists between windows across threads
    // then their thread inputs are implicitly attached.
    // This causes the MsgWaitForMultipleObjectsEx API to return indicating
    // that messages are ready for processing (Specifically, mouse messages
    // intended for the child window may appear if the child window has
    // capture).
    // The subsequent PeekMessages call may fail to return any messages thus
    // causing us to enter a tight loop at times.
    // The WaitMessage call below is a workaround to give the child window
    // some time to process its input messages.
    MSG msg = {0};
    bool has_pending_sent_message =
        (HIWORD(GetQueueStatus(QS_SENDMESSAGE)) & QS_SENDMESSAGE) != 0;
    if (!has_pending_sent_message &&
        !PeekMessage(&msg, NULL, 0, 0, PM_NOREMOVE)) {
      WaitMessage();
    }
    return;
  }

  DCHECK_NE(WAIT_FAILED, result) << GetLastError();
}

void MessagePumpForUI::HandleWorkMessage() {
  // If we are being called outside of the context of Run, then don't try to do
  // any work.  This could correspond to a MessageBox call or something of that
  // sort.
  if (!state_) {
    // Since we handled a kMsgHaveWork message, we must still update this flag.
    InterlockedExchange(&have_work_, 0);
    return;
  }

  // Let whatever would have run had we not been putting messages in the queue
  // run now.  This is an attempt to make our dummy message not starve other
  // messages that may be in the Windows message queue.
  ProcessPumpReplacementMessage();

  // Now give the delegate a chance to do some work.  He'll let us know if he
  // needs to do more work.
  if (state_->delegate->DoWork())
    ScheduleWork();
  state_->delegate->DoDelayedWork(&delayed_work_time_);
  RescheduleTimer();
}

void MessagePumpForUI::HandleTimerMessage() {
  KillTimer(message_hwnd_, reinterpret_cast<UINT_PTR>(this));

  // If we are being called outside of the context of Run, then don't do
  // anything.  This could correspond to a MessageBox call or something of
  // that sort.
  if (!state_)
    return;

  state_->delegate->DoDelayedWork(&delayed_work_time_);
  RescheduleTimer();
}

void MessagePumpForUI::RescheduleTimer() {
  if (delayed_work_time_.is_null())
    return;
  //
  // We would *like* to provide high resolution timers.  Windows timers using
  // SetTimer() have a 10ms granularity.  We have to use WM_TIMER as a wakeup
  // mechanism because the application can enter modal windows loops where it
  // is not running our MessageLoop; the only way to have our timers fire in
  // these cases is to post messages there.
  //
  // To provide sub-10ms timers, we process timers directly from our run loop.
  // For the common case, timers will be processed there as the run loop does
  // its normal work.  However, we *also* set the system timer so that WM_TIMER
  // events fire.  This mops up the case of timers not being able to work in
  // modal message loops.  It is possible for the SetTimer to pop and have no
  // pending timers, because they could have already been processed by the
  // run loop itself.
  //
  // We use a single SetTimer corresponding to the timer that will expire
  // soonest.  As new timers are created and destroyed, we update SetTimer.
  // Getting a spurious SetTimer event firing is benign, as we'll just be
  // processing an empty timer queue.
  //
  int delay_msec = GetCurrentDelay();
  DCHECK_GE(delay_msec, 0);
  if (delay_msec == 0) {
    ScheduleWork();
  } else {
    if (delay_msec < USER_TIMER_MINIMUM)
      delay_msec = USER_TIMER_MINIMUM;

    // Create a WM_TIMER event that will wake us up to check for any pending
    // timers (in case we are running within a nested, external sub-pump).
    BOOL ret = SetTimer(message_hwnd_, reinterpret_cast<UINT_PTR>(this),
                        delay_msec, NULL);
    if (ret)
      return;
    // If we can't set timers, we are in big trouble... but cross our fingers
    // for now.
    // TODO(jar): If we don't see this error, use a CHECK() here instead.
    UMA_HISTOGRAM_ENUMERATION("Chrome.MessageLoopProblem", SET_TIMER_ERROR,
                              MESSAGE_LOOP_PROBLEM_MAX);
  }
}

bool MessagePumpForUI::ProcessNextWindowsMessage() {
  // If there are sent messages in the queue then PeekMessage internally
  // dispatches the message and returns false. We return true in this
  // case to ensure that the message loop peeks again instead of calling
  // MsgWaitForMultipleObjectsEx again.
  bool sent_messages_in_queue = false;
  DWORD queue_status = GetQueueStatus(QS_SENDMESSAGE);
  if (HIWORD(queue_status) & QS_SENDMESSAGE)
    sent_messages_in_queue = true;

  MSG msg;
  if (PeekMessage(&msg, NULL, 0, 0, PM_REMOVE) != FALSE)
    return ProcessMessageHelper(msg);

  return sent_messages_in_queue;
}

bool MessagePumpForUI::ProcessMessageHelper(const MSG& msg) {
  TRACE_EVENT1("base", "MessagePumpForUI::ProcessMessageHelper",
               "message", msg.message);
  if (WM_QUIT == msg.message) {
    // Repost the QUIT message so that it will be retrieved by the primary
    // GetMessage() loop.
    state_->should_quit = true;
    PostQuitMessage(static_cast<int>(msg.wParam));
    return false;
  }

  // While running our main message pump, we discard kMsgHaveWork messages.
  if (msg.message == kMsgHaveWork && msg.hwnd == message_hwnd_)
    return ProcessPumpReplacementMessage();

  if (CallMsgFilter(const_cast<MSG*>(&msg), kMessageFilterCode))
    return true;

  TranslateMessage(&msg);
  DispatchMessage(&msg);

  return true;
}

bool MessagePumpForUI::ProcessPumpReplacementMessage() {
  // When we encounter a kMsgHaveWork message, this method is called to peek
  // and process a replacement message, such as a WM_PAINT or WM_TIMER.  The
  // goal is to make the kMsgHaveWork as non-intrusive as possible, even though
  // a continuous stream of such messages are posted.  This method carefully
  // peeks a message while there is no chance for a kMsgHaveWork to be pending,
  // then resets the have_work_ flag (allowing a replacement kMsgHaveWork to
  // possibly be posted), and finally dispatches that peeked replacement.  Note
  // that the re-post of kMsgHaveWork may be asynchronous to this thread!!

  bool have_message = false;
  MSG msg;
  // We should not process all window messages if we are in the context of an
  // OS modal loop, i.e. in the context of a windows API call like MessageBox.
  // This is to ensure that these messages are peeked out by the OS modal loop.
  if (MessageLoop::current()->os_modal_loop()) {
    // We only peek out WM_PAINT and WM_TIMER here for reasons mentioned above.
    have_message = PeekMessage(&msg, NULL, WM_PAINT, WM_PAINT, PM_REMOVE) ||
                   PeekMessage(&msg, NULL, WM_TIMER, WM_TIMER, PM_REMOVE);
  } else {
    have_message = PeekMessage(&msg, NULL, 0, 0, PM_REMOVE) != FALSE;
  }

  DCHECK(!have_message || kMsgHaveWork != msg.message ||
         msg.hwnd != message_hwnd_);

  // Since we discarded a kMsgHaveWork message, we must update the flag.
  int old_have_work = InterlockedExchange(&have_work_, 0);
  DCHECK(old_have_work);

  // We don't need a special time slice if we didn't have_message to process.
  if (!have_message)
    return false;

  // Guarantee we'll get another time slice in the case where we go into native
  // windows code.   This ScheduleWork() may hurt performance a tiny bit when
  // tasks appear very infrequently, but when the event queue is busy, the
  // kMsgHaveWork events get (percentage wise) rarer and rarer.
  ScheduleWork();
  return ProcessMessageHelper(msg);
}

//-----------------------------------------------------------------------------
// MessagePumpForIO public:

MessagePumpForIO::MessagePumpForIO() {
  port_.Set(CreateIoCompletionPort(INVALID_HANDLE_VALUE, NULL, NULL, 1));
  DCHECK(port_.IsValid());
}

MessagePumpForIO::~MessagePumpForIO() {
}

void MessagePumpForIO::ScheduleWork() {
  if (InterlockedExchange(&have_work_, 1))
    return;  // Someone else continued the pumping.

  // Make sure the MessagePump does some work for us.
  BOOL ret = PostQueuedCompletionStatus(port_.Get(), 0,
                                        reinterpret_cast<ULONG_PTR>(this),
                                        reinterpret_cast<OVERLAPPED*>(this));
  if (ret)
    return;  // Post worked perfectly.

  // See comment in MessagePumpForUI::ScheduleWork() for this error recovery.
  InterlockedExchange(&have_work_, 0);  // Clarify that we didn't succeed.
  UMA_HISTOGRAM_ENUMERATION("Chrome.MessageLoopProblem", COMPLETION_POST_ERROR,
                            MESSAGE_LOOP_PROBLEM_MAX);
}

void MessagePumpForIO::ScheduleDelayedWork(const TimeTicks& delayed_work_time) {
  // We know that we can't be blocked right now since this method can only be
  // called on the same thread as Run, so we only need to update our record of
  // how long to sleep when we do sleep.
  delayed_work_time_ = delayed_work_time;
}

void MessagePumpForIO::RegisterIOHandler(HANDLE file_handle,
                                         IOHandler* handler) {
  ULONG_PTR key = HandlerToKey(handler, true);
  HANDLE port = CreateIoCompletionPort(file_handle, port_.Get(), key, 1);
  DPCHECK(port);
}

bool MessagePumpForIO::RegisterJobObject(HANDLE job_handle,
                                         IOHandler* handler) {
  // Job object notifications use the OVERLAPPED pointer to carry the message
  // data. Mark the completion key correspondingly, so we will not try to
  // convert OVERLAPPED* to IOContext*.
  ULONG_PTR key = HandlerToKey(handler, false);
  JOBOBJECT_ASSOCIATE_COMPLETION_PORT info;
  info.CompletionKey = reinterpret_cast<void*>(key);
  info.CompletionPort = port_.Get();
  return SetInformationJobObject(job_handle,
                                 JobObjectAssociateCompletionPortInformation,
                                 &info,
                                 sizeof(info)) != FALSE;
}

//-----------------------------------------------------------------------------
// MessagePumpForIO private:

void MessagePumpForIO::DoRunLoop() {
  for (;;) {
    // If we do any work, we may create more messages etc., and more work may
    // possibly be waiting in another task group.  When we (for example)
    // WaitForIOCompletion(), there is a good chance there are still more
    // messages waiting.  On the other hand, when any of these methods return
    // having done no work, then it is pretty unlikely that calling them
    // again quickly will find any work to do.  Finally, if they all say they
    // had no work, then it is a good time to consider sleeping (waiting) for
    // more work.

    bool more_work_is_plausible = state_->delegate->DoWork();
    if (state_->should_quit)
      break;

    more_work_is_plausible |= WaitForIOCompletion(0, NULL);
    if (state_->should_quit)
      break;

    more_work_is_plausible |=
        state_->delegate->DoDelayedWork(&delayed_work_time_);
    if (state_->should_quit)
      break;

    if (more_work_is_plausible)
      continue;

    more_work_is_plausible = state_->delegate->DoIdleWork();
    if (state_->should_quit)
      break;

    if (more_work_is_plausible)
      continue;

    WaitForWork();  // Wait (sleep) until we have work to do again.
  }
}

// Wait until IO completes, up to the time needed by the timer manager to fire
// the next set of timers.
void MessagePumpForIO::WaitForWork() {
  // We do not support nested IO message loops. This is to avoid messy
  // recursion problems.
  DCHECK_EQ(1, state_->run_depth) << "Cannot nest an IO message loop!";

  int timeout = GetCurrentDelay();
  if (timeout < 0)  // Negative value means no timers waiting.
    timeout = INFINITE;

  WaitForIOCompletion(timeout, NULL);
}

bool MessagePumpForIO::WaitForIOCompletion(DWORD timeout, IOHandler* filter) {
  IOItem item;
  if (completed_io_.empty() || !MatchCompletedIOItem(filter, &item)) {
    // We have to ask the system for another IO completion.
    if (!GetIOItem(timeout, &item))
      return false;

    if (ProcessInternalIOItem(item))
      return true;
  }

  // If |item.has_valid_io_context| is false then |item.context| does not point
  // to a context structure, and so should not be dereferenced, although it may
  // still hold valid non-pointer data.
  if (!item.has_valid_io_context || item.context->handler) {
    if (filter && item.handler != filter) {
      // Save this item for later
      completed_io_.push_back(item);
    } else {
      DCHECK(!item.has_valid_io_context ||
             (item.context->handler == item.handler));
      WillProcessIOEvent();
      item.handler->OnIOCompleted(item.context, item.bytes_transfered,
                                  item.error);
      DidProcessIOEvent();
    }
  } else {
    // The handler must be gone by now, just cleanup the mess.
    delete item.context;
  }
  return true;
}

// Asks the OS for another IO completion result.
bool MessagePumpForIO::GetIOItem(DWORD timeout, IOItem* item) {
  memset(item, 0, sizeof(*item));
  ULONG_PTR key = NULL;
  OVERLAPPED* overlapped = NULL;
  if (!GetQueuedCompletionStatus(port_.Get(), &item->bytes_transfered, &key,
                                 &overlapped, timeout)) {
    if (!overlapped)
      return false;  // Nothing in the queue.
    item->error = GetLastError();
    item->bytes_transfered = 0;
  }

  item->handler = KeyToHandler(key, &item->has_valid_io_context);
  item->context = reinterpret_cast<IOContext*>(overlapped);
  return true;
}

bool MessagePumpForIO::ProcessInternalIOItem(const IOItem& item) {
  if (reinterpret_cast<void*>(this) == reinterpret_cast<void*>(item.context) &&
      reinterpret_cast<void*>(this) == reinterpret_cast<void*>(item.handler)) {
    // This is our internal completion.
    DCHECK(!item.bytes_transfered);
    InterlockedExchange(&have_work_, 0);
    return true;
  }
  return false;
}

// Returns a completion item that was previously received.
bool MessagePumpForIO::MatchCompletedIOItem(IOHandler* filter, IOItem* item) {
  DCHECK(!completed_io_.empty());
  for (std::list<IOItem>::iterator it = completed_io_.begin();
       it != completed_io_.end(); ++it) {
    if (!filter || it->handler == filter) {
      *item = *it;
      completed_io_.erase(it);
      return true;
    }
  }
  return false;
}

void MessagePumpForIO::AddIOObserver(IOObserver *obs) {
  io_observers_.AddObserver(obs);
}

void MessagePumpForIO::RemoveIOObserver(IOObserver *obs) {
  io_observers_.RemoveObserver(obs);
}

void MessagePumpForIO::WillProcessIOEvent() {
  FOR_EACH_OBSERVER(IOObserver, io_observers_, WillProcessIOEvent());
}

void MessagePumpForIO::DidProcessIOEvent() {
  FOR_EACH_OBSERVER(IOObserver, io_observers_, DidProcessIOEvent());
}

// static
ULONG_PTR MessagePumpForIO::HandlerToKey(IOHandler* handler,
                                         bool has_valid_io_context) {
  ULONG_PTR key = reinterpret_cast<ULONG_PTR>(handler);

  // |IOHandler| is at least pointer-size aligned, so the lowest two bits are
  // always cleared. We use the lowest bit to distinguish completion keys with
  // and without the associated |IOContext|.
  DCHECK_EQ(key & 1, 0u);

  // Mark the completion key as context-less.
  if (!has_valid_io_context)
    key = key | 1;
  return key;
}

// static
MessagePumpForIO::IOHandler* MessagePumpForIO::KeyToHandler(
    ULONG_PTR key,
    bool* has_valid_io_context) {
  *has_valid_io_context = ((key & 1) == 0);
  return reinterpret_cast<IOHandler*>(key & ~static_cast<ULONG_PTR>(1));
}

}  // namespace base<|MERGE_RESOLUTION|>--- conflicted
+++ resolved
@@ -38,34 +38,23 @@
 //-----------------------------------------------------------------------------
 // MessagePumpWin public:
 
-<<<<<<< HEAD
 void MessagePumpWin::PushRunState(
     RunState* run_state,
-    Delegate* delegate,
-    MessagePumpDispatcher* dispatcher) {
+    Delegate* delegate) {
   run_state->delegate = delegate;
-  run_state->dispatcher = dispatcher;
   run_state->should_quit = false;
   run_state->run_depth = state_ ? state_->run_depth + 1 : 1;
   run_state->previous_state = state_;
   state_ = run_state;
 }
 
-void MessagePumpWin::RunWithDispatcher(
-    Delegate* delegate, MessagePumpDispatcher* dispatcher) {
-  RunState s;
-  PushRunState(&s, delegate, dispatcher);
-=======
 void MessagePumpWin::Run(Delegate* delegate) {
   RunState s;
   s.delegate = delegate;
   s.should_quit = false;
   s.run_depth = state_ ? state_->run_depth + 1 : 1;
 
-  RunState* previous_state = state_;
   state_ = &s;
-
->>>>>>> 9f8f03d9
   DoRunLoop();
   PopRunState();
 }
