--- conflicted
+++ resolved
@@ -120,26 +120,8 @@
 //------------------------------------------------------------------------------
 
 MessageLoop::MessageLoop(Type type)
-<<<<<<< HEAD
     : MessageLoop(type, MessagePumpFactoryCallback()) {
   BindToCurrentThread();
-=======
-    : type_(type),
-#if defined(OS_WIN)
-      pending_high_res_tasks_(0),
-      in_high_res_mode_(false),
-#endif
-      nestable_tasks_allowed_(true),
-#if defined(OS_WIN)
-      os_modal_loop_(false),
-      ipc_sync_messages_should_peek_(false),
-#endif  // OS_WIN
-      message_histogram_(NULL),
-      run_loop_(NULL) {
-  Init();
-
-  pump_ = CreateMessagePumpForType(type).Pass();
->>>>>>> b23d14d8
 }
 
 MessageLoop::MessageLoop(scoped_ptr<MessagePump> pump)
@@ -401,6 +383,7 @@
       nestable_tasks_allowed_(true),
 #if defined(OS_WIN)
       os_modal_loop_(false),
+      ipc_sync_messages_should_peek_(false),
 #endif  // OS_WIN
       pump_factory_(pump_factory),
       message_histogram_(NULL),
