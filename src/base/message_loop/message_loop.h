--- conflicted
+++ resolved
@@ -388,7 +388,8 @@
   // Can only be called from the thread that owns the MessageLoop.
   bool is_running() const;
 
-<<<<<<< HEAD
+  void PrepareRunInternal();
+
   // Returns true if the message loop has high resolution timers enabled.
   // Provided for testing.
   bool IsHighResolutionTimerEnabledForTesting();
@@ -400,9 +401,6 @@
   // |caller_signal| is signalled.
   void LockWaitUnLockForTesting(WaitableEvent* caller_wait,
                                 WaitableEvent* caller_signal);
-=======
-  void PrepareRunInternal();
->>>>>>> 6bcd3313
 
   //----------------------------------------------------------------------------
 
@@ -416,12 +414,8 @@
   }
 #endif
 
-<<<<<<< HEAD
+ protected:
   scoped_ptr<MessagePump> pump_;
-=======
- protected:
-  scoped_refptr<MessagePump> pump_;
->>>>>>> 6bcd3313
 
  private:
   friend class internal::IncomingTaskQueue;
