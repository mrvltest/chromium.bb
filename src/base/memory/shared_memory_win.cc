--- conflicted
+++ resolved
@@ -171,18 +171,15 @@
   BOOL success =
       ::DuplicateHandle(process, handle.GetHandle(), process, &duped_handle, 0,
                         FALSE, DUPLICATE_SAME_ACCESS);
-<<<<<<< HEAD
-  if (success)
-    return SharedMemoryHandle(duped_handle, GetCurrentProcId());
-  PLOG(ERROR) << "DuplicateHandle failed"
-              << ", handle = " << handle.GetHandle();
-=======
   if (success) {
     base::SharedMemoryHandle handle(duped_handle, GetCurrentProcId());
     handle.SetOwnershipPassesToIPC(true);
     return handle;
   }
->>>>>>> 9f8f03d9
+
+  PLOG(ERROR) << "DuplicateHandle failed"
+              << ", handle = " << handle.GetHandle();
+
   return SharedMemoryHandle();
 }
 
@@ -229,19 +226,13 @@
                          rand_values[0], rand_values[1],
                          rand_values[2], rand_values[3]);
   }
-<<<<<<< HEAD
-  mapped_file_ = CreateFileMapping(INVALID_HANDLE_VALUE, &sa,
-      PAGE_READWRITE, 0, static_cast<DWORD>(rounded_size),
-      name_.empty() ? nullptr : name_.c_str());
+  mapped_file_ = CreateFileMappingWithReducedPermissions(
+      &sa, rounded_size, name_.empty() ? nullptr : name_.c_str());
   if (!mapped_file_) {
     PLOG(ERROR) << "CreateFileMapping failed"
                 << ", name = " << name_
                 << ", rounded_size = " << rounded_size;
-=======
-  mapped_file_ = CreateFileMappingWithReducedPermissions(
-      &sa, rounded_size, name_.empty() ? nullptr : name_.c_str());
-  if (!mapped_file_)
->>>>>>> 9f8f03d9
+
     return false;
   }
 
