// Copyright (c) 2012 The Chromium Authors. All rights reserved.
// Use of this source code is governed by a BSD-style license that can be
// found in the LICENSE file.

#include "base/file_util.h"

#if defined(OS_WIN)
#include <io.h>
#endif
#include <stdio.h>

#include <fstream>

#include "base/files/file_enumerator.h"
#include "base/files/file_path.h"
#include "base/logging.h"
#include "base/strings/string_piece.h"
#include "base/strings/string_util.h"
#include "base/strings/stringprintf.h"
#include "base/strings/utf_string_conversions.h"

namespace base {

namespace {

// The maximum number of 'uniquified' files we will try to create.
// This is used when the filename we're trying to download is already in use,
// so we create a new unique filename by appending " (nnn)" before the
// extension, where 1 <= nnn <= kMaxUniqueFiles.
// Also used by code that cleans up said files.
static const int kMaxUniqueFiles = 100;

}  // namespace

int64 ComputeDirectorySize(const FilePath& root_path) {
  int64 running_size = 0;
  FileEnumerator file_iter(root_path, true, FileEnumerator::FILES);
  while (!file_iter.Next().empty())
    running_size += file_iter.GetInfo().GetSize();
  return running_size;
}

bool Move(const FilePath& from_path, const FilePath& to_path) {
  if (from_path.ReferencesParent() || to_path.ReferencesParent())
    return false;
  return internal::MoveUnsafe(from_path, to_path);
}

bool CopyFile(const FilePath& from_path, const FilePath& to_path) {
  if (from_path.ReferencesParent() || to_path.ReferencesParent())
    return false;
  return internal::CopyFileUnsafe(from_path, to_path);
}

bool ContentsEqual(const FilePath& filename1, const FilePath& filename2) {
  // We open the file in binary format even if they are text files because
  // we are just comparing that bytes are exactly same in both files and not
  // doing anything smart with text formatting.
  std::ifstream file1(filename1.value().c_str(),
                      std::ios::in | std::ios::binary);
  std::ifstream file2(filename2.value().c_str(),
                      std::ios::in | std::ios::binary);

  // Even if both files aren't openable (and thus, in some sense, "equal"),
  // any unusable file yields a result of "false".
  if (!file1.is_open() || !file2.is_open())
    return false;

  const int BUFFER_SIZE = 2056;
  char buffer1[BUFFER_SIZE], buffer2[BUFFER_SIZE];
  do {
    file1.read(buffer1, BUFFER_SIZE);
    file2.read(buffer2, BUFFER_SIZE);

    if ((file1.eof() != file2.eof()) ||
        (file1.gcount() != file2.gcount()) ||
        (memcmp(buffer1, buffer2, file1.gcount()))) {
      file1.close();
      file2.close();
      return false;
    }
  } while (!file1.eof() || !file2.eof());

  file1.close();
  file2.close();
  return true;
}

bool TextContentsEqual(const FilePath& filename1, const FilePath& filename2) {
  std::ifstream file1(filename1.value().c_str(), std::ios::in);
  std::ifstream file2(filename2.value().c_str(), std::ios::in);

  // Even if both files aren't openable (and thus, in some sense, "equal"),
  // any unusable file yields a result of "false".
  if (!file1.is_open() || !file2.is_open())
    return false;

  do {
    std::string line1, line2;
    getline(file1, line1);
    getline(file2, line2);

    // Check for mismatched EOF states, or any error state.
    if ((file1.eof() != file2.eof()) ||
        file1.bad() || file2.bad()) {
      return false;
    }

    // Trim all '\r' and '\n' characters from the end of the line.
    std::string::size_type end1 = line1.find_last_not_of("\r\n");
    if (end1 == std::string::npos)
      line1.clear();
    else if (end1 + 1 < line1.length())
      line1.erase(end1 + 1);

    std::string::size_type end2 = line2.find_last_not_of("\r\n");
    if (end2 == std::string::npos)
      line2.clear();
    else if (end2 + 1 < line2.length())
      line2.erase(end2 + 1);

    if (line1 != line2)
      return false;
  } while (!file1.eof() || !file2.eof());

  return true;
}

bool ReadFileToString(const FilePath& path, std::string* contents) {
  if (path.ReferencesParent())
    return false;
  FILE* file = OpenFile(path, "rb");
  if (!file) {
    return false;
  }

  char buf[1 << 16];
  size_t len;
  while ((len = fread(buf, 1, sizeof(buf), file)) > 0) {
    if (contents)
      contents->append(buf, len);
  }
  CloseFile(file);

  return true;
}

<<<<<<< HEAD
}  // namespace base

// -----------------------------------------------------------------------------

namespace file_util {

using base::FileEnumerator;
using base::FilePath;
using base::kMaxUniqueFiles;

=======
>>>>>>> 8c15b39e
bool IsDirectoryEmpty(const FilePath& dir_path) {
  FileEnumerator files(dir_path, false,
      FileEnumerator::FILES | FileEnumerator::DIRECTORIES);
  if (files.Next().empty())
    return true;
  return false;
}

FILE* CreateAndOpenTemporaryFile(FilePath* path) {
  FilePath directory;
  if (!GetTempDir(&directory))
    return NULL;

  return CreateAndOpenTemporaryFileInDir(directory, path);
}

bool CreateDirectory(const FilePath& full_path) {
  return CreateDirectoryAndGetError(full_path, NULL);
}

bool GetFileSize(const FilePath& file_path, int64* file_size) {
  PlatformFileInfo info;
  if (!GetFileInfo(file_path, &info))
    return false;
  *file_size = info.size;
  return true;
}

bool TouchFile(const FilePath& path,
               const Time& last_accessed,
               const Time& last_modified) {
  int flags = PLATFORM_FILE_OPEN | PLATFORM_FILE_WRITE_ATTRIBUTES;

#if defined(OS_WIN)
  // On Windows, FILE_FLAG_BACKUP_SEMANTICS is needed to open a directory.
  if (DirectoryExists(path))
    flags |= PLATFORM_FILE_BACKUP_SEMANTICS;
#endif  // OS_WIN

  const PlatformFile file = CreatePlatformFile(path, flags, NULL, NULL);
  if (file != kInvalidPlatformFileValue) {
    bool result = TouchPlatformFile(file, last_accessed, last_modified);
    ClosePlatformFile(file);
    return result;
  }

  return false;
}

bool CloseFile(FILE* file) {
  if (file == NULL)
    return true;
  return fclose(file) == 0;
}

bool TruncateFile(FILE* file) {
  if (file == NULL)
    return false;
  long current_offset = ftell(file);
  if (current_offset == -1)
    return false;
#if defined(OS_WIN)
  int fd = _fileno(file);
  if (_chsize(fd, current_offset) != 0)
    return false;
#else
  int fd = fileno(file);
  if (ftruncate(fd, current_offset) != 0)
    return false;
#endif
  return true;
}

}  // namespace base

// -----------------------------------------------------------------------------

namespace file_util {

using base::FilePath;
using base::kMaxUniqueFiles;

int GetUniquePathNumber(
    const FilePath& path,
    const FilePath::StringType& suffix) {
  bool have_suffix = !suffix.empty();
  if (!PathExists(path) &&
      (!have_suffix || !PathExists(FilePath(path.value() + suffix)))) {
    return 0;
  }

  FilePath new_path;
  for (int count = 1; count <= kMaxUniqueFiles; ++count) {
    new_path =
        path.InsertBeforeExtensionASCII(base::StringPrintf(" (%d)", count));
    if (!PathExists(new_path) &&
        (!have_suffix || !PathExists(FilePath(new_path.value() + suffix)))) {
      return count;
    }
  }

  return -1;
}

}  // namespace file_util<|MERGE_RESOLUTION|>--- conflicted
+++ resolved
@@ -145,19 +145,6 @@
   return true;
 }
 
-<<<<<<< HEAD
-}  // namespace base
-
-// -----------------------------------------------------------------------------
-
-namespace file_util {
-
-using base::FileEnumerator;
-using base::FilePath;
-using base::kMaxUniqueFiles;
-
-=======
->>>>>>> 8c15b39e
 bool IsDirectoryEmpty(const FilePath& dir_path) {
   FileEnumerator files(dir_path, false,
       FileEnumerator::FILES | FileEnumerator::DIRECTORIES);
