// Copyright (c) 2012 The Chromium Authors. All rights reserved.
// Use of this source code is governed by a BSD-style license that can be
// found in the LICENSE file.

#include "base/win/shortcut.h"

#include <shellapi.h>
#include <shldisp.h>
#include <shlobj.h>
#include <propkey.h>

#include "base/files/file_util.h"
#include "base/strings/string_util.h"
#include "base/threading/thread_restrictions.h"
#include "base/win/scoped_bstr.h"
#include "base/win/scoped_comptr.h"
#include "base/win/scoped_handle.h"
#include "base/win/scoped_propvariant.h"
#include "base/win/scoped_variant.h"
#include "base/win/win_util.h"
#include "base/win/windows_version.h"

namespace base {
namespace win {

namespace {

// String resource IDs in shell32.dll.
const uint32_t kPinToTaskbarID = 5386;
const uint32_t kUnpinFromTaskbarID = 5387;

// Traits for a GenericScopedHandle that will free a module on closure.
struct ModuleTraits {
  typedef HMODULE Handle;
  static Handle NullHandle() { return nullptr; }
  static bool IsHandleValid(Handle module) { return !!module; }
  static bool CloseHandle(Handle module) { return !!::FreeLibrary(module); }

 private:
  DISALLOW_IMPLICIT_CONSTRUCTORS(ModuleTraits);
};

// An object that will free a module when it goes out of scope.
using ScopedLibrary = GenericScopedHandle<ModuleTraits, DummyVerifierTraits>;

// Returns the shell resource string identified by |resource_id|, or an empty
// string on error.
string16 LoadShellResourceString(uint32_t resource_id) {
  ScopedLibrary shell32(::LoadLibrary(L"shell32.dll"));
  if (!shell32.IsValid())
    return string16();

  const wchar_t* resource_ptr = nullptr;
  int length = ::LoadStringW(shell32.Get(), resource_id,
                             reinterpret_cast<wchar_t*>(&resource_ptr), 0);
  if (!length || !resource_ptr)
    return string16();
  return string16(resource_ptr, length);
}

// Uses the shell to perform the verb identified by |resource_id| on |path|.
bool DoVerbOnFile(uint32_t resource_id, const FilePath& path) {
  string16 verb_name(LoadShellResourceString(resource_id));
  if (verb_name.empty())
    return false;

  ScopedComPtr<IShellDispatch> shell_dispatch;
  HRESULT hresult =
      shell_dispatch.CreateInstance(CLSID_Shell, nullptr, CLSCTX_INPROC_SERVER);
  if (FAILED(hresult) || !shell_dispatch.get())
    return false;

  ScopedComPtr<Folder> folder;
  hresult = shell_dispatch->NameSpace(
      ScopedVariant(path.DirName().value().c_str()), folder.Receive());
  if (FAILED(hresult) || !folder.get())
    return false;

  ScopedComPtr<FolderItem> item;
  hresult = folder->ParseName(ScopedBstr(path.BaseName().value().c_str()),
                              item.Receive());
  if (FAILED(hresult) || !item.get())
    return false;

  ScopedComPtr<FolderItemVerbs> verbs;
  hresult = item->Verbs(verbs.Receive());
  if (FAILED(hresult) || !verbs.get())
    return false;

  long verb_count = 0;
  hresult = verbs->get_Count(&verb_count);
  if (FAILED(hresult))
    return false;

  for (long i = 0; i < verb_count; ++i) {
    ScopedComPtr<FolderItemVerb> verb;
    hresult = verbs->Item(ScopedVariant(i, VT_I4), verb.Receive());
    if (FAILED(hresult) || !verb.get())
      continue;
    ScopedBstr name;
    hresult = verb->get_Name(name.Receive());
    if (FAILED(hresult))
      continue;
    if (StringPiece16(name, name.Length()) == verb_name) {
      hresult = verb->DoIt();
      return SUCCEEDED(hresult);
    }
  }
  return false;
}

// Initializes |i_shell_link| and |i_persist_file| (releasing them first if they
// are already initialized).
// If |shortcut| is not NULL, loads |shortcut| into |i_persist_file|.
// If any of the above steps fail, both |i_shell_link| and |i_persist_file| will
// be released.
void InitializeShortcutInterfaces(
    const wchar_t* shortcut,
    ScopedComPtr<IShellLink>* i_shell_link,
    ScopedComPtr<IPersistFile>* i_persist_file) {
  i_shell_link->Release();
  i_persist_file->Release();
  if (FAILED(i_shell_link->CreateInstance(CLSID_ShellLink, NULL,
                                          CLSCTX_INPROC_SERVER)) ||
      FAILED(i_persist_file->QueryFrom(i_shell_link->get())) ||
      (shortcut && FAILED((*i_persist_file)->Load(shortcut, STGM_READWRITE)))) {
    i_shell_link->Release();
    i_persist_file->Release();
  }
}

}  // namespace

ShortcutProperties::ShortcutProperties()
    : icon_index(-1), dual_mode(false), options(0U) {
}

ShortcutProperties::~ShortcutProperties() {
}

bool CreateOrUpdateShortcutLink(const FilePath& shortcut_path,
                                const ShortcutProperties& properties,
                                ShortcutOperation operation) {
  base::ThreadRestrictions::AssertIOAllowed();

  // A target is required unless |operation| is SHORTCUT_UPDATE_EXISTING.
  if (operation != SHORTCUT_UPDATE_EXISTING &&
      !(properties.options & ShortcutProperties::PROPERTIES_TARGET)) {
    NOTREACHED();
    return false;
  }

  bool shortcut_existed = PathExists(shortcut_path);

  // Interfaces to the old shortcut when replacing an existing shortcut.
  ScopedComPtr<IShellLink> old_i_shell_link;
  ScopedComPtr<IPersistFile> old_i_persist_file;

  // Interfaces to the shortcut being created/updated.
  ScopedComPtr<IShellLink> i_shell_link;
  ScopedComPtr<IPersistFile> i_persist_file;
  switch (operation) {
    case SHORTCUT_CREATE_ALWAYS:
      InitializeShortcutInterfaces(NULL, &i_shell_link, &i_persist_file);
      break;
    case SHORTCUT_UPDATE_EXISTING:
      InitializeShortcutInterfaces(shortcut_path.value().c_str(), &i_shell_link,
                                   &i_persist_file);
      break;
    case SHORTCUT_REPLACE_EXISTING:
      InitializeShortcutInterfaces(shortcut_path.value().c_str(),
                                   &old_i_shell_link, &old_i_persist_file);
      // Confirm |shortcut_path| exists and is a shortcut by verifying
      // |old_i_persist_file| was successfully initialized in the call above. If
      // so, initialize the interfaces to begin writing a new shortcut (to
      // overwrite the current one if successful).
      if (old_i_persist_file.get())
        InitializeShortcutInterfaces(NULL, &i_shell_link, &i_persist_file);
      break;
    default:
      NOTREACHED();
  }

  // Return false immediately upon failure to initialize shortcut interfaces.
  if (!i_persist_file.get())
    return false;

  if ((properties.options & ShortcutProperties::PROPERTIES_TARGET) &&
      FAILED(i_shell_link->SetPath(properties.target.value().c_str()))) {
    return false;
  }

  if ((properties.options & ShortcutProperties::PROPERTIES_WORKING_DIR) &&
      FAILED(i_shell_link->SetWorkingDirectory(
          properties.working_dir.value().c_str()))) {
    return false;
  }

  if (properties.options & ShortcutProperties::PROPERTIES_ARGUMENTS) {
    if (FAILED(i_shell_link->SetArguments(properties.arguments.c_str())))
      return false;
  } else if (old_i_persist_file.get()) {
    wchar_t current_arguments[MAX_PATH] = {0};
    if (SUCCEEDED(old_i_shell_link->GetArguments(current_arguments,
                                                 MAX_PATH))) {
      i_shell_link->SetArguments(current_arguments);
    }
  }

  if ((properties.options & ShortcutProperties::PROPERTIES_DESCRIPTION) &&
      FAILED(i_shell_link->SetDescription(properties.description.c_str()))) {
    return false;
  }

  if ((properties.options & ShortcutProperties::PROPERTIES_ICON) &&
      FAILED(i_shell_link->SetIconLocation(properties.icon.value().c_str(),
                                           properties.icon_index))) {
    return false;
  }

  bool has_app_id =
      (properties.options & ShortcutProperties::PROPERTIES_APP_ID) != 0;
  bool has_dual_mode =
      (properties.options & ShortcutProperties::PROPERTIES_DUAL_MODE) != 0;
  if ((has_app_id || has_dual_mode) &&
      GetVersion() >= VERSION_WIN7) {
    ScopedComPtr<IPropertyStore> property_store;
    if (FAILED(property_store.QueryFrom(i_shell_link.get())) ||
        !property_store.get())
      return false;

    if (has_app_id &&
        !SetAppIdForPropertyStore(property_store.get(),
                                  properties.app_id.c_str())) {
      return false;
    }
    if (has_dual_mode &&
        !SetBooleanValueForPropertyStore(property_store.get(),
                                         PKEY_AppUserModel_IsDualMode,
                                         properties.dual_mode)) {
      return false;
    }
  }

  // Release the interfaces to the old shortcut to make sure it doesn't prevent
  // overwriting it if needed.
  old_i_persist_file.Release();
  old_i_shell_link.Release();

  HRESULT result = i_persist_file->Save(shortcut_path.value().c_str(), TRUE);

  // Release the interfaces in case the SHChangeNotify call below depends on
  // the operations above being fully completed.
  i_persist_file.Release();
  i_shell_link.Release();

  // If we successfully created/updated the icon, notify the shell that we have
  // done so.
  const bool succeeded = SUCCEEDED(result);
  if (succeeded) {
    if (shortcut_existed) {
      // TODO(gab): SHCNE_UPDATEITEM might be sufficient here; further testing
      // required.
      SHChangeNotify(SHCNE_ASSOCCHANGED, SHCNF_IDLIST, NULL, NULL);
    } else {
      SHChangeNotify(SHCNE_CREATE, SHCNF_PATH, shortcut_path.value().c_str(),
                     NULL);
    }
  }

  return succeeded;
}

bool ResolveShortcutProperties(const FilePath& shortcut_path,
                               uint32 options,
                               ShortcutProperties* properties) {
  DCHECK(options && properties);
  base::ThreadRestrictions::AssertIOAllowed();

  if (options & ~ShortcutProperties::PROPERTIES_ALL)
    NOTREACHED() << "Unhandled property is used.";

  ScopedComPtr<IShellLink> i_shell_link;

  // Get pointer to the IShellLink interface.
  if (FAILED(i_shell_link.CreateInstance(CLSID_ShellLink, NULL,
                                         CLSCTX_INPROC_SERVER))) {
    return false;
  }

  ScopedComPtr<IPersistFile> persist;
  // Query IShellLink for the IPersistFile interface.
  if (FAILED(persist.QueryFrom(i_shell_link.get())))
    return false;

  // Load the shell link.
  if (FAILED(persist->Load(shortcut_path.value().c_str(), STGM_READ)))
    return false;

  // Reset |properties|.
  properties->options = 0;

  wchar_t temp[MAX_PATH];
  if (options & ShortcutProperties::PROPERTIES_TARGET) {
    if (FAILED(i_shell_link->GetPath(temp, MAX_PATH, NULL, SLGP_UNCPRIORITY)))
      return false;
    properties->set_target(FilePath(temp));
  }

  if (options & ShortcutProperties::PROPERTIES_WORKING_DIR) {
    if (FAILED(i_shell_link->GetWorkingDirectory(temp, MAX_PATH)))
      return false;
    properties->set_working_dir(FilePath(temp));
  }

  if (options & ShortcutProperties::PROPERTIES_ARGUMENTS) {
    if (FAILED(i_shell_link->GetArguments(temp, MAX_PATH)))
      return false;
    properties->set_arguments(temp);
  }

  if (options & ShortcutProperties::PROPERTIES_DESCRIPTION) {
    // Note: description length constrained by MAX_PATH.
    if (FAILED(i_shell_link->GetDescription(temp, MAX_PATH)))
      return false;
    properties->set_description(temp);
  }

  if (options & ShortcutProperties::PROPERTIES_ICON) {
    int temp_index;
    if (FAILED(i_shell_link->GetIconLocation(temp, MAX_PATH, &temp_index)))
      return false;
    properties->set_icon(FilePath(temp), temp_index);
  }

  // Windows 7+ options, avoiding unnecessary work.
  if ((options & ShortcutProperties::PROPERTIES_WIN7) &&
      GetVersion() >= VERSION_WIN7) {
    ScopedComPtr<IPropertyStore> property_store;
    if (FAILED(property_store.QueryFrom(i_shell_link.get())))
      return false;

    if (options & ShortcutProperties::PROPERTIES_APP_ID) {
      ScopedPropVariant pv_app_id;
      if (property_store->GetValue(PKEY_AppUserModel_ID,
                                   pv_app_id.Receive()) != S_OK) {
        return false;
      }
      switch (pv_app_id.get().vt) {
        case VT_EMPTY:
          properties->set_app_id(L"");
          break;
        case VT_LPWSTR:
          properties->set_app_id(pv_app_id.get().pwszVal);
          break;
        default:
          NOTREACHED() << "Unexpected variant type: " << pv_app_id.get().vt;
          return false;
      }
    }

    if (options & ShortcutProperties::PROPERTIES_DUAL_MODE) {
      ScopedPropVariant pv_dual_mode;
      if (property_store->GetValue(PKEY_AppUserModel_IsDualMode,
                                   pv_dual_mode.Receive()) != S_OK) {
        return false;
      }
      switch (pv_dual_mode.get().vt) {
        case VT_EMPTY:
          properties->set_dual_mode(false);
          break;
        case VT_BOOL:
          properties->set_dual_mode(pv_dual_mode.get().boolVal == VARIANT_TRUE);
          break;
        default:
          NOTREACHED() << "Unexpected variant type: " << pv_dual_mode.get().vt;
          return false;
      }
    }
  }

  return true;
}

bool ResolveShortcut(const FilePath& shortcut_path,
                     FilePath* target_path,
                     string16* args) {
  uint32 options = 0;
  if (target_path)
    options |= ShortcutProperties::PROPERTIES_TARGET;
  if (args)
    options |= ShortcutProperties::PROPERTIES_ARGUMENTS;
  DCHECK(options);

  ShortcutProperties properties;
  if (!ResolveShortcutProperties(shortcut_path, options, &properties))
    return false;

  if (target_path)
    *target_path = properties.target;
  if (args)
    *args = properties.arguments;
  return true;
}

bool TaskbarPinShortcutLink(const FilePath& shortcut) {
  base::ThreadRestrictions::AssertIOAllowed();

  // "Pin to taskbar" is only supported after Win7.
  if (GetVersion() < VERSION_WIN7)
    return false;

<<<<<<< HEAD
  return DoVerbOnFile(kPinToTaskbarID, shortcut);
=======
  intptr_t result = reinterpret_cast<intptr_t>(
      ShellExecute(NULL, L"taskbarpin", shortcut, NULL, NULL, 0));
  return result > 32;
>>>>>>> de2fe6b6
}

bool TaskbarUnpinShortcutLink(const FilePath& shortcut) {
  base::ThreadRestrictions::AssertIOAllowed();

  // "Unpin from taskbar" is only supported after Win7.
  if (GetVersion() < VERSION_WIN7)
    return false;

<<<<<<< HEAD
  return DoVerbOnFile(kUnpinFromTaskbarID, shortcut);
=======
  intptr_t result = reinterpret_cast<intptr_t>(
      ShellExecute(NULL, L"taskbarunpin", shortcut, NULL, NULL, 0));
  return result > 32;
>>>>>>> de2fe6b6
}

}  // namespace win
}  // namespace base<|MERGE_RESOLUTION|>--- conflicted
+++ resolved
@@ -5,18 +5,13 @@
 #include "base/win/shortcut.h"
 
 #include <shellapi.h>
-#include <shldisp.h>
 #include <shlobj.h>
 #include <propkey.h>
 
 #include "base/files/file_util.h"
-#include "base/strings/string_util.h"
 #include "base/threading/thread_restrictions.h"
-#include "base/win/scoped_bstr.h"
 #include "base/win/scoped_comptr.h"
-#include "base/win/scoped_handle.h"
 #include "base/win/scoped_propvariant.h"
-#include "base/win/scoped_variant.h"
 #include "base/win/win_util.h"
 #include "base/win/windows_version.h"
 
@@ -24,90 +19,6 @@
 namespace win {
 
 namespace {
-
-// String resource IDs in shell32.dll.
-const uint32_t kPinToTaskbarID = 5386;
-const uint32_t kUnpinFromTaskbarID = 5387;
-
-// Traits for a GenericScopedHandle that will free a module on closure.
-struct ModuleTraits {
-  typedef HMODULE Handle;
-  static Handle NullHandle() { return nullptr; }
-  static bool IsHandleValid(Handle module) { return !!module; }
-  static bool CloseHandle(Handle module) { return !!::FreeLibrary(module); }
-
- private:
-  DISALLOW_IMPLICIT_CONSTRUCTORS(ModuleTraits);
-};
-
-// An object that will free a module when it goes out of scope.
-using ScopedLibrary = GenericScopedHandle<ModuleTraits, DummyVerifierTraits>;
-
-// Returns the shell resource string identified by |resource_id|, or an empty
-// string on error.
-string16 LoadShellResourceString(uint32_t resource_id) {
-  ScopedLibrary shell32(::LoadLibrary(L"shell32.dll"));
-  if (!shell32.IsValid())
-    return string16();
-
-  const wchar_t* resource_ptr = nullptr;
-  int length = ::LoadStringW(shell32.Get(), resource_id,
-                             reinterpret_cast<wchar_t*>(&resource_ptr), 0);
-  if (!length || !resource_ptr)
-    return string16();
-  return string16(resource_ptr, length);
-}
-
-// Uses the shell to perform the verb identified by |resource_id| on |path|.
-bool DoVerbOnFile(uint32_t resource_id, const FilePath& path) {
-  string16 verb_name(LoadShellResourceString(resource_id));
-  if (verb_name.empty())
-    return false;
-
-  ScopedComPtr<IShellDispatch> shell_dispatch;
-  HRESULT hresult =
-      shell_dispatch.CreateInstance(CLSID_Shell, nullptr, CLSCTX_INPROC_SERVER);
-  if (FAILED(hresult) || !shell_dispatch.get())
-    return false;
-
-  ScopedComPtr<Folder> folder;
-  hresult = shell_dispatch->NameSpace(
-      ScopedVariant(path.DirName().value().c_str()), folder.Receive());
-  if (FAILED(hresult) || !folder.get())
-    return false;
-
-  ScopedComPtr<FolderItem> item;
-  hresult = folder->ParseName(ScopedBstr(path.BaseName().value().c_str()),
-                              item.Receive());
-  if (FAILED(hresult) || !item.get())
-    return false;
-
-  ScopedComPtr<FolderItemVerbs> verbs;
-  hresult = item->Verbs(verbs.Receive());
-  if (FAILED(hresult) || !verbs.get())
-    return false;
-
-  long verb_count = 0;
-  hresult = verbs->get_Count(&verb_count);
-  if (FAILED(hresult))
-    return false;
-
-  for (long i = 0; i < verb_count; ++i) {
-    ScopedComPtr<FolderItemVerb> verb;
-    hresult = verbs->Item(ScopedVariant(i, VT_I4), verb.Receive());
-    if (FAILED(hresult) || !verb.get())
-      continue;
-    ScopedBstr name;
-    hresult = verb->get_Name(name.Receive());
-    if (FAILED(hresult))
-      continue;
-    if (StringPiece16(name, name.Length()) == verb_name) {
-      hresult = verb->DoIt();
-      return SUCCEEDED(hresult);
-    }
-  }
-  return false;
-}
 
 // Initializes |i_shell_link| and |i_persist_file| (releasing them first if they
 // are already initialized).
@@ -403,36 +314,28 @@
   return true;
 }
 
-bool TaskbarPinShortcutLink(const FilePath& shortcut) {
+bool TaskbarPinShortcutLink(const wchar_t* shortcut) {
   base::ThreadRestrictions::AssertIOAllowed();
 
   // "Pin to taskbar" is only supported after Win7.
   if (GetVersion() < VERSION_WIN7)
     return false;
 
-<<<<<<< HEAD
-  return DoVerbOnFile(kPinToTaskbarID, shortcut);
-=======
   intptr_t result = reinterpret_cast<intptr_t>(
       ShellExecute(NULL, L"taskbarpin", shortcut, NULL, NULL, 0));
   return result > 32;
->>>>>>> de2fe6b6
-}
-
-bool TaskbarUnpinShortcutLink(const FilePath& shortcut) {
+}
+
+bool TaskbarUnpinShortcutLink(const wchar_t* shortcut) {
   base::ThreadRestrictions::AssertIOAllowed();
 
   // "Unpin from taskbar" is only supported after Win7.
   if (GetVersion() < VERSION_WIN7)
     return false;
 
-<<<<<<< HEAD
-  return DoVerbOnFile(kUnpinFromTaskbarID, shortcut);
-=======
   intptr_t result = reinterpret_cast<intptr_t>(
       ShellExecute(NULL, L"taskbarunpin", shortcut, NULL, NULL, 0));
   return result > 32;
->>>>>>> de2fe6b6
 }
 
 }  // namespace win
