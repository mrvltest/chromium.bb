// Copyright (c) 2012 The Chromium Authors. All rights reserved.
// Use of this source code is governed by a BSD-style license that can be
// found in the LICENSE file.

// Defines all the "base" command-line switches.

#ifndef BASE_BASE_SWITCHES_H_
#define BASE_BASE_SWITCHES_H_

#include "build/build_config.h"

namespace switches {

extern const char kDebugOnStart[];
extern const char kDisableBreakpad[];
extern const char kEnableCrashReporter[];
extern const char kEnableDCHECK[];
extern const char kFullMemoryCrashReport[];
extern const char kNoErrorDialogs[];
extern const char kProfilerTiming[];
extern const char kProfilerTimingDisabledValue[];
extern const char kTestChildProcess[];
extern const char kTraceToConsole[];
extern const char kV[];
extern const char kVModule[];
extern const char kWaitForDebugger[];

#if defined(OS_POSIX)
extern const char kEnableCrashReporterForTesting[];
<<<<<<< HEAD
=======
#endif

#if defined(OS_ANDROID)
extern const char kDisableLowEndDeviceMode[];
extern const char kEnableLowEndDeviceMode[];
>>>>>>> 8c15b39e
#endif

}  // namespace switches

#endif  // BASE_BASE_SWITCHES_H_<|MERGE_RESOLUTION|>--- conflicted
+++ resolved
@@ -27,14 +27,11 @@
 
 #if defined(OS_POSIX)
 extern const char kEnableCrashReporterForTesting[];
-<<<<<<< HEAD
-=======
 #endif
 
 #if defined(OS_ANDROID)
 extern const char kDisableLowEndDeviceMode[];
 extern const char kEnableLowEndDeviceMode[];
->>>>>>> 8c15b39e
 #endif
 
 }  // namespace switches
