// Copyright (c) 2012 The Chromium Authors. All rights reserved.
// Use of this source code is governed by a BSD-style license that can be
// found in the LICENSE file.

#include <limits.h>
#include <malloc.h>
#include <new.h>
#include <windows.h>
#include <stddef.h>

// This shim make it possible to perform additional checks on allocations
// before passing them to the Heap functions.

// Heap functions are stripped from libcmt.lib using the prep_libc.py
// for each object file stripped, we re-implement them here to allow us to
// perform additional checks:
// 1. Enforcing the maximum size that can be allocated to 2Gb.
// 2. Calling new_handler if malloc fails.

extern "C" {
// We set this to 1 because part of the CRT uses a check of _crtheap != 0
// to test whether the CRT has been initialized.  Once we've ripped out
// the allocators from libcmt, we need to provide this definition so that
// the rest of the CRT is still usable.
// heapinit.c
void* _crtheap = reinterpret_cast<void*>(1);
}

<<<<<<< HEAD
__int64 allocator_shim_counter = 0;
=======
namespace base {
namespace allocator {
bool g_is_win_shim_layer_initialized = false;
}  // namespace allocator
}  // namespace base
>>>>>>> b6cd7b0e

namespace {

const size_t kWindowsPageSize = 4096;
const size_t kMaxWindowsAllocation = INT_MAX - kWindowsPageSize;
int new_mode = 0;

// VS2013 crt uses the process heap as its heap, so we do the same here.
// See heapinit.c in VS CRT sources.
bool win_heap_init() {
  // Set the _crtheap global here.  THis allows us to offload most of the
  // memory management to the CRT, except the functions we need to shim.
  _crtheap = GetProcessHeap();
  if (_crtheap == NULL)
    return false;

  ULONG enable_lfh = 2;
  // NOTE: Setting LFH may fail.  Vista already has it enabled.
  //       And under the debugger, it won't use LFH.  So we
  //       ignore any errors.
  HeapSetInformation(_crtheap, HeapCompatibilityInformation, &enable_lfh,
                     sizeof(enable_lfh));

  return true;
}

void* win_heap_malloc(size_t size) {
  if (size < kMaxWindowsAllocation) {
    void* ptr = HeapAlloc(_crtheap, 0, size);
    if (ptr)
        ::InterlockedAdd64(&allocator_shim_counter, size);
    return ptr;
  }
  return NULL;
}

void win_heap_free(void* ptr) {
  if (ptr) {
    size_t size = HeapSize(_crtheap, 0, ptr);
    ::InterlockedAdd64(&allocator_shim_counter, -static_cast<LONG64>(size));
  }
  HeapFree(_crtheap, 0, ptr);
}

void* win_heap_realloc(void* ptr, size_t size) {
  if (!ptr)
    return win_heap_malloc(size);
  if (!size) {
    win_heap_free(ptr);
    return NULL;
  }
  if (size < kMaxWindowsAllocation) {
    size_t old_size = HeapSize(_crtheap, 0, ptr);
    void* new_ptr = HeapReAlloc(_crtheap, 0, ptr, size);
    if (new_ptr) {
      if (size >= old_size)
        ::InterlockedAdd64(&allocator_shim_counter, size - old_size);
      else
        ::InterlockedAdd64(&allocator_shim_counter, -static_cast<LONG64>(old_size - size));
    }
    return new_ptr;
  }
  return NULL;
}

void win_heap_term() {
  _crtheap = NULL;
}

// Call the new handler, if one has been set.
// Returns true on successfully calling the handler, false otherwise.
inline bool call_new_handler(bool nothrow, size_t size) {
  // Get the current new handler.
  _PNH nh = _query_new_handler();
#if defined(_HAS_EXCEPTIONS) && !_HAS_EXCEPTIONS
  if (!nh)
    return false;
  // Since exceptions are disabled, we don't really know if new_handler
  // failed.  Assume it will abort if it fails.
  return nh(size);
#else
#error "Exceptions in allocator shim are not supported!"
#endif  // defined(_HAS_EXCEPTIONS) && !_HAS_EXCEPTIONS
  return false;
}

// Implement a C++ style allocation, which always calls the new_handler
// on failure.
inline void* generic_cpp_alloc(size_t size, bool nothrow) {
  void* ptr;
  for (;;) {
    ptr = malloc(size);
    if (ptr)
      return ptr;
    if (!call_new_handler(nothrow, size))
      break;
  }
  return ptr;
}

}  // namespace

// new.cpp
void* operator new(size_t size) {
  return generic_cpp_alloc(size, false);
}

// delete.cpp
void operator delete(void* p) throw() {
  free(p);
}

// new2.cpp
void* operator new[](size_t size) {
  return generic_cpp_alloc(size, false);
}

// delete2.cpp
void operator delete[](void* p) throw() {
  free(p);
}

// newopnt.cpp
void* operator new(size_t size, const std::nothrow_t& nt) {
  return generic_cpp_alloc(size, true);
}

// newaopnt.cpp
void* operator new[](size_t size, const std::nothrow_t& nt) {
  return generic_cpp_alloc(size, true);
}

// This function behaves similarly to MSVC's _set_new_mode.
// If flag is 0 (default), calls to malloc will behave normally.
// If flag is 1, calls to malloc will behave like calls to new,
// and the std_new_handler will be invoked on failure.
// Returns the previous mode.
// new_mode.cpp
int _set_new_mode(int flag) throw() {
  int old_mode = new_mode;
  new_mode = flag;
  return old_mode;
}

// new_mode.cpp
int _query_new_mode() {
  return new_mode;
}

extern "C" {
// malloc.c
void* malloc(size_t size) {
  void* ptr;
  for (;;) {
    ptr = win_heap_malloc(size);
    if (ptr)
      return ptr;

    if (!new_mode || !call_new_handler(true, size))
      break;
  }
  return ptr;
}

// Symbol to allow weak linkage to win_heap_malloc from memory_win.cc.
void* (*malloc_unchecked)(size_t) = &win_heap_malloc;

// free.c
void free(void* p) {
  win_heap_free(p);
  return;
}

// realloc.c
void* realloc(void* ptr, size_t size) {
  // Webkit is brittle for allocators that return NULL for malloc(0).  The
  // realloc(0, 0) code path does not guarantee a non-NULL return, so be sure
  // to call malloc for this case.
  if (!ptr)
    return malloc(size);

  void* new_ptr;
  for (;;) {
    new_ptr = win_heap_realloc(ptr, size);

    // Subtle warning:  NULL return does not alwas indicate out-of-memory.  If
    // the requested new size is zero, realloc should free the ptr and return
    // NULL.
    if (new_ptr || !size)
      return new_ptr;
    if (!new_mode || !call_new_handler(true, size))
      break;
  }
  return new_ptr;
}

// heapinit.c
intptr_t _get_heap_handle() {
  return reinterpret_cast<intptr_t>(_crtheap);
}

// heapinit.c
int _heap_init() {
  base::allocator::g_is_win_shim_layer_initialized = true;
  return win_heap_init() ? 1 : 0;
}

// heapinit.c
void _heap_term() {
  win_heap_term();
}

// calloc.c
void* calloc(size_t n, size_t elem_size) {
  // Overflow check.
  const size_t size = n * elem_size;
  if (elem_size != 0 && size / elem_size != n)
    return NULL;

  void* result = malloc(size);
  if (result != NULL) {
    memset(result, 0, size);
  }
  return result;
}

// recalloc.c
void* _recalloc(void* p, size_t n, size_t elem_size) {
  if (!p)
    return calloc(n, elem_size);

  // This API is a bit odd.
  // Note: recalloc only guarantees zeroed memory when p is NULL.
  //   Generally, calls to malloc() have padding.  So a request
  //   to malloc N bytes actually malloc's N+x bytes.  Later, if
  //   that buffer is passed to recalloc, we don't know what N
  //   was anymore.  We only know what N+x is.  As such, there is
  //   no way to know what to zero out.
  const size_t size = n * elem_size;
  if (elem_size != 0 && size / elem_size != n)
    return NULL;
  return realloc(p, size);
}

// calloc_impl.c
void* _calloc_impl(size_t n, size_t size) {
  return calloc(n, size);
}

#ifndef NDEBUG
#undef malloc
#undef free
#undef calloc

static int error_handler(int reportType) {
  switch (reportType) {
    case 0:  // _CRT_WARN
      __debugbreak();
      return 0;

    case 1:  // _CRT_ERROR
      __debugbreak();
      return 0;

    case 2:  // _CRT_ASSERT
      __debugbreak();
      return 0;
  }
  char* p = NULL;
  *p = '\0';
  return 0;
}

int _CrtDbgReport(int reportType,
                  const char*,
                  int,
                  const char*,
                  const char*,
                  ...) {
  return error_handler(reportType);
}

int _CrtDbgReportW(int reportType,
                   const wchar_t*,
                   int,
                   const wchar_t*,
                   const wchar_t*,
                   ...) {
  return error_handler(reportType);
}

int _CrtSetReportMode(int, int) {
  return 0;
}

void* _malloc_dbg(size_t size, int, const char*, int) {
  return malloc(size);
}

void* _realloc_dbg(void* ptr, size_t size, int, const char*, int) {
  return realloc(ptr, size);
}

void _free_dbg(void* ptr, int) {
  free(ptr);
}

void* _calloc_dbg(size_t n, size_t size, int, const char*, int) {
  return calloc(n, size);
}
#endif  // NDEBUG

}  // extern C<|MERGE_RESOLUTION|>--- conflicted
+++ resolved
@@ -26,15 +26,13 @@
 void* _crtheap = reinterpret_cast<void*>(1);
 }
 
-<<<<<<< HEAD
 __int64 allocator_shim_counter = 0;
-=======
+
 namespace base {
 namespace allocator {
 bool g_is_win_shim_layer_initialized = false;
 }  // namespace allocator
 }  // namespace base
->>>>>>> b6cd7b0e
 
 namespace {
 
