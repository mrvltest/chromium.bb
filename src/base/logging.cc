--- conflicted
+++ resolved
@@ -507,13 +507,8 @@
 
 LogMessage::~LogMessage() {
 #if !defined(OFFICIAL_BUILD) && !defined(OS_NACL) && !defined(__UCLIBC__)
-<<<<<<< HEAD
-  if (severity_ == LOG_FATAL && !base::debug::BeingDebugged()) {
+  if (severity_ == LOG_FATAL && !base::debug::BeingDebugged() && base::AtExitManager::IsInitialized()) {
     // Include a stack trace on a fatal, unless a debugger is attached.
-=======
-  if (severity_ == LOG_FATAL && base::AtExitManager::IsInitialized()) {
-    // Include a stack trace on a fatal.
->>>>>>> 1ef418e1
     base::debug::StackTrace trace;
     stream_ << std::endl;  // Newline to separate from log message.
     trace.OutputToStream(&stream_);
