// Copyright (c) 2012 The Chromium Authors. All rights reserved.
// Use of this source code is governed by a BSD-style license that can be
// found in the LICENSE file.

#ifndef BASE_PICKLE_H__
#define BASE_PICKLE_H__

#include <string>

#include "base/base_export.h"
#include "base/basictypes.h"
#include "base/compiler_specific.h"
#include "base/gtest_prod_util.h"
#include "base/logging.h"
#include "base/strings/string16.h"

class Pickle;

// PickleIterator reads data from a Pickle. The Pickle object must remain valid
// while the PickleIterator object is in use.
class BASE_EXPORT PickleIterator {
 public:
  PickleIterator() : read_ptr_(NULL), read_end_ptr_(NULL) {}
  explicit PickleIterator(const Pickle& pickle);

  // Methods for reading the payload of the Pickle. To read from the start of
  // the Pickle, create a PickleIterator from a Pickle. If successful, these
  // methods return true. Otherwise, false is returned to indicate that the
  // result could not be extracted.
  bool ReadBool(bool* result) WARN_UNUSED_RESULT;
  bool ReadInt(int* result) WARN_UNUSED_RESULT;
  bool ReadLong(long* result) WARN_UNUSED_RESULT;
  bool ReadUInt16(uint16* result) WARN_UNUSED_RESULT;
  bool ReadUInt32(uint32* result) WARN_UNUSED_RESULT;
  bool ReadInt64(int64* result) WARN_UNUSED_RESULT;
  bool ReadUInt64(uint64* result) WARN_UNUSED_RESULT;
  bool ReadFloat(float* result) WARN_UNUSED_RESULT;
  bool ReadString(std::string* result) WARN_UNUSED_RESULT;
  bool ReadWString(std::wstring* result) WARN_UNUSED_RESULT;
  bool ReadString16(base::string16* result) WARN_UNUSED_RESULT;
  bool ReadData(const char** data, int* length) WARN_UNUSED_RESULT;
  bool ReadBytes(const char** data, int length) WARN_UNUSED_RESULT;

  // Safer version of ReadInt() checks for the result not being negative.
  // Use it for reading the object sizes.
  bool ReadLength(int* result) WARN_UNUSED_RESULT {
    return ReadInt(result) && *result >= 0;
  }

  // Skips bytes in the read buffer and returns true if there are at least
  // num_bytes available. Otherwise, does nothing and returns false.
  bool SkipBytes(int num_bytes) WARN_UNUSED_RESULT {
    return !!GetReadPointerAndAdvance(num_bytes);
  }

 private:
  // Aligns 'i' by rounding it up to the next multiple of 'alignment'
  static size_t AlignInt(size_t i, int alignment) {
    return i + (alignment - (i % alignment)) % alignment;
  }

  // Read Type from Pickle.
  template <typename Type>
  inline bool ReadBuiltinType(Type* result);

  // Get read pointer for Type and advance read pointer.
  template<typename Type>
  inline const char* GetReadPointerAndAdvance();

  // Get read pointer for |num_bytes| and advance read pointer. This method
  // checks num_bytes for negativity and wrapping.
  const char* GetReadPointerAndAdvance(int num_bytes);

  // Get read pointer for (num_elements * size_element) bytes and advance read
  // pointer. This method checks for int overflow, negativity and wrapping.
  inline const char* GetReadPointerAndAdvance(int num_elements,
                                              size_t size_element);

  // Pointers to the Pickle data.
  const char* read_ptr_;
  const char* read_end_ptr_;

  FRIEND_TEST_ALL_PREFIXES(PickleTest, GetReadPointerAndAdvance);
};

// This class provides facilities for basic binary value packing and unpacking.
//
// The Pickle class supports appending primitive values (ints, strings, etc.)
// to a pickle instance.  The Pickle instance grows its internal memory buffer
// dynamically to hold the sequence of primitive values.   The internal memory
// buffer is exposed as the "data" of the Pickle.  This "data" can be passed
// to a Pickle object to initialize it for reading.
//
// When reading from a Pickle object, it is important for the consumer to know
// what value types to read and in what order to read them as the Pickle does
// not keep track of the type of data written to it.
//
// The Pickle's data has a header which contains the size of the Pickle's
// payload.  It can optionally support additional space in the header.  That
// space is controlled by the header_size parameter passed to the Pickle
// constructor.
//
class BASE_EXPORT Pickle {
 public:
  // Initialize a Pickle object using the default header size.
  Pickle();

  // Initialize a Pickle object with the specified header size in bytes, which
  // must be greater-than-or-equal-to sizeof(Pickle::Header).  The header size
  // will be rounded up to ensure that the header size is 32bit-aligned.
  explicit Pickle(int header_size);

  // Initializes a Pickle from a const block of data.  The data is not copied;
  // instead the data is merely referenced by this Pickle.  Only const methods
  // should be used on the Pickle when initialized this way.  The header
  // padding size is deduced from the data length.
  Pickle(const char* data, int data_len);

  // Initializes a Pickle as a deep copy of another Pickle.
  Pickle(const Pickle& other);

  // Note: There are no virtual methods in this class.  This destructor is
  // virtual as an element of defensive coding.  Other classes have derived from
  // this class, and there is a *chance* that they will cast into this base
  // class before destruction.  At least one such class does have a virtual
  // destructor, suggesting at least some need to call more derived destructors.
  virtual ~Pickle();

  // Performs a deep copy.
  Pickle& operator=(const Pickle& other);

  // Returns the size of the Pickle's data.
  size_t size() const { return header_size_ + header_->payload_size; }

  // Returns the data for this Pickle.
  const void* data() const { return header_; }

  // For compatibility, these older style read methods pass through to the
  // PickleIterator methods.
  // TODO(jbates) Remove these methods.
  bool ReadBool(PickleIterator* iter,
                bool* result) const WARN_UNUSED_RESULT {
    return iter->ReadBool(result);
  }
  bool ReadInt(PickleIterator* iter,
               int* result) const WARN_UNUSED_RESULT {
    return iter->ReadInt(result);
  }
  bool ReadLong(PickleIterator* iter,
                long* result) const WARN_UNUSED_RESULT {
    return iter->ReadLong(result);
  }
  bool ReadUInt16(PickleIterator* iter,
                  uint16* result) const WARN_UNUSED_RESULT {
    return iter->ReadUInt16(result);
  }
  bool ReadUInt32(PickleIterator* iter,
                  uint32* result) const WARN_UNUSED_RESULT {
    return iter->ReadUInt32(result);
  }
  bool ReadInt64(PickleIterator* iter,
                 int64* result) const WARN_UNUSED_RESULT {
    return iter->ReadInt64(result);
  }
  bool ReadUInt64(PickleIterator* iter,
                  uint64* result) const WARN_UNUSED_RESULT {
    return iter->ReadUInt64(result);
  }
  bool ReadFloat(PickleIterator* iter,
                 float* result) const WARN_UNUSED_RESULT {
    return iter->ReadFloat(result);
  }
  bool ReadString(PickleIterator* iter,
                  std::string* result) const WARN_UNUSED_RESULT {
    return iter->ReadString(result);
  }
  bool ReadWString(PickleIterator* iter,
                   std::wstring* result) const WARN_UNUSED_RESULT {
    return iter->ReadWString(result);
  }
  bool ReadString16(PickleIterator* iter,
<<<<<<< HEAD
                    string16* result) const WARN_UNUSED_RESULT {
=======
                    base::string16* result) const WARN_UNUSED_RESULT {
>>>>>>> 8c15b39e
    return iter->ReadString16(result);
  }
  // A pointer to the data will be placed in *data, and the length will be
  // placed in *length. This buffer will be into the message's buffer so will
  // be scoped to the lifetime of the message (or until the message data is
  // mutated).
  bool ReadData(PickleIterator* iter,
                const char** data,
                int* length) const WARN_UNUSED_RESULT {
    return iter->ReadData(data, length);
  }
  // A pointer to the data will be placed in *data. The caller specifies the
  // number of bytes to read, and ReadBytes will validate this length. The
  // returned buffer will be into the message's buffer so will be scoped to the
  // lifetime of the message (or until the message data is mutated).
  bool ReadBytes(PickleIterator* iter,
                 const char** data,
                 int length) const WARN_UNUSED_RESULT {
    return iter->ReadBytes(data, length);
  }

  // Safer version of ReadInt() checks for the result not being negative.
  // Use it for reading the object sizes.
  bool ReadLength(PickleIterator* iter,
                  int* result) const  WARN_UNUSED_RESULT {
    return iter->ReadLength(result);
  }

  // Methods for adding to the payload of the Pickle.  These values are
  // appended to the end of the Pickle's payload.  When reading values from a
  // Pickle, it is important to read them in the order in which they were added
  // to the Pickle.
  bool WriteBool(bool value) {
    return WriteInt(value ? 1 : 0);
  }
  bool WriteInt(int value) {
    return WritePOD(value);
  }
  // WARNING: DO NOT USE THIS METHOD IF PICKLES ARE PERSISTED IN ANY WAY.
  // It will write whatever a "long" is on this architecture. On 32-bit
  // platforms, it is 32 bits. On 64-bit platforms, it is 64 bits. If persisted
  // pickles are still around after upgrading to 64-bit, or if they are copied
  // between dissimilar systems, YOUR PICKLES WILL HAVE GONE BAD.
  bool WriteLongUsingDangerousNonPortableLessPersistableForm(long value) {
    return WritePOD(value);
  }
  bool WriteUInt16(uint16 value) {
    return WritePOD(value);
  }
  bool WriteUInt32(uint32 value) {
    return WritePOD(value);
  }
  bool WriteInt64(int64 value) {
    return WritePOD(value);
  }
  bool WriteUInt64(uint64 value) {
    return WritePOD(value);
  }
  bool WriteFloat(float value) {
    return WritePOD(value);
  }
  bool WriteString(const std::string& value);
  bool WriteWString(const std::wstring& value);
  bool WriteString16(const base::string16& value);
  // "Data" is a blob with a length. When you read it out you will be given the
  // length. See also WriteBytes.
  bool WriteData(const char* data, int length);
  // "Bytes" is a blob with no length. The caller must specify the length both
  // when reading and writing. It is normally used to serialize PoD types of a
  // known size. See also WriteData.
  bool WriteBytes(const void* data, int length);

  // Reserves space for upcoming writes when multiple writes will be made and
  // their sizes are computed in advance. It can be significantly faster to call
  // Reserve() before calling WriteFoo() multiple times.
  void Reserve(size_t additional_capacity);

  // Payload follows after allocation of Header (header size is customizable).
  struct Header {
    uint32 payload_size;  // Specifies the size of the payload.
  };

  // Returns the header, cast to a user-specified type T.  The type T must be a
  // subclass of Header and its size must correspond to the header_size passed
  // to the Pickle constructor.
  template <class T>
  T* headerT() {
    DCHECK_EQ(header_size_, sizeof(T));
    return static_cast<T*>(header_);
  }
  template <class T>
  const T* headerT() const {
    DCHECK_EQ(header_size_, sizeof(T));
    return static_cast<const T*>(header_);
  }

  // The payload is the pickle data immediately following the header.
  size_t payload_size() const { return header_->payload_size; }

  const char* payload() const {
    return reinterpret_cast<const char*>(header_) + header_size_;
  }

  // Returns the address of the byte immediately following the currently valid
  // header + payload.
  const char* end_of_payload() const {
    // This object may be invalid.
    return header_ ? payload() + payload_size() : NULL;
  }

 protected:
  char* mutable_payload() {
    return reinterpret_cast<char*>(header_) + header_size_;
  }

  size_t capacity_after_header() const {
    return capacity_after_header_;
  }

  // Resize the capacity, note that the input value should not include the size
  // of the header.
  void Resize(size_t new_capacity);

  // Aligns 'i' by rounding it up to the next multiple of 'alignment'
  static size_t AlignInt(size_t i, int alignment) {
    return i + (alignment - (i % alignment)) % alignment;
  }

  // Find the end of the pickled data that starts at range_start.  Returns NULL
  // if the entire Pickle is not found in the given data range.
  static const char* FindNext(size_t header_size,
                              const char* range_start,
                              const char* range_end);

  // The allocation granularity of the payload.
  static const int kPayloadUnit;

 private:
  friend class PickleIterator;

  Header* header_;
  size_t header_size_;  // Supports extra data between header and payload.
  // Allocation size of payload (or -1 if allocation is const). Note: this
  // doesn't count the header.
  size_t capacity_after_header_;
  // The offset at which we will write the next field. Note: this doesn't count
  // the header.
  size_t write_offset_;

  // Just like WriteBytes, but with a compile-time size, for performance.
  template<size_t length> void WriteBytesStatic(const void* data);

  // Writes a POD by copying its bytes.
  template <typename T> bool WritePOD(const T& data) {
    WriteBytesStatic<sizeof(data)>(&data);
    return true;
  }
  inline void WriteBytesCommon(const void* data, size_t length);

  FRIEND_TEST_ALL_PREFIXES(PickleTest, Resize);
  FRIEND_TEST_ALL_PREFIXES(PickleTest, FindNext);
  FRIEND_TEST_ALL_PREFIXES(PickleTest, FindNextWithIncompleteHeader);
  FRIEND_TEST_ALL_PREFIXES(PickleTest, FindNextOverflow);
};

#endif  // BASE_PICKLE_H__<|MERGE_RESOLUTION|>--- conflicted
+++ resolved
@@ -179,11 +179,7 @@
     return iter->ReadWString(result);
   }
   bool ReadString16(PickleIterator* iter,
-<<<<<<< HEAD
-                    string16* result) const WARN_UNUSED_RESULT {
-=======
                     base::string16* result) const WARN_UNUSED_RESULT {
->>>>>>> 8c15b39e
     return iter->ReadString16(result);
   }
   // A pointer to the data will be placed in *data, and the length will be
