// Copyright (c) 2012 The Chromium Authors. All rights reserved.
// Use of this source code is governed by a BSD-style license that can be
// found in the LICENSE file.


#ifndef BASE_DEBUG_TRACE_EVENT_IMPL_H_
#define BASE_DEBUG_TRACE_EVENT_IMPL_H_

#include <stack>
#include <string>
#include <vector>

#include "base/atomicops.h"
#include "base/callback.h"
#include "base/containers/hash_tables.h"
#include "base/gtest_prod_util.h"
#include "base/memory/ref_counted_memory.h"
#include "base/memory/scoped_vector.h"
#include "base/observer_list.h"
#include "base/strings/string_util.h"
#include "base/synchronization/condition_variable.h"
#include "base/synchronization/lock.h"
#include "base/threading/thread.h"
#include "base/threading/thread_local.h"
#include "base/timer/timer.h"

// Older style trace macros with explicit id and extra data
// Only these macros result in publishing data to ETW as currently implemented.
#define TRACE_EVENT_BEGIN_ETW(name, id, extra) \
    base::debug::TraceLog::AddTraceEventEtw( \
        TRACE_EVENT_PHASE_BEGIN, \
        name, reinterpret_cast<const void*>(id), extra)

#define TRACE_EVENT_END_ETW(name, id, extra) \
    base::debug::TraceLog::AddTraceEventEtw( \
        TRACE_EVENT_PHASE_END, \
        name, reinterpret_cast<const void*>(id), extra)

#define TRACE_EVENT_INSTANT_ETW(name, id, extra) \
    base::debug::TraceLog::AddTraceEventEtw( \
        TRACE_EVENT_PHASE_INSTANT, \
        name, reinterpret_cast<const void*>(id), extra)

template <typename Type>
struct DefaultSingletonTraits;

#if defined(COMPILER_GCC)
namespace BASE_HASH_NAMESPACE {
template <>
struct hash<base::MessageLoop*> {
  std::size_t operator()(base::MessageLoop* value) const {
    return reinterpret_cast<std::size_t>(value);
  }
};
}  // BASE_HASH_NAMESPACE
#endif

namespace base {

class WaitableEvent;
class MessageLoop;

namespace debug {

// For any argument of type TRACE_VALUE_TYPE_CONVERTABLE the provided
// class must implement this interface.
class ConvertableToTraceFormat : public RefCounted<ConvertableToTraceFormat> {
 public:
  // Append the class info to the provided |out| string. The appended
  // data must be a valid JSON object. Strings must be properly quoted, and
  // escaped. There is no processing applied to the content after it is
  // appended.
  virtual void AppendAsTraceFormat(std::string* out) const = 0;

 protected:
  virtual ~ConvertableToTraceFormat() {}

 private:
  friend class RefCounted<ConvertableToTraceFormat>;
};

struct TraceEventHandle {
  uint32 chunk_seq;
  uint16 chunk_index;
  uint16 event_index;
};

const int kTraceMaxNumArgs = 2;

class BASE_EXPORT TraceEvent {
 public:
  union TraceValue {
    bool as_bool;
    unsigned long long as_uint;
    long long as_int;
    double as_double;
    const void* as_pointer;
    const char* as_string;
  };

  TraceEvent();
  ~TraceEvent();

  // We don't need to copy TraceEvent except when TraceEventBuffer is cloned.
  // Use explicit copy method to avoid accidentally misuse of copy.
  void CopyFrom(const TraceEvent& other);

  void Initialize(
      int thread_id,
      TimeTicks timestamp,
      TimeTicks thread_timestamp,
      char phase,
      const unsigned char* category_group_enabled,
      const char* name,
      unsigned long long id,
      int num_args,
      const char** arg_names,
      const unsigned char* arg_types,
      const unsigned long long* arg_values,
      const scoped_refptr<ConvertableToTraceFormat>* convertable_values,
      unsigned char flags);

  void Reset();

<<<<<<< HEAD
  void UpdateDuration(const TimeTicks& now);
=======
  void UpdateDuration(const TimeTicks& now, const TimeTicks& thread_now);
>>>>>>> 8c15b39e

  // Serialize event data to JSON
  static void AppendEventsAsJSON(const std::vector<TraceEvent>& events,
                                 size_t start,
                                 size_t count,
                                 std::string* out);
  void AppendAsJSON(std::string* out) const;
  void AppendPrettyPrinted(std::ostringstream* out) const;

  static void AppendValueAsJSON(unsigned char type,
                                TraceValue value,
                                std::string* out);

  TimeTicks timestamp() const { return timestamp_; }
  TimeTicks thread_timestamp() const { return thread_timestamp_; }
  char phase() const { return phase_; }
  int thread_id() const { return thread_id_; }
  TimeDelta duration() const { return duration_; }
<<<<<<< HEAD
=======
  TimeDelta thread_duration() const { return thread_duration_; }
>>>>>>> 8c15b39e
  unsigned long long id() const { return id_; }
  unsigned char flags() const { return flags_; }

  // Exposed for unittesting:

  const base::RefCountedString* parameter_copy_storage() const {
    return parameter_copy_storage_.get();
  }

  const unsigned char* category_group_enabled() const {
    return category_group_enabled_;
  }

  const char* name() const { return name_; }

#if defined(OS_ANDROID)
  void SendToATrace();
#endif

 private:
  // Note: these are ordered by size (largest first) for optimal packing.
  TimeTicks timestamp_;
  TimeTicks thread_timestamp_;
  TimeDelta duration_;
<<<<<<< HEAD
=======
  TimeDelta thread_duration_;
>>>>>>> 8c15b39e
  // id_ can be used to store phase-specific data.
  unsigned long long id_;
  TraceValue arg_values_[kTraceMaxNumArgs];
  const char* arg_names_[kTraceMaxNumArgs];
  scoped_refptr<ConvertableToTraceFormat> convertable_values_[kTraceMaxNumArgs];
  const unsigned char* category_group_enabled_;
  const char* name_;
  scoped_refptr<base::RefCountedString> parameter_copy_storage_;
  int thread_id_;
  char phase_;
  unsigned char flags_;
  unsigned char arg_types_[kTraceMaxNumArgs];

  DISALLOW_COPY_AND_ASSIGN(TraceEvent);
};

// TraceBufferChunk is the basic unit of TraceBuffer.
class BASE_EXPORT TraceBufferChunk {
 public:
  TraceBufferChunk(uint32 seq)
      : next_free_(0),
        seq_(seq) {
  }

  void Reset(uint32 new_seq);
  TraceEvent* AddTraceEvent(size_t* event_index);
  bool IsFull() const { return next_free_ == kTraceBufferChunkSize; }

  uint32 seq() const { return seq_; }
  size_t capacity() const { return kTraceBufferChunkSize; }
  size_t size() const { return next_free_; }

  TraceEvent* GetEventAt(size_t index) {
    DCHECK(index < size());
    return &chunk_[index];
  }
  const TraceEvent* GetEventAt(size_t index) const {
    DCHECK(index < size());
    return &chunk_[index];
  }

  scoped_ptr<TraceBufferChunk> Clone() const;

  static const size_t kTraceBufferChunkSize = 64;

 private:
  size_t next_free_;
  TraceEvent chunk_[kTraceBufferChunkSize];
  uint32 seq_;
};

// TraceBuffer holds the events as they are collected.
class BASE_EXPORT TraceBuffer {
 public:
  virtual ~TraceBuffer() {}

  virtual scoped_ptr<TraceBufferChunk> GetChunk(size_t *index) = 0;
  virtual void ReturnChunk(size_t index,
                           scoped_ptr<TraceBufferChunk> chunk) = 0;

  virtual bool IsFull() const = 0;
  virtual size_t Size() const = 0;
  virtual size_t Capacity() const = 0;
  virtual TraceEvent* GetEventByHandle(TraceEventHandle handle) = 0;

  // For iteration. Each TraceBuffer can only be iterated once.
  virtual const TraceBufferChunk* NextChunk() = 0;

  virtual scoped_ptr<TraceBuffer> CloneForIteration() const = 0;
};

// TraceResultBuffer collects and converts trace fragments returned by TraceLog
// to JSON output.
class BASE_EXPORT TraceResultBuffer {
 public:
  typedef base::Callback<void(const std::string&)> OutputCallback;

  // If you don't need to stream JSON chunks out efficiently, and just want to
  // get a complete JSON string after calling Finish, use this struct to collect
  // JSON trace output.
  struct BASE_EXPORT SimpleOutput {
    OutputCallback GetCallback();
    void Append(const std::string& json_string);

    // Do what you want with the json_output_ string after calling
    // TraceResultBuffer::Finish.
    std::string json_output;
  };

  TraceResultBuffer();
  ~TraceResultBuffer();

  // Set callback. The callback will be called during Start with the initial
  // JSON output and during AddFragment and Finish with following JSON output
  // chunks. The callback target must live past the last calls to
  // TraceResultBuffer::Start/AddFragment/Finish.
  void SetOutputCallback(const OutputCallback& json_chunk_callback);

  // Start JSON output. This resets all internal state, so you can reuse
  // the TraceResultBuffer by calling Start.
  void Start();

  // Call AddFragment 0 or more times to add trace fragments from TraceLog.
  void AddFragment(const std::string& trace_fragment);

  // When all fragments have been added, call Finish to complete the JSON
  // formatted output.
  void Finish();

 private:
  OutputCallback output_callback_;
  bool append_comma_;
};

class BASE_EXPORT CategoryFilter {
 public:
  // The default category filter, used when none is provided.
  // Allows all categories through, except if they end in the suffix 'Debug' or
  // 'Test'.
  static const char* kDefaultCategoryFilterString;

  // |filter_string| is a comma-delimited list of category wildcards.
  // A category can have an optional '-' prefix to make it an excluded category.
  // All the same rules apply above, so for example, having both included and
  // excluded categories in the same list would not be supported.
  //
  // Example: CategoryFilter"test_MyTest*");
  // Example: CategoryFilter("test_MyTest*,test_OtherStuff");
  // Example: CategoryFilter("-excluded_category1,-excluded_category2");
  // Example: CategoryFilter("-*,webkit"); would disable everything but webkit.
  // Example: CategoryFilter("-webkit"); would enable everything but webkit.
  explicit CategoryFilter(const std::string& filter_string);

  CategoryFilter(const CategoryFilter& cf);

  ~CategoryFilter();

  CategoryFilter& operator=(const CategoryFilter& rhs);

  // Writes the string representation of the CategoryFilter. This is a comma
  // separated string, similar in nature to the one used to determine
  // enabled/disabled category patterns, except here there is an arbitrary
  // order, included categories go first, then excluded categories. Excluded
  // categories are distinguished from included categories by the prefix '-'.
  std::string ToString() const;

  // Determines whether category group would be enabled or
  // disabled by this category filter.
  bool IsCategoryGroupEnabled(const char* category_group) const;

  // Merges nested_filter with the current CategoryFilter
  void Merge(const CategoryFilter& nested_filter);

  // Clears both included/excluded pattern lists. This would be equivalent to
  // creating a CategoryFilter with an empty string, through the constructor.
  // i.e: CategoryFilter("").
  //
  // When using an empty filter, all categories are considered included as we
  // are not excluding anything.
  void Clear();

 private:
  FRIEND_TEST_ALL_PREFIXES(TraceEventTestFixture, CategoryFilter);

  static bool IsEmptyOrContainsLeadingOrTrailingWhitespace(
      const std::string& str);

  typedef std::vector<std::string> StringList;

  void Initialize(const std::string& filter_string);
  void WriteString(const StringList& values,
                   std::string* out,
                   bool included) const;
  bool HasIncludedPatterns() const;

  bool DoesCategoryGroupContainCategory(const char* category_group,
                                        const char* category) const;

  StringList included_;
  StringList disabled_;
  StringList excluded_;
};

class TraceSamplingThread;

class BASE_EXPORT TraceLog {
 public:
  // Options determines how the trace buffer stores data.
  enum Options {
    // Record until the trace buffer is full.
    RECORD_UNTIL_FULL = 1 << 0,

    // Record until the user ends the trace. The trace buffer is a fixed size
    // and we use it as a ring buffer during recording.
    RECORD_CONTINUOUSLY = 1 << 1,

    // Enable the sampling profiler in the recording mode.
    ENABLE_SAMPLING = 1 << 2,

    // Enable the sampling profiler in the monitoring mode.
    MONITOR_SAMPLING = 1 << 3,

    // Echo to console. Events are discarded.
    ECHO_TO_CONSOLE = 1 << 4,
  };

  // The pointer returned from GetCategoryGroupEnabledInternal() points to a
  // value with zero or more of the following bits. Used in this class only.
  // The TRACE_EVENT macros should only use the value as a bool.
  enum CategoryGroupEnabledFlags {
    // Normal enabled flag for category groups enabled by SetEnabled().
    ENABLED_FOR_RECORDING = 1 << 0,
    // Category group enabled by SetEventCallbackEnabled().
    ENABLED_FOR_EVENT_CALLBACK = 1 << 1,
  };

  static TraceLog* GetInstance();

  // Get set of known category groups. This can change as new code paths are
  // reached. The known category groups are inserted into |category_groups|.
  void GetKnownCategoryGroups(std::vector<std::string>* category_groups);

  // Retrieves a copy (for thread-safety) of the current CategoryFilter.
  CategoryFilter GetCurrentCategoryFilter();

  Options trace_options() const {
    return static_cast<Options>(subtle::NoBarrier_Load(&trace_options_));
  }

  // Enables normal tracing (recording trace events in the trace buffer).
  // See CategoryFilter comments for details on how to control what categories
  // will be traced. If tracing has already been enabled, |category_filter| will
  // be merged into the current category filter.
  void SetEnabled(const CategoryFilter& category_filter, Options options);

<<<<<<< HEAD
  // Disables tracing for all categories.
=======
  // Disables normal tracing for all categories.
>>>>>>> 8c15b39e
  void SetDisabled();

  bool IsEnabled() { return enabled_; }

  // The number of times we have begun recording traces. If tracing is off,
  // returns -1. If tracing is on, then it returns the number of times we have
  // recorded a trace. By watching for this number to increment, you can
  // passively discover when a new trace has begun. This is then used to
  // implement the TRACE_EVENT_IS_NEW_TRACE() primitive.
  int GetNumTracesRecorded();

#if defined(OS_ANDROID)
  void StartATrace();
  void StopATrace();
  void AddClockSyncMetadataEvent();
#endif

  // Enabled state listeners give a callback when tracing is enabled or
  // disabled. This can be used to tie into other library's tracing systems
  // on-demand.
  class EnabledStateObserver {
   public:
    // Called just after the tracing system becomes enabled, outside of the
    // |lock_|.  TraceLog::IsEnabled() is true at this point.
    virtual void OnTraceLogEnabled() = 0;

    // Called just after the tracing system disables, outside of the |lock_|.
    // TraceLog::IsEnabled() is false at this point.
    virtual void OnTraceLogDisabled() = 0;
  };
  void AddEnabledStateObserver(EnabledStateObserver* listener);
  void RemoveEnabledStateObserver(EnabledStateObserver* listener);
  bool HasEnabledStateObserver(EnabledStateObserver* listener) const;

  float GetBufferPercentFull() const;
  bool BufferIsFull() const;

  // Not using base::Callback because of its limited by 7 parameters.
  // Also, using primitive type allows directly passing callback from WebCore.
  // WARNING: It is possible for the previously set callback to be called
  // after a call to SetEventCallbackEnabled() that replaces or a call to
  // SetEventCallbackDisabled() that disables the callback.
  // This callback may be invoked on any thread.
<<<<<<< HEAD
  // TODO(wangxianzhu): For now for TRACE_EVENT_PHASE_COMPLETE events, the
  // client will still receive pairs of TRACE_EVENT_PHASE_BEGIN and
  // TRACE_EVENT_PHASE_END events. Should send TRACE_EVENT_PHASE_COMPLETE
  // directly to clients if it is beneficial and feasible.
=======
  // For TRACE_EVENT_PHASE_COMPLETE events, the client will still receive pairs
  // of TRACE_EVENT_PHASE_BEGIN and TRACE_EVENT_PHASE_END events to keep the
  // interface simple.
>>>>>>> 8c15b39e
  typedef void (*EventCallback)(TimeTicks timestamp,
                                char phase,
                                const unsigned char* category_group_enabled,
                                const char* name,
                                unsigned long long id,
                                int num_args,
                                const char* const arg_names[],
                                const unsigned char arg_types[],
                                const unsigned long long arg_values[],
                                unsigned char flags);

  // Enable tracing for EventCallback.
  void SetEventCallbackEnabled(const CategoryFilter& category_filter,
                               EventCallback cb);
  void SetEventCallbackDisabled();

  // Flush all collected events to the given output callback. The callback will
  // be called one or more times either synchronously or asynchronously from
  // the current thread with IPC-bite-size chunks. The string format is
  // undefined. Use TraceResultBuffer to convert one or more trace strings to
  // JSON. The callback can be null if the caller doesn't want any data.
  // Due to the implementation of thread-local buffers, flush can't be
  // done when tracing is enabled. If called when tracing is enabled, the
  // callback will be called directly with (empty_string, false) to indicate
  // the end of this unsuccessful flush.
  typedef base::Callback<void(const scoped_refptr<base::RefCountedString>&,
                              bool has_more_events)> OutputCallback;
  void Flush(const OutputCallback& cb);
  void FlushButLeaveBufferIntact(const OutputCallback& flush_output_callback);

  // Called by TRACE_EVENT* macros, don't call this directly.
  // The name parameter is a category group for example:
  // TRACE_EVENT0("renderer,webkit", "WebViewImpl::HandleInputEvent")
  static const unsigned char* GetCategoryGroupEnabled(const char* name);
  static const char* GetCategoryGroupName(
      const unsigned char* category_group_enabled);

  // Called by TRACE_EVENT* macros, don't call this directly.
  // If |copy| is set, |name|, |arg_name1| and |arg_name2| will be deep copied
  // into the event; see "Memory scoping note" and TRACE_EVENT_COPY_XXX above.
  TraceEventHandle AddTraceEvent(
      char phase,
      const unsigned char* category_group_enabled,
      const char* name,
      unsigned long long id,
      int num_args,
      const char** arg_names,
      const unsigned char* arg_types,
      const unsigned long long* arg_values,
      const scoped_refptr<ConvertableToTraceFormat>* convertable_values,
      unsigned char flags);
  TraceEventHandle AddTraceEventWithThreadIdAndTimestamp(
      char phase,
      const unsigned char* category_group_enabled,
      const char* name,
      unsigned long long id,
      int thread_id,
      const TimeTicks& timestamp,
      int num_args,
      const char** arg_names,
      const unsigned char* arg_types,
      const unsigned long long* arg_values,
      const scoped_refptr<ConvertableToTraceFormat>* convertable_values,
      unsigned char flags);
  static void AddTraceEventEtw(char phase,
                               const char* category_group,
                               const void* id,
                               const char* extra);
  static void AddTraceEventEtw(char phase,
                               const char* category_group,
                               const void* id,
                               const std::string& extra);

<<<<<<< HEAD
  void UpdateTraceEventDuration(TraceEventHandle handle);

  // For every matching event, a notification will be fired. NOTE: the
  // notification will fire for each matching event that has already occurred
  // since tracing was started (including before tracing if the process was
  // started with tracing turned on).
=======
  void UpdateTraceEventDuration(const unsigned char* category_group_enabled,
                                const char* name,
                                TraceEventHandle handle);

  // For every matching event, the callback will be called.
  typedef base::Callback<void()> WatchEventCallback;
>>>>>>> 8c15b39e
  void SetWatchEvent(const std::string& category_name,
                     const std::string& event_name,
                     const WatchEventCallback& callback);
  // Cancel the watch event. If tracing is enabled, this may race with the
  // watch event notification firing.
  void CancelWatchEvent();

  int process_id() const { return process_id_; }

  // Exposed for unittesting:

  void WaitSamplingEventForTesting();

  // Allows deleting our singleton instance.
  static void DeleteForTesting();

  // Allow tests to inspect TraceEvents.
  size_t GetEventsSize() const { return logged_events_->Size(); }
  TraceEvent* GetEventByHandle(TraceEventHandle handle);

  void SetProcessID(int process_id);

  // Process sort indices, if set, override the order of a process will appear
  // relative to other processes in the trace viewer. Processes are sorted first
  // on their sort index, ascending, then by their name, and then tid.
  void SetProcessSortIndex(int sort_index);

  // Sets the name of the process.
  void SetProcessName(const std::string& process_name);

  // Processes can have labels in addition to their names. Use labels, for
  // instance, to list out the web page titles that a process is handling.
  void UpdateProcessLabel(int label_id, const std::string& current_label);
  void RemoveProcessLabel(int label_id);

  // Thread sort indices, if set, override the order of a thread will appear
  // within its process in the trace viewer. Threads are sorted first on their
  // sort index, ascending, then by their name, and then tid.
  void SetThreadSortIndex(PlatformThreadId , int sort_index);

  // Allow setting an offset between the current TimeTicks time and the time
  // that should be reported.
  void SetTimeOffset(TimeDelta offset);

  size_t GetObserverCountForTest() const;

  // Call this method if the current thread may block the message loop to
  // prevent the thread from using the thread-local buffer because the thread
  // may not handle the flush request in time causing lost of unflushed events.
  void SetCurrentThreadBlocksMessageLoop();

 private:
  FRIEND_TEST_ALL_PREFIXES(TraceEventTestFixture,
                           TraceBufferRingBufferGetReturnChunk);
  FRIEND_TEST_ALL_PREFIXES(TraceEventTestFixture,
                           TraceBufferRingBufferHalfIteration);
  FRIEND_TEST_ALL_PREFIXES(TraceEventTestFixture,
                           TraceBufferRingBufferFullIteration);

  // This allows constructor and destructor to be private and usable only
  // by the Singleton class.
  friend struct DefaultSingletonTraits<TraceLog>;

  // Enable/disable each category group based on the current enabled_,
  // category_filter_, event_callback_ and event_callback_category_filter_.
  // Enable the category group if enabled_ is true and category_filter_ matches
  // the category group, or event_callback_ is not null and
  // event_callback_category_filter_ matches the category group.
  void UpdateCategoryGroupEnabledFlags();
  void UpdateCategoryGroupEnabledFlag(int category_index);

<<<<<<< HEAD
  // Helper class for managing notification_thread_count_ and running
  // notification callbacks. This is very similar to a reader-writer lock, but
  // shares the lock with TraceLog and manages the notification flags.
  class NotificationHelper {
   public:
    inline explicit NotificationHelper(TraceLog* trace_log);
    inline ~NotificationHelper();

    // Called only while TraceLog::lock_ is held. This ORs the given
    // notification with any existing notifications.
    inline void AddNotificationWhileLocked(int notification);

    // Called only while TraceLog::lock_ is NOT held. If there are any pending
    // notifications from previous calls to AddNotificationWhileLocked, this
    // will call the NotificationCallback.
    inline void SendNotificationIfAny();

   private:
    TraceLog* trace_log_;
    NotificationCallback callback_copy_;
    int notification_;
  };

=======
>>>>>>> 8c15b39e
  class ThreadLocalEventBuffer;
  class OptionalAutoLock;

  TraceLog();
  ~TraceLog();
  const unsigned char* GetCategoryGroupEnabledInternal(const char* name);
  void AddMetadataEventsWhileLocked();

  TraceBuffer* trace_buffer() const { return logged_events_.get(); }
  TraceBuffer* CreateTraceBuffer();
<<<<<<< HEAD

  void OutputEventToConsoleWhileLocked(unsigned char phase,
                                       const TimeTicks& timestamp,
                                       TraceEvent* trace_event);

  TraceEvent* AddEventToThreadSharedChunkWhileLocked(
      NotificationHelper* notifier, TraceEventHandle* handle);
  void CheckIfBufferIsFullWhileLocked(NotificationHelper* notifier);

  TraceEvent* GetEventByHandleInternal(TraceEventHandle handle,
                                       OptionalAutoLock* lock);

  // |generation| is used in the following callbacks to check if the callback
  // is called for the flush of the current |logged_events_|.
  void FlushCurrentThread(int generation);
  void ConvertTraceEventsToTraceFormat(scoped_ptr<TraceBuffer> logged_events,
      const TraceLog::OutputCallback& flush_output_callback);
  void FinishFlush(int generation);
  void OnFlushTimeout(int generation);

  int generation() const {
    return static_cast<int>(subtle::NoBarrier_Load(&generation_));
  }
  bool CheckGeneration(int generation) const {
    return generation == this->generation();
  }
  int NextGeneration() {
    return static_cast<int>(subtle::NoBarrier_AtomicIncrement(&generation_, 1));
  }

  TimeTicks OffsetNow() const {
    return OffsetTimestamp(TimeTicks::NowFromSystemTraceTime());
  }
  TimeTicks OffsetTimestamp(const TimeTicks& timestamp) const {
    return timestamp - time_offset_;
  }
=======

  std::string EventToConsoleMessage(unsigned char phase,
                                    const TimeTicks& timestamp,
                                    TraceEvent* trace_event);

  TraceEvent* AddEventToThreadSharedChunkWhileLocked(TraceEventHandle* handle,
                                                     bool check_buffer_is_full);
  void CheckIfBufferIsFullWhileLocked();
  void SetDisabledWhileLocked();

  TraceEvent* GetEventByHandleInternal(TraceEventHandle handle,
                                       OptionalAutoLock* lock);
>>>>>>> 8c15b39e

  // |generation| is used in the following callbacks to check if the callback
  // is called for the flush of the current |logged_events_|.
  void FlushCurrentThread(int generation);
  void ConvertTraceEventsToTraceFormat(scoped_ptr<TraceBuffer> logged_events,
      const TraceLog::OutputCallback& flush_output_callback);
  void FinishFlush(int generation);
  void OnFlushTimeout(int generation);

  int generation() const {
    return static_cast<int>(subtle::NoBarrier_Load(&generation_));
  }
  bool CheckGeneration(int generation) const {
    return generation == this->generation();
  }
  void UseNextTraceBuffer();

  TimeTicks OffsetNow() const {
    return OffsetTimestamp(TimeTicks::NowFromSystemTraceTime());
  }
  TimeTicks OffsetTimestamp(const TimeTicks& timestamp) const {
    return timestamp - time_offset_;
  }

  // This lock protects TraceLog member accesses (except for members protected
  // by thread_info_lock_) from arbitrary threads.
  mutable Lock lock_;
  // This lock protects accesses to thread_names_, thread_event_start_times_
  // and thread_colors_.
  Lock thread_info_lock_;
  int locked_line_;
  bool enabled_;
  int num_traces_recorded_;
  scoped_ptr<TraceBuffer> logged_events_;
  subtle::AtomicWord /* EventCallback */ event_callback_;
  bool dispatching_to_observer_list_;
  std::vector<EnabledStateObserver*> enabled_state_observer_list_;

  std::string process_name_;
  base::hash_map<int, std::string> process_labels_;
  int process_sort_index_;
  base::hash_map<int, int> thread_sort_indices_;
  base::hash_map<int, std::string> thread_names_;

  // The following two maps are used only when ECHO_TO_CONSOLE.
  base::hash_map<int, std::stack<TimeTicks> > thread_event_start_times_;
  base::hash_map<std::string, int> thread_colors_;

  // XORed with TraceID to make it unlikely to collide with other processes.
  unsigned long long process_id_hash_;

  int process_id_;

  TimeDelta time_offset_;

  // Allow tests to wake up when certain events occur.
  WatchEventCallback watch_event_callback_;
  subtle::AtomicWord /* const unsigned char* */ watch_category_;
  std::string watch_event_name_;

  subtle::AtomicWord /* Options */ trace_options_;

  // Sampling thread handles.
  scoped_ptr<TraceSamplingThread> sampling_thread_;
  PlatformThreadHandle sampling_thread_handle_;

  CategoryFilter category_filter_;
  CategoryFilter event_callback_category_filter_;

  ThreadLocalPointer<ThreadLocalEventBuffer> thread_local_event_buffer_;
  ThreadLocalBoolean thread_blocks_message_loop_;
<<<<<<< HEAD
=======
  ThreadLocalBoolean thread_is_in_trace_event_;
>>>>>>> 8c15b39e

  // Contains the message loops of threads that have had at least one event
  // added into the local event buffer. Not using MessageLoopProxy because we
  // need to know the life time of the message loops.
  hash_set<MessageLoop*> thread_message_loops_;

  // For events which can't be added into the thread local buffer, e.g. events
  // from threads without a message loop.
  scoped_ptr<TraceBufferChunk> thread_shared_chunk_;
  size_t thread_shared_chunk_index_;

  // Set when asynchronous Flush is in progress.
  OutputCallback flush_output_callback_;
  scoped_refptr<MessageLoopProxy> flush_message_loop_proxy_;
  subtle::AtomicWord generation_;

  DISALLOW_COPY_AND_ASSIGN(TraceLog);
};

}  // namespace debug
}  // namespace base

#endif  // BASE_DEBUG_TRACE_EVENT_IMPL_H_<|MERGE_RESOLUTION|>--- conflicted
+++ resolved
@@ -122,11 +122,7 @@
 
   void Reset();
 
-<<<<<<< HEAD
-  void UpdateDuration(const TimeTicks& now);
-=======
   void UpdateDuration(const TimeTicks& now, const TimeTicks& thread_now);
->>>>>>> 8c15b39e
 
   // Serialize event data to JSON
   static void AppendEventsAsJSON(const std::vector<TraceEvent>& events,
@@ -145,10 +141,7 @@
   char phase() const { return phase_; }
   int thread_id() const { return thread_id_; }
   TimeDelta duration() const { return duration_; }
-<<<<<<< HEAD
-=======
   TimeDelta thread_duration() const { return thread_duration_; }
->>>>>>> 8c15b39e
   unsigned long long id() const { return id_; }
   unsigned char flags() const { return flags_; }
 
@@ -173,10 +166,7 @@
   TimeTicks timestamp_;
   TimeTicks thread_timestamp_;
   TimeDelta duration_;
-<<<<<<< HEAD
-=======
   TimeDelta thread_duration_;
->>>>>>> 8c15b39e
   // id_ can be used to store phase-specific data.
   unsigned long long id_;
   TraceValue arg_values_[kTraceMaxNumArgs];
@@ -412,11 +402,7 @@
   // be merged into the current category filter.
   void SetEnabled(const CategoryFilter& category_filter, Options options);
 
-<<<<<<< HEAD
-  // Disables tracing for all categories.
-=======
   // Disables normal tracing for all categories.
->>>>>>> 8c15b39e
   void SetDisabled();
 
   bool IsEnabled() { return enabled_; }
@@ -460,16 +446,9 @@
   // after a call to SetEventCallbackEnabled() that replaces or a call to
   // SetEventCallbackDisabled() that disables the callback.
   // This callback may be invoked on any thread.
-<<<<<<< HEAD
-  // TODO(wangxianzhu): For now for TRACE_EVENT_PHASE_COMPLETE events, the
-  // client will still receive pairs of TRACE_EVENT_PHASE_BEGIN and
-  // TRACE_EVENT_PHASE_END events. Should send TRACE_EVENT_PHASE_COMPLETE
-  // directly to clients if it is beneficial and feasible.
-=======
   // For TRACE_EVENT_PHASE_COMPLETE events, the client will still receive pairs
   // of TRACE_EVENT_PHASE_BEGIN and TRACE_EVENT_PHASE_END events to keep the
   // interface simple.
->>>>>>> 8c15b39e
   typedef void (*EventCallback)(TimeTicks timestamp,
                                 char phase,
                                 const unsigned char* category_group_enabled,
@@ -543,21 +522,12 @@
                                const void* id,
                                const std::string& extra);
 
-<<<<<<< HEAD
-  void UpdateTraceEventDuration(TraceEventHandle handle);
-
-  // For every matching event, a notification will be fired. NOTE: the
-  // notification will fire for each matching event that has already occurred
-  // since tracing was started (including before tracing if the process was
-  // started with tracing turned on).
-=======
   void UpdateTraceEventDuration(const unsigned char* category_group_enabled,
                                 const char* name,
                                 TraceEventHandle handle);
 
   // For every matching event, the callback will be called.
   typedef base::Callback<void()> WatchEventCallback;
->>>>>>> 8c15b39e
   void SetWatchEvent(const std::string& category_name,
                      const std::string& event_name,
                      const WatchEventCallback& callback);
@@ -629,32 +599,6 @@
   void UpdateCategoryGroupEnabledFlags();
   void UpdateCategoryGroupEnabledFlag(int category_index);
 
-<<<<<<< HEAD
-  // Helper class for managing notification_thread_count_ and running
-  // notification callbacks. This is very similar to a reader-writer lock, but
-  // shares the lock with TraceLog and manages the notification flags.
-  class NotificationHelper {
-   public:
-    inline explicit NotificationHelper(TraceLog* trace_log);
-    inline ~NotificationHelper();
-
-    // Called only while TraceLog::lock_ is held. This ORs the given
-    // notification with any existing notifications.
-    inline void AddNotificationWhileLocked(int notification);
-
-    // Called only while TraceLog::lock_ is NOT held. If there are any pending
-    // notifications from previous calls to AddNotificationWhileLocked, this
-    // will call the NotificationCallback.
-    inline void SendNotificationIfAny();
-
-   private:
-    TraceLog* trace_log_;
-    NotificationCallback callback_copy_;
-    int notification_;
-  };
-
-=======
->>>>>>> 8c15b39e
   class ThreadLocalEventBuffer;
   class OptionalAutoLock;
 
@@ -665,44 +609,6 @@
 
   TraceBuffer* trace_buffer() const { return logged_events_.get(); }
   TraceBuffer* CreateTraceBuffer();
-<<<<<<< HEAD
-
-  void OutputEventToConsoleWhileLocked(unsigned char phase,
-                                       const TimeTicks& timestamp,
-                                       TraceEvent* trace_event);
-
-  TraceEvent* AddEventToThreadSharedChunkWhileLocked(
-      NotificationHelper* notifier, TraceEventHandle* handle);
-  void CheckIfBufferIsFullWhileLocked(NotificationHelper* notifier);
-
-  TraceEvent* GetEventByHandleInternal(TraceEventHandle handle,
-                                       OptionalAutoLock* lock);
-
-  // |generation| is used in the following callbacks to check if the callback
-  // is called for the flush of the current |logged_events_|.
-  void FlushCurrentThread(int generation);
-  void ConvertTraceEventsToTraceFormat(scoped_ptr<TraceBuffer> logged_events,
-      const TraceLog::OutputCallback& flush_output_callback);
-  void FinishFlush(int generation);
-  void OnFlushTimeout(int generation);
-
-  int generation() const {
-    return static_cast<int>(subtle::NoBarrier_Load(&generation_));
-  }
-  bool CheckGeneration(int generation) const {
-    return generation == this->generation();
-  }
-  int NextGeneration() {
-    return static_cast<int>(subtle::NoBarrier_AtomicIncrement(&generation_, 1));
-  }
-
-  TimeTicks OffsetNow() const {
-    return OffsetTimestamp(TimeTicks::NowFromSystemTraceTime());
-  }
-  TimeTicks OffsetTimestamp(const TimeTicks& timestamp) const {
-    return timestamp - time_offset_;
-  }
-=======
 
   std::string EventToConsoleMessage(unsigned char phase,
                                     const TimeTicks& timestamp,
@@ -715,7 +621,6 @@
 
   TraceEvent* GetEventByHandleInternal(TraceEventHandle handle,
                                        OptionalAutoLock* lock);
->>>>>>> 8c15b39e
 
   // |generation| is used in the following callbacks to check if the callback
   // is called for the flush of the current |logged_events_|.
@@ -787,10 +692,7 @@
 
   ThreadLocalPointer<ThreadLocalEventBuffer> thread_local_event_buffer_;
   ThreadLocalBoolean thread_blocks_message_loop_;
-<<<<<<< HEAD
-=======
   ThreadLocalBoolean thread_is_in_trace_event_;
->>>>>>> 8c15b39e
 
   // Contains the message loops of threads that have had at least one event
   // added into the local event buffer. Not using MessageLoopProxy because we
