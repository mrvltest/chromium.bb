# Copyright (c) 2012 The Chromium Authors. All rights reserved.
# Use of this source code is governed by a BSD-style license that can be
# found in the LICENSE file.

{
  'variables': {
    'chromium_code': 1,
  },
  'includes': [
    '../build/win_precompile.gypi',
    'base.gypi',
  ],
  'targets': [
    {
      'target_name': 'base',
      'type': '<(component)',
      'toolsets': ['host', 'target'],
      'variables': {
        'base_target': 1,
        'enable_wexit_time_destructors': 1,
        'optimize': 'max',
      },
      'dependencies': [
        'base_debugging_flags#target',
        'base_static',
<<<<<<< HEAD
        'allocator/allocator.gyp:allocator_extension_thunks',
=======
        '../testing/gtest.gyp:gtest_prod',
>>>>>>> e1dd8e62
        '../third_party/modp_b64/modp_b64.gyp:modp_b64',
        'third_party/dynamic_annotations/dynamic_annotations.gyp:dynamic_annotations',
      ],
      # TODO(gregoryd): direct_dependent_settings should be shared with the
      #  64-bit target, but it doesn't work due to a bug in gyp
      'direct_dependent_settings': {
        'include_dirs': [
          '..',
        ],
      },
      'conditions': [
        ['desktop_linux == 1 or chromeos == 1', {
          'conditions': [
            ['chromeos==1', {
              'sources/': [ ['include', '_chromeos\\.cc$'] ]
            }],
          ],
          'dependencies': [
            'symbolize',
            'xdg_mime',
          ],
          'defines': [
            'USE_SYMBOLIZE',
          ],
        }, {  # desktop_linux == 0 and chromeos == 0
            'sources/': [
              ['exclude', '/xdg_user_dirs/'],
              ['exclude', '_nss\\.cc$'],
            ],
        }],
        ['use_glib==1', {
          'dependencies': [
            '../build/linux/system.gyp:glib',
          ],
          'export_dependent_settings': [
            '../build/linux/system.gyp:glib',
          ],
        }],
        ['os_bsd==1', {
          'include_dirs': [
            '/usr/local/include',
          ],
          'link_settings': {
            'libraries': [
              '-L/usr/local/lib -lexecinfo',
            ],
          },
        }],
        ['OS == "linux"', {
          'link_settings': {
            'libraries': [
              # We need rt for clock_gettime().
              '-lrt',
              # For 'native_library_linux.cc'
              '-ldl',
            ],
          },
          'conditions': [
            ['use_allocator!="tcmalloc"', {
              'defines': [
                'NO_TCMALLOC',
              ],
              'direct_dependent_settings': {
                'defines': [
                  'NO_TCMALLOC',
                ],
              },
            }],
          ],
        }],
        ['OS == "win"', {
          # Specify delayload for base.dll.
          'msvs_settings': {
            'VCLinkerTool': {
              'DelayLoadDLLs': [
                'cfgmgr32.dll',
                'powrprof.dll',
                'setupapi.dll',
              ],
              'AdditionalDependencies': [
                'cfgmgr32.lib',
                'powrprof.lib',
                'setupapi.lib',
              ],
            },
          },
          # Specify delayload for components that link with base.lib.
          'all_dependent_settings': {
            'msvs_settings': {
              'VCLinkerTool': {
                'DelayLoadDLLs': [
                  'cfgmgr32.dll',
                  'powrprof.dll',
                  'setupapi.dll',
                ],
                'AdditionalDependencies': [
                  'cfgmgr32.lib',
                  'powrprof.lib',
                  'setupapi.lib',
                ],
              },
            },
          },
          'copies': [
            {
              'destination': '<(PRODUCT_DIR)/',
              'files': [
                '../build/win/dbghelp_xp/dbghelp.dll',
              ],
            },
          ],
          'dependencies': [
           'trace_event/etw_manifest/etw_manifest.gyp:etw_manifest',
          ],
        }],
        ['OS == "mac" or (OS == "ios" and _toolset == "host")', {
          'link_settings': {
            'libraries': [
              '$(SDKROOT)/System/Library/Frameworks/AppKit.framework',
              '$(SDKROOT)/System/Library/Frameworks/ApplicationServices.framework',
              '$(SDKROOT)/System/Library/Frameworks/Carbon.framework',
              '$(SDKROOT)/System/Library/Frameworks/CoreFoundation.framework',
              '$(SDKROOT)/System/Library/Frameworks/Foundation.framework',
              '$(SDKROOT)/System/Library/Frameworks/IOKit.framework',
              '$(SDKROOT)/System/Library/Frameworks/Security.framework',
            ],
          },
        }],
        ['OS == "ios" and _toolset != "host"', {
          'link_settings': {
            'libraries': [
              '$(SDKROOT)/System/Library/Frameworks/CoreFoundation.framework',
              '$(SDKROOT)/System/Library/Frameworks/CoreGraphics.framework',
              '$(SDKROOT)/System/Library/Frameworks/CoreText.framework',
              '$(SDKROOT)/System/Library/Frameworks/Foundation.framework',
              '$(SDKROOT)/System/Library/Frameworks/UIKit.framework',
            ],
          },
        }],
        ['OS != "win" and (OS != "ios" or _toolset == "host")', {
            'dependencies': ['third_party/libevent/libevent.gyp:libevent'],
        },],
        ['component=="shared_library"', {
          'conditions': [
            ['OS=="win"', {
              'sources!': [
                'debug/debug_on_start_win.cc',
              ],
            }],
          ],
        }],
        ['OS=="ios"', {
          'sources!': [
            'sync_socket.h',
            'sync_socket_posix.cc',
          ]
        }],
      ],
      'sources': [
        'auto_reset.h',
        'linux_util.cc',
        'linux_util.h',
        'message_loop/message_pump_android.cc',
        'message_loop/message_pump_android.h',
        'message_loop/message_pump_glib.cc',
        'message_loop/message_pump_glib.h',
        'message_loop/message_pump_io_ios.cc',
        'message_loop/message_pump_io_ios.h',
        'message_loop/message_pump_libevent.cc',
        'message_loop/message_pump_libevent.h',
        'message_loop/message_pump_mac.h',
        'message_loop/message_pump_mac.mm',
        'metrics/field_trial.cc',
        'metrics/field_trial.h',
        'posix/file_descriptor_shuffle.cc',
        'posix/file_descriptor_shuffle.h',
        'sync_socket.h',
        'sync_socket_posix.cc',
        'sync_socket_win.cc',
        'third_party/xdg_user_dirs/xdg_user_dir_lookup.cc',
        'third_party/xdg_user_dirs/xdg_user_dir_lookup.h',
      ],
    },
    {
      'target_name': 'base_i18n',
      'type': '<(component)',
      'variables': {
        'enable_wexit_time_destructors': 1,
        'optimize': 'max',
        'base_i18n_target': 1,
      },
      'dependencies': [
        'base',
        'third_party/dynamic_annotations/dynamic_annotations.gyp:dynamic_annotations',
        '../third_party/icu/icu.gyp:icui18n',
        '../third_party/icu/icu.gyp:icuuc',
      ],
      'conditions': [
        ['OS == "win"', {
          # TODO(jschuh): crbug.com/167187 fix size_t to int truncations.
          'msvs_disabled_warnings': [
            4267,
          ],
        }],
        ['icu_use_data_file_flag==1', {
          'defines': ['ICU_UTIL_DATA_IMPL=ICU_UTIL_DATA_FILE'],
        }, { # else icu_use_data_file_flag !=1
          'conditions': [
            ['OS=="win"', {
              'defines': ['ICU_UTIL_DATA_IMPL=ICU_UTIL_DATA_SHARED'],
            }, {
              'defines': ['ICU_UTIL_DATA_IMPL=ICU_UTIL_DATA_STATIC'],
            }],
          ],
        }],
        ['OS == "ios"', {
          'toolsets': ['host', 'target'],
        }],
      ],
      'export_dependent_settings': [
        'base',
        '../third_party/icu/icu.gyp:icuuc',
        '../third_party/icu/icu.gyp:icui18n',
      ],
    },
    {
      'target_name': 'base_message_loop_tests',
      'type': 'static_library',
      'dependencies': [
        'base',
      ],
      'sources': [
        'message_loop/message_loop_test.cc',
        'message_loop/message_loop_test.h',
      ],
    },
    {
      'target_name': 'base_prefs',
      'type': '<(component)',
      'variables': {
        'enable_wexit_time_destructors': 1,
        'optimize': 'max',
      },
      'dependencies': [
        'base',
      ],
      'export_dependent_settings': [
        'base',
      ],
      'defines': [
        'BASE_PREFS_IMPLEMENTATION',
      ],
      'sources': [
        'prefs/base_prefs_export.h',
        'prefs/default_pref_store.cc',
        'prefs/default_pref_store.h',
        'prefs/json_pref_store.cc',
        'prefs/json_pref_store.h',
        'prefs/overlay_user_pref_store.cc',
        'prefs/overlay_user_pref_store.h',
        'prefs/persistent_pref_store.h',
        'prefs/pref_change_registrar.cc',
        'prefs/pref_change_registrar.h',
        'prefs/pref_filter.h',
        'prefs/pref_member.cc',
        'prefs/pref_member.h',
        'prefs/pref_notifier.h',
        'prefs/pref_notifier_impl.cc',
        'prefs/pref_notifier_impl.h',
        'prefs/pref_observer.h',
        'prefs/pref_registry.cc',
        'prefs/pref_registry.h',
        'prefs/pref_registry_simple.cc',
        'prefs/pref_registry_simple.h',
        'prefs/pref_service.cc',
        'prefs/pref_service.h',
        'prefs/pref_service_factory.cc',
        'prefs/pref_service_factory.h',
        'prefs/pref_store.cc',
        'prefs/pref_store.h',
        'prefs/pref_value_map.cc',
        'prefs/pref_value_map.h',
        'prefs/pref_value_store.cc',
        'prefs/pref_value_store.h',
        'prefs/scoped_user_pref_update.cc',
        'prefs/scoped_user_pref_update.h',
        'prefs/value_map_pref_store.cc',
        'prefs/value_map_pref_store.h',
        'prefs/writeable_pref_store.h',
      ],
    },
    {
      'target_name': 'base_prefs_test_support',
      'type': 'static_library',
      'dependencies': [
        'base',
        'base_prefs',
      ],
      'sources': [
        'prefs/mock_pref_change_callback.cc',
        'prefs/pref_store_observer_mock.cc',
        'prefs/pref_store_observer_mock.h',
        'prefs/testing_pref_service.cc',
        'prefs/testing_pref_service.h',
        'prefs/testing_pref_store.cc',
        'prefs/testing_pref_store.h',
      ],
    },
    {
      # This is the subset of files from base that should not be used with a
      # dynamic library. Note that this library cannot depend on base because
      # base depends on base_static.
      'target_name': 'base_static',
      'type': 'static_library',
      'variables': {
        'enable_wexit_time_destructors': 1,
        'optimize': 'max',
      },
      'toolsets': ['host', 'target'],
      'sources': [
        'base_switches.cc',
        'base_switches.h',
        'win/pe_image.cc',
        'win/pe_image.h',
      ],
      'include_dirs': [
        '..',
      ],
    },
    # Include this target for a main() function that simply instantiates
    # and runs a base::TestSuite.
    {
      'target_name': 'run_all_unittests',
      'type': 'static_library',
      'dependencies': [
      ],
      'sources': [
        'test/run_all_unittests.cc',
      ],
    },
    {
      'target_name': 'base_unittests',
      'type': '<(gtest_target_type)',
      'sources': [
        'allocator/tcmalloc_unittest.cc',
        'android/application_status_listener_unittest.cc',
        'android/content_uri_utils_unittest.cc',
        'android/jni_android_unittest.cc',
        'android/jni_array_unittest.cc',
        'android/jni_string_unittest.cc',
        'android/library_loader/library_prefetcher_unittest.cc',
        'android/path_utils_unittest.cc',
        'android/scoped_java_ref_unittest.cc',
        'android/sys_utils_unittest.cc',
        'at_exit_unittest.cc',
        'atomicops_unittest.cc',
        'barrier_closure_unittest.cc',
        'base64_unittest.cc',
        'base64url_unittest.cc',
        'big_endian_unittest.cc',
        'bind_unittest.cc',
        'bind_unittest.nc',
        'bits_unittest.cc',
        'build_time_unittest.cc',
        'callback_helpers_unittest.cc',
        'callback_list_unittest.cc',
        'callback_list_unittest.nc',
        'callback_unittest.cc',
        'callback_unittest.nc',
        'cancelable_callback_unittest.cc',
        'command_line_unittest.cc',
        'containers/adapters_unittest.cc',
        'containers/hash_tables_unittest.cc',
        'containers/linked_list_unittest.cc',
        'containers/mru_cache_unittest.cc',
        'containers/scoped_ptr_hash_map_unittest.cc',
        'containers/small_map_unittest.cc',
        'containers/stack_container_unittest.cc',
        'cpu_unittest.cc',
        'debug/crash_logging_unittest.cc',
        'debug/debugger_unittest.cc',
        'debug/leak_tracker_unittest.cc',
        'debug/proc_maps_linux_unittest.cc',
        'debug/stack_trace_unittest.cc',
        'debug/task_annotator_unittest.cc',
        'deferred_sequenced_task_runner_unittest.cc',
        'environment_unittest.cc',
        'feature_list_unittest.cc',
        'file_version_info_unittest.cc',
        'files/dir_reader_posix_unittest.cc',
        'files/file_locking_unittest.cc',
        'files/file_path_unittest.cc',
        'files/file_path_watcher_unittest.cc',
        'files/file_proxy_unittest.cc',
        'files/file_unittest.cc',
        'files/file_util_proxy_unittest.cc',
        'files/file_util_unittest.cc',
        'files/important_file_writer_unittest.cc',
        'files/memory_mapped_file_unittest.cc',
        'files/scoped_temp_dir_unittest.cc',
        'gmock_unittest.cc',
        'guid_unittest.cc',
        'hash_unittest.cc',
        'i18n/break_iterator_unittest.cc',
        'i18n/case_conversion_unittest.cc',
        'i18n/char_iterator_unittest.cc',
        'i18n/file_util_icu_unittest.cc',
        'i18n/icu_string_conversions_unittest.cc',
        'i18n/message_formatter_unittest.cc',
        'i18n/number_formatting_unittest.cc',
        'i18n/rtl_unittest.cc',
        'i18n/streaming_utf8_validator_unittest.cc',
        'i18n/string_search_unittest.cc',
        'i18n/time_formatting_unittest.cc',
        'i18n/timezone_unittest.cc',
        'id_map_unittest.cc',
        'ios/crb_protocol_observers_unittest.mm',
        'ios/device_util_unittest.mm',
        'ios/weak_nsobject_unittest.mm',
        'json/json_parser_unittest.cc',
        'json/json_reader_unittest.cc',
        'json/json_value_converter_unittest.cc',
        'json/json_value_serializer_unittest.cc',
        'json/json_writer_unittest.cc',
        'json/string_escape_unittest.cc',
        'lazy_instance_unittest.cc',
        'logging_unittest.cc',
        'mac/bind_objc_block_unittest.mm',
        'mac/call_with_eh_frame_unittest.mm',
        'mac/dispatch_source_mach_unittest.cc',
        'mac/foundation_util_unittest.mm',
        'mac/libdispatch_task_runner_unittest.cc',
        'mac/mac_util_unittest.mm',
        'mac/objc_property_releaser_unittest.mm',
        'mac/scoped_nsobject_unittest.mm',
        'mac/scoped_objc_class_swizzler_unittest.mm',
        'mac/scoped_sending_event_unittest.mm',
        'md5_unittest.cc',
        'memory/aligned_memory_unittest.cc',
        'memory/discardable_shared_memory_unittest.cc',
        'memory/linked_ptr_unittest.cc',
        'memory/memory_pressure_listener_unittest.cc',
        'memory/memory_pressure_monitor_chromeos_unittest.cc',
        'memory/memory_pressure_monitor_mac_unittest.cc',
        'memory/memory_pressure_monitor_win_unittest.cc',
        'memory/ptr_util_unittest.cc',
        'memory/ref_counted_memory_unittest.cc',
        'memory/ref_counted_unittest.cc',
        'memory/scoped_ptr_unittest.cc',
        'memory/scoped_ptr_unittest.nc',
        'memory/scoped_vector_unittest.cc',
        'memory/shared_memory_unittest.cc',
        'memory/shared_memory_mac_unittest.cc',
        'memory/singleton_unittest.cc',
        'memory/weak_ptr_unittest.cc',
        'memory/weak_ptr_unittest.nc',
        'message_loop/message_loop_task_runner_unittest.cc',
        'message_loop/message_loop_unittest.cc',
        'message_loop/message_pump_glib_unittest.cc',
        'message_loop/message_pump_io_ios_unittest.cc',
        'message_loop/message_pump_libevent_unittest.cc',
        'metrics/bucket_ranges_unittest.cc',
        'metrics/field_trial_unittest.cc',
        'metrics/histogram_base_unittest.cc',
        'metrics/histogram_delta_serialization_unittest.cc',
        'metrics/histogram_macros_unittest.cc',
        'metrics/histogram_snapshot_manager_unittest.cc',
        'metrics/histogram_unittest.cc',
        'metrics/metrics_hashes_unittest.cc',
        'metrics/sample_map_unittest.cc',
        'metrics/sample_vector_unittest.cc',
        'metrics/sparse_histogram_unittest.cc',
        'metrics/statistics_recorder_unittest.cc',
        'native_library_unittest.cc',
        'numerics/safe_numerics_unittest.cc',
        'observer_list_unittest.cc',
        'os_compat_android_unittest.cc',
        'path_service_unittest.cc',
        'pickle_unittest.cc',
        'posix/file_descriptor_shuffle_unittest.cc',
        'posix/unix_domain_socket_linux_unittest.cc',
        'power_monitor/power_monitor_unittest.cc',
        'prefs/default_pref_store_unittest.cc',
        'prefs/json_pref_store_unittest.cc',
        'prefs/mock_pref_change_callback.h',
        'prefs/overlay_user_pref_store_unittest.cc',
        'prefs/pref_change_registrar_unittest.cc',
        'prefs/pref_member_unittest.cc',
        'prefs/pref_notifier_impl_unittest.cc',
        'prefs/pref_service_unittest.cc',
        'prefs/pref_value_map_unittest.cc',
        'prefs/pref_value_store_unittest.cc',
        'prefs/scoped_user_pref_update_unittest.cc',
        'process/memory_unittest.cc',
        'process/memory_unittest_mac.h',
        'process/memory_unittest_mac.mm',
        'process/process_metrics_unittest.cc',
        'process/process_metrics_unittest_ios.cc',
        'process/process_unittest.cc',
        'process/process_util_unittest.cc',
        'profiler/stack_sampling_profiler_unittest.cc',
        'profiler/tracked_time_unittest.cc',
        'rand_util_unittest.cc',
        'scoped_clear_errno_unittest.cc',
        'scoped_generic_unittest.cc',
        'scoped_native_library_unittest.cc',
        'security_unittest.cc',
        'sequence_checker_unittest.cc',
        'sha1_unittest.cc',
        'stl_util_unittest.cc',
        'strings/nullable_string16_unittest.cc',
        'strings/pattern_unittest.cc',
        'strings/safe_sprintf_unittest.cc',
        'strings/string16_unittest.cc',
        'strings/string_number_conversions_unittest.cc',
        'strings/string_piece_unittest.cc',
        'strings/string_split_unittest.cc',
        'strings/string_tokenizer_unittest.cc',
        'strings/string_util_unittest.cc',
        'strings/stringize_macros_unittest.cc',
        'strings/stringprintf_unittest.cc',
        'strings/sys_string_conversions_mac_unittest.mm',
        'strings/sys_string_conversions_unittest.cc',
        'strings/utf_offset_string_conversions_unittest.cc',
        'strings/utf_string_conversions_unittest.cc',
        'supports_user_data_unittest.cc',
        'sync_socket_unittest.cc',
        'synchronization/cancellation_flag_unittest.cc',
        'synchronization/condition_variable_unittest.cc',
        'synchronization/lock_unittest.cc',
        'synchronization/waitable_event_unittest.cc',
        'synchronization/waitable_event_watcher_unittest.cc',
        'sys_info_unittest.cc',
        'system_monitor/system_monitor_unittest.cc',
        'task/cancelable_task_tracker_unittest.cc',
        'task_runner_util_unittest.cc',
        'template_util_unittest.cc',
        'test/histogram_tester_unittest.cc',
        'test/test_pending_task_unittest.cc',
        'test/test_reg_util_win_unittest.cc',
        'test/trace_event_analyzer_unittest.cc',
        'test/user_action_tester_unittest.cc',
        'threading/non_thread_safe_unittest.cc',
        'threading/platform_thread_unittest.cc',
        'threading/sequenced_worker_pool_unittest.cc',
        'threading/sequenced_task_runner_handle_unittest.cc',
        'threading/simple_thread_unittest.cc',
        'threading/thread_checker_unittest.cc',
        'threading/thread_collision_warner_unittest.cc',
        'threading/thread_id_name_manager_unittest.cc',
        'threading/thread_local_storage_unittest.cc',
        'threading/thread_local_unittest.cc',
        'threading/thread_unittest.cc',
        'threading/watchdog_unittest.cc',
        'threading/worker_pool_posix_unittest.cc',
        'threading/worker_pool_unittest.cc',
        'time/pr_time_unittest.cc',
        'time/time_unittest.cc',
        'time/time_win_unittest.cc',
        'timer/hi_res_timer_manager_unittest.cc',
        'timer/mock_timer_unittest.cc',
        'timer/timer_unittest.cc',
        'tools_sanity_unittest.cc',
        'tracked_objects_unittest.cc',
        'tuple_unittest.cc',
        'values_unittest.cc',
        'version_unittest.cc',
        'vlog_unittest.cc',
        'win/dllmain.cc',
        'win/enum_variant_unittest.cc',
        'win/event_trace_consumer_unittest.cc',
        'win/event_trace_controller_unittest.cc',
        'win/event_trace_provider_unittest.cc',
        'win/i18n_unittest.cc',
        'win/iunknown_impl_unittest.cc',
        'win/message_window_unittest.cc',
        'win/object_watcher_unittest.cc',
        'win/pe_image_unittest.cc',
        'win/registry_unittest.cc',
        'win/scoped_bstr_unittest.cc',
        'win/scoped_comptr_unittest.cc',
        'win/scoped_handle_unittest.cc',
        'win/scoped_process_information_unittest.cc',
        'win/scoped_variant_unittest.cc',
        'win/shortcut_unittest.cc',
        'win/startup_information_unittest.cc',
        'win/win_util_unittest.cc',
        'win/windows_version_unittest.cc',
        'win/wrapped_window_proc_unittest.cc',
        '<@(trace_event_test_sources)',
      ],
      'dependencies': [
        'base',
        'base_i18n',
        'base_message_loop_tests',
        'base_prefs',
        'base_prefs_test_support',
        'base_static',
        'run_all_unittests',
        'third_party/dynamic_annotations/dynamic_annotations.gyp:dynamic_annotations',
        '../third_party/icu/icu.gyp:icui18n',
        '../third_party/icu/icu.gyp:icuuc',
      ],
      'includes': ['../build/nocompile.gypi'],
      'variables': {
         # TODO(ajwong): Is there a way to autodetect this?
        'module_dir': 'base'
      },
      'conditions': [
        ['OS == "android"', {
          'dependencies': [
            'android/jni_generator/jni_generator.gyp:jni_generator_tests',
            '../testing/android/native_test.gyp:native_test_native_code',
          ],
        }],
        ['OS == "ios" and _toolset != "host"', {
          'sources/': [
            # This test needs multiple processes.
            ['exclude', '^files/file_locking_unittest\\.cc$'],
            # iOS does not support FilePathWatcher.
            ['exclude', '^files/file_path_watcher_unittest\\.cc$'],
            # Only test the iOS-meaningful portion of memory and process_utils.
            ['exclude', '^memory/discardable_shared_memory_unittest\\.cc$'],
            ['exclude', '^memory/shared_memory_unittest\\.cc$'],
            ['exclude', '^process/memory_unittest'],
            ['exclude', '^process/process_unittest\\.cc$'],
            ['exclude', '^process/process_util_unittest\\.cc$'],
            ['include', '^process/process_util_unittest_ios\\.cc$'],
            # iOS does not use message_pump_libevent.
            ['exclude', '^message_loop/message_pump_libevent_unittest\\.cc$'],
          ],
          'actions': [
            {
              'action_name': 'copy_test_data',
              'variables': {
                'test_data_files': [
                  'test/data',
                ],
                'test_data_prefix': 'base',
              },
              'includes': [ '../build/copy_test_data_ios.gypi' ],
            },
          ],
        }],
        ['desktop_linux == 1 or chromeos == 1', {
          'defines': [
            'USE_SYMBOLIZE',
          ],
          'sources!': [
            'file_version_info_unittest.cc',
          ],
          'conditions': [
            [ 'desktop_linux==1', {
              'sources': [
                'nix/xdg_util_unittest.cc',
              ],
            }],
          ],
        }],
        ['use_glib == 1', {
          'dependencies': [
            '../build/linux/system.gyp:glib',
          ],
        }, {  # use_glib == 0
          'sources!': [
            'message_loop/message_pump_glib_unittest.cc',
          ]
        }],
        ['use_ozone == 1', {
          'sources!': [
            'message_loop/message_pump_glib_unittest.cc',
          ]
        }],
        ['OS == "linux"', {
          'dependencies': [
            'malloc_wrapper',
          ],
          'conditions': [
            ['use_allocator!="none"', {
              'dependencies': [
                'allocator/allocator.gyp:allocator',
              ],
            }],
          ]},
        ],
        [ 'OS == "win" and target_arch == "x64"', {
          'sources': [
            'profiler/win32_stack_frame_unwinder_unittest.cc',
          ],
          'dependencies': [
            'base_profiler_test_support_library',
          ],
        }],
        ['OS == "win"', {
          'sources!': [
            'file_descriptor_shuffle_unittest.cc',
            'files/dir_reader_posix_unittest.cc',
            'message_loop/message_pump_libevent_unittest.cc',
            'threading/worker_pool_posix_unittest.cc',
          ],
          # TODO(jschuh): crbug.com/167187 fix size_t to int truncations.
          'msvs_disabled_warnings': [
            4267,
          ],
          'conditions': [
            # This is needed so base_unittests uses the allocator shim, as
            # SecurityTest.MemoryAllocationRestriction* tests are dependent
            # on tcmalloc.
            # TODO(wfh): crbug.com/246278 Move tcmalloc specific tests into
            # their own test suite.
            ['win_use_allocator_shim==1', {
              'dependencies': [
                'allocator/allocator.gyp:allocator',
              ],
            }],
            ['icu_use_data_file_flag==0', {
              # This is needed to trigger the dll copy step on windows.
              # TODO(mark): This should not be necessary.
              'dependencies': [
                '../third_party/icu/icu.gyp:icudata',
              ],
            }],
          ],
        }, {  # OS != "win"
          'dependencies': [
            'third_party/libevent/libevent.gyp:libevent'
          ],
        }],
      ],  # conditions
      'target_conditions': [
        ['OS == "ios" and _toolset != "host"', {
          'sources/': [
            # Pull in specific Mac files for iOS (which have been filtered out
            # by file name rules).
            ['include', '^mac/bind_objc_block_unittest\\.mm$'],
            ['include', '^mac/foundation_util_unittest\\.mm$',],
            ['include', '^mac/objc_property_releaser_unittest\\.mm$'],
            ['include', '^mac/scoped_nsobject_unittest\\.mm$'],
            ['include', '^sys_string_conversions_mac_unittest\\.mm$'],
          ],
        }],
        ['OS == "android"', {
          'sources/': [
            ['include', '^debug/proc_maps_linux_unittest\\.cc$'],
          ],
        }],
        # Enable more direct string conversions on platforms with native utf8
        # strings
        ['OS=="mac" or OS=="ios" or <(chromeos)==1 or <(chromecast)==1', {
          'defines': ['SYSTEM_NATIVE_UTF8'],
        }],
        # SyncSocket isn't used on iOS
        ['OS=="ios"', {
          'sources!': [
            'sync_socket_unittest.cc',
          ],
        }],
      ],  # target_conditions
    },
    {
      'target_name': 'test_support_perf',
      'type': 'static_library',
      'dependencies': [
        'base',
      ],
      'sources': [
        'test/run_all_perftests.cc',
      ],
      'direct_dependent_settings': {
        'defines': [
          'PERF_TEST',
        ],
      },
    },
    {
      'target_name': 'test_launcher_nacl_nonsfi',
      'conditions': [
        ['disable_nacl==0 and disable_nacl_untrusted==0 and enable_nacl_nonsfi_test==1', {
          'type': 'static_library',
          'sources': [
            'test/launcher/test_launcher_nacl_nonsfi.cc',
          ],
          'dependencies': [
          ],
        }, {
          'type': 'none',
        }],
      ],
    },
    {
      # GN version: //base/debug:debugging_flags
      # Since this generates a file, it most only be referenced in the target
      # toolchain or there will be multiple rules that generate the header.
      # When referenced from a target that might be compiled in the host
      # toolchain, always refer to 'base_debugging_flags#target'.
      'target_name': 'base_debugging_flags',
      'includes': [ '../build/buildflag_header.gypi' ],
      'variables': {
        'buildflag_header_path': 'base/debug/debugging_flags.h',
        'buildflag_flags': [
          'ENABLE_PROFILING=<(profiling)',
        ],
      },
    },
  ],
  'conditions': [
    ['OS=="ios" and "<(GENERATOR)"=="ninja"', {
      'targets': [
        {
          'target_name': 'test_launcher',
          'toolsets': ['host'],
          'type': 'executable',
          'dependencies': [
          ],
          'sources': [
            'test/launcher/test_launcher_ios.cc',
          ],
        },
      ],
    }],
    ['OS!="ios"', {
      'targets': [
        {
          # GN: //base:check_example
          'target_name': 'check_example',
          'type': 'executable',
          'sources': [
            'check_example.cc',
          ],
          'dependencies': [
            'base',
          ],
        },
        {
          'target_name': 'build_utf8_validator_tables',
          'type': 'executable',
          'toolsets': ['host'],
          'dependencies': [
            'base',
            '../third_party/icu/icu.gyp:icuuc',
          ],
          'sources': [
            'i18n/build_utf8_validator_tables.cc'
          ],
        },
      ],
    }],
    ['OS == "win" and target_arch=="ia32"', {
      'targets': [
        # The base_win64 target here allows us to use base for Win64 targets
        # (the normal build is 32 bits).
        {
          'target_name': 'base_win64',
          'type': '<(component)',
          'variables': {
            'base_target': 1,
          },
          'dependencies': [
            'base_debugging_flags#target',
            'base_static_win64',
            '../third_party/modp_b64/modp_b64.gyp:modp_b64_win64',
            'third_party/dynamic_annotations/dynamic_annotations.gyp:dynamic_annotations_win64',
            'trace_event/etw_manifest/etw_manifest.gyp:etw_manifest',
          ],
          # TODO(gregoryd): direct_dependent_settings should be shared with the
          # 32-bit target, but it doesn't work due to a bug in gyp
          'direct_dependent_settings': {
            'include_dirs': [
              '..',
            ],
          },
          'defines': [
            'BASE_WIN64',
            '<@(nacl_win64_defines)',
          ],
          'configurations': {
            'Common_Base': {
              'msvs_target_platform': 'x64',
            },
          },
          'conditions': [
            ['component == "shared_library"', {
              'sources!': [
                'debug/debug_on_start_win.cc',
              ],
            }],
          ],
          # Specify delayload for base_win64.dll.
          'msvs_settings': {
            'VCLinkerTool': {
              'DelayLoadDLLs': [
                'cfgmgr32.dll',
                'powrprof.dll',
                'setupapi.dll',
              ],
              'AdditionalDependencies': [
                'cfgmgr32.lib',
                'powrprof.lib',
                'setupapi.lib',
              ],
            },
          },
          # Specify delayload for components that link with base_win64.lib.
          'all_dependent_settings': {
            'msvs_settings': {
              'VCLinkerTool': {
                'DelayLoadDLLs': [
                  'cfgmgr32.dll',
                  'powrprof.dll',
                  'setupapi.dll',
                ],
                'AdditionalDependencies': [
                  'cfgmgr32.lib',
                  'powrprof.lib',
                  'setupapi.lib',
                ],
              },
            },
          },
          # TODO(rvargas): Bug 78117. Remove this.
          'msvs_disabled_warnings': [
            4244,
            4996,
            4267,
          ],
          'sources': [
            'auto_reset.h',
            'linux_util.cc',
            'linux_util.h',
            'md5.cc',
            'md5.h',
            'message_loop/message_pump_libevent.cc',
            'message_loop/message_pump_libevent.h',
            'metrics/field_trial.cc',
            'metrics/field_trial.h',
            'posix/file_descriptor_shuffle.cc',
            'posix/file_descriptor_shuffle.h',
            'sync_socket.h',
            'sync_socket_posix.cc',
            'sync_socket_win.cc',
            'third_party/xdg_user_dirs/xdg_user_dir_lookup.cc',
            'third_party/xdg_user_dirs/xdg_user_dir_lookup.h',
          ],
        },
        {
          'target_name': 'base_i18n_nacl_win64',
          'type': '<(component)',
          # TODO(gregoryd): direct_dependent_settings should be shared with the
          # 32-bit target, but it doesn't work due to a bug in gyp
          'direct_dependent_settings': {
            'include_dirs': [
              '..',
            ],
          },
          'defines': [
            '<@(nacl_win64_defines)',
            'BASE_I18N_IMPLEMENTATION',
          ],
          'include_dirs': [
            '..',
          ],
          'sources': [
            'i18n/icu_util_nacl_win64.cc',
          ],
          'configurations': {
            'Common_Base': {
              'msvs_target_platform': 'x64',
            },
          },
        },
        {
          # TODO(rvargas): Remove this when gyp finally supports a clean model.
          # See bug 36232.
          'target_name': 'base_static_win64',
          'type': 'static_library',
          'sources': [
            'base_switches.cc',
            'base_switches.h',
            'win/pe_image.cc',
            'win/pe_image.h',
          ],
          'sources!': [
            # base64.cc depends on modp_b64.
            'base64.cc',
          ],
          'include_dirs': [
            '..',
          ],
          'configurations': {
            'Common_Base': {
              'msvs_target_platform': 'x64',
            },
          },
          'defines': [
            '<@(nacl_win64_defines)',
          ],
          # TODO(rvargas): Bug 78117. Remove this.
          'msvs_disabled_warnings': [
            4244,
          ],
        },
      ],
    }],
    ['OS == "win" and target_arch=="x64"', {
      'targets': [
        {
          'target_name': 'base_profiler_test_support_library',
          # Must be a shared library so that it can be unloaded during testing.
          'type': 'shared_library',
          'include_dirs': [
            '..',
          ],
          'sources': [
            'profiler/test_support_library.cc',
          ],
        },
      ]
    }],
    ['os_posix==1 and OS!="mac" and OS!="ios"', {
      'targets': [
        {
          'target_name': 'symbolize',
          'type': 'static_library',
          'toolsets': ['host', 'target'],
          'variables': {
            'chromium_code': 0,
          },
          'conditions': [
            ['OS == "solaris"', {
              'include_dirs': [
                '/usr/gnu/include',
                '/usr/gnu/include/libelf',
              ],
            },],
          ],
          'cflags': [
            '-Wno-sign-compare',
          ],
          'cflags!': [
            '-Wextra',
          ],
          'defines': [
            'GLOG_BUILD_CONFIG_INCLUDE="build/build_config.h"',
          ],
          'sources': [
            'third_party/symbolize/config.h',
            'third_party/symbolize/demangle.cc',
            'third_party/symbolize/demangle.h',
            'third_party/symbolize/glog/logging.h',
            'third_party/symbolize/glog/raw_logging.h',
            'third_party/symbolize/symbolize.cc',
            'third_party/symbolize/symbolize.h',
            'third_party/symbolize/utilities.h',
          ],
          'include_dirs': [
            '..',
          ],
        },
        {
          'target_name': 'xdg_mime',
          'type': 'static_library',
          'toolsets': ['host', 'target'],
          'variables': {
            'chromium_code': 0,
          },
          'cflags!': [
            '-Wextra',
          ],
          'sources': [
            'third_party/xdg_mime/xdgmime.c',
            'third_party/xdg_mime/xdgmime.h',
            'third_party/xdg_mime/xdgmimealias.c',
            'third_party/xdg_mime/xdgmimealias.h',
            'third_party/xdg_mime/xdgmimecache.c',
            'third_party/xdg_mime/xdgmimecache.h',
            'third_party/xdg_mime/xdgmimeglob.c',
            'third_party/xdg_mime/xdgmimeglob.h',
            'third_party/xdg_mime/xdgmimeicon.c',
            'third_party/xdg_mime/xdgmimeicon.h',
            'third_party/xdg_mime/xdgmimeint.c',
            'third_party/xdg_mime/xdgmimeint.h',
            'third_party/xdg_mime/xdgmimemagic.c',
            'third_party/xdg_mime/xdgmimemagic.h',
            'third_party/xdg_mime/xdgmimeparent.c',
            'third_party/xdg_mime/xdgmimeparent.h',
          ],
        },
      ],
    }],
    ['OS == "linux"', {
      'targets': [
        {
          'target_name': 'malloc_wrapper',
          'type': 'shared_library',
          'dependencies': [
            'base',
          ],
          'sources': [
            'test/malloc_wrapper.cc',
          ],
        }
      ],
    }],
<<<<<<< HEAD
=======
    ['OS == "android"', {
      'targets': [
        {
          # GN: //base:base_jni_headers
          'target_name': 'base_jni_headers',
          'type': 'none',
          'sources': [
            'android/java/src/org/chromium/base/ApkAssets.java',
            'android/java/src/org/chromium/base/ApplicationStatus.java',
            'android/java/src/org/chromium/base/AnimationFrameTimeHistogram.java',
            'android/java/src/org/chromium/base/BuildInfo.java',
            'android/java/src/org/chromium/base/CommandLine.java',
            'android/java/src/org/chromium/base/ContentUriUtils.java',
            'android/java/src/org/chromium/base/ContextUtils.java',
            'android/java/src/org/chromium/base/CpuFeatures.java',
            'android/java/src/org/chromium/base/EventLog.java',
            'android/java/src/org/chromium/base/FieldTrialList.java',
            'android/java/src/org/chromium/base/ImportantFileWriterAndroid.java',
            'android/java/src/org/chromium/base/JNIUtils.java',
            'android/java/src/org/chromium/base/JavaHandlerThread.java',
            'android/java/src/org/chromium/base/LocaleUtils.java',
            'android/java/src/org/chromium/base/MemoryPressureListener.java',
            'android/java/src/org/chromium/base/PathService.java',
            'android/java/src/org/chromium/base/PathUtils.java',
            'android/java/src/org/chromium/base/PowerMonitor.java',
            'android/java/src/org/chromium/base/SysUtils.java',
            'android/java/src/org/chromium/base/SystemMessageHandler.java',
            'android/java/src/org/chromium/base/ThreadUtils.java',
            'android/java/src/org/chromium/base/TraceEvent.java',
            'android/java/src/org/chromium/base/library_loader/LibraryLoader.java',
            'android/java/src/org/chromium/base/metrics/RecordHistogram.java',
            'android/java/src/org/chromium/base/metrics/RecordUserAction.java',
          ],
          'variables': {
            'jni_gen_package': 'base',
          },
          'dependencies': [
            'android_runtime_jni_headers',
          ],
          'includes': [ '../build/jni_generator.gypi' ],
        },
        {
          # GN: //base:android_runtime_jni_headers
          'target_name': 'android_runtime_jni_headers',
          'type': 'none',
          'variables': {
            'jni_gen_package': 'base',
            'input_java_class': 'java/lang/Runtime.class',
          },
          'includes': [ '../build/jar_file_jni_generator.gypi' ],
        },
        {
          # GN: //base:base_unittests_jni_headers
          'target_name': 'base_unittests_jni_headers',
          'type': 'none',
          'sources': [
            'test/android/java/src/org/chromium/base/ContentUriTestUtils.java',
            'test/android/java/src/org/chromium/base/TestUiThread.java',
          ],
          'variables': {
            'jni_gen_package': 'base',
          },
          'includes': [ '../build/jni_generator.gypi' ],
        },
        {
          # GN: //base:base_native_libraries_gen
          'target_name': 'base_native_libraries_gen',
          'type': 'none',
          'sources': [
            'android/java/templates/NativeLibraries.template',
          ],
          'variables': {
            'package_name': 'org/chromium/base/library_loader',
            'template_deps': [],
          },
          'includes': [ '../build/android/java_cpp_template.gypi' ],
        },
        {
          # GN: //base:base_multidex_gen
          'target_name': 'base_multidex_gen',
          'type': 'none',
          'sources': [
            'android/java/templates/ChromiumMultiDex.template',
          ],
          'variables': {
            'package_name': 'org/chromium/base/multidex',
            'template_deps': [],
          },
          'includes': ['../build/android/java_cpp_template.gypi'],
        },
        {
          # GN: //base:base_android_java_enums_srcjar
          'target_name': 'base_java_library_process_type',
          'type': 'none',
          'variables': {
            'source_file': 'android/library_loader/library_loader_hooks.h',
          },
          'includes': [ '../build/android/java_cpp_enum.gypi' ],
        },
        {
          # GN: //base:base_java
          'target_name': 'base_java',
          'type': 'none',
          'variables': {
            'java_in_dir': 'android/java',
            'jar_excluded_classes': [
              '*/ChromiumMultiDex.class',
              '*/NativeLibraries.class',
            ],
          },
          'dependencies': [
            'base_java_application_state',
            'base_java_library_load_from_apk_status_codes',
            'base_java_library_process_type',
            'base_java_memory_pressure_level',
            'base_multidex_gen',
            'base_native_libraries_gen',
            '../third_party/android_tools/android_tools.gyp:android_support_multidex_javalib',
            '../third_party/jsr-305/jsr-305.gyp:jsr_305_javalib',
          ],
          'all_dependent_settings': {
            'variables': {
              'generate_multidex_config': 1,
            },
          },
          'includes': [ '../build/java.gypi' ],
        },
        {
          # GN: //base:base_java_unittest_support
          'target_name': 'base_java_unittest_support',
          'type': 'none',
          'dependencies': [
            'base_java',
          ],
          'variables': {
            'java_in_dir': '../base/test/android/java',
          },
          'includes': [ '../build/java.gypi' ],
        },
        {
          # GN: //base:base_android_java_enums_srcjar
          'target_name': 'base_java_application_state',
          'type': 'none',
          'variables': {
            'source_file': 'android/application_status_listener.h',
          },
          'includes': [ '../build/android/java_cpp_enum.gypi' ],
        },
        {
          # GN: //base:base_android_java_enums_srcjar
          'target_name': 'base_java_library_load_from_apk_status_codes',
          'type': 'none',
          'variables': {
            'source_file': 'android/library_loader/library_load_from_apk_status_codes.h'
          },
          'includes': [ '../build/android/java_cpp_enum.gypi' ],
        },
        {
          # GN: //base:base_android_java_enums_srcjar
          'target_name': 'base_java_memory_pressure_level',
          'type': 'none',
          'variables': {
            'source_file': 'memory/memory_pressure_listener.h',
          },
          'includes': [ '../build/android/java_cpp_enum.gypi' ],
        },
        {
          # GN: //base:base_java_test_support
          'target_name': 'base_java_test_support',
          'type': 'none',
          'dependencies': [
            'base_java',
            '../testing/android/on_device_instrumentation.gyp:reporter_java',
          ],
          'variables': {
            'java_in_dir': '../base/test/android/javatests',
          },
          'includes': [ '../build/java.gypi' ],
        },
        {
          # TODO(jbudorick): Remove this once we roll to robolectric 3.0 and pull
          # in the multidex shadow library. crbug.com/522043
          # GN: //base:base_junit_test_support
          'target_name': 'base_junit_test_support',
          'type': 'none',
          'dependencies': [
            'base_multidex_gen',
            '../testing/android/junit/junit_test.gyp:junit_test_support',
            '../third_party/android_tools/android_tools.gyp:android_support_multidex_javalib',
          ],
          'variables': {
            'src_paths': [
              '../base/test/android/junit/src/org/chromium/base/test/shadows/ShadowMultiDex.java',
            ],
          },
          'includes': [ '../build/host_jar.gypi' ]
        },
        {
          # GN: //base:base_junit_tests
          'target_name': 'base_junit_tests',
          'type': 'none',
          'dependencies': [
            'base_java',
            'base_java_test_support',
            'base_junit_test_support',
            '../testing/android/junit/junit_test.gyp:junit_test_support',
          ],
          'variables': {
             'main_class': 'org.chromium.testing.local.JunitTestMain',
             'src_paths': [
               '../base/android/junit/',
               '../base/test/android/junit/src/org/chromium/base/test/util/DisableIfTest.java',
             ],
           },
          'includes': [ '../build/host_jar.gypi' ],
        },
        {
          # GN: //base:base_javatests
          'target_name': 'base_javatests',
          'type': 'none',
          'dependencies': [
            'base_java',
            'base_java_test_support',
          ],
          'variables': {
            'java_in_dir': '../base/android/javatests',
          },
          'includes': [ '../build/java.gypi' ],
        },
        {
          # GN: //base/android/linker:chromium_android_linker
          'target_name': 'chromium_android_linker',
          'type': 'shared_library',
          'sources': [
            'android/linker/android_dlext.h',
            'android/linker/legacy_linker_jni.cc',
            'android/linker/legacy_linker_jni.h',
            'android/linker/linker_jni.cc',
            'android/linker/linker_jni.h',
            'android/linker/modern_linker_jni.cc',
            'android/linker/modern_linker_jni.h',
          ],
          # The crazy linker is never instrumented.
          'cflags!': [
            '-finstrument-functions',
          ],
          'dependencies': [
            # The NDK contains the crazy_linker here:
            #   '<(android_ndk_root)/crazy_linker.gyp:crazy_linker'
            # However, we use our own fork.  See bug 384700.
            '../third_party/android_crazy_linker/crazy_linker.gyp:crazy_linker',
          ],
        },
        {
          # GN: //base:base_perftests_apk
          'target_name': 'base_perftests_apk',
          'type': 'none',
          'dependencies': [
            'base_perftests',
          ],
          'variables': {
            'test_suite_name': 'base_perftests',
          },
          'includes': [ '../build/apk_test.gypi' ],
        },
        {
          # GN: //base:base_unittests_apk
          'target_name': 'base_unittests_apk',
          'type': 'none',
          'dependencies': [
            'base_java',
            'base_unittests',
          ],
          'variables': {
            'test_suite_name': 'base_unittests',
            'isolate_file': 'base_unittests.isolate',
          },
          'includes': [ '../build/apk_test.gypi' ],
        },
      ],
      'conditions': [
        ['test_isolation_mode != "noop"',
          {
            'targets': [
              {
                'target_name': 'base_unittests_apk_run',
                'type': 'none',
                'dependencies': [
                  'base_unittests_apk',
                ],
                'includes': [
                  '../build/isolate.gypi',
                ],
                'sources': [
                  'base_unittests_apk.isolate',
                ],
              },
            ]
          }
        ],
      ],
    }],
>>>>>>> e1dd8e62
    ['OS == "win"', {
      'targets': [
        {
          # Target to manually rebuild pe_image_test.dll which is checked into
          # base/test/data/pe_image.
          'target_name': 'pe_image_test',
          'type': 'shared_library',
          'sources': [
            'win/pe_image_test.cc',
          ],
          'msvs_settings': {
            'VCLinkerTool': {
              'SubSystem': '2',         # Set /SUBSYSTEM:WINDOWS
              'DelayLoadDLLs': [
                'cfgmgr32.dll',
                'shell32.dll',
              ],
              'AdditionalDependencies': [
                'cfgmgr32.lib',
                'shell32.lib',
              ],
            },
          },
        },
      ],
    }],
  ],
}<|MERGE_RESOLUTION|>--- conflicted
+++ resolved
@@ -23,11 +23,7 @@
       'dependencies': [
         'base_debugging_flags#target',
         'base_static',
-<<<<<<< HEAD
-        'allocator/allocator.gyp:allocator_extension_thunks',
-=======
         '../testing/gtest.gyp:gtest_prod',
->>>>>>> e1dd8e62
         '../third_party/modp_b64/modp_b64.gyp:modp_b64',
         'third_party/dynamic_annotations/dynamic_annotations.gyp:dynamic_annotations',
       ],
@@ -841,6 +837,7 @@
           'toolsets': ['host'],
           'type': 'executable',
           'dependencies': [
+            'test_support_base',
           ],
           'sources': [
             'test/launcher/test_launcher_ios.cc',
@@ -1131,8 +1128,6 @@
         }
       ],
     }],
-<<<<<<< HEAD
-=======
     ['OS == "android"', {
       'targets': [
         {
@@ -1435,7 +1430,6 @@
         ],
       ],
     }],
->>>>>>> e1dd8e62
     ['OS == "win"', {
       'targets': [
         {
