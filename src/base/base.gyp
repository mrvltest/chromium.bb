# Copyright (c) 2012 The Chromium Authors. All rights reserved.
# Use of this source code is governed by a BSD-style license that can be
# found in the LICENSE file.

{
  'variables': {
    'chromium_code': 1,
  },
  'includes': [
    '../build/win_precompile.gypi',
    'base.gypi',
  ],
  'targets': [
    {
      'target_name': 'base',
      'type': '<(component)',
      'toolsets': ['host', 'target'],
      'variables': {
        'base_target': 1,
        'enable_wexit_time_destructors': 1,
        'optimize': 'max',
      },
      'dependencies': [
        'base_static',
        'allocator/allocator.gyp:allocator_extension_thunks',
        '../third_party/modp_b64/modp_b64.gyp:modp_b64',
        'third_party/dynamic_annotations/dynamic_annotations.gyp:dynamic_annotations',
      ],
      # TODO(gregoryd): direct_dependent_settings should be shared with the
      #  64-bit target, but it doesn't work due to a bug in gyp
      'direct_dependent_settings': {
        'include_dirs': [
          '..',
        ],
      },
      'conditions': [
        ['desktop_linux == 1 or chromeos == 1', {
          'conditions': [
            ['chromeos==1', {
              'sources/': [ ['include', '_chromeos\\.cc$'] ]
            }],
          ],
          'dependencies': [
            'symbolize',
            'xdg_mime',
          ],
          'defines': [
            'USE_SYMBOLIZE',
          ],
        }, {  # desktop_linux == 0 and chromeos == 0
            'sources/': [
              ['exclude', '/xdg_user_dirs/'],
              ['exclude', '_nss\\.cc$'],
            ],
        }],
        ['use_glib==1', {
          'dependencies': [
            '../build/linux/system.gyp:glib',
          ],
          'export_dependent_settings': [
            '../build/linux/system.gyp:glib',
          ],
        }],
        ['os_bsd==1', {
          'include_dirs': [
            '/usr/local/include',
          ],
          'link_settings': {
            'libraries': [
              '-L/usr/local/lib -lexecinfo',
            ],
          },
        }],
        ['OS == "linux"', {
          'link_settings': {
            'libraries': [
              # We need rt for clock_gettime().
              '-lrt',
              # For 'native_library_linux.cc'
              '-ldl',
            ],
          },
          'conditions': [
            ['use_allocator!="tcmalloc"', {
              'defines': [
                'NO_TCMALLOC',
              ],
              'direct_dependent_settings': {
                'defines': [
                  'NO_TCMALLOC',
                ],
              },
            }],
          ],
        }],
        ['OS == "win"', {
          # Specify delayload for base.dll.
          'msvs_settings': {
            'VCLinkerTool': {
              'DelayLoadDLLs': [
                'cfgmgr32.dll',
                'powrprof.dll',
                'setupapi.dll',
              ],
              'AdditionalDependencies': [
                'cfgmgr32.lib',
                'powrprof.lib',
                'setupapi.lib',
              ],
            },
          },
          # Specify delayload for components that link with base.lib.
          'all_dependent_settings': {
            'msvs_settings': {
              'VCLinkerTool': {
                'DelayLoadDLLs': [
                  'cfgmgr32.dll',
                  'powrprof.dll',
                  'setupapi.dll',
                ],
                'AdditionalDependencies': [
                  'cfgmgr32.lib',
                  'powrprof.lib',
                  'setupapi.lib',
                ],
              },
            },
          },
          'copies': [
            {
              'destination': '<(PRODUCT_DIR)/',
              'files': [
                '../build/win/dbghelp_xp/dbghelp.dll',
              ],
            },
          ],
          'dependencies': [
           'trace_event/etw_manifest/etw_manifest.gyp:etw_manifest',
          ],
        }],
        ['OS == "mac" or (OS == "ios" and _toolset == "host")', {
          'link_settings': {
            'libraries': [
              '$(SDKROOT)/System/Library/Frameworks/AppKit.framework',
              '$(SDKROOT)/System/Library/Frameworks/ApplicationServices.framework',
              '$(SDKROOT)/System/Library/Frameworks/Carbon.framework',
              '$(SDKROOT)/System/Library/Frameworks/CoreFoundation.framework',
              '$(SDKROOT)/System/Library/Frameworks/Foundation.framework',
              '$(SDKROOT)/System/Library/Frameworks/IOKit.framework',
              '$(SDKROOT)/System/Library/Frameworks/Security.framework',
            ],
          },
        }],
        ['OS == "ios" and _toolset != "host"', {
          'link_settings': {
            'libraries': [
              '$(SDKROOT)/System/Library/Frameworks/CoreFoundation.framework',
              '$(SDKROOT)/System/Library/Frameworks/CoreGraphics.framework',
              '$(SDKROOT)/System/Library/Frameworks/CoreText.framework',
              '$(SDKROOT)/System/Library/Frameworks/Foundation.framework',
              '$(SDKROOT)/System/Library/Frameworks/UIKit.framework',
            ],
          },
        }],
        ['OS != "win" and (OS != "ios" or _toolset == "host")', {
            'dependencies': ['../third_party/libevent/libevent.gyp:libevent'],
        },],
        ['component=="shared_library"', {
          'conditions': [
            ['OS=="win"', {
              'sources!': [
                'debug/debug_on_start_win.cc',
              ],
            }],
          ],
        }],
        ['OS=="ios"', {
          'sources!': [
            'sync_socket.h',
            'sync_socket_posix.cc',
          ]
        }],
      ],
      'sources': [
        'auto_reset.h',
        'linux_util.cc',
        'linux_util.h',
        'message_loop/message_pump_android.cc',
        'message_loop/message_pump_android.h',
        'message_loop/message_pump_glib.cc',
        'message_loop/message_pump_glib.h',
        'message_loop/message_pump_io_ios.cc',
        'message_loop/message_pump_io_ios.h',
        'message_loop/message_pump_libevent.cc',
        'message_loop/message_pump_libevent.h',
        'message_loop/message_pump_mac.h',
        'message_loop/message_pump_mac.mm',
        'metrics/field_trial.cc',
        'metrics/field_trial.h',
        'posix/file_descriptor_shuffle.cc',
        'posix/file_descriptor_shuffle.h',
        'sync_socket.h',
        'sync_socket_posix.cc',
        'sync_socket_win.cc',
        'third_party/xdg_user_dirs/xdg_user_dir_lookup.cc',
        'third_party/xdg_user_dirs/xdg_user_dir_lookup.h',
      ],
    },
    {
      'target_name': 'base_i18n',
      'type': '<(component)',
      'variables': {
        'enable_wexit_time_destructors': 1,
        'optimize': 'max',
        'base_i18n_target': 1,
      },
      'dependencies': [
        'base',
        'third_party/dynamic_annotations/dynamic_annotations.gyp:dynamic_annotations',
        '../third_party/icu/icu.gyp:icui18n',
        '../third_party/icu/icu.gyp:icuuc',
      ],
      'conditions': [
        ['OS == "win"', {
          # TODO(jschuh): crbug.com/167187 fix size_t to int truncations.
          'msvs_disabled_warnings': [
            4267,
          ],
        }],
        ['icu_use_data_file_flag==1', {
          'defines': ['ICU_UTIL_DATA_IMPL=ICU_UTIL_DATA_FILE'],
        }, { # else icu_use_data_file_flag !=1
          'conditions': [
            ['OS=="win"', {
              'defines': ['ICU_UTIL_DATA_IMPL=ICU_UTIL_DATA_SHARED'],
            }, {
              'defines': ['ICU_UTIL_DATA_IMPL=ICU_UTIL_DATA_STATIC'],
            }],
          ],
        }],
        ['OS == "ios"', {
          'toolsets': ['host', 'target'],
        }],
      ],
      'export_dependent_settings': [
        'base',
        '../third_party/icu/icu.gyp:icuuc',
        '../third_party/icu/icu.gyp:icui18n',
      ],
    },
    {
      'target_name': 'base_message_loop_tests',
      'type': 'static_library',
      'dependencies': [
        'base',
      ],
      'sources': [
        'message_loop/message_loop_test.cc',
        'message_loop/message_loop_test.h',
      ],
    },
    {
      'target_name': 'base_prefs',
      'type': '<(component)',
      'variables': {
        'enable_wexit_time_destructors': 1,
        'optimize': 'max',
      },
      'dependencies': [
        'base',
      ],
      'export_dependent_settings': [
        'base',
      ],
      'defines': [
        'BASE_PREFS_IMPLEMENTATION',
      ],
      'sources': [
        'prefs/base_prefs_export.h',
        'prefs/default_pref_store.cc',
        'prefs/default_pref_store.h',
        'prefs/json_pref_store.cc',
        'prefs/json_pref_store.h',
        'prefs/overlay_user_pref_store.cc',
        'prefs/overlay_user_pref_store.h',
        'prefs/persistent_pref_store.h',
        'prefs/pref_change_registrar.cc',
        'prefs/pref_change_registrar.h',
        'prefs/pref_filter.h',
        'prefs/pref_member.cc',
        'prefs/pref_member.h',
        'prefs/pref_notifier.h',
        'prefs/pref_notifier_impl.cc',
        'prefs/pref_notifier_impl.h',
        'prefs/pref_observer.h',
        'prefs/pref_registry.cc',
        'prefs/pref_registry.h',
        'prefs/pref_registry_simple.cc',
        'prefs/pref_registry_simple.h',
        'prefs/pref_service.cc',
        'prefs/pref_service.h',
        'prefs/pref_service_factory.cc',
        'prefs/pref_service_factory.h',
        'prefs/pref_store.cc',
        'prefs/pref_store.h',
        'prefs/pref_value_map.cc',
        'prefs/pref_value_map.h',
        'prefs/pref_value_store.cc',
        'prefs/pref_value_store.h',
        'prefs/scoped_user_pref_update.cc',
        'prefs/scoped_user_pref_update.h',
        'prefs/value_map_pref_store.cc',
        'prefs/value_map_pref_store.h',
        'prefs/writeable_pref_store.h',
      ],
    },
    {
      'target_name': 'base_prefs_test_support',
      'type': 'static_library',
      'dependencies': [
        'base',
        'base_prefs',
      ],
      'sources': [
        'prefs/mock_pref_change_callback.cc',
        'prefs/pref_store_observer_mock.cc',
        'prefs/pref_store_observer_mock.h',
        'prefs/testing_pref_service.cc',
        'prefs/testing_pref_service.h',
        'prefs/testing_pref_store.cc',
        'prefs/testing_pref_store.h',
      ],
    },
    {
      # This is the subset of files from base that should not be used with a
      # dynamic library. Note that this library cannot depend on base because
      # base depends on base_static.
      'target_name': 'base_static',
      'type': 'static_library',
      'variables': {
        'enable_wexit_time_destructors': 1,
        'optimize': 'max',
      },
      'toolsets': ['host', 'target'],
      'sources': [
        'base_switches.cc',
        'base_switches.h',
        'win/pe_image.cc',
        'win/pe_image.h',
      ],
      'include_dirs': [
        '..',
      ],
    },
    # Include this target for a main() function that simply instantiates
    # and runs a base::TestSuite.
    {
      'target_name': 'run_all_unittests',
      'type': 'static_library',
      'dependencies': [
      ],
      'sources': [
        'test/run_all_unittests.cc',
      ],
    },
    {
      'target_name': 'base_unittests',
      'type': '<(gtest_target_type)',
      'sources': [
        'android/application_status_listener_unittest.cc',
        'android/content_uri_utils_unittest.cc',
        'android/jni_android_unittest.cc',
        'android/jni_array_unittest.cc',
        'android/jni_string_unittest.cc',
        'android/library_loader/library_prefetcher_unittest.cc',
        'android/path_utils_unittest.cc',
        'android/scoped_java_ref_unittest.cc',
        'android/sys_utils_unittest.cc',
        'at_exit_unittest.cc',
        'atomicops_unittest.cc',
        'barrier_closure_unittest.cc',
        'base64_unittest.cc',
        'base64url_unittest.cc',
        'big_endian_unittest.cc',
        'bind_unittest.cc',
        'bind_unittest.nc',
        'bits_unittest.cc',
        'build_time_unittest.cc',
        'callback_helpers_unittest.cc',
        'callback_list_unittest.cc',
        'callback_list_unittest.nc',
        'callback_unittest.cc',
        'callback_unittest.nc',
        'cancelable_callback_unittest.cc',
        'command_line_unittest.cc',
        'containers/adapters_unittest.cc',
        'containers/hash_tables_unittest.cc',
        'containers/linked_list_unittest.cc',
        'containers/mru_cache_unittest.cc',
        'containers/scoped_ptr_hash_map_unittest.cc',
        'containers/scoped_ptr_map_unittest.cc',
        'containers/small_map_unittest.cc',
        'containers/stack_container_unittest.cc',
        'cpu_unittest.cc',
        'debug/crash_logging_unittest.cc',
        'debug/debugger_unittest.cc',
        'debug/leak_tracker_unittest.cc',
        'debug/proc_maps_linux_unittest.cc',
        'debug/stack_trace_unittest.cc',
        'debug/task_annotator_unittest.cc',
        'deferred_sequenced_task_runner_unittest.cc',
        'environment_unittest.cc',
        'feature_list_unittest.cc',
        'file_version_info_unittest.cc',
        'files/dir_reader_posix_unittest.cc',
        'files/file_path_unittest.cc',
        'files/file_path_watcher_unittest.cc',
        'files/file_proxy_unittest.cc',
        'files/file_unittest.cc',
        'files/file_util_proxy_unittest.cc',
        'files/file_util_unittest.cc',
        'files/important_file_writer_unittest.cc',
        'files/memory_mapped_file_unittest.cc',
        'files/scoped_temp_dir_unittest.cc',
        'gmock_unittest.cc',
        'guid_unittest.cc',
        'hash_unittest.cc',
        'i18n/break_iterator_unittest.cc',
        'i18n/case_conversion_unittest.cc',
        'i18n/char_iterator_unittest.cc',
        'i18n/file_util_icu_unittest.cc',
        'i18n/icu_string_conversions_unittest.cc',
        'i18n/message_formatter_unittest.cc',
        'i18n/number_formatting_unittest.cc',
        'i18n/rtl_unittest.cc',
        'i18n/streaming_utf8_validator_unittest.cc',
        'i18n/string_search_unittest.cc',
        'i18n/time_formatting_unittest.cc',
        'i18n/timezone_unittest.cc',
        'id_map_unittest.cc',
        'ios/crb_protocol_observers_unittest.mm',
        'ios/device_util_unittest.mm',
        'ios/weak_nsobject_unittest.mm',
        'json/json_parser_unittest.cc',
        'json/json_reader_unittest.cc',
        'json/json_value_converter_unittest.cc',
        'json/json_value_serializer_unittest.cc',
        'json/json_writer_unittest.cc',
        'json/string_escape_unittest.cc',
        'lazy_instance_unittest.cc',
        'logging_unittest.cc',
        'mac/bind_objc_block_unittest.mm',
        'mac/call_with_eh_frame_unittest.mm',
        'mac/dispatch_source_mach_unittest.cc',
        'mac/foundation_util_unittest.mm',
        'mac/libdispatch_task_runner_unittest.cc',
        'mac/mac_util_unittest.mm',
        'mac/objc_property_releaser_unittest.mm',
        'mac/scoped_nsobject_unittest.mm',
        'mac/scoped_objc_class_swizzler_unittest.mm',
        'mac/scoped_sending_event_unittest.mm',
        'md5_unittest.cc',
        'memory/aligned_memory_unittest.cc',
        'memory/discardable_shared_memory_unittest.cc',
        'memory/linked_ptr_unittest.cc',
        'memory/memory_pressure_listener_unittest.cc',
        'memory/memory_pressure_monitor_chromeos_unittest.cc',
        'memory/memory_pressure_monitor_mac_unittest.cc',
        'memory/memory_pressure_monitor_win_unittest.cc',
        'memory/ref_counted_memory_unittest.cc',
        'memory/ref_counted_unittest.cc',
        'memory/scoped_ptr_unittest.cc',
        'memory/scoped_ptr_unittest.nc',
        'memory/scoped_vector_unittest.cc',
        'memory/shared_memory_unittest.cc',
        'memory/shared_memory_mac_unittest.cc',
        'memory/singleton_unittest.cc',
        'memory/weak_ptr_unittest.cc',
        'memory/weak_ptr_unittest.nc',
        'message_loop/message_loop_task_runner_unittest.cc',
        'message_loop/message_loop_unittest.cc',
        'message_loop/message_pump_glib_unittest.cc',
        'message_loop/message_pump_io_ios_unittest.cc',
        'message_loop/message_pump_libevent_unittest.cc',
        'metrics/bucket_ranges_unittest.cc',
        'metrics/field_trial_unittest.cc',
        'metrics/histogram_base_unittest.cc',
        'metrics/histogram_delta_serialization_unittest.cc',
        'metrics/histogram_macros_unittest.cc',
        'metrics/histogram_snapshot_manager_unittest.cc',
        'metrics/histogram_unittest.cc',
        'metrics/sample_map_unittest.cc',
        'metrics/sample_vector_unittest.cc',
        'metrics/sparse_histogram_unittest.cc',
        'metrics/statistics_recorder_unittest.cc',
        'move_unittest.cc',
        'native_library_unittest.cc',
        'numerics/safe_numerics_unittest.cc',
        'observer_list_unittest.cc',
        'os_compat_android_unittest.cc',
        'path_service_unittest.cc',
        'pickle_unittest.cc',
        'posix/file_descriptor_shuffle_unittest.cc',
        'posix/unix_domain_socket_linux_unittest.cc',
        'power_monitor/power_monitor_unittest.cc',
        'prefs/default_pref_store_unittest.cc',
        'prefs/json_pref_store_unittest.cc',
        'prefs/mock_pref_change_callback.h',
        'prefs/overlay_user_pref_store_unittest.cc',
        'prefs/pref_change_registrar_unittest.cc',
        'prefs/pref_member_unittest.cc',
        'prefs/pref_notifier_impl_unittest.cc',
        'prefs/pref_service_unittest.cc',
        'prefs/pref_value_map_unittest.cc',
        'prefs/pref_value_store_unittest.cc',
        'prefs/scoped_user_pref_update_unittest.cc',
        'process/memory_unittest.cc',
        'process/memory_unittest_mac.h',
        'process/memory_unittest_mac.mm',
        'process/process_metrics_unittest.cc',
        'process/process_metrics_unittest_ios.cc',
        'process/process_unittest.cc',
        'process/process_util_unittest.cc',
        'profiler/stack_sampling_profiler_unittest.cc',
        'profiler/tracked_time_unittest.cc',
        'rand_util_unittest.cc',
        'scoped_clear_errno_unittest.cc',
        'scoped_generic_unittest.cc',
        'scoped_native_library_unittest.cc',
        'security_unittest.cc',
        'sequence_checker_unittest.cc',
        'sha1_unittest.cc',
        'stl_util_unittest.cc',
        'strings/nullable_string16_unittest.cc',
        'strings/pattern_unittest.cc',
        'strings/safe_sprintf_unittest.cc',
        'strings/string16_unittest.cc',
        'strings/string_number_conversions_unittest.cc',
        'strings/string_piece_unittest.cc',
        'strings/string_split_unittest.cc',
        'strings/string_tokenizer_unittest.cc',
        'strings/string_util_unittest.cc',
        'strings/stringize_macros_unittest.cc',
        'strings/stringprintf_unittest.cc',
        'strings/sys_string_conversions_mac_unittest.mm',
        'strings/sys_string_conversions_unittest.cc',
        'strings/utf_offset_string_conversions_unittest.cc',
        'strings/utf_string_conversions_unittest.cc',
        'supports_user_data_unittest.cc',
        'sync_socket_unittest.cc',
        'synchronization/cancellation_flag_unittest.cc',
        'synchronization/condition_variable_unittest.cc',
        'synchronization/lock_unittest.cc',
        'synchronization/waitable_event_unittest.cc',
        'synchronization/waitable_event_watcher_unittest.cc',
        'sys_info_unittest.cc',
        'system_monitor/system_monitor_unittest.cc',
        'task/cancelable_task_tracker_unittest.cc',
        'task_runner_util_unittest.cc',
        'template_util_unittest.cc',
        'test/histogram_tester_unittest.cc',
        'test/test_pending_task_unittest.cc',
        'test/test_reg_util_win_unittest.cc',
        'test/trace_event_analyzer_unittest.cc',
        'test/user_action_tester_unittest.cc',
        'threading/non_thread_safe_unittest.cc',
        'threading/platform_thread_unittest.cc',
        'threading/sequenced_worker_pool_unittest.cc',
        'threading/sequenced_task_runner_handle_unittest.cc',
        'threading/simple_thread_unittest.cc',
        'threading/thread_checker_unittest.cc',
        'threading/thread_collision_warner_unittest.cc',
        'threading/thread_id_name_manager_unittest.cc',
        'threading/thread_local_storage_unittest.cc',
        'threading/thread_local_unittest.cc',
        'threading/thread_unittest.cc',
        'threading/watchdog_unittest.cc',
        'threading/worker_pool_posix_unittest.cc',
        'threading/worker_pool_unittest.cc',
        'time/pr_time_unittest.cc',
        'time/time_unittest.cc',
        'time/time_win_unittest.cc',
        'timer/hi_res_timer_manager_unittest.cc',
        'timer/mock_timer_unittest.cc',
        'timer/timer_unittest.cc',
        'tools_sanity_unittest.cc',
        'tracked_objects_unittest.cc',
        'tuple_unittest.cc',
        'values_unittest.cc',
        'version_unittest.cc',
        'vlog_unittest.cc',
        'win/dllmain.cc',
        'win/enum_variant_unittest.cc',
        'win/event_trace_consumer_unittest.cc',
        'win/event_trace_controller_unittest.cc',
        'win/event_trace_provider_unittest.cc',
        'win/i18n_unittest.cc',
        'win/iunknown_impl_unittest.cc',
        'win/message_window_unittest.cc',
        'win/object_watcher_unittest.cc',
        'win/pe_image_unittest.cc',
        'win/registry_unittest.cc',
        'win/scoped_bstr_unittest.cc',
        'win/scoped_comptr_unittest.cc',
        'win/scoped_handle_unittest.cc',
        'win/scoped_process_information_unittest.cc',
        'win/scoped_variant_unittest.cc',
        'win/shortcut_unittest.cc',
        'win/startup_information_unittest.cc',
        'win/win_util_unittest.cc',
        'win/wrapped_window_proc_unittest.cc',
        '<@(trace_event_test_sources)',
      ],
      'dependencies': [
        'base',
        'base_i18n',
        'base_message_loop_tests',
        'base_prefs',
        'base_prefs_test_support',
        'base_static',
        'run_all_unittests',
        'third_party/dynamic_annotations/dynamic_annotations.gyp:dynamic_annotations',
        '../third_party/icu/icu.gyp:icui18n',
        '../third_party/icu/icu.gyp:icuuc',
      ],
      'includes': ['../build/nocompile.gypi'],
      'variables': {
         # TODO(ajwong): Is there a way to autodetect this?
        'module_dir': 'base'
      },
      'conditions': [
        ['OS == "android"', {
          'dependencies': [
            'android/jni_generator/jni_generator.gyp:jni_generator_tests',
            '../testing/android/native_test.gyp:native_test_native_code',
          ],
        }],
        ['OS == "ios" and _toolset != "host"', {
          'sources/': [
            # iOS does not support FilePathWatcher.
            ['exclude', '^files/file_path_watcher_unittest\\.cc$'],
            # Only test the iOS-meaningful portion of memory and process_utils.
            ['exclude', '^memory/discardable_shared_memory_unittest\\.cc$'],
            ['exclude', '^memory/shared_memory_unittest\\.cc$'],
            ['exclude', '^process/memory_unittest'],
            ['exclude', '^process/process_unittest\\.cc$'],
            ['exclude', '^process/process_util_unittest\\.cc$'],
            ['include', '^process/process_util_unittest_ios\\.cc$'],
            # iOS does not use message_pump_libevent.
            ['exclude', '^message_loop/message_pump_libevent_unittest\\.cc$'],
          ],
          'actions': [
            {
              'action_name': 'copy_test_data',
              'variables': {
                'test_data_files': [
                  'test/data',
                ],
                'test_data_prefix': 'base',
              },
              'includes': [ '../build/copy_test_data_ios.gypi' ],
            },
          ],
        }],
        ['desktop_linux == 1 or chromeos == 1', {
          'defines': [
            'USE_SYMBOLIZE',
          ],
          'sources!': [
            'file_version_info_unittest.cc',
          ],
          'conditions': [
            [ 'desktop_linux==1', {
              'sources': [
                'nix/xdg_util_unittest.cc',
              ],
            }],
          ],
        }],
        ['use_glib == 1', {
          'dependencies': [
            '../build/linux/system.gyp:glib',
          ],
        }, {  # use_glib == 0
          'sources!': [
            'message_loop/message_pump_glib_unittest.cc',
          ]
        }],
        ['use_ozone == 1', {
          'sources!': [
            'message_loop/message_pump_glib_unittest.cc',
          ]
        }],
        ['OS == "linux"', {
          'dependencies': [
            'malloc_wrapper',
          ],
          'conditions': [
            ['use_allocator!="none"', {
              'dependencies': [
                'allocator/allocator.gyp:allocator',
              ],
            }],
          ]},
        ],
        [ 'OS == "win" and target_arch == "x64"', {
          'sources': [
            'profiler/win32_stack_frame_unwinder_unittest.cc',
          ],
          'dependencies': [
            'base_profiler_test_support_library',
          ],
        }],
        ['OS == "win"', {
          'sources!': [
            'file_descriptor_shuffle_unittest.cc',
            'files/dir_reader_posix_unittest.cc',
            'message_loop/message_pump_libevent_unittest.cc',
            'threading/worker_pool_posix_unittest.cc',
          ],
          # TODO(jschuh): crbug.com/167187 fix size_t to int truncations.
          'msvs_disabled_warnings': [
            4267,
          ],
          'conditions': [
            # This is needed so base_unittests uses the allocator shim, as
            # SecurityTest.MemoryAllocationRestriction* tests are dependent
            # on tcmalloc.
            # TODO(wfh): crbug.com/246278 Move tcmalloc specific tests into
            # their own test suite.
            ['win_use_allocator_shim==1', {
              'dependencies': [
                'allocator/allocator.gyp:allocator',
              ],
            }],
            ['icu_use_data_file_flag==0', {
              # This is needed to trigger the dll copy step on windows.
              # TODO(mark): This should not be necessary.
              'dependencies': [
                '../third_party/icu/icu.gyp:icudata',
              ],
            }],
          ],
        }, {  # OS != "win"
          'dependencies': [
            '../third_party/libevent/libevent.gyp:libevent'
          ],
        }],
      ],  # conditions
      'target_conditions': [
        ['OS == "ios" and _toolset != "host"', {
          'sources/': [
            # Pull in specific Mac files for iOS (which have been filtered out
            # by file name rules).
            ['include', '^mac/bind_objc_block_unittest\\.mm$'],
            ['include', '^mac/foundation_util_unittest\\.mm$',],
            ['include', '^mac/objc_property_releaser_unittest\\.mm$'],
            ['include', '^mac/scoped_nsobject_unittest\\.mm$'],
            ['include', '^sys_string_conversions_mac_unittest\\.mm$'],
          ],
        }],
        ['OS == "android"', {
          'sources/': [
            ['include', '^debug/proc_maps_linux_unittest\\.cc$'],
          ],
        }],
        # Enable more direct string conversions on platforms with native utf8
        # strings
        ['OS=="mac" or OS=="ios" or <(chromeos)==1 or <(chromecast)==1', {
          'defines': ['SYSTEM_NATIVE_UTF8'],
        }],
        # SyncSocket isn't used on iOS
        ['OS=="ios"', {
          'sources!': [
            'sync_socket_unittest.cc',
          ],
        }],
      ],  # target_conditions
    },
    {
      'target_name': 'test_support_perf',
      'type': 'static_library',
      'dependencies': [
        'base',
      ],
      'sources': [
        'test/run_all_perftests.cc',
      ],
      'direct_dependent_settings': {
        'defines': [
          'PERF_TEST',
        ],
      },
    },
    {
      'target_name': 'test_launcher_nacl_nonsfi',
      'conditions': [
        ['disable_nacl==0 and disable_nacl_untrusted==0 and enable_nacl_nonsfi_test==1', {
          'type': 'static_library',
          'sources': [
            'test/launcher/test_launcher_nacl_nonsfi.cc',
          ],
          'dependencies': [
          ],
        }, {
          'type': 'none',
        }],
      ],
    },
  ],
  'conditions': [
    ['OS=="ios" and "<(GENERATOR)"=="ninja"', {
      'targets': [
        {
          'target_name': 'test_launcher',
          'toolsets': ['host'],
          'type': 'executable',
          'dependencies': [
          ],
          'sources': [
            'test/launcher/test_launcher_ios.cc',
          ],
        },
      ],
    }],
    ['OS!="ios"', {
      'targets': [
        {
          # GN: //base:check_example
          'target_name': 'check_example',
          'type': 'executable',
          'sources': [
            'check_example.cc',
          ],
          'dependencies': [
            'base',
          ],
        },
        {
          'target_name': 'build_utf8_validator_tables',
          'type': 'executable',
          'toolsets': ['host'],
          'dependencies': [
            'base',
            '../third_party/icu/icu.gyp:icuuc',
          ],
          'sources': [
            'i18n/build_utf8_validator_tables.cc'
          ],
        },
      ],
    }],
    ['OS == "win" and target_arch=="ia32"', {
      'targets': [
        # The base_win64 target here allows us to use base for Win64 targets
        # (the normal build is 32 bits).
        {
          'target_name': 'base_win64',
          'type': '<(component)',
          'variables': {
            'base_target': 1,
          },
          'dependencies': [
            'base_static_win64',
            'allocator/allocator.gyp:allocator_extension_thunks_win64',
            '../third_party/modp_b64/modp_b64.gyp:modp_b64_win64',
            'third_party/dynamic_annotations/dynamic_annotations.gyp:dynamic_annotations_win64',
            'trace_event/etw_manifest/etw_manifest.gyp:etw_manifest',
          ],
          # TODO(gregoryd): direct_dependent_settings should be shared with the
          # 32-bit target, but it doesn't work due to a bug in gyp
          'direct_dependent_settings': {
            'include_dirs': [
              '..',
            ],
          },
          'defines': [
            'BASE_WIN64',
            '<@(nacl_win64_defines)',
          ],
          'configurations': {
            'Common_Base': {
              'msvs_target_platform': 'x64',
            },
          },
          'conditions': [
            ['component == "shared_library"', {
              'sources!': [
                'debug/debug_on_start_win.cc',
              ],
            }],
          ],
          # Specify delayload for base_win64.dll.
          'msvs_settings': {
            'VCLinkerTool': {
              'DelayLoadDLLs': [
                'cfgmgr32.dll',
                'powrprof.dll',
                'setupapi.dll',
              ],
              'AdditionalDependencies': [
                'cfgmgr32.lib',
                'powrprof.lib',
                'setupapi.lib',
              ],
            },
          },
          # Specify delayload for components that link with base_win64.lib.
          'all_dependent_settings': {
            'msvs_settings': {
              'VCLinkerTool': {
                'DelayLoadDLLs': [
                  'cfgmgr32.dll',
                  'powrprof.dll',
                  'setupapi.dll',
                ],
                'AdditionalDependencies': [
                  'cfgmgr32.lib',
                  'powrprof.lib',
                  'setupapi.lib',
                ],
              },
            },
          },
          # TODO(rvargas): Bug 78117. Remove this.
          'msvs_disabled_warnings': [
            4244,
            4996,
            4267,
          ],
          'sources': [
            'auto_reset.h',
            'linux_util.cc',
            'linux_util.h',
            'md5.cc',
            'md5.h',
            'message_loop/message_pump_libevent.cc',
            'message_loop/message_pump_libevent.h',
            'metrics/field_trial.cc',
            'metrics/field_trial.h',
            'posix/file_descriptor_shuffle.cc',
            'posix/file_descriptor_shuffle.h',
            'sync_socket.h',
            'sync_socket_posix.cc',
            'sync_socket_win.cc',
            'third_party/xdg_user_dirs/xdg_user_dir_lookup.cc',
            'third_party/xdg_user_dirs/xdg_user_dir_lookup.h',
          ],
        },
        {
          'target_name': 'base_i18n_nacl_win64',
          'type': '<(component)',
          # TODO(gregoryd): direct_dependent_settings should be shared with the
          # 32-bit target, but it doesn't work due to a bug in gyp
          'direct_dependent_settings': {
            'include_dirs': [
              '..',
            ],
          },
          'defines': [
            '<@(nacl_win64_defines)',
            'BASE_I18N_IMPLEMENTATION',
          ],
          'include_dirs': [
            '..',
          ],
          'sources': [
            'i18n/icu_util_nacl_win64.cc',
          ],
          'configurations': {
            'Common_Base': {
              'msvs_target_platform': 'x64',
            },
          },
        },
        {
          # TODO(rvargas): Remove this when gyp finally supports a clean model.
          # See bug 36232.
          'target_name': 'base_static_win64',
          'type': 'static_library',
          'sources': [
            'base_switches.cc',
            'base_switches.h',
            'win/pe_image.cc',
            'win/pe_image.h',
          ],
          'sources!': [
            # base64.cc depends on modp_b64.
            'base64.cc',
          ],
          'include_dirs': [
            '..',
          ],
          'configurations': {
            'Common_Base': {
              'msvs_target_platform': 'x64',
            },
          },
          'defines': [
            '<@(nacl_win64_defines)',
          ],
          # TODO(rvargas): Bug 78117. Remove this.
          'msvs_disabled_warnings': [
            4244,
          ],
        },
      ],
    }],
    ['OS == "win" and target_arch=="x64"', {
      'targets': [
        {
          'target_name': 'base_profiler_test_support_library',
          # Must be a shared library so that it can be unloaded during testing.
          'type': 'shared_library',
          'include_dirs': [
            '..',
          ],
          'sources': [
            'profiler/test_support_library.cc',
          ],
        },
      ]
    }],
    ['os_posix==1 and OS!="mac" and OS!="ios"', {
      'targets': [
        {
          'target_name': 'symbolize',
          'type': 'static_library',
          'toolsets': ['host', 'target'],
          'variables': {
            'chromium_code': 0,
          },
          'conditions': [
            ['OS == "solaris"', {
              'include_dirs': [
                '/usr/gnu/include',
                '/usr/gnu/include/libelf',
              ],
            },],
          ],
          'cflags': [
            '-Wno-sign-compare',
          ],
          'cflags!': [
            '-Wextra',
          ],
          'defines': [
            'GLOG_BUILD_CONFIG_INCLUDE="build/build_config.h"',
          ],
          'sources': [
            'third_party/symbolize/config.h',
            'third_party/symbolize/demangle.cc',
            'third_party/symbolize/demangle.h',
            'third_party/symbolize/glog/logging.h',
            'third_party/symbolize/glog/raw_logging.h',
            'third_party/symbolize/symbolize.cc',
            'third_party/symbolize/symbolize.h',
            'third_party/symbolize/utilities.h',
          ],
          'include_dirs': [
            '..',
          ],
        },
        {
          'target_name': 'xdg_mime',
          'type': 'static_library',
          'toolsets': ['host', 'target'],
          'variables': {
            'chromium_code': 0,
          },
          'cflags!': [
            '-Wextra',
          ],
          'sources': [
            'third_party/xdg_mime/xdgmime.c',
            'third_party/xdg_mime/xdgmime.h',
            'third_party/xdg_mime/xdgmimealias.c',
            'third_party/xdg_mime/xdgmimealias.h',
            'third_party/xdg_mime/xdgmimecache.c',
            'third_party/xdg_mime/xdgmimecache.h',
            'third_party/xdg_mime/xdgmimeglob.c',
            'third_party/xdg_mime/xdgmimeglob.h',
            'third_party/xdg_mime/xdgmimeicon.c',
            'third_party/xdg_mime/xdgmimeicon.h',
            'third_party/xdg_mime/xdgmimeint.c',
            'third_party/xdg_mime/xdgmimeint.h',
            'third_party/xdg_mime/xdgmimemagic.c',
            'third_party/xdg_mime/xdgmimemagic.h',
            'third_party/xdg_mime/xdgmimeparent.c',
            'third_party/xdg_mime/xdgmimeparent.h',
          ],
        },
      ],
    }],
    ['OS == "linux"', {
      'targets': [
        {
          'target_name': 'malloc_wrapper',
          'type': 'shared_library',
          'dependencies': [
            'base',
          ],
          'sources': [
            'test/malloc_wrapper.cc',
          ],
        }
      ],
    }],
<<<<<<< HEAD
=======
    ['OS == "android"', {
      'targets': [
        {
          # GN: //base:base_jni_headers
          'target_name': 'base_jni_headers',
          'type': 'none',
          'sources': [
            'android/java/src/org/chromium/base/ApkAssets.java',
            'android/java/src/org/chromium/base/ApplicationStatus.java',
            'android/java/src/org/chromium/base/AnimationFrameTimeHistogram.java',
            'android/java/src/org/chromium/base/BuildInfo.java',
            'android/java/src/org/chromium/base/CommandLine.java',
            'android/java/src/org/chromium/base/ContentUriUtils.java',
            'android/java/src/org/chromium/base/CpuFeatures.java',
            'android/java/src/org/chromium/base/EventLog.java',
            'android/java/src/org/chromium/base/FieldTrialList.java',
            'android/java/src/org/chromium/base/ImportantFileWriterAndroid.java',
            'android/java/src/org/chromium/base/JNIUtils.java',
            'android/java/src/org/chromium/base/JavaHandlerThread.java',
            'android/java/src/org/chromium/base/LocaleUtils.java',
            'android/java/src/org/chromium/base/MemoryPressureListener.java',
            'android/java/src/org/chromium/base/PathService.java',
            'android/java/src/org/chromium/base/PathUtils.java',
            'android/java/src/org/chromium/base/PowerMonitor.java',
            'android/java/src/org/chromium/base/SysUtils.java',
            'android/java/src/org/chromium/base/SystemMessageHandler.java',
            'android/java/src/org/chromium/base/ThreadUtils.java',
            'android/java/src/org/chromium/base/TraceEvent.java',
            'android/java/src/org/chromium/base/library_loader/LibraryLoader.java',
            'android/java/src/org/chromium/base/metrics/RecordHistogram.java',
            'android/java/src/org/chromium/base/metrics/RecordUserAction.java',
          ],
          'variables': {
            'jni_gen_package': 'base',
          },
          'dependencies': [
            'android_runtime_jni_headers',
          ],
          'includes': [ '../build/jni_generator.gypi' ],
        },
        {
          # GN: //base:android_runtime_jni_headers
          'target_name': 'android_runtime_jni_headers',
          'type': 'none',
          'variables': {
            'jni_gen_package': 'base',
            'input_java_class': 'java/lang/Runtime.class',
          },
          'includes': [ '../build/jar_file_jni_generator.gypi' ],
        },
        {
          # GN: //base:base_unittests_jni_headers
          'target_name': 'base_unittests_jni_headers',
          'type': 'none',
          'sources': [
            'test/android/java/src/org/chromium/base/ContentUriTestUtils.java',
            'test/android/java/src/org/chromium/base/TestUiThread.java',
          ],
          'variables': {
            'jni_gen_package': 'base',
          },
          'includes': [ '../build/jni_generator.gypi' ],
        },
        {
          # GN: //base:base_native_libraries_gen
          'target_name': 'base_native_libraries_gen',
          'type': 'none',
          'sources': [
            'android/java/templates/NativeLibraries.template',
          ],
          'variables': {
            'package_name': 'org/chromium/base/library_loader',
            'template_deps': [],
          },
          'includes': [ '../build/android/java_cpp_template.gypi' ],
        },
        {
          # GN: //base:base_multidex_gen
          'target_name': 'base_multidex_gen',
          'type': 'none',
          'sources': [
            'android/java/templates/ChromiumMultiDex.template',
          ],
          'variables': {
            'package_name': 'org/chromium/base/multidex',
            'template_deps': [],
            'additional_gcc_preprocess_options': [
              '--defines', 'CONFIGURATION_NAME_<(CONFIGURATION_NAME)',
            ],
          },
          'includes': ['../build/android/java_cpp_template.gypi'],
        },
        {
          # GN: //base:base_android_java_enums_srcjar
          'target_name': 'base_java_library_process_type',
          'type': 'none',
          'variables': {
            'source_file': 'android/library_loader/library_loader_hooks.h',
          },
          'includes': [ '../build/android/java_cpp_enum.gypi' ],
        },
        {
          # GN: //base:base_java
          'target_name': 'base_java',
          'type': 'none',
          'variables': {
            'java_in_dir': 'android/java',
            'jar_excluded_classes': [ '*/NativeLibraries.class' ],
          },
          'dependencies': [
            'base_java_application_state',
            'base_java_library_load_from_apk_status_codes',
            'base_java_library_process_type',
            'base_java_memory_pressure_level',
            'base_multidex_gen',
            'base_native_libraries_gen',
            '../third_party/android_tools/android_tools.gyp:android_support_multidex_javalib',
            '../third_party/jsr-305/jsr-305.gyp:jsr_305_javalib',
          ],
          'includes': [ '../build/java.gypi' ],
        },
        {
          # GN: //base:base_java_unittest_support
          'target_name': 'base_java_unittest_support',
          'type': 'none',
          'dependencies': [
            'base_java',
          ],
          'variables': {
            'java_in_dir': '../base/test/android/java',
          },
          'includes': [ '../build/java.gypi' ],
        },
        {
          # GN: //base:base_android_java_enums_srcjar
          'target_name': 'base_java_application_state',
          'type': 'none',
          'variables': {
            'source_file': 'android/application_status_listener.h',
          },
          'includes': [ '../build/android/java_cpp_enum.gypi' ],
        },
        {
          # GN: //base:base_android_java_enums_srcjar
          'target_name': 'base_java_library_load_from_apk_status_codes',
          'type': 'none',
          'variables': {
            'source_file': 'android/library_loader/library_load_from_apk_status_codes.h'
          },
          'includes': [ '../build/android/java_cpp_enum.gypi' ],
        },
        {
          # GN: //base:base_android_java_enums_srcjar
          'target_name': 'base_java_memory_pressure_level',
          'type': 'none',
          'variables': {
            'source_file': 'memory/memory_pressure_listener.h',
          },
          'includes': [ '../build/android/java_cpp_enum.gypi' ],
        },
        {
          # GN: //base:base_java_test_support
          'target_name': 'base_java_test_support',
          'type': 'none',
          'dependencies': [
            'base_java',
            '../testing/android/on_device_instrumentation.gyp:reporter_java',
          ],
          'variables': {
            'java_in_dir': '../base/test/android/javatests',
          },
          'includes': [ '../build/java.gypi' ],
        },
        {
          # TODO(jbudorick): Remove this once we roll to robolectric 3.0 and pull
          # in the multidex shadow library. crbug.com/522043
          # GN: //base:base_junit_test_support
          'target_name': 'base_junit_test_support',
          'type': 'none',
          'dependencies': [
            '../testing/android/junit/junit_test.gyp:junit_test_support',
            '../third_party/android_tools/android_tools.gyp:android_support_multidex_javalib',
          ],
          'variables': {
            'src_paths': [
              '../base/test/android/junit/',
            ],
          },
          'includes': [ '../build/host_jar.gypi' ]
        },
        {
          # GN: //base:base_junit_tests
          'target_name': 'base_junit_tests',
          'type': 'none',
          'dependencies': [
            'base_java',
            'base_java_test_support',
            'base_junit_test_support',
            '../testing/android/junit/junit_test.gyp:junit_test_support',
          ],
          'variables': {
             'main_class': 'org.chromium.testing.local.JunitTestMain',
             'src_paths': [
               '../base/android/junit/',
             ],
           },
          'includes': [ '../build/host_jar.gypi' ],
        },
        {
          # GN: //base:base_javatests
          'target_name': 'base_javatests',
          'type': 'none',
          'dependencies': [
            'base_java',
            'base_java_test_support',
          ],
          'variables': {
            'java_in_dir': '../base/android/javatests',
          },
          'includes': [ '../build/java.gypi' ],
        },
        {
          # GN: //base/android/linker:chromium_android_linker
          'target_name': 'chromium_android_linker',
          'type': 'shared_library',
          'sources': [
            'android/linker/android_dlext.h',
            'android/linker/legacy_linker_jni.cc',
            'android/linker/legacy_linker_jni.h',
            'android/linker/linker_jni.cc',
            'android/linker/linker_jni.h',
            'android/linker/modern_linker_jni.cc',
            'android/linker/modern_linker_jni.h',
          ],
          # The crazy linker is never instrumented.
          'cflags!': [
            '-finstrument-functions',
          ],
          'dependencies': [
            # The NDK contains the crazy_linker here:
            #   '<(android_ndk_root)/crazy_linker.gyp:crazy_linker'
            # However, we use our own fork.  See bug 384700.
            '../third_party/android_crazy_linker/crazy_linker.gyp:crazy_linker',
          ],
        },
        {
          # GN: //base:base_perftests_apk
          'target_name': 'base_perftests_apk',
          'type': 'none',
          'dependencies': [
            'base_perftests',
          ],
          'variables': {
            'test_suite_name': 'base_perftests',
          },
          'includes': [ '../build/apk_test.gypi' ],
        },
        {
          # GN: //base:base_unittests_apk
          'target_name': 'base_unittests_apk',
          'type': 'none',
          'dependencies': [
            'base_java',
            'base_unittests',
          ],
          'variables': {
            'test_suite_name': 'base_unittests',
            'isolate_file': 'base_unittests.isolate',
          },
          'includes': [ '../build/apk_test.gypi' ],
        },
      ],
      'conditions': [
        ['test_isolation_mode != "noop"',
          {
            'targets': [
              {
                'target_name': 'base_unittests_apk_run',
                'type': 'none',
                'dependencies': [
                  'base_unittests_apk',
                ],
                'includes': [
                  '../build/isolate.gypi',
                ],
                'sources': [
                  'base_unittests_apk.isolate',
                ],
              },
            ]
          }
        ],
      ],
    }],
>>>>>>> 7d9bce92
    ['OS == "win"', {
      'targets': [
        {
          # Target to manually rebuild pe_image_test.dll which is checked into
          # base/test/data/pe_image.
          'target_name': 'pe_image_test',
          'type': 'shared_library',
          'sources': [
            'win/pe_image_test.cc',
          ],
          'msvs_settings': {
            'VCLinkerTool': {
              'SubSystem': '2',         # Set /SUBSYSTEM:WINDOWS
              'DelayLoadDLLs': [
                'cfgmgr32.dll',
                'shell32.dll',
              ],
              'AdditionalDependencies': [
                'cfgmgr32.lib',
                'shell32.lib',
              ],
            },
          },
        },
      ],
    }],
  ],
}<|MERGE_RESOLUTION|>--- conflicted
+++ resolved
@@ -1106,303 +1106,6 @@
         }
       ],
     }],
-<<<<<<< HEAD
-=======
-    ['OS == "android"', {
-      'targets': [
-        {
-          # GN: //base:base_jni_headers
-          'target_name': 'base_jni_headers',
-          'type': 'none',
-          'sources': [
-            'android/java/src/org/chromium/base/ApkAssets.java',
-            'android/java/src/org/chromium/base/ApplicationStatus.java',
-            'android/java/src/org/chromium/base/AnimationFrameTimeHistogram.java',
-            'android/java/src/org/chromium/base/BuildInfo.java',
-            'android/java/src/org/chromium/base/CommandLine.java',
-            'android/java/src/org/chromium/base/ContentUriUtils.java',
-            'android/java/src/org/chromium/base/CpuFeatures.java',
-            'android/java/src/org/chromium/base/EventLog.java',
-            'android/java/src/org/chromium/base/FieldTrialList.java',
-            'android/java/src/org/chromium/base/ImportantFileWriterAndroid.java',
-            'android/java/src/org/chromium/base/JNIUtils.java',
-            'android/java/src/org/chromium/base/JavaHandlerThread.java',
-            'android/java/src/org/chromium/base/LocaleUtils.java',
-            'android/java/src/org/chromium/base/MemoryPressureListener.java',
-            'android/java/src/org/chromium/base/PathService.java',
-            'android/java/src/org/chromium/base/PathUtils.java',
-            'android/java/src/org/chromium/base/PowerMonitor.java',
-            'android/java/src/org/chromium/base/SysUtils.java',
-            'android/java/src/org/chromium/base/SystemMessageHandler.java',
-            'android/java/src/org/chromium/base/ThreadUtils.java',
-            'android/java/src/org/chromium/base/TraceEvent.java',
-            'android/java/src/org/chromium/base/library_loader/LibraryLoader.java',
-            'android/java/src/org/chromium/base/metrics/RecordHistogram.java',
-            'android/java/src/org/chromium/base/metrics/RecordUserAction.java',
-          ],
-          'variables': {
-            'jni_gen_package': 'base',
-          },
-          'dependencies': [
-            'android_runtime_jni_headers',
-          ],
-          'includes': [ '../build/jni_generator.gypi' ],
-        },
-        {
-          # GN: //base:android_runtime_jni_headers
-          'target_name': 'android_runtime_jni_headers',
-          'type': 'none',
-          'variables': {
-            'jni_gen_package': 'base',
-            'input_java_class': 'java/lang/Runtime.class',
-          },
-          'includes': [ '../build/jar_file_jni_generator.gypi' ],
-        },
-        {
-          # GN: //base:base_unittests_jni_headers
-          'target_name': 'base_unittests_jni_headers',
-          'type': 'none',
-          'sources': [
-            'test/android/java/src/org/chromium/base/ContentUriTestUtils.java',
-            'test/android/java/src/org/chromium/base/TestUiThread.java',
-          ],
-          'variables': {
-            'jni_gen_package': 'base',
-          },
-          'includes': [ '../build/jni_generator.gypi' ],
-        },
-        {
-          # GN: //base:base_native_libraries_gen
-          'target_name': 'base_native_libraries_gen',
-          'type': 'none',
-          'sources': [
-            'android/java/templates/NativeLibraries.template',
-          ],
-          'variables': {
-            'package_name': 'org/chromium/base/library_loader',
-            'template_deps': [],
-          },
-          'includes': [ '../build/android/java_cpp_template.gypi' ],
-        },
-        {
-          # GN: //base:base_multidex_gen
-          'target_name': 'base_multidex_gen',
-          'type': 'none',
-          'sources': [
-            'android/java/templates/ChromiumMultiDex.template',
-          ],
-          'variables': {
-            'package_name': 'org/chromium/base/multidex',
-            'template_deps': [],
-            'additional_gcc_preprocess_options': [
-              '--defines', 'CONFIGURATION_NAME_<(CONFIGURATION_NAME)',
-            ],
-          },
-          'includes': ['../build/android/java_cpp_template.gypi'],
-        },
-        {
-          # GN: //base:base_android_java_enums_srcjar
-          'target_name': 'base_java_library_process_type',
-          'type': 'none',
-          'variables': {
-            'source_file': 'android/library_loader/library_loader_hooks.h',
-          },
-          'includes': [ '../build/android/java_cpp_enum.gypi' ],
-        },
-        {
-          # GN: //base:base_java
-          'target_name': 'base_java',
-          'type': 'none',
-          'variables': {
-            'java_in_dir': 'android/java',
-            'jar_excluded_classes': [ '*/NativeLibraries.class' ],
-          },
-          'dependencies': [
-            'base_java_application_state',
-            'base_java_library_load_from_apk_status_codes',
-            'base_java_library_process_type',
-            'base_java_memory_pressure_level',
-            'base_multidex_gen',
-            'base_native_libraries_gen',
-            '../third_party/android_tools/android_tools.gyp:android_support_multidex_javalib',
-            '../third_party/jsr-305/jsr-305.gyp:jsr_305_javalib',
-          ],
-          'includes': [ '../build/java.gypi' ],
-        },
-        {
-          # GN: //base:base_java_unittest_support
-          'target_name': 'base_java_unittest_support',
-          'type': 'none',
-          'dependencies': [
-            'base_java',
-          ],
-          'variables': {
-            'java_in_dir': '../base/test/android/java',
-          },
-          'includes': [ '../build/java.gypi' ],
-        },
-        {
-          # GN: //base:base_android_java_enums_srcjar
-          'target_name': 'base_java_application_state',
-          'type': 'none',
-          'variables': {
-            'source_file': 'android/application_status_listener.h',
-          },
-          'includes': [ '../build/android/java_cpp_enum.gypi' ],
-        },
-        {
-          # GN: //base:base_android_java_enums_srcjar
-          'target_name': 'base_java_library_load_from_apk_status_codes',
-          'type': 'none',
-          'variables': {
-            'source_file': 'android/library_loader/library_load_from_apk_status_codes.h'
-          },
-          'includes': [ '../build/android/java_cpp_enum.gypi' ],
-        },
-        {
-          # GN: //base:base_android_java_enums_srcjar
-          'target_name': 'base_java_memory_pressure_level',
-          'type': 'none',
-          'variables': {
-            'source_file': 'memory/memory_pressure_listener.h',
-          },
-          'includes': [ '../build/android/java_cpp_enum.gypi' ],
-        },
-        {
-          # GN: //base:base_java_test_support
-          'target_name': 'base_java_test_support',
-          'type': 'none',
-          'dependencies': [
-            'base_java',
-            '../testing/android/on_device_instrumentation.gyp:reporter_java',
-          ],
-          'variables': {
-            'java_in_dir': '../base/test/android/javatests',
-          },
-          'includes': [ '../build/java.gypi' ],
-        },
-        {
-          # TODO(jbudorick): Remove this once we roll to robolectric 3.0 and pull
-          # in the multidex shadow library. crbug.com/522043
-          # GN: //base:base_junit_test_support
-          'target_name': 'base_junit_test_support',
-          'type': 'none',
-          'dependencies': [
-            '../testing/android/junit/junit_test.gyp:junit_test_support',
-            '../third_party/android_tools/android_tools.gyp:android_support_multidex_javalib',
-          ],
-          'variables': {
-            'src_paths': [
-              '../base/test/android/junit/',
-            ],
-          },
-          'includes': [ '../build/host_jar.gypi' ]
-        },
-        {
-          # GN: //base:base_junit_tests
-          'target_name': 'base_junit_tests',
-          'type': 'none',
-          'dependencies': [
-            'base_java',
-            'base_java_test_support',
-            'base_junit_test_support',
-            '../testing/android/junit/junit_test.gyp:junit_test_support',
-          ],
-          'variables': {
-             'main_class': 'org.chromium.testing.local.JunitTestMain',
-             'src_paths': [
-               '../base/android/junit/',
-             ],
-           },
-          'includes': [ '../build/host_jar.gypi' ],
-        },
-        {
-          # GN: //base:base_javatests
-          'target_name': 'base_javatests',
-          'type': 'none',
-          'dependencies': [
-            'base_java',
-            'base_java_test_support',
-          ],
-          'variables': {
-            'java_in_dir': '../base/android/javatests',
-          },
-          'includes': [ '../build/java.gypi' ],
-        },
-        {
-          # GN: //base/android/linker:chromium_android_linker
-          'target_name': 'chromium_android_linker',
-          'type': 'shared_library',
-          'sources': [
-            'android/linker/android_dlext.h',
-            'android/linker/legacy_linker_jni.cc',
-            'android/linker/legacy_linker_jni.h',
-            'android/linker/linker_jni.cc',
-            'android/linker/linker_jni.h',
-            'android/linker/modern_linker_jni.cc',
-            'android/linker/modern_linker_jni.h',
-          ],
-          # The crazy linker is never instrumented.
-          'cflags!': [
-            '-finstrument-functions',
-          ],
-          'dependencies': [
-            # The NDK contains the crazy_linker here:
-            #   '<(android_ndk_root)/crazy_linker.gyp:crazy_linker'
-            # However, we use our own fork.  See bug 384700.
-            '../third_party/android_crazy_linker/crazy_linker.gyp:crazy_linker',
-          ],
-        },
-        {
-          # GN: //base:base_perftests_apk
-          'target_name': 'base_perftests_apk',
-          'type': 'none',
-          'dependencies': [
-            'base_perftests',
-          ],
-          'variables': {
-            'test_suite_name': 'base_perftests',
-          },
-          'includes': [ '../build/apk_test.gypi' ],
-        },
-        {
-          # GN: //base:base_unittests_apk
-          'target_name': 'base_unittests_apk',
-          'type': 'none',
-          'dependencies': [
-            'base_java',
-            'base_unittests',
-          ],
-          'variables': {
-            'test_suite_name': 'base_unittests',
-            'isolate_file': 'base_unittests.isolate',
-          },
-          'includes': [ '../build/apk_test.gypi' ],
-        },
-      ],
-      'conditions': [
-        ['test_isolation_mode != "noop"',
-          {
-            'targets': [
-              {
-                'target_name': 'base_unittests_apk_run',
-                'type': 'none',
-                'dependencies': [
-                  'base_unittests_apk',
-                ],
-                'includes': [
-                  '../build/isolate.gypi',
-                ],
-                'sources': [
-                  'base_unittests_apk.isolate',
-                ],
-              },
-            ]
-          }
-        ],
-      ],
-    }],
->>>>>>> 7d9bce92
     ['OS == "win"', {
       'targets': [
         {
