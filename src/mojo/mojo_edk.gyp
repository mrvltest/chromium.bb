# Copyright 2015 The Chromium Authors. All rights reserved.
# Use of this source code is governed by a BSD-style license that can be
# found in the LICENSE file.

{
  'includes': [
    'mojo_variables.gypi',
  ],
  'target_defaults' : {
    'include_dirs': [
      '..',
    ],
    'direct_dependent_settings': {
      'include_dirs': [
        '..',
      ],
    },
  },
  'targets': [
    {
      # GN version: //mojo/edk/system
      'target_name': 'mojo_system_impl',
      'type': '<(component)',
      'dependencies': [
        '../base/base.gyp:base',
        '../base/third_party/dynamic_annotations/dynamic_annotations.gyp:dynamic_annotations',
        '../crypto/crypto.gyp:crypto',
        'mojo_public.gyp:mojo_system_headers',
      ],
      'defines': [
        'MOJO_SYSTEM_IMPL_IMPLEMENTATION',
        'MOJO_SYSTEM_IMPLEMENTATION',
        'MOJO_USE_SYSTEM_IMPL',
      ],
      'sources': [
        'edk/embedder/configuration.h',
        'edk/embedder/embedder.cc',
        'edk/embedder/embedder.h',
        'edk/embedder/embedder_internal.h',
        'edk/embedder/entrypoints.cc',
        'edk/embedder/platform_channel_pair.cc',
        'edk/embedder/platform_channel_pair.h',
        'edk/embedder/platform_channel_pair_posix.cc',
        'edk/embedder/platform_channel_pair_win.cc',
        'edk/embedder/platform_channel_utils_posix.cc',
        'edk/embedder/platform_channel_utils_posix.h',
        'edk/embedder/platform_handle.cc',
        'edk/embedder/platform_handle.h',
        'edk/embedder/platform_handle_utils.h',
        'edk/embedder/platform_handle_utils_posix.cc',
        'edk/embedder/platform_handle_utils_win.cc',
        'edk/embedder/platform_handle_vector.h',
        'edk/embedder/platform_shared_buffer.cc',
        'edk/embedder/platform_shared_buffer.h',
        'edk/embedder/scoped_platform_handle.h',
        'edk/system/awakable.h',
        'edk/system/awakable_list.cc',
        'edk/system/awakable_list.h',
        'edk/system/async_waiter.cc',
        'edk/system/async_waiter.h',
        'edk/system/broker.h',
        'edk/system/broker_host.h',
        'edk/system/broker_host_posix.cc',
        'edk/system/broker_posix.cc',
        'edk/system/channel.cc',
        'edk/system/channel.h',
        'edk/system/channel_posix.cc',
        'edk/system/channel_win.cc',
        'edk/system/configuration.cc',
        'edk/system/configuration.h',
        'edk/system/core.cc',
        'edk/system/core.h',
        'edk/system/data_pipe_consumer_dispatcher.cc',
        'edk/system/data_pipe_consumer_dispatcher.h',
        'edk/system/data_pipe_control_message.cc',
        'edk/system/data_pipe_control_message.h',
        'edk/system/data_pipe_producer_dispatcher.cc',
        'edk/system/data_pipe_producer_dispatcher.h',
        'edk/system/dispatcher.cc',
        'edk/system/dispatcher.h',
        'edk/system/handle_signals_state.h',
        'edk/system/handle_table.cc',
        'edk/system/handle_table.h',
        'edk/system/mapping_table.cc',
        'edk/system/mapping_table.h',
        'edk/system/message_pipe_dispatcher.cc',
        'edk/system/message_pipe_dispatcher.h',
        'edk/system/node_channel.cc',
        'edk/system/node_channel.h',
        'edk/system/node_controller.cc',
        'edk/system/node_controller.h',
        'edk/system/options_validation.h',
        'edk/system/platform_handle_dispatcher.cc',
        'edk/system/platform_handle_dispatcher.h',
        'edk/system/ports/event.cc',
        'edk/system/ports/event.h',
        'edk/system/ports/hash_functions.h',
        'edk/system/ports/message.cc',
        'edk/system/ports/message.h',
        'edk/system/ports/message_queue.cc',
        'edk/system/ports/message_queue.h',
        'edk/system/ports/name.cc',
        'edk/system/ports/name.h',
        'edk/system/ports/node.cc',
        'edk/system/ports/node.h',
        'edk/system/ports/node_delegate.h',
        'edk/system/ports/port.cc',
        'edk/system/ports/port.h',
        'edk/system/ports/port_ref.cc',
        'edk/system/ports/user_data.h',
        'edk/system/ports_message.cc',
        'edk/system/ports_message.h',
        'edk/system/remote_message_pipe_bootstrap.cc',
        'edk/system/remote_message_pipe_bootstrap.h',
        'edk/system/shared_buffer_dispatcher.cc',
        'edk/system/shared_buffer_dispatcher.h',
        'edk/system/wait_set_dispatcher.cc',
        'edk/system/wait_set_dispatcher.h',
        'edk/system/waiter.cc',
        'edk/system/waiter.h',
        # Test-only code:
        # TODO(vtl): It's a little unfortunate that these end up in the same
        # component as non-test-only code. In the static build, this code
        # should hopefully be dead-stripped.
        'edk/embedder/test_embedder.cc',
        'edk/embedder/test_embedder.h',
      ],
      'all_dependent_settings': {
        # Ensures that dependent projects import the core functions on Windows.
        'defines': ['MOJO_USE_SYSTEM_IMPL'],
      },
      'conditions': [
        ['OS=="android"', {
          'dependencies': [
            '../third_party/ashmem/ashmem.gyp:ashmem',
          ],
        }],
        ['OS=="win"', {
           # Structure was padded due to __declspec(align()), which is
           # uninteresting.
          'msvs_disabled_warnings': [ 4324 ],
        }],
      ],
    },
    {
      # GN version: //mojo/edk/js
      'target_name': 'mojo_js_lib',
      'type': 'static_library',
      'dependencies': [
        '../base/base.gyp:base',
        '../gin/gin.gyp:gin',
        '../v8/tools/gyp/v8.gyp:v8',
        'mojo_public.gyp:mojo_message_pump_lib',
      ],
      'export_dependent_settings': [
        '../base/base.gyp:base',
        '../gin/gin.gyp:gin',
      ],
      'sources': [
        # Sources list duplicated in GN build.
        'edk/js/core.cc',
        'edk/js/core.h',
        'edk/js/drain_data.cc',
        'edk/js/drain_data.h',
        'edk/js/handle.cc',
        'edk/js/handle.h',
        'edk/js/handle_close_observer.h',
        'edk/js/mojo_runner_delegate.cc',
        'edk/js/mojo_runner_delegate.h',
        'edk/js/support.cc',
        'edk/js/support.h',
        'edk/js/threading.cc',
        'edk/js/threading.h',
        'edk/js/waiting_callback.cc',
        'edk/js/waiting_callback.h',
      ],
    },
    {
      # GN version: //mojo/edk/test:test_support_impl
      'target_name': 'mojo_test_support_impl',
      'type': 'static_library',
      'dependencies': [
        '../base/base.gyp:base',
      ],
      'sources': [
        'edk/test/test_support_impl.cc',
        'edk/test/test_support_impl.h',
      ],
    },
    {
      # GN version: //mojo/edk/test:test_support
      'target_name': 'mojo_common_test_support',
      'type': 'static_library',
      'dependencies': [
        '../base/base.gyp:base',
<<<<<<< HEAD
        'mojo_system_impl2',
=======
        '../base/base.gyp:test_support_base',
        '../testing/gtest.gyp:gtest',
        'mojo_system_impl',
>>>>>>> 594b2df1
      ],
      'sources': [
        'edk/test/mojo_test_base.cc',
        'edk/test/mojo_test_base.h',
        'edk/test/multiprocess_test_helper.cc',
        'edk/test/multiprocess_test_helper.h',
        'edk/test/scoped_ipc_support.cc',
        'edk/test/scoped_ipc_support.h',
        'edk/test/test_utils.h',
        'edk/test/test_utils_posix.cc',
        'edk/test/test_utils_win.cc',
      ],
      'conditions': [
        ['OS=="ios"', {
          'sources!': [
            'edk/test/multiprocess_test_helper.cc',
          ],
        }],
      ],
    },
    {
      # GN version: //mojo/edk/test:run_all_unittests
      'target_name': 'mojo_run_all_unittests',
      'type': 'static_library',
      'dependencies': [
        '../base/base.gyp:base',
<<<<<<< HEAD
        '../third_party/mojo/mojo_public.gyp:mojo_public_test_support',
        'mojo_system_impl2',
        'mojo_test_support_impl2',
=======
        '../base/base.gyp:test_support_base',
        '../testing/gtest.gyp:gtest',
        'mojo_common_test_support',
        'mojo_public.gyp:mojo_public_test_support',
        'mojo_system_impl',
        'mojo_test_support_impl',
>>>>>>> 594b2df1
      ],
      'sources': [
        'edk/test/run_all_unittests.cc',
      ],
    },
    {
      # GN version: //mojo/edk/test:run_all_perftests
      'target_name': 'mojo_run_all_perftests',
      'type': 'static_library',
      'dependencies': [
        '../base/base.gyp:base',
        '../base/base.gyp:test_support_base',
        '../testing/gtest.gyp:gtest',
        'mojo_common_test_support',
        'mojo_public.gyp:mojo_public_test_support',
        'mojo_system_impl',
        'mojo_test_support_impl',
      ],
      'sources': [
        'edk/test/run_all_perftests.cc',
      ],
    },
  ],
}<|MERGE_RESOLUTION|>--- conflicted
+++ resolved
@@ -193,13 +193,12 @@
       'type': 'static_library',
       'dependencies': [
         '../base/base.gyp:base',
-<<<<<<< HEAD
-        'mojo_system_impl2',
-=======
-        '../base/base.gyp:test_support_base',
-        '../testing/gtest.gyp:gtest',
+
+        # blpwtk2: Remove test-only code
+        # '../base/base.gyp:test_support_base',
+        # '../testing/gtest.gyp:gtest',
+
         'mojo_system_impl',
->>>>>>> 594b2df1
       ],
       'sources': [
         'edk/test/mojo_test_base.cc',
@@ -226,35 +225,31 @@
       'type': 'static_library',
       'dependencies': [
         '../base/base.gyp:base',
-<<<<<<< HEAD
-        '../third_party/mojo/mojo_public.gyp:mojo_public_test_support',
-        'mojo_system_impl2',
-        'mojo_test_support_impl2',
-=======
+        # blpwtk2: Remove test-only code
+        # '../base/base.gyp:test_support_base',
+        # '../testing/gtest.gyp:gtest',
+
+        'mojo_common_test_support',
+        'mojo_public.gyp:mojo_public_test_support',
+        'mojo_system_impl',
+        'mojo_test_support_impl',
+      ],
+      'sources': [
+        'edk/test/run_all_unittests.cc',
+      ],
+    },
+    {
+      # GN version: //mojo/edk/test:run_all_perftests
+      'target_name': 'mojo_run_all_perftests',
+      'type': 'static_library',
+      'dependencies': [
+        '../base/base.gyp:base',
         '../base/base.gyp:test_support_base',
         '../testing/gtest.gyp:gtest',
         'mojo_common_test_support',
         'mojo_public.gyp:mojo_public_test_support',
         'mojo_system_impl',
         'mojo_test_support_impl',
->>>>>>> 594b2df1
-      ],
-      'sources': [
-        'edk/test/run_all_unittests.cc',
-      ],
-    },
-    {
-      # GN version: //mojo/edk/test:run_all_perftests
-      'target_name': 'mojo_run_all_perftests',
-      'type': 'static_library',
-      'dependencies': [
-        '../base/base.gyp:base',
-        '../base/base.gyp:test_support_base',
-        '../testing/gtest.gyp:gtest',
-        'mojo_common_test_support',
-        'mojo_public.gyp:mojo_public_test_support',
-        'mojo_system_impl',
-        'mojo_test_support_impl',
       ],
       'sources': [
         'edk/test/run_all_perftests.cc',
