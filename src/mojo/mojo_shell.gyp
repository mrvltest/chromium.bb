# Copyright 2015 The Chromium Authors. All rights reserved.
# Use of this source code is governed by a BSD-style license that can be
# found in the LICENSE file.

{
  'targets': [{
    'target_name': 'mojo_shell_lib',
    'type': 'static_library',
    'sources': [
      'common/mojo_scheme_register.cc',
      'common/mojo_scheme_register.h',
      'services/package_manager/loader.cc',
      'services/package_manager/loader.h',
      'services/package_manager/package_manager.cc',
      'services/package_manager/package_manager.h',
      'shell/application_loader.h',
      'shell/application_manager.cc',
      'shell/application_manager.h',
      'shell/capability_filter.cc',
      'shell/capability_filter.h',
      'shell/connect_params.cc',
      'shell/connect_params.h',
      'shell/connect_util.cc',
      'shell/connect_util.h',
      'shell/identity.cc',
      'shell/identity.h',
      'shell/native_runner.h',
      'shell/switches.cc',
      'shell/switches.cc',
      'util/filename_util.cc',
      'util/filename_util.h',
    ],
    'dependencies': [
      '<(DEPTH)/base/base.gyp:base',
      '<(DEPTH)/base/third_party/dynamic_annotations/dynamic_annotations.gyp:dynamic_annotations',
      '<(DEPTH)/mojo/mojo_base.gyp:mojo_application_base',
      '<(DEPTH)/mojo/mojo_base.gyp:mojo_application_bindings',
      '<(DEPTH)/mojo/mojo_base.gyp:mojo_common_lib',
      '<(DEPTH)/mojo/mojo_base.gyp:mojo_environment_chromium',
      '<(DEPTH)/mojo/mojo_base.gyp:mojo_url_type_converters',
      '<(DEPTH)/url/url.gyp:url_lib',
    ],
  }, {
    'target_name': 'mojo_shell_unittests',
    'type': 'executable',
    'sources': [
      'shell/tests/application_manager_unittest.cc',
      'shell/tests/capability_filter_unittest.cc',
    ],
    'dependencies': [
      'mojo_shell_lib',
      'mojo_shell_test_bindings',
      '<(DEPTH)/base/base.gyp:base',
      '<(DEPTH)/mojo/mojo_base.gyp:mojo_application_base',
      '<(DEPTH)/mojo/mojo_base.gyp:mojo_common_lib',
      '<(DEPTH)/mojo/mojo_base.gyp:mojo_environment_chromium',
      '<(DEPTH)/mojo/mojo_base.gyp:mojo_url_type_converters',
      '<(DEPTH)/mojo/mojo_edk.gyp:mojo_run_all_unittests',
      '<(DEPTH)/mojo/mojo_public.gyp:mojo_cpp_bindings',
      '<(DEPTH)/testing/gtest.gyp:gtest',
      '<(DEPTH)/url/url.gyp:url_lib',
    ]
  }, {
    'target_name': 'mojo_shell_test_bindings',
    'type': 'static_library',
    'variables': {
      'mojom_files': [
        'shell/tests/capability_filter_unittest.mojom',
        'shell/tests/test.mojom',
      ],
    },
    'includes': [
      'mojom_bindings_generator_explicit.gypi',
    ],
  }, {
    'target_name': 'mojo_runner_connection_lib',
    'type': 'static_library',
    'sources': [
      'shell/runner/child/runner_connection.cc',
      'shell/runner/child/runner_connection.h',
    ],
    'dependencies': [
      'mojo_runner_common_lib',
      'mojo_runner_connection_bindings_lib',
      '<(DEPTH)/base/base.gyp:base',
      '<(DEPTH)/mojo/mojo_base.gyp:mojo_application_base',
<<<<<<< HEAD
      '<(DEPTH)/mojo/mojo_base.gyp:mojo_common_lib',
      '<(DEPTH)/mojo/mojo_base.gyp:mojo_environment_chromium',
      '<(DEPTH)/mojo/mojo_base.gyp:mojo_url_type_converters',
      '<(DEPTH)/third_party/mojo/mojo_edk.gyp:mojo_run_all_unittests',
      '<(DEPTH)/third_party/mojo/mojo_public.gyp:mojo_cpp_bindings',
      '<(DEPTH)/url/url.gyp:url_lib',
    ]
=======
      '<(DEPTH)/mojo/mojo_edk.gyp:mojo_system_impl',
      '<(DEPTH)/mojo/mojo_platform_handle.gyp:platform_handle',
      '<(DEPTH)/mojo/mojo_public.gyp:mojo_message_pump_lib',
    ],
>>>>>>> 594b2df1
  }, {
    'target_name': 'mojo_runner_common_lib',
    'type': 'static_library',
    'sources': [
      'shell/runner/common/switches.cc',
      'shell/runner/common/switches.h',
    ],
    'include_dirs': [
      '..',
    ],
  }, {
    'target_name': 'mojo_runner_connection_bindings_lib',
    'type': 'static_library',
    'dependencies': [
      'mojo_runner_connection_mojom',
    ],
  }, {
    'target_name': 'mojo_runner_connection_mojom',
    'type': 'none',
    'variables': {
      'mojom_files': [
        'shell/runner/child/child_controller.mojom',
      ],
    },
    'includes': [
      'mojom_bindings_generator_explicit.gypi',
    ],
    'dependencies': [
      '<(DEPTH)/mojo/mojo_base.gyp:mojo_application_base',
    ],
  }, {
    'target_name': 'mojo_runner_host_lib',
    'type': 'static_library',
    'sources': [
      'shell/runner/host/child_process.cc',
      'shell/runner/host/child_process.h',
      'shell/runner/host/child_process_base.cc',
      'shell/runner/host/child_process_base.h',
      'shell/runner/host/child_process_host.cc',
      'shell/runner/host/child_process_host.h',
      'shell/runner/host/in_process_native_runner.cc',
      'shell/runner/host/in_process_native_runner.h',
      'shell/runner/host/out_of_process_native_runner.cc',
      'shell/runner/host/out_of_process_native_runner.h',
      'shell/runner/host/native_application_support.cc',
      'shell/runner/host/native_application_support.h',
      'shell/runner/init.cc',
      'shell/runner/init.h',
    ],
    'dependencies': [
      'mojo_runner_common_lib',
      'mojo_runner_connection_bindings_lib',
      'mojo_shell_lib',
      '<(DEPTH)/base/base.gyp:base',
      '<(DEPTH)/base/base.gyp:base_i18n',
      '<(DEPTH)/base/base.gyp:base_static',
      '<(DEPTH)/mojo/mojo_edk.gyp:mojo_system_impl',
      '<(DEPTH)/mojo/mojo_platform_handle.gyp:platform_handle',
      '<(DEPTH)/mojo/mojo_public.gyp:mojo_message_pump_lib',
    ],
    'conditions': [
      ['OS=="linux"', {
        'sources': [
          'shell/runner/host/linux_sandbox.cc',
          'shell/runner/host/linux_sandbox.h',
        ],
        'dependencies': [
          '<(DEPTH)/sandbox/sandbox.gyp:sandbox',
          '<(DEPTH)/sandbox/sandbox.gyp:sandbox_services',
          '<(DEPTH)/sandbox/sandbox.gyp:seccomp_bpf',
          '<(DEPTH)/sandbox/sandbox.gyp:seccomp_bpf_helpers',
        ],
      }],
    ],
  }],
}<|MERGE_RESOLUTION|>--- conflicted
+++ resolved
@@ -57,7 +57,10 @@
       '<(DEPTH)/mojo/mojo_base.gyp:mojo_url_type_converters',
       '<(DEPTH)/mojo/mojo_edk.gyp:mojo_run_all_unittests',
       '<(DEPTH)/mojo/mojo_public.gyp:mojo_cpp_bindings',
-      '<(DEPTH)/testing/gtest.gyp:gtest',
+
+      # blpwtk2: Remove test-only code
+      # '<(DEPTH)/testing/gtest.gyp:gtest',
+
       '<(DEPTH)/url/url.gyp:url_lib',
     ]
   }, {
@@ -84,20 +87,10 @@
       'mojo_runner_connection_bindings_lib',
       '<(DEPTH)/base/base.gyp:base',
       '<(DEPTH)/mojo/mojo_base.gyp:mojo_application_base',
-<<<<<<< HEAD
-      '<(DEPTH)/mojo/mojo_base.gyp:mojo_common_lib',
-      '<(DEPTH)/mojo/mojo_base.gyp:mojo_environment_chromium',
-      '<(DEPTH)/mojo/mojo_base.gyp:mojo_url_type_converters',
-      '<(DEPTH)/third_party/mojo/mojo_edk.gyp:mojo_run_all_unittests',
-      '<(DEPTH)/third_party/mojo/mojo_public.gyp:mojo_cpp_bindings',
-      '<(DEPTH)/url/url.gyp:url_lib',
-    ]
-=======
       '<(DEPTH)/mojo/mojo_edk.gyp:mojo_system_impl',
       '<(DEPTH)/mojo/mojo_platform_handle.gyp:platform_handle',
       '<(DEPTH)/mojo/mojo_public.gyp:mojo_message_pump_lib',
     ],
->>>>>>> 594b2df1
   }, {
     'target_name': 'mojo_runner_common_lib',
     'type': 'static_library',
