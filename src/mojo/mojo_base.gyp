# Copyright 2014 The Chromium Authors. All rights reserved.
# Use of this source code is governed by a BSD-style license that can be
# found in the LICENSE file.

# Essential components (and their tests) that are needed to build
# Chrome should be here.  Other components that are useful only in
# Mojo land like mojo_shell should be in mojo.gyp.
{
  'includes': [
    'mojo_variables.gypi',
  ],
  'targets': [
    {
      'target_name': 'mojo_base',
      'type': 'none',
      'dependencies': [
        # NOTE: If adding a new dependency here, please consider whether it
        # should also be added to the list of Mojo-related dependencies of
        # build/all.gyp:All on iOS, as All cannot depend on the mojo_base
        # target on iOS due to the presence of the js targets, which cause v8
        # to be built.
        'mojo_common_lib',
        'mojo_common_unittests',
      ],
      'conditions': [
        ['OS == "android"', {
          'dependencies': [
            'mojo_public.gyp:mojo_bindings_java',
            'mojo_public.gyp:mojo_public_java',
          ],
        }],
      ]
    },
    {
      'target_name': 'mojo_none',
      'type': 'none',
    },
    {
      # GN version: //mojo/common
      'target_name': 'mojo_common_lib',
      'type': '<(component)',
      'defines': [
        'MOJO_COMMON_IMPLEMENTATION',
      ],
      'dependencies': [
        '../base/base.gyp:base',
        '../base/third_party/dynamic_annotations/dynamic_annotations.gyp:dynamic_annotations',
        '<(mojo_system_for_component)',
      ],
      'export_dependent_settings': [
        '../base/third_party/dynamic_annotations/dynamic_annotations.gyp:dynamic_annotations',
      ],
      'sources': [
        'common/common_type_converters.cc',
        'common/common_type_converters.h',
        'common/data_pipe_file_utils.cc',
        'common/data_pipe_utils.cc',
        'common/data_pipe_utils.h',
      ],
    },
    {
      # GN version: //mojo/common:url_type_converters
      'target_name': 'mojo_url_type_converters',
      'type': 'static_library',
      'dependencies': [
        '../base/base.gyp:base',
        '../base/third_party/dynamic_annotations/dynamic_annotations.gyp:dynamic_annotations',
        '../url/url.gyp:url_lib',
        '<(mojo_system_for_component)',
      ],
      'export_dependent_settings': [
        '../base/third_party/dynamic_annotations/dynamic_annotations.gyp:dynamic_annotations',
      ],
      'sources': [
        'common/url_type_converters.cc',
        'common/url_type_converters.h',
      ],
    },
    {
      # GN version: //mojo/converters/geometry
      'target_name': 'mojo_geometry_lib',
      'type': '<(component)',
      'defines': [
        'MOJO_GEOMETRY_IMPLEMENTATION',
      ],
      'dependencies': [
        '../ui/mojo/geometry/mojo_bindings.gyp:mojo_geometry_bindings',
        '../ui/gfx/gfx.gyp:gfx_geometry',
        'mojo_environment_chromium',
        '<(mojo_system_for_component)',
      ],
      'sources': [
        'converters/geometry/geometry_type_converters.cc',
        'converters/geometry/geometry_type_converters.h',
        'converters/geometry/mojo_geometry_export.h',
      ],
    },
    {
      # GN version: //mojo/common:mojo_common_unittests
      'target_name': 'mojo_common_unittests',
      'type': 'executable',
      'dependencies': [
        '../base/base.gyp:base',
        '../base/base.gyp:base_message_loop_tests',
        '../url/url.gyp:url_lib',
        'mojo_common_lib',
        'mojo_edk.gyp:mojo_system_impl',
        'mojo_edk.gyp:mojo_common_test_support',
        'mojo_edk.gyp:mojo_run_all_unittests',
        'mojo_environment_chromium',
        'mojo_public.gyp:mojo_cpp_bindings',
        'mojo_public.gyp:mojo_message_pump_lib',
        'mojo_public.gyp:mojo_public_test_utils',
        'mojo_url_type_converters',
      ],
      'sources': [
        'common/common_type_converters_unittest.cc',
        'message_pump/handle_watcher_unittest.cc',
        'message_pump/message_pump_mojo_unittest.cc',
      ],
    },
    {
      # GN version: //mojo/environment:chromium
      'target_name': 'mojo_environment_chromium',
      'type': 'static_library',
      'dependencies': [
        'mojo_environment_chromium_impl',
        'mojo_public.gyp:mojo_cpp_bindings',
      ],
      'sources': [
        # TODO(vtl): This is kind of ugly. (See TODO in logging.h.)
        "../mojo/public/cpp/environment/async_waiter.h",
        "../mojo/public/cpp/environment/lib/async_waiter.cc",
        "../mojo/public/cpp/environment/lib/logging.cc",
        "../mojo/public/cpp/environment/lib/scoped_task_tracking.cc",
        "../mojo/public/cpp/environment/lib/scoped_task_tracking.cc",
        "../mojo/public/cpp/environment/logging.h",
        "../mojo/public/cpp/environment/task_tracker.h",
        'environment/environment.cc',
      ],
      'include_dirs': [
        '..',
      ],
      'export_dependent_settings': [
        'mojo_environment_chromium_impl',
      ],
    },
    {
      # GN version: //mojo/environment:chromium_impl
      'target_name': 'mojo_environment_chromium_impl',
      'type': '<(component)',
      'defines': [
        'MOJO_ENVIRONMENT_IMPL_IMPLEMENTATION',
      ],
      'dependencies': [
        '../base/base.gyp:base',
        '../base/third_party/dynamic_annotations/dynamic_annotations.gyp:dynamic_annotations',
        'mojo_public.gyp:mojo_message_pump_lib',
        '<(mojo_system_for_component)',
      ],
      'sources': [
        'environment/default_async_waiter_impl.cc',
        'environment/default_async_waiter_impl.h',
        'environment/default_logger_impl.cc',
        'environment/default_logger_impl.h',
        'environment/default_run_loop_impl.cc',
        'environment/default_run_loop_impl.h',
        'environment/default_task_tracker_impl.cc',
        'environment/default_task_tracker_impl.h',
      ],
      'include_dirs': [
        '..',
      ],
    },
    {
      'target_name': 'mojo_application_bindings_mojom',
      'type': 'none',
      'variables': {
        'mojom_files': [
          'services/package_manager/public/interfaces/catalog.mojom',
          'services/package_manager/public/interfaces/resolver.mojom',
          'services/package_manager/public/interfaces/shell_resolver.mojom',
          'shell/public/interfaces/application_manager.mojom',
          'shell/public/interfaces/interface_provider.mojom',
          'shell/public/interfaces/shell.mojom',
          'shell/public/interfaces/shell_client.mojom',
          'shell/public/interfaces/shell_client_factory.mojom',
        ],
      },
      'includes': [ 'mojom_bindings_generator_explicit.gypi' ],
    },
    {
      # GN version: //mojo/shell/public/cpp
      'target_name': 'mojo_application_base',
      'type': 'static_library',
      'sources': [
        'shell/public/cpp/application_runner.h',
        'shell/public/cpp/connect.h',
        'shell/public/cpp/connection.h',
        'shell/public/cpp/connector.h',
        'shell/public/cpp/initialize_base_and_icu.cc',
        'shell/public/cpp/initialize_base_and_icu.h',
        'shell/public/cpp/interface_binder.h',
        'shell/public/cpp/interface_factory.h',
        'shell/public/cpp/interface_factory_impl.h',
        'shell/public/cpp/interface_registry.h',
        'shell/public/cpp/lib/application_runner.cc',
        'shell/public/cpp/lib/connection_impl.cc',
        'shell/public/cpp/lib/connection_impl.h',
        'shell/public/cpp/lib/connector_impl.cc',
        'shell/public/cpp/lib/connector_impl.h',
        'shell/public/cpp/lib/interface_factory_binder.h',
        'shell/public/cpp/lib/interface_registry.cc',
        'shell/public/cpp/lib/shell_client.cc',
        'shell/public/cpp/lib/shell_connection.cc',
        'shell/public/cpp/shell.h',
        'shell/public/cpp/shell_client.h',
        'shell/public/cpp/shell_connection.h',
      ],
      'dependencies': [
        '../base/base.gyp:base_i18n',
        'mojo_application_bindings',
        'mojo_public.gyp:mojo_message_pump_lib',
        'mojo_services.gyp:network_type_converters',
      ],
    },
    {
      # GN version: //mojo/public/interfaces/application:application
      'target_name': 'mojo_application_bindings',
      'type': 'static_library',
      'dependencies': [
        'mojo_application_bindings_mojom',
        'mojo_public.gyp:mojo_cpp_bindings',
        'mojo_services.gyp:network_service_bindings_lib',
      ],
      'export_dependent_settings': [
        'mojo_services.gyp:network_service_bindings_lib',
      ],
    },
    {
      # GN version: //mojo/test:test_support
      'target_name': 'mojo_test_support',
      'type': 'static_library',
      'dependencies': [
        '../base/base.gyp:base',
      ],
      'sources': [
        'test/test_utils.h',
        'test/test_utils_posix.cc',
        'test/test_utils_win.cc',
      ],
    },
    {
      # GN version: //mojo/shell/public/cpp/tests
      'target_name': 'mojo_public_application_unittests',
      'type': 'executable',
      'dependencies': [
        '../base/base.gyp:base',
<<<<<<< HEAD
        '../third_party/mojo/mojo_edk.gyp:mojo_run_all_unittests',
        '../third_party/mojo/mojo_public.gyp:mojo_utility',
        '../third_party/mojo/mojo_public.gyp:mojo_environment_standalone',
=======
        '../testing/gtest.gyp:gtest',
        'mojo_application_base',
        'mojo_edk.gyp:mojo_run_all_unittests',
        'mojo_public.gyp:mojo_utility',
        'mojo_public.gyp:mojo_environment_standalone',
>>>>>>> 594b2df1
      ],
      'sources': [
        'shell/public/cpp/tests/interface_registry_unittest.cc',
      ],
    },
  ],
  'conditions': [
<<<<<<< HEAD
=======
    ['OS=="android"', {
      'targets': [
        {
          'target_name': 'mojo_jni_headers',
          'type': 'none',
          'dependencies': [
            'mojo_java_set_jni_headers',
          ],
          'sources': [
            'android/javatests/src/org/chromium/mojo/MojoTestCase.java',
            'android/javatests/src/org/chromium/mojo/bindings/ValidationTestUtil.java',
            'android/system/src/org/chromium/mojo/system/impl/CoreImpl.java',
          ],
          'variables': {
            'jni_gen_package': 'mojo',
          },
          'includes': [ '../build/jni_generator.gypi' ],
        },
        {
          'target_name': 'libmojo_system_java',
          'type': 'static_library',
          'dependencies': [
            '../base/base.gyp:base',
            '../base/third_party/dynamic_annotations/dynamic_annotations.gyp:dynamic_annotations',
            'mojo_common_lib',
            'mojo_edk.gyp:mojo_system_impl',
            'mojo_environment_chromium',
            'mojo_jni_headers',
          ],
          'sources': [
            'android/system/core_impl.cc',
            'android/system/core_impl.h',
          ],
        },
        {
          'target_name': 'mojo_java_set_jni_headers',
          'type': 'none',
          'variables': {
            'jni_gen_package': 'mojo',
            'input_java_class': 'java/util/HashSet.class',
          },
          'includes': [ '../build/jar_file_jni_generator.gypi' ],
        },
        {
          'target_name': 'mojo_system_java',
          'type': 'none',
          'dependencies': [
            '../base/base.gyp:base_java',
            'libmojo_system_java',
            'mojo_public.gyp:mojo_public_java',
          ],
          'variables': {
            'java_in_dir': '<(DEPTH)/mojo/android/system',
          },
          'includes': [ '../build/java.gypi' ],
        },
      ],
    }],
    ['test_isolation_mode != "noop"', {
      'targets': [
        {
          'target_name': 'mojo_common_unittests_run',
          'type': 'none',
          'dependencies': [
            'mojo_common_unittests',
          ],
          'includes': [
            '../build/isolate.gypi',
          ],
          'sources': [
            'mojo_common_unittests.isolate',
          ],
        },
      ],
    }],
>>>>>>> 594b2df1
  ]
}<|MERGE_RESOLUTION|>--- conflicted
+++ resolved
@@ -256,17 +256,14 @@
       'type': 'executable',
       'dependencies': [
         '../base/base.gyp:base',
-<<<<<<< HEAD
-        '../third_party/mojo/mojo_edk.gyp:mojo_run_all_unittests',
-        '../third_party/mojo/mojo_public.gyp:mojo_utility',
-        '../third_party/mojo/mojo_public.gyp:mojo_environment_standalone',
-=======
-        '../testing/gtest.gyp:gtest',
+
+        # blpwtk2: Remove test-only code
+        # '../testing/gtest.gyp:gtest',
+
         'mojo_application_base',
         'mojo_edk.gyp:mojo_run_all_unittests',
         'mojo_public.gyp:mojo_utility',
         'mojo_public.gyp:mojo_environment_standalone',
->>>>>>> 594b2df1
       ],
       'sources': [
         'shell/public/cpp/tests/interface_registry_unittest.cc',
@@ -274,8 +271,6 @@
     },
   ],
   'conditions': [
-<<<<<<< HEAD
-=======
     ['OS=="android"', {
       'targets': [
         {
@@ -351,6 +346,5 @@
         },
       ],
     }],
->>>>>>> 594b2df1
   ]
 }