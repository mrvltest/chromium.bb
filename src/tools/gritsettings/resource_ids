# Copyright (c) 2012 The Chromium Authors. All rights reserved.
# Use of this source code is governed by a BSD-style license that can be
# found in the LICENSE file.
#
# This file is used to assign starting resource ids for resources and strings
# used by Chromium.  This is done to ensure that resource ids are unique
# across all the grd files.  If you are adding a new grd file, please add
# a new entry to this file.
#
# The first entry in the file, SRCDIR, is special: It is a relative path from
# this file to the base of your checkout.
#
# The range of ID values, which is used by pak files, is from 0 to 2^16 - 1.
{
  "SRCDIR": "../..",

  "chrome/browser/browser_resources.grd": {
    "includes": [400],
    "structures": [750],
  },
  "chrome/browser/resources/component_extension_resources.grd": {
    "includes": [1000],
    "structures": [1450],
  },
  "chrome/browser/resources/net_internals_resources.grd": {
    "includes": [1500],
  },
  "ui/webui/resources/webui_resources.grd": {
    "includes": [2000],
    "structures": [2200],
  },
  "chrome/common/common_resources.grd": {
    "includes": [3000],
  },
  "chrome/renderer/resources/renderer_resources.grd": {
    "includes": [3500],
    "structures": [3700],
  },
  "net/base/net_resources.grd": {
    "includes": [4000],
  },
  "ui/resources/ui_unscaled_resources.grd": {
    "includes": [4500],
  },
  "content/app/resources/content_resources.grd": {
    "structures": [4700],
  },
  "third_party/WebKit/public/blink_image_resources.grd": {
    "structures": [4750],
  },
  "ui/resources/ui_resources.grd": {
    "structures": [5500],
  },
  "ui/app_list/resources/app_list_resources.grd": {
    "structures": [5760],
  },
  "ui/views/resources/views_resources.grd": {
    "structures": [5800],
  },
  "ash/resources/ash_resources.grd": {
    "includes": [6100],
    "structures": [6150],
  },
  "ui/keyboard/keyboard_resources.grd": {
    "includes": [6850],
  },
  "chrome/app/theme/theme_resources.grd": {
    "structures": [7000],
  },
  "chrome/app/theme/chrome_unscaled_resources.grd": {
    "includes": [8000],
  },
  "ui/strings/app_locale_settings.grd": {
    "messages": [9000],
  },
  "chrome/app/resources/locale_settings.grd": {
    "includes": [9500],
    "messages": [10000],
  },
  # These each start with the same resource id because we only use one
  # file for each build (chromiumos, google_chromeos, linux, mac, or win).
  "chrome/app/resources/locale_settings_chromiumos.grd": {
    "messages": [10500],
  },
  "chrome/app/resources/locale_settings_google_chromeos.grd": {
    "messages": [10500],
  },
  "chrome/app/resources/locale_settings_linux.grd": {
    "messages": [10500],
  },
  "chrome/app/resources/locale_settings_mac.grd": {
    "messages": [10500],
  },
  "chrome/app/resources/locale_settings_win.grd": {
    "messages": [10500],
  },
  "ui/strings/ui_strings.grd": {
    "messages": [11000],
  },
  # Chromium strings and Google Chrome strings must start at the same id.
  # We only use one file depending on whether we're building Chromium or
  # Google Chrome.
  "chrome/app/chromium_strings.grd": {
    "messages": [11500],
  },
  "chrome/app/google_chrome_strings.grd": {
    "messages": [11500],
  },
  # Leave lots of space for generated_resources since it has most of our
  # strings.
  "chrome/app/generated_resources.grd": {
    "structures": [12000],
    "messages": [12500],
  },
  "content/app/strings/content_strings.grd": {
    "messages": [18900],
  },
  "chrome/app/settings_strings.grd": {
    "messages": [20000],
  },
  "components/policy/resources/policy_templates.grd": {
    "structures": [20400],
    "messages": [20410],
  },
  "chrome/browser/resources/signin_internals_resources.grd": {
    "includes": [21400],
  },
  "chrome/browser/resources/invalidations_resources.grd": {
    "includes": [21600],
  },
  # This file is generated during the build.
  "<(SHARED_INTERMEDIATE_DIR)/devtools/devtools_resources.grd": {
    "includes": [21650],
  },
  "devtools_resources.grd": {
    "includes": [21650],
  },
  "chrome/browser/resources/options_resources.grd": {
    "includes": [22650],
    "structures": [22850],
  },
  "chrome/browser/resources/options_test_resources.grd": {
    "includes": [23050],
    "structures": [23090],
  },
  "chrome/test/data/webui_test_resources.grd": {
    "includes": [23130],
    "structures": [23140],
  },
  "cloud_print/virtual_driver/win/install/virtual_driver_setup_resources.grd": {
    "messages": [23150],
    "includes": [23200],
  },
  "cloud_print/service/win/service_resources.grd": {
    "messages": [23250],
    "includes": [23350],
    "structures": [23400],
  },
  "cloud_print/gcp20/prototype/gcp20_device.grd": {
    "messages": [23450],
    "includes": [23480],
    "structures": [23490],
  },
  "chrome/browser/resources/quota_internals_resources.grd": {
    "includes": [23650],
  },
  "content/content_resources.grd": {
    "includes": [24650],
  },
  "content/shell/shell_resources.grd": {
    "includes": [25150],
  },
  # This file is generated during the build.
  "<(SHARED_INTERMEDIATE_DIR)/content/browser/tracing/tracing_resources.grd": {
    "includes": [25400],
  },
  # iOS resources overlap with android_webview, ash, chromeos and extensions_api,
  # as these are not used on iOS.
  "ios/chrome/app/strings/ios_locale_settings.grd": {
    "messages": [25650],
  },
  "ios/chrome/app/strings/ios_strings.grd": {
    "messages": [25655],
  },
  # Chromium strings and Google Chrome strings must start at the same id.
  # We only use one file depending on whether we're building Chromium or
  # Google Chrome.
  "ios/chrome/app/strings/ios_chromium_strings.grd": {
    "messages": [26555],
  },
  "ios/chrome/app/strings/ios_google_chrome_strings.grd": {
    "messages": [26555],
  },
  "ios/chrome/app/theme/ios_theme_resources.grd": {
    "structures": [26655],
  },
  "ios/chrome/today_extension/strings/ios_today_extension_strings.grd": {
    "messages": [27135],
  },
  "ash/ash_strings.grd": {
    "messages": [25650],
  },
  "android_webview/ui/aw_resources.grd": {
    "includes": [25650],
  },
  "android_webview/ui/aw_strings.grd": {
    "messages": [25750],
  },
  "ui/chromeos/resources/ui_chromeos_resources.grd": {
    "structures": [25850],
  },
  "ui/chromeos/ui_chromeos_strings.grd": {
    "messages": [25950],
  },
  "chrome/common/extensions_api_resources.grd": {
    "includes": [26050],
  },
  "extensions/extensions_resources.grd": {
    "includes": [26250],
  },
  "extensions/browser/resources/extensions_browser_resources.grd": {
    "structures": [26450],
  },
  "extensions/renderer/resources/extensions_renderer_resources.grd": {
    "includes": [26500],
    "structures": [26600],
  },
  "extensions/extensions_strings.grd": {
    "messages": [26650],
  },
  "extensions/shell/app_shell_resources.grd": {
    "includes": [27050],
  },
  "chrome/browser/resources/memory_internals_resources.grd": {
    "includes": [27150],
  },
  "chrome/browser/resources/password_manager_internals_resources.grd": {
    "includes": [27350],
  },
  "device/bluetooth/bluetooth_strings.grd": {
    "messages": [27650],
  },
  "ui/file_manager/file_manager_resources.grd": {
    "includes": [27760],
  },
  "components/chrome_apps/chrome_apps_resources.grd": {
    "includes": [27940],
  },
  "ui/login/login_resources.grd": {
    "includes": [27960],
  },
  "chrome/browser/resources/translate_internals_resources.grd": {
    "includes": [28160],
  },
  "chrome/browser/resources/sync_file_system_internals_resources.grd": {
    "includes": [28660],
  },
  "chrome/app/address_input_strings.grd": {
    "messages": [28760],
  },
  "remoting/resources/remoting_strings.grd": {
    "messages": [29210],
  },
  "components/components_strings.grd": {
    "messages": [29660],
  },
  # Chromium strings and Google Chrome strings must start at the same id.
  # We only use one file depending on whether we're building Chromium or
  # Google Chrome.
  "components/components_chromium_strings.grd": {
    "messages": [30160],
  },
  "components/components_google_chrome_strings.grd": {
    "messages": [30160],
  },
  "components/resources/components_resources.grd": {
    "includes": [30175],
  },
  "components/resources/components_scaled_resources.grd": {
    "structures": [30350],
  },
<<<<<<< HEAD
  "third_party/WebKit/public/blink_resources.grd": {
    "includes": [30370],
    "structures": [30670],
=======
  "third_party/WebKit/public/blink_inspector_resources.grd": {
    "includes": [30350],
  },
  "third_party/WebKit/public/blink_resources.grd": {
    "includes": [30360],
    "structures": [30650],
>>>>>>> 1ef418e1
  },
  "chrome/browser/devtools/device/webrtc/resources.grd": {
    "includes": [30820],
  },
  "chrome/browser/resources/settings/settings_resources.grd": {
    "structures": [30920],
  },

  # Resource ids starting at 31000 are reserved for projects built on Chromium.
}<|MERGE_RESOLUTION|>--- conflicted
+++ resolved
@@ -279,18 +279,12 @@
   "components/resources/components_scaled_resources.grd": {
     "structures": [30350],
   },
-<<<<<<< HEAD
+  "third_party/WebKit/public/blink_inspector_resources.grd": {
+    "includes": [30370],
+  },
   "third_party/WebKit/public/blink_resources.grd": {
-    "includes": [30370],
+    "includes": [30380],
     "structures": [30670],
-=======
-  "third_party/WebKit/public/blink_inspector_resources.grd": {
-    "includes": [30350],
-  },
-  "third_party/WebKit/public/blink_resources.grd": {
-    "includes": [30360],
-    "structures": [30650],
->>>>>>> 1ef418e1
   },
   "chrome/browser/devtools/device/webrtc/resources.grd": {
     "includes": [30820],
