--- conflicted
+++ resolved
@@ -125,11 +125,7 @@
     "structures": [19500],
   },
 
-<<<<<<< HEAD
-  "chrome/app/policy/policy_templates.grd": {
-=======
   "components/policy/resources/policy_templates.grd": {
->>>>>>> 8c15b39e
     "structures": [20500],
     "messages": [20510],
   },
