--- conflicted
+++ resolved
@@ -224,7 +224,9 @@
   "third_party/WebKit/public/blink_inspector_resources.grd": {
     "includes": [30500],
   },
-<<<<<<< HEAD
+  "third_party/WebKit/public/blink_resources.grd": {
+    "includes": [30510],
+  },
 
   # These files don't need to reserve resource ids, but are listed here so that
   # translation scripts know of their existence.
@@ -233,10 +235,5 @@
   "content/public/android/java/strings/android_content_strings.grd": {},
   "ui/android/java/strings/android_ui_strings.grd": {},
 
-=======
-  "third_party/WebKit/public/blink_resources.grd": {
-    "includes": [30510],
-  },
->>>>>>> b7aa2e53
   # Resource ids starting at 31000 are reserved for projects built on Chromium.
 }