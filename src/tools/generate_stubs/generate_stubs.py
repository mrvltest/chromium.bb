#!/usr/bin/env python
# Copyright (c) 2012 The Chromium Authors. All rights reserved.
# Use of this source code is governed by a BSD-style license that can be
# found in the LICENSE file.

"""Creates windows and posix stub files for a given set of signatures.

For libraries that need to be loaded outside of the standard executable startup
path mechanism, stub files need to be generated for the wanted functions.  In
windows, this is done via "def" files and the delay load mechanism.  On a posix
system, a set of stub functions need to be generated that dispatch to functions
found via dlsym.

This script takes a set of files, where each file is a list of C-style
signatures (one signature per line).  The output is either a windows def file,
or a header + implementation file of stubs suitable for use in a posix system.

This script also handles varidiac functions, e.g.
void printf(const char* s, ...);

TODO(hclam): Fix the situation for varidiac functions.
Stub for the above function will be generated and inside the stub function it
is translated to:
void printf(const char* s, ...) {
  printf_ptr(s, (void*)arg1);
}

Only one argument from the varidiac arguments is used and it will be used as
type void*.
"""

__author__ = 'ajwong@chromium.org (Albert J. Wong)'

import optparse
import os
import re
import string
import subprocess
import sys


class Error(Exception):
  pass


class BadSignatureError(Error):
  pass


class SubprocessError(Error):
  def __init__(self, message, error_code):
    Error.__init__(self)
    self.message = message
    self.error_code = error_code

  def __str__(self):
    return 'Failed with code %s: %s' % (self.message, repr(self.error_code))


# Regular expression used to parse function signatures in the input files.
# The regex is built around identifying the "identifier" for the function name.
# We consider the identifier to be the string that follows these constraints:
#
#   1) Starts with [_a-ZA-Z] (C++ spec 2.10).
#   2) Continues with [_a-ZA-Z0-9] (C++ spec 2.10).
#   3) Preceeds an opening parenthesis by 0 or more whitespace chars.
#
# From that, all preceeding characters are considered the return value.
# Trailing characters should have a substring matching the form (.*).  That
# is considered the arguments.
SIGNATURE_REGEX = re.compile('(?P<return_type>.+?)'
                             '(?P<name>[_a-zA-Z][_a-zA-Z0-9]+)\s*'
                             '\((?P<params>.*?)\)')

# Used for generating C++ identifiers.
INVALID_C_IDENT_CHARS = re.compile('[^_a-zA-Z0-9]')

# Constants defning the supported file types options.
FILE_TYPE_WIN_X86 = 'windows_lib'
FILE_TYPE_WIN_X64 = 'windows_lib_x64'
FILE_TYPE_POSIX_STUB = 'posix_stubs'
FILE_TYPE_WIN_DEF = 'windows_def'

# Template for generating a stub function definition.  Includes a forward
# declaration marking the symbol as weak.  This template takes the following
# named parameters.
#   return_type: The return type.
#   export: The macro used to alter the stub's visibility.
#   name: The name of the function.
#   params: The parameters to the function.
#   return_prefix: 'return ' if this function is not void. '' otherwise.
#   arg_list: The arguments used to call the stub function.
STUB_FUNCTION_DEFINITION = (
    """extern %(return_type)s %(name)s(%(params)s) __attribute__((weak));
%(return_type)s %(export)s %(name)s(%(params)s) {
  %(return_prefix)s%(name)s_ptr(%(arg_list)s);
}""")

# Template for generating a variadic stub function definition with return
# value.
# Includes a forward declaration marking the symbol as weak.
# This template takes the following named parameters.
#   return_type: The return type.
#   export: The macro used to alter the stub's visibility.
#   name: The name of the function.
#   params: The parameters to the function.
#   arg_list: The arguments used to call the stub function without the
#             variadic argument.
#   last_named_arg: Name of the last named argument before the variadic
#                   argument.
VARIADIC_STUB_FUNCTION_DEFINITION = (
    """extern %(return_type)s %(name)s(%(params)s) __attribute__((weak));
%(return_type)s %(export)s %(name)s(%(params)s) {
  va_list args___;
  va_start(args___, %(last_named_arg)s);
  %(return_type)s ret___ = %(name)s_ptr(%(arg_list)s, va_arg(args___, void*));
  va_end(args___);
  return ret___;
}""")

# Template for generating a variadic stub function definition without
# return value.
# Includes a forward declaration marking the symbol as weak.
# This template takes the following named parameters.
#   name: The name of the function.
#   params: The parameters to the function.
#   export: The macro used to alter the stub's visibility.
#   arg_list: The arguments used to call the stub function without the
#             variadic argument.
#   last_named_arg: Name of the last named argument before the variadic
#                   argument.
VOID_VARIADIC_STUB_FUNCTION_DEFINITION = (
    """extern void %(name)s(%(params)s) __attribute__((weak));
void %(export)s %(name)s(%(params)s) {
  va_list args___;
  va_start(args___, %(last_named_arg)s);
  %(name)s_ptr(%(arg_list)s, va_arg(args___, void*));
  va_end(args___);
}""")

# Template for the preamble for the stub header file with the header guards,
# standard set of includes, and namespace opener.  This template takes the
# following named parameters:
#   guard_name: The macro to use as the header guard.
#   namespace: The namespace for the stub functions.
STUB_HEADER_PREAMBLE = """// This is generated file. Do not modify directly.

#ifndef %(guard_name)s
#define %(guard_name)s

#include <map>
#include <string>
#include <vector>

#include "base/logging.h"

namespace %(namespace)s {
"""

# Template for the end of the stub header. This closes the namespace and the
# header guards.  This template takes the following named parameters:
#   guard_name: The macro to use as the header guard.
#   namespace: The namespace for the stub functions.
STUB_HEADER_CLOSER = """}  // namespace %(namespace)s

#endif  // %(guard_name)s
"""

# The standard includes needed for the stub implementation file.  Takes one
# string substition with the path to the associated stub header file.
IMPLEMENTATION_PREAMBLE = """// This is generated file. Do not modify directly.

#include "%s"

#include <stdlib.h>  // For NULL.
#include <dlfcn.h>   // For dysym, dlopen.

#include <map>
#include <vector>
"""

# The start and end templates for the enum definitions used by the Umbrella
# initializer.
UMBRELLA_ENUM_START = """// Enum and typedef for umbrella initializer.
enum StubModules {
"""
UMBRELLA_ENUM_END = """  kNumStubModules
};

"""

# Start and end of the extern "C" section for the implementation contents.
IMPLEMENTATION_CONTENTS_C_START = """extern "C" {

"""
IMPLEMENTATION_CONTENTS_C_END = """
}  // extern "C"


"""

# Templates for the start and end of a namespace.  Takes one parameter, the
# namespace name.
NAMESPACE_START = """namespace %s {

"""
NAMESPACE_END = """}  // namespace %s

"""

# Comment to include before the section declaring all the function pointers
# used by the stub functions.
FUNCTION_POINTER_SECTION_COMMENT = (
    """// Static pointers that will hold the location of the real function
// implementations after the module has been loaded.
""")

# Template for the module initialization check function.  This template
# takes two parameteres: the function name, and the conditional used to
# verify the module's initialization.
MODULE_INITIALIZATION_CHECK_FUNCTION = (
    """// Returns true if all stubs have been properly initialized.
bool %s() {
  if (%s) {
    return true;
  } else {
    return false;
  }
}

""")

# Template for the line that initialize the stub pointer.  This template takes
# the following named parameters:
#   name: The name of the function.
#   return_type: The return type.
#   params: The parameters to the function.
STUB_POINTER_INITIALIZER = """  %(name)s_ptr =
    reinterpret_cast<%(return_type)s (*)(%(parameters)s)>(
      dlsym(module, "%(name)s"));
    VLOG_IF(1, !%(name)s_ptr) << "Couldn't load %(name)s, dlerror() says:\\n"
        << dlerror();
"""

# Template for module initializer function start and end.  This template takes
# one parameter which is the initializer function name.
MODULE_INITIALIZE_START = """// Initializes the module stubs.
void %s(void* module) {
"""
MODULE_INITIALIZE_END = """}

"""

# Template for module uninitializer function start and end.  This template
# takes one parameter which is the initializer function name.
MODULE_UNINITIALIZE_START = (
    """// Uninitialize the module stubs.  Reset pointers to NULL.
void %s() {
""")
MODULE_UNINITIALIZE_END = """}

"""


# Open namespace and add typedef for internal data structures used by the
# umbrella initializer.
UMBRELLA_INITIALIZER_START = """namespace %s {
typedef std::map<StubModules, void*> StubHandleMap;
"""

# Function close DSOs on error and clean up dangling references.
UMBRELLA_INITIALIZER_CLEANUP_FUNCTION = (
    """static void CloseLibraries(StubHandleMap* stub_handles) {
  for (StubHandleMap::const_iterator it = stub_handles->begin();
       it != stub_handles->end();
       ++it) {
    dlclose(it->second);
  }

  stub_handles->clear();
}
""")

# Function to initialize each DSO for the given paths.
UMBRELLA_INITIALIZER_INITIALIZE_FUNCTION_START = (
    """bool InitializeStubs(const StubPathMap& path_map) {
  StubHandleMap opened_libraries;
  for (int i = 0; i < kNumStubModules; ++i) {
    StubModules cur_module = static_cast<StubModules>(i);
    // If a module is missing, we fail.
    StubPathMap::const_iterator it = path_map.find(cur_module);
    if (it == path_map.end()) {
      CloseLibraries(&opened_libraries);
      return false;
    }

    // Otherwise, attempt to dlopen the library.
    const std::vector<std::string>& paths = it->second;
    bool module_opened = false;
    for (std::vector<std::string>::const_iterator dso_path = paths.begin();
         !module_opened && dso_path != paths.end();
         ++dso_path) {
      void* handle = dlopen(dso_path->c_str(), RTLD_LAZY);
      if (handle != NULL) {
        module_opened = true;
        opened_libraries[cur_module] = handle;
      } else {
        VLOG(1) << "dlopen(" << dso_path->c_str() << ") failed, "
                << "dlerror() says:\\n" << dlerror();
      }
    }

    if (!module_opened) {
      CloseLibraries(&opened_libraries);
      return false;
    }
  }
""")

# Template to generate code to check if each module initializer correctly
# completed, and cleanup on failures.  This template takes the following
# named parameters.
#   conditional: The conditional expression for successful initialization.
#   uninitializers: The statements needed to uninitialize the modules.
UMBRELLA_INITIALIZER_CHECK_AND_CLEANUP = (
    """  // Check that each module is initialized correctly.
  // Close all previously opened libraries on failure.
  if (%(conditional)s) {
    %(uninitializers)s;
    CloseLibraries(&opened_libraries);
    return false;
  }

  return true;
}
""")

# Template for Initialize, Unininitialize, and IsInitialized functions for each
# module.  This template takes the following named parameters:
#   initialize: Name of the Initialize function.
#   uninitialize: Name of the Uninitialize function.
#   is_initialized: Name of the IsInitialized function.
MODULE_FUNCTION_PROTOTYPES = """bool %(is_initialized)s();
void %(initialize)s(void* module);
void %(uninitialize)s();

"""

# Template for umbrella initializer declaration and associated datatypes.
UMBRELLA_INITIALIZER_PROTOTYPE = (
    """typedef std::map<StubModules, std::vector<std::string> > StubPathMap;

// Umbrella initializer for all the modules in this stub file.
bool InitializeStubs(const StubPathMap& path_map);
""")


def ExtractModuleName(infile_path):
  """Infers the module name from the input file path.

  The input filename is supposed to be in the form "ModuleName.sigs".
  This function splits the filename from the extention on that basename of
  the path and returns that as the module name.

  Args:
    infile_path: String holding the path to the input file.

  Returns:
    The module name as a string.
  """
  basename = os.path.basename(infile_path)

  # This loop continously removes suffixes of the filename separated by a "."
  # character.
  while 1:
    new_basename = os.path.splitext(basename)[0]
    if basename == new_basename:
      break
    else:
      basename = new_basename
  return basename


def ParseSignatures(infile):
  """Parses function signatures in the input file.

  This function parses a file of signatures into a list of dictionaries that
  represent the function signatures in the input file.  Each dictionary has
  the following keys:
    return_type: A string with the return type.
    name: A string with the name of the function.
    params: A list of each function parameter declaration (type + name)

  The format of the input file is one C-style function signature per line, no
  trailing semicolon.  Empty lines are allowed.  An empty line is a line that
  consists purely of whitespace.  Lines that begin with a # or // are considered
  comment lines and are ignored.

  We assume that "int foo(void)" is the same as "int foo()", which is not
  true in C where "int foo()" is equivalent to "int foo(...)".  Our generated
  code is C++, and we do not handle varargs, so this is a case that can be
  ignored for now.

  Args:
    infile: File object holding a text file of function signatures.

  Returns:
    A list of dictionaries, where each dictionary represents one function
    signature.

  Raises:
    BadSignatureError: A line could not be parsed as a signature.
  """
  signatures = []
  for line in infile:
    line = line.strip()
    if line and line[0] != '#' and line[0:2] != '//':
      m = SIGNATURE_REGEX.match(line)
      if m is None:
        raise BadSignatureError('Unparsable line: %s' % line)
      signatures.append(
          {'return_type': m.group('return_type').strip(),
           'name': m.group('name').strip(),
           'params': [arg.strip() for arg in m.group('params').split(',')]})
  return signatures


def WriteWindowsDefFile(module_name, signatures, outfile):
  """Writes a windows def file to the given output file object.

    The def file format is basically a list of function names.  Generation is
    simple.  After outputting the LIBRARY and EXPORTS lines, print out each
    function name, one to a line, preceeded by 2 spaces.

  Args:
    module_name: The name of the module we are writing a stub for.
    signatures: The list of signature hashes, as produced by ParseSignatures,
                to create stubs for.
    outfile: File handle to populate with definitions.
  """
  outfile.write('LIBRARY %s\n' % module_name)
  outfile.write('EXPORTS\n')

  for sig in signatures:
    outfile.write('  %s\n' % sig['name'])


def QuietRun(args, filter=None, write_to=sys.stdout):
  """Invoke |args| as command via subprocess.Popen, filtering lines starting
  with |filter|."""
  popen = subprocess.Popen(args, stdout=subprocess.PIPE)
  out, _ = popen.communicate()
  for line in out.splitlines():
    if not filter or not line.startswith(filter):
      write_to.write(line + '\n')
  return popen.returncode


def CreateWindowsLib(module_name, signatures, intermediate_dir, outdir_path,
                     machine):
  """Creates a windows library file.

  Calling this function will create a lib file in the outdir_path that exports
  the signatures passed into the object.  A temporary def file will be created
  in the intermediate_dir.

  Args:
    module_name: The name of the module we are writing a stub for.
    signatures: The list of signature hashes, as produced by ParseSignatures,
                to create stubs for.
    intermediate_dir: The directory where the generated .def files should go.
    outdir_path: The directory where generated .lib files should go.
    machine: String holding the machine type, 'X86' or 'X64'.

  Raises:
    SubprocessError: If invoking the windows "lib" tool fails, this is raised
                     with the error code.
  """
  module_name = os.path.splitext(os.path.basename(module_name))[0]
  def_file_path = os.path.join(intermediate_dir,
                               module_name + '.def')
  lib_file_path = os.path.join(outdir_path,
                               module_name + '.lib')
  outfile = open(def_file_path, 'w')
  try:
    WriteWindowsDefFile(module_name + '.dll', signatures, outfile)
  finally:
    outfile.close()

  # Invoke the "lib" program on Windows to create stub .lib files for the
  # generated definitions.  These .lib files can then be used during
  # delayloading of the dynamic libraries.
  ret = QuietRun(['lib', '/nologo',
                  '/machine:' + machine,
                  '/def:' + def_file_path,
                  '/out:' + lib_file_path],
                 filter='   Creating library')
  if ret != 0:
    raise SubprocessError(
        'Failed creating %s for %s' % (lib_file_path, def_file_path),
        ret)


class PosixStubWriter(object):
  """Creates a file of stub functions for a library that is opened via dlopen.

  Windows provides a function in their compiler known as delay loading, which
  effectively generates a set of stub functions for a dynamic library that
  delays loading of the dynamic library/resolution of the symbols until one of
  the needed functions are accessed.

  In posix, RTLD_LAZY does something similar with DSOs.  This is the default
  link mode for DSOs.  However, even though the symbol is not resolved until
  first usage, the DSO must be present at load time of the main binary.

  To simulate the windows delay load procedure, we need to create a set of
  stub functions that allow for correct linkage of the main binary, but
  dispatch to the dynamically resolved symbol when the module is initialized.

  This class takes a list of function signatures, and generates a set of stub
  functions plus initialization code for them.
  """

  def __init__(self, module_name, export_macro, signatures):
    """Initializes PosixStubWriter for this set of signatures and module_name.

    Args:
      module_name: The name of the module we are writing a stub for.
      export_macro: A preprocessor macro used to annotate stub symbols with
                    an EXPORT marking, to control visibility.
      signatures: The list of signature hashes, as produced by ParseSignatures,
                  to create stubs for.
    """
    self.signatures = signatures
    self.module_name = module_name
    self.export_macro = export_macro

  @classmethod
  def CStyleIdentifier(cls, identifier):
    """Generates a C style identifier.

    The module_name has all invalid identifier characters removed (anything
    that's not [_a-zA-Z0-9]) and is run through string.capwords to try
    and approximate camel case.

    Args:
      identifier: The string with the module name to turn to C-style.

    Returns:
      A string that can be used as part of a C identifier.
    """
    return string.capwords(re.sub(INVALID_C_IDENT_CHARS, '', identifier))

  @classmethod
  def EnumName(cls, module_name):
    """Gets the enum name for the module.

    Takes the module name and creates a suitable enum name.  The module_name
    is munged to be a valid C identifier then prefixed with the string
    "kModule" to generate a Google style enum name.

    Args:
      module_name: The name of the module to generate an enum name for.

    Returns:
      A string with the name of the enum value representing this module.
    """
    return 'kModule%s' % PosixStubWriter.CStyleIdentifier(module_name)

  @classmethod
  def IsInitializedName(cls, module_name):
    """Gets the name of function that checks initialization of this module.

    The name is in the format IsModuleInitialized.  Where "Module" is replaced
    with the module name, munged to be a valid C identifier.

    Args:
      module_name: The name of the module to generate the function name for.

    Returns:
      A string with the name of the initialization check function.
    """
    return 'Is%sInitialized' % PosixStubWriter.CStyleIdentifier(module_name)

  @classmethod
  def InitializeModuleName(cls, module_name):
    """Gets the name of the function that initializes this module.

    The name is in the format InitializeModule.  Where "Module" is replaced
    with the module name, munged to be a valid C identifier.

    Args:
      module_name: The name of the module to generate the function name for.

    Returns:
      A string with the name of the initialization function.
    """
    return 'Initialize%s' % PosixStubWriter.CStyleIdentifier(module_name)

  @classmethod
  def UninitializeModuleName(cls, module_name):
    """Gets the name of the function that uninitializes this module.

    The name is in the format UninitializeModule.  Where "Module" is replaced
    with the module name, munged to be a valid C identifier.

    Args:
      module_name: The name of the module to generate the function name for.

    Returns:
      A string with the name of the uninitialization function.
    """
    return 'Uninitialize%s' % PosixStubWriter.CStyleIdentifier(module_name)

  @classmethod
  def StubFunctionPointer(cls, signature):
    """Generates a function pointer declaration for the given signature.

    Args:
      signature: A signature hash, as produced by ParseSignatures,
                 representating the function signature.

    Returns:
      A string with the declaration of the function pointer for the signature.
    """
    return 'static %s (*%s_ptr)(%s) = NULL;' % (signature['return_type'],
                                                signature['name'],
                                                ', '.join(signature['params']))

  @classmethod
  def StubFunction(cls, signature):
    """Generates a stub function definition for the given signature.

    The function definitions are created with __attribute__((weak)) so that
    they may be overridden by a real static link or mock versions to be used
    when testing.

    Args:
      signature: A signature hash, as produced by ParseSignatures,
                 representating the function signature.

    Returns:
      A string with the stub function definition.
    """
    return_prefix = ''
    if signature['return_type'] != 'void':
      return_prefix = 'return '

    # Generate the argument list.
    arguments = [re.split('[\*& ]', arg)[-1].strip() for arg in
                 signature['params']]
    arg_list = ', '.join(arguments)
    if arg_list == 'void':
      arg_list = ''

    if arg_list != '' and len(arguments) > 1 and arguments[-1] == '...':
      # If the last argment is ... then this is a variadic function.
      if return_prefix != '':
        return VARIADIC_STUB_FUNCTION_DEFINITION % {
            'return_type': signature['return_type'],
            'name': signature['name'],
            'params': ', '.join(signature['params']),
            'arg_list': ', '.join(arguments[0:-1]),
            'last_named_arg': arguments[-2],
            'export': signature.get('export', '')}
      else:
        return VOID_VARIADIC_STUB_FUNCTION_DEFINITION % {
            'name': signature['name'],
            'params': ', '.join(signature['params']),
            'arg_list': ', '.join(arguments[0:-1]),
            'last_named_arg': arguments[-2],
            'export': signature.get('export', '')}
    else:
      # This is a regular function.
      return STUB_FUNCTION_DEFINITION % {
          'return_type': signature['return_type'],
          'name': signature['name'],
          'params': ', '.join(signature['params']),
          'return_prefix': return_prefix,
          'arg_list': arg_list,
          'export': signature.get('export', '')}

  @classmethod
  def WriteImplementationPreamble(cls, header_path, outfile):
    """Write the necessary includes for the implementation file.

    Args:
      header_path: The path to the header file.
      outfile: The file handle to populate.
    """
    outfile.write(IMPLEMENTATION_PREAMBLE % header_path)

  @classmethod
  def WriteUmbrellaInitializer(cls, module_names, namespace, outfile):
    """Writes a single function that will open + initialize each module.

    This intializer will take in an stl map of that lists the correct
    dlopen target for each module.  The map type is
    std::map<enum StubModules, vector<std::string>> which matches one module
    to a list of paths to try in dlopen.

    This function is an all-or-nothing function.  If any module fails to load,
    all other modules are dlclosed, and the function returns.  Though it is
    not enforced, this function should only be called once.

    Args:
      module_names: A list with the names of the modules in this stub file.
      namespace: The namespace these functions should be in.
      outfile: The file handle to populate with pointer definitions.
    """
    outfile.write(UMBRELLA_INITIALIZER_START % namespace)
    outfile.write(UMBRELLA_INITIALIZER_CLEANUP_FUNCTION)

    # Create the initializaiton function that calls all module initializers,
    # checks if they succeeded, and backs out module loads on an error.
    outfile.write(UMBRELLA_INITIALIZER_INITIALIZE_FUNCTION_START)
    outfile.write(
        '\n  // Initialize each module if we have not already failed.\n')
    for module in module_names:
      outfile.write('  %s(opened_libraries[%s]);\n' %
                    (PosixStubWriter.InitializeModuleName(module),
                     PosixStubWriter.EnumName(module)))
    outfile.write('\n')

    # Output code to check the initialization status, clean up on error.
    initializer_checks = ['!%s()' % PosixStubWriter.IsInitializedName(name)
                          for name in module_names]
    uninitializers = ['%s()' % PosixStubWriter.UninitializeModuleName(name)
                      for name in module_names]
    outfile.write(UMBRELLA_INITIALIZER_CHECK_AND_CLEANUP % {
        'conditional': ' ||\n      '.join(initializer_checks),
        'uninitializers': ';\n    '.join(uninitializers)})
    outfile.write('\n}  // namespace %s\n' % namespace)

  @classmethod
  def WriteHeaderContents(cls, module_names, namespace, header_guard, outfile):
    """Writes a header file for the stub file generated for module_names.

    The header file exposes the following:
       1) An enum, StubModules, listing with an entry for each enum.
       2) A typedef for a StubPathMap allowing for specification of paths to
          search for each module.
       3) The IsInitialized/Initialize/Uninitialize functions for each module.
       4) An umbrella initialize function for all modules.

    Args:
      module_names: A list with the names of each module in this stub file.
      namespace: The namespace these functions should be in.
      header_guard: The macro to use as our header guard.
      outfile: The output handle to populate.
    """
    outfile.write(STUB_HEADER_PREAMBLE %
                  {'guard_name': header_guard, 'namespace': namespace})

    # Generate the Initializer protoypes for each module.
    outfile.write('// Individual module initializer functions.\n')
    for name in module_names:
      outfile.write(MODULE_FUNCTION_PROTOTYPES % {
          'is_initialized': PosixStubWriter.IsInitializedName(name),
          'initialize': PosixStubWriter.InitializeModuleName(name),
          'uninitialize': PosixStubWriter.UninitializeModuleName(name)})

    # Generate the enum for umbrella initializer.
    outfile.write(UMBRELLA_ENUM_START)
    outfile.write('  %s = 0,\n' % PosixStubWriter.EnumName(module_names[0]))
    for name in module_names[1:]:
      outfile.write('  %s,\n' % PosixStubWriter.EnumName(name))
    outfile.write(UMBRELLA_ENUM_END)

    outfile.write(UMBRELLA_INITIALIZER_PROTOTYPE)
    outfile.write(STUB_HEADER_CLOSER % {
        'namespace': namespace, 'guard_name':
        header_guard})

  def WriteImplementationContents(self, namespace, outfile):
    """Given a file handle, write out the stub definitions for this module.

    Args:
      namespace: The namespace these functions should be in.
      outfile: The file handle to populate.
    """
    outfile.write(IMPLEMENTATION_CONTENTS_C_START)
    self.WriteFunctionPointers(outfile)
    self.WriteStubFunctions(outfile)
    outfile.write(IMPLEMENTATION_CONTENTS_C_END)

    outfile.write(NAMESPACE_START % namespace)
    self.WriteModuleInitializeFunctions(outfile)
    outfile.write(NAMESPACE_END % namespace)

  def WriteFunctionPointers(self, outfile):
    """Write the function pointer declarations needed by the stubs.

    We need function pointers to hold the actual location of the function
    implementation returned by dlsym.  This function outputs a pointer
    definition for each signature in the module.

    Pointers will be named with the following pattern "FuntionName_ptr".

    Args:
      outfile: The file handle to populate with pointer definitions.
    """
    outfile.write(FUNCTION_POINTER_SECTION_COMMENT)

    for sig in self.signatures:
      outfile.write('%s\n' % PosixStubWriter.StubFunctionPointer(sig))
    outfile.write('\n')

  def WriteStubFunctions(self, outfile):
    """Write the function stubs to handle dispatching to real implementations.

    Functions that have a return type other than void will look as follows:

      ReturnType FunctionName(A a) {
        return FunctionName_ptr(a);
      }

    Functions with a return type of void will look as follows:

      void FunctionName(A a) {
        FunctionName_ptr(a);
      }

    Args:
      outfile: The file handle to populate.
    """
    outfile.write('// Stubs that dispatch to the real implementations.\n')
    for sig in self.signatures:
      sig['export'] = self.export_macro
      outfile.write('%s\n' % PosixStubWriter.StubFunction(sig))

  def WriteModuleInitializeFunctions(self, outfile):
    """Write functions to initialize/query initlialization of the module.

    This creates 2 functions IsModuleInitialized and InitializeModule where
    "Module" is replaced with the module name, first letter capitalized.

    The InitializeModule function takes a handle that is retrieved from dlopen
    and attempts to assign each function pointer above via dlsym.

    The IsModuleInitialized returns true if none of the required functions
    pointers are NULL.

    Args:
      outfile: The file handle to populate.
    """
    ptr_names = ['%s_ptr' % sig['name'] for sig in self.signatures]

    # Construct the conditional expression to check the initialization of
    # all the function pointers above.  It should generate a conjuntion
    # with each pointer on its own line, indented by six spaces to match
    # the indentation level of MODULE_INITIALIZATION_CHECK_FUNCTION.
    initialization_conditional = ' &&\n      '.join(ptr_names)

    outfile.write(MODULE_INITIALIZATION_CHECK_FUNCTION % (
        PosixStubWriter.IsInitializedName(self.module_name),
        initialization_conditional))

    # Create function that initializes the module.
    outfile.write(MODULE_INITIALIZE_START %
                  PosixStubWriter.InitializeModuleName(self.module_name))
    for sig in self.signatures:
      outfile.write(STUB_POINTER_INITIALIZER % {
          'name': sig['name'],
          'return_type': sig['return_type'],
          'parameters': ', '.join(sig['params'])})
    outfile.write(MODULE_INITIALIZE_END)

    # Create function that uninitializes the module (sets all pointers to
    # NULL).
    outfile.write(MODULE_UNINITIALIZE_START %
                  PosixStubWriter.UninitializeModuleName(self.module_name))
    for sig in self.signatures:
      outfile.write('  %s_ptr = NULL;\n' % sig['name'])
    outfile.write(MODULE_UNINITIALIZE_END)


def CreateOptionParser():
  """Creates an OptionParser for the configuration options of script.

  Returns:
    A OptionParser object.
  """
  parser = optparse.OptionParser(usage='usage: %prog [options] input')
  parser.add_option('-o',
                    '--output',
                    dest='out_dir',
                    default=None,
                    help='Output location.')
  parser.add_option('-i',
                    '--intermediate_dir',
                    dest='intermediate_dir',
                    default=None,
                    help=('Location of intermediate files. Ignored for %s type'
                          % FILE_TYPE_WIN_DEF))
  parser.add_option('-t',
                    '--type',
                    dest='type',
                    default=None,
                    help=('Type of file. Valid types are "%s" or "%s" or "%s" '
                          'or "%s"' %
                          (FILE_TYPE_POSIX_STUB, FILE_TYPE_WIN_X86,
                           FILE_TYPE_WIN_X64, FILE_TYPE_WIN_DEF)))
  parser.add_option('-s',
                    '--stubfile_name',
                    dest='stubfile_name',
                    default=None,
                    help=('Name of posix_stubs output file. Only valid with '
                          '%s type.' % FILE_TYPE_POSIX_STUB))
  parser.add_option('-p',
                    '--path_from_source',
                    dest='path_from_source',
                    default=None,
                    help=('The relative path from the project root that the '
                          'generated file should consider itself part of (eg. '
                          'third_party/ffmpeg).  This is used to generate the '
                          'header guard and namespace for our initializer '
                          'functions and does NOT affect the physical output '
                          'location of the file like -o does.  Ignored for '
                          '%s and %s types.' %
                          (FILE_TYPE_WIN_X86, FILE_TYPE_WIN_X64)))
  parser.add_option('-e',
                    '--extra_stub_header',
                    dest='extra_stub_header',
                    default=None,
                    help=('File to insert after the system includes in the '
                          'generated stub implemenation file. Ignored for '
                          '%s and %s types.' %
                          (FILE_TYPE_WIN_X86, FILE_TYPE_WIN_X64)))
  parser.add_option('-m',
                    '--module_name',
                    dest='module_name',
                    default=None,
                    help=('Name of output DLL or LIB for DEF creation using '
                          '%s type.' % FILE_TYPE_WIN_DEF))
  parser.add_option('-x',
                    '--export_macro',
                    dest='export_macro',
                    default='',
                    help=('A macro to place between the return type and '
                          'function name, e.g. MODULE_EXPORT, to control the '
                          'visbility of the stub functions.'))

  return parser


def ParseOptions():
  """Parses the options and terminates program if they are not sane.

  Returns:
    The pair (optparse.OptionValues, [string]), that is the output of
    a successful call to parser.parse_args().
  """
  parser = CreateOptionParser()
  options, args = parser.parse_args()

  if not args:
    parser.error('No inputs specified')

  if options.out_dir is None:
    parser.error('Output location not specified')

  if (options.type not in
      [FILE_TYPE_WIN_X86, FILE_TYPE_WIN_X64, FILE_TYPE_POSIX_STUB,
       FILE_TYPE_WIN_DEF]):
    parser.error('Invalid output file type: %s' % options.type)

  if options.type == FILE_TYPE_POSIX_STUB:
    if options.stubfile_name is None:
      parser.error('Output file name needed for %s' % FILE_TYPE_POSIX_STUB)
    if options.path_from_source is None:
      parser.error('Path from source needed for %s' % FILE_TYPE_POSIX_STUB)

  if options.type in [FILE_TYPE_WIN_DEF, FILE_TYPE_WIN_X86, FILE_TYPE_WIN_X64]:
    if options.module_name is None:
      parser.error('Module name needed for %s' % options.type)

  return options, args


def EnsureDirExists(dir):
  """Creates a directory. Does not use the more obvious 'if not exists: create'
  to avoid race with other invocations of the same code, which will error out
  on makedirs if another invocation has succeeded in creating the directory
  since the existence check."""
  try:
    os.makedirs(dir)
  except:
    if not os.path.isdir(dir):
      raise


def CreateOutputDirectories(options):
  """Creates the intermediate and final output directories.

  Given the parsed options, create the intermediate and final output
  directories if they do not exist.  Returns the paths to both directories
  as a pair.

  Args:
    options: An OptionParser.OptionValues object with the parsed options.

  Returns:
    The pair (out_dir, intermediate_dir), both of which are strings.
  """
  out_dir = os.path.normpath(options.out_dir)
  intermediate_dir = os.path.normpath(options.intermediate_dir)
  if intermediate_dir is None:
    intermediate_dir = out_dir

  EnsureDirExists(out_dir)
  EnsureDirExists(intermediate_dir)

  return out_dir, intermediate_dir


<<<<<<< HEAD
def CreateWindowsLibForSigFiles(sig_files, out_dir, intermediate_dir, machine, module_name):
=======
def CreateWindowsLibForSigFiles(sig_files, out_dir, intermediate_dir, machine,
                                export_macro, module_name):
>>>>>>> e6de044b
  """For each signature file, create a windows lib.

  Args:
    sig_files: Array of strings with the paths to each signature file.
    out_dir: String holding path to directory where the generated libs go.
    intermediate_dir: String holding path to directory generated intermdiate
                      artifacts.
    machine: String holding the machine type, 'X86' or 'X64'.
    export_macro: A preprocessor macro used to annotate stub symbols with
                  an EXPORT marking, to control visibility.
  """
  for input_path in sig_files:
    infile = open(input_path, 'r')
    try:
      signatures = ParseSignatures(infile)
<<<<<<< HEAD
=======
      for sig in signatures:
        sig['export'] = export_macro
>>>>>>> e6de044b
      CreateWindowsLib(module_name, signatures, intermediate_dir, out_dir,
                       machine)
    finally:
      infile.close()


def CreateWindowsDefForSigFiles(sig_files, out_dir, module_name):
  """For all signature files, create a single windows def file.

  Args:
    sig_files: Array of strings with the paths to each signature file.
    out_dir: String holding path to directory where the generated def goes.
    module_name: Name of the output DLL or LIB which will link in the def file.
  """
  signatures = []
  for input_path in sig_files:
    infile = open(input_path, 'r')
    try:
      signatures += ParseSignatures(infile)
    finally:
      infile.close()

  def_file_path = os.path.join(
      out_dir, os.path.splitext(os.path.basename(module_name))[0] + '.def')
  outfile = open(def_file_path, 'w')

  try:
    WriteWindowsDefFile(module_name, signatures, outfile)
  finally:
    outfile.close()


def CreatePosixStubsForSigFiles(sig_files, stub_name, out_dir,
                                intermediate_dir, path_from_source,
                                extra_stub_header, export_macro):
  """Create a posix stub library with a module for each signature file.

  Args:
    sig_files: Array of strings with the paths to each signature file.
    stub_name: String with the basename of the generated stub file.
    out_dir: String holding path to directory for the .h files.
    intermediate_dir: String holding path to directory for the .cc files.
    path_from_source: String with relative path of generated files from the
                      project root.
    extra_stub_header: String with path to file of extra lines to insert
                       into the generated header for the stub library.
    export_macro: A preprocessor macro used to annotate stub symbols with
                  an EXPORT marking, to control visibility.
  """
  header_base_name = stub_name + '.h'
  header_path = os.path.join(out_dir, header_base_name)
  impl_path = os.path.join(intermediate_dir, stub_name + '.cc')

  module_names = [ExtractModuleName(path) for path in sig_files]
  namespace = path_from_source.replace('/', '_').lower()
  header_guard = '%s_' % namespace.upper()
  header_include_path = os.path.join(path_from_source, header_base_name)

  # First create the implementation file.
  impl_file = open(impl_path, 'w')
  try:
    # Open the file, and create the preamble which consists of a file
    # header plus any necessary includes.
    PosixStubWriter.WriteImplementationPreamble(header_include_path,
                                                impl_file)
    if extra_stub_header is not None:
      extra_header_file = open(extra_stub_header, 'r')
      try:
        impl_file.write('\n')
        for line in extra_header_file:
          impl_file.write(line)
        impl_file.write('\n')
      finally:
        extra_header_file.close()

    # For each signature file, generate the stub population functions
    # for that file.  Each file represents one module.
    for input_path in sig_files:
      name = ExtractModuleName(input_path)
      infile = open(input_path, 'r')
      try:
        signatures = ParseSignatures(infile)
      finally:
        infile.close()
      writer = PosixStubWriter(name, export_macro, signatures)
      writer.WriteImplementationContents(namespace, impl_file)

    # Lastly, output the umbrella function for the file.
    PosixStubWriter.WriteUmbrellaInitializer(module_names, namespace,
                                             impl_file)
  finally:
    impl_file.close()

  # Then create the associated header file.
  header_file = open(header_path, 'w')
  try:
    PosixStubWriter.WriteHeaderContents(module_names, namespace,
                                        header_guard, header_file)
  finally:
    header_file.close()


def main():
  options, args = ParseOptions()
  out_dir, intermediate_dir = CreateOutputDirectories(options)

  if options.type == FILE_TYPE_WIN_X86:
<<<<<<< HEAD
    CreateWindowsLibForSigFiles(args, out_dir, intermediate_dir, 'X86', options.module_name)
  elif options.type == FILE_TYPE_WIN_X64:
    CreateWindowsLibForSigFiles(args, out_dir, intermediate_dir, 'X64', options.module_name)
=======
    CreateWindowsLibForSigFiles(args, out_dir, intermediate_dir, 'X86',
                                options.export_macro, options.module_name)
  elif options.type == FILE_TYPE_WIN_X64:
    CreateWindowsLibForSigFiles(args, out_dir, intermediate_dir, 'X64',
                                options.export_macro, options.module_name)
>>>>>>> e6de044b
  elif options.type == FILE_TYPE_POSIX_STUB:
    CreatePosixStubsForSigFiles(args, options.stubfile_name, out_dir,
                                intermediate_dir, options.path_from_source,
                                options.extra_stub_header, options.export_macro)
  elif options.type == FILE_TYPE_WIN_DEF:
    CreateWindowsDefForSigFiles(args, out_dir, options.module_name)


if __name__ == '__main__':
  main()<|MERGE_RESOLUTION|>--- conflicted
+++ resolved
@@ -1014,12 +1014,8 @@
   return out_dir, intermediate_dir
 
 
-<<<<<<< HEAD
-def CreateWindowsLibForSigFiles(sig_files, out_dir, intermediate_dir, machine, module_name):
-=======
 def CreateWindowsLibForSigFiles(sig_files, out_dir, intermediate_dir, machine,
                                 export_macro, module_name):
->>>>>>> e6de044b
   """For each signature file, create a windows lib.
 
   Args:
@@ -1035,11 +1031,8 @@
     infile = open(input_path, 'r')
     try:
       signatures = ParseSignatures(infile)
-<<<<<<< HEAD
-=======
       for sig in signatures:
         sig['export'] = export_macro
->>>>>>> e6de044b
       CreateWindowsLib(module_name, signatures, intermediate_dir, out_dir,
                        machine)
     finally:
@@ -1147,17 +1140,11 @@
   out_dir, intermediate_dir = CreateOutputDirectories(options)
 
   if options.type == FILE_TYPE_WIN_X86:
-<<<<<<< HEAD
-    CreateWindowsLibForSigFiles(args, out_dir, intermediate_dir, 'X86', options.module_name)
-  elif options.type == FILE_TYPE_WIN_X64:
-    CreateWindowsLibForSigFiles(args, out_dir, intermediate_dir, 'X64', options.module_name)
-=======
     CreateWindowsLibForSigFiles(args, out_dir, intermediate_dir, 'X86',
                                 options.export_macro, options.module_name)
   elif options.type == FILE_TYPE_WIN_X64:
     CreateWindowsLibForSigFiles(args, out_dir, intermediate_dir, 'X64',
                                 options.export_macro, options.module_name)
->>>>>>> e6de044b
   elif options.type == FILE_TYPE_POSIX_STUB:
     CreatePosixStubsForSigFiles(args, options.stubfile_name, out_dir,
                                 intermediate_dir, options.path_from_source,
