#!/usr/bin/env python
# Copyright (c) 2012 The Chromium Authors. All rights reserved.
# Use of this source code is governed by a BSD-style license that can be
# found in the LICENSE file.

"""Utility for checking and processing licensing information in third_party
directories.

Usage: licenses.py <command>

Commands:
  scan     scan third_party directories, verifying that we have licensing info
  credits  generate about:credits on stdout

(You can also import this as a module.)
"""

import cgi
import os
import sys

# Paths from the root of the tree to directories to skip.
PRUNE_PATHS = set([
    # Same module occurs in crypto/third_party/nss and net/third_party/nss, so
    # skip this one.
    os.path.join('third_party','nss'),

    # Placeholder directory only, not third-party code.
    os.path.join('third_party','adobe'),

    # Build files only, not third-party code.
    os.path.join('third_party','widevine'),

    # Only binaries, used during development.
    os.path.join('third_party','valgrind'),

    # Used for development and test, not in the shipping product.
    os.path.join('third_party','bison'),
    os.path.join('third_party','cygwin'),
    os.path.join('third_party','gnu_binutils'),
    os.path.join('third_party','gold'),
    os.path.join('third_party','gperf'),
    os.path.join('third_party','lighttpd'),
    os.path.join('third_party','llvm'),
    os.path.join('third_party','llvm-build'),
    os.path.join('third_party','mingw-w64'),
    os.path.join('third_party','nacl_sdk_binaries'),
    os.path.join('third_party','pefile'),
    os.path.join('third_party','perl'),
    os.path.join('third_party','psyco_win32'),
    os.path.join('third_party','pylib'),
    os.path.join('third_party','python_26'),
    os.path.join('third_party','pywebsocket'),
    os.path.join('third_party','syzygy'),
    os.path.join('tools','gn'),

    # Chromium code in third_party.
    os.path.join('third_party','fuzzymatch'),
    os.path.join('tools', 'swarming_client'),

    # Stuff pulled in from chrome-internal for official builds/tools.
    os.path.join('third_party', 'clear_cache'),
    os.path.join('third_party', 'gnu'),
    os.path.join('third_party', 'googlemac'),
    os.path.join('third_party', 'pcre'),
    os.path.join('third_party', 'psutils'),
    os.path.join('third_party', 'sawbuck'),

    # Redistribution does not require attribution in documentation.
    os.path.join('third_party','directxsdk'),
    os.path.join('third_party','platformsdk_win2008_6_1'),
    os.path.join('third_party','platformsdk_win7'),
])

# Directories we don't scan through.
VCS_METADATA_DIRS = ('.svn', '.git')
PRUNE_DIRS = (VCS_METADATA_DIRS +
              ('out', 'Debug', 'Release',  # build files
               'layout_tests'))            # lots of subdirs

ADDITIONAL_PATHS = (
    os.path.join('breakpad'),
    os.path.join('chrome', 'common', 'extensions', 'docs', 'examples'),
    os.path.join('chrome', 'test', 'chromeos', 'autotest'),
    os.path.join('chrome', 'test', 'data'),
    os.path.join('native_client'),
    os.path.join('net', 'tools', 'spdyshark'),
<<<<<<< HEAD
    os.path.join('ppapi'),
=======
>>>>>>> 8c15b39e
    os.path.join('sdch', 'open-vcdiff'),
    os.path.join('testing', 'gmock'),
    os.path.join('testing', 'gtest'),
    # The directory with the word list for Chinese and Japanese segmentation
    # with different license terms than ICU.
    os.path.join('third_party','icu','source','data','brkitr'),
    os.path.join('tools', 'grit'),
    os.path.join('tools', 'gyp'),
    os.path.join('tools', 'page_cycler', 'acid3'),
    os.path.join('url', 'third_party', 'mozilla'),
    os.path.join('v8'),
    # Fake directory so we can include the strongtalk license.
    os.path.join('v8', 'strongtalk'),
)


# Directories where we check out directly from upstream, and therefore
# can't provide a README.chromium.  Please prefer a README.chromium
# wherever possible.
SPECIAL_CASES = {
    os.path.join('native_client'): {
        "Name": "native client",
        "URL": "http://code.google.com/p/nativeclient",
        "License": "BSD",
    },
    os.path.join('sdch', 'open-vcdiff'): {
        "Name": "open-vcdiff",
        "URL": "http://code.google.com/p/open-vcdiff",
        "License": "Apache 2.0, MIT, GPL v2 and custom licenses",
        "License Android Compatible": "yes",
    },
    os.path.join('testing', 'gmock'): {
        "Name": "gmock",
        "URL": "http://code.google.com/p/googlemock",
        "License": "BSD",
        "License File": "NOT_SHIPPED",
    },
    os.path.join('testing', 'gtest'): {
        "Name": "gtest",
        "URL": "http://code.google.com/p/googletest",
        "License": "BSD",
        "License File": "NOT_SHIPPED",
    },
    os.path.join('third_party', 'angle'): {
        "Name": "Almost Native Graphics Layer Engine",
        "URL": "http://code.google.com/p/angleproject/",
        "License": "BSD",
    },
    os.path.join('third_party', 'cros_system_api'): {
        "Name": "Chromium OS system API",
        "URL": "http://www.chromium.org/chromium-os",
        "License": "BSD",
        # Absolute path here is resolved as relative to the source root.
        "License File": "/LICENSE.chromium_os",
    },
    os.path.join('third_party', 'GTM'): {
        "Name": "Google Toolbox for Mac",
        "URL": "http://code.google.com/p/google-toolbox-for-mac/",
        "License": "Apache 2.0",
        "License File": "COPYING",
    },
    os.path.join('third_party', 'lss'): {
        "Name": "linux-syscall-support",
        "URL": "http://code.google.com/p/linux-syscall-support/",
        "License": "BSD",
        "License File": "/LICENSE",
    },
    os.path.join('third_party', 'ots'): {
        "Name": "OTS (OpenType Sanitizer)",
        "URL": "http://code.google.com/p/ots/",
        "License": "BSD",
    },
    os.path.join('third_party', 'pdfsqueeze'): {
        "Name": "pdfsqueeze",
        "URL": "http://code.google.com/p/pdfsqueeze/",
        "License": "Apache 2.0",
        "License File": "COPYING",
    },
    os.path.join('third_party', 'ppapi'): {
        "Name": "ppapi",
        "URL": "http://code.google.com/p/ppapi/",
    },
    os.path.join('third_party', 'scons-2.0.1'): {
        "Name": "scons-2.0.1",
        "URL": "http://www.scons.org",
        "License": "MIT",
        "License File": "NOT_SHIPPED",
    },
    os.path.join('third_party', 'trace-viewer'): {
        "Name": "trace-viewer",
        "URL": "http://code.google.com/p/trace-viewer",
        "License": "BSD",
        "License File": "NOT_SHIPPED",
    },
    os.path.join('third_party', 'v8-i18n'): {
        "Name": "Internationalization Library for v8",
        "URL": "http://code.google.com/p/v8-i18n/",
        "License": "Apache 2.0",
    },
    os.path.join('third_party', 'WebKit'): {
        "Name": "WebKit",
        "URL": "http://webkit.org/",
        "License": "BSD and GPL v2",
        # Absolute path here is resolved as relative to the source root.
        "License File": "/webkit/LICENSE",
    },
    os.path.join('third_party', 'webpagereplay'): {
        "Name": "webpagereplay",
        "URL": "http://code.google.com/p/web-page-replay",
        "License": "Apache 2.0",
        "License File": "NOT_SHIPPED",
    },
    os.path.join('tools', 'grit'): {
        "Name": "grit",
        "URL": "http://code.google.com/p/grit-i18n",
        "License": "BSD",
        "License File": "NOT_SHIPPED",
    },
    os.path.join('tools', 'gyp'): {
        "Name": "gyp",
        "URL": "http://code.google.com/p/gyp",
        "License": "BSD",
        "License File": "NOT_SHIPPED",
    },
    os.path.join('v8'): {
        "Name": "V8 JavaScript Engine",
        "URL": "http://code.google.com/p/v8",
        "License": "BSD",
    },
    os.path.join('v8', 'strongtalk'): {
        "Name": "Strongtalk",
        "URL": "http://www.strongtalk.org/",
        "License": "BSD",
        # Absolute path here is resolved as relative to the source root.
        "License File": "/v8/LICENSE.strongtalk",
    },
}

# Special value for 'License File' field used to indicate that the license file
# should not be used in about:credits.
NOT_SHIPPED = "NOT_SHIPPED"


class LicenseError(Exception):
    """We raise this exception when a directory's licensing info isn't
    fully filled out."""
    pass

def AbsolutePath(path, filename, root):
    """Convert a path in README.chromium to be absolute based on the source
    root."""
    if filename.startswith('/'):
        # Absolute-looking paths are relative to the source root
        # (which is the directory we're run from).
        absolute_path = os.path.join(root, filename[1:])
    else:
        absolute_path = os.path.join(root, path, filename)
    if os.path.exists(absolute_path):
        return absolute_path
    return None

def ParseDir(path, root, require_license_file=True):
    """Examine a third_party/foo component and extract its metadata."""

    # Parse metadata fields out of README.chromium.
    # We examine "LICENSE" for the license file by default.
    metadata = {
        "License File": "LICENSE",  # Relative path to license text.
        "Name": None,               # Short name (for header on about:credits).
        "URL": None,                # Project home page.
        "License": None,            # Software license.
        }

    # Relative path to a file containing some html we're required to place in
    # about:credits.
    optional_keys = ["Required Text", "License Android Compatible"]

    if path in SPECIAL_CASES:
        metadata.update(SPECIAL_CASES[path])
    else:
        # Try to find README.chromium.
        readme_path = os.path.join(root, path, 'README.chromium')
        if not os.path.exists(readme_path):
            raise LicenseError("missing README.chromium or licenses.py "
                               "SPECIAL_CASES entry")

        for line in open(readme_path):
            line = line.strip()
            if not line:
                break
            for key in metadata.keys() + optional_keys:
                field = key + ": "
                if line.startswith(field):
                    metadata[key] = line[len(field):]

    # Check that all expected metadata is present.
    for key, value in metadata.iteritems():
        if not value:
            raise LicenseError("couldn't find '" + key + "' line "
                               "in README.chromium or licences.py "
                               "SPECIAL_CASES")

    # Special-case modules that aren't in the shipping product, so don't need
    # their license in about:credits.
    if metadata["License File"] != NOT_SHIPPED:
        # Check that the license file exists.
        for filename in (metadata["License File"], "COPYING"):
            license_path = AbsolutePath(path, filename, root)
            if license_path is not None:
                break

        if require_license_file and not license_path:
            raise LicenseError("License file not found. "
                               "Either add a file named LICENSE, "
                               "import upstream's COPYING if available, "
                               "or add a 'License File:' line to "
                               "README.chromium with the appropriate path.")
        metadata["License File"] = license_path

    if "Required Text" in metadata:
        required_path = AbsolutePath(path, metadata["Required Text"], root)
        if required_path is not None:
            metadata["Required Text"] = required_path
        else:
            raise LicenseError("Required text file listed but not found.")

    return metadata


def ContainsFiles(path, root):
    """Determines whether any files exist in a directory or in any of its
    subdirectories."""
    for _, dirs, files in os.walk(os.path.join(root, path)):
        if files:
            return True
        for vcs_metadata in VCS_METADATA_DIRS:
            if vcs_metadata in dirs:
                dirs.remove(vcs_metadata)
    return False


def FilterDirsWithFiles(dirs_list, root):
    # If a directory contains no files, assume it's a DEPS directory for a
    # project not used by our current configuration and skip it.
    return [x for x in dirs_list if ContainsFiles(x, root)]


def FindThirdPartyDirs(prune_paths, root):
    """Find all third_party directories underneath the source root."""
    third_party_dirs = []
    for path, dirs, files in os.walk(root):
        path = path[len(root)+1:]  # Pretty up the path.

        if path in prune_paths:
            dirs[:] = []
            continue

        # Prune out directories we want to skip.
        # (Note that we loop over PRUNE_DIRS so we're not iterating over a
        # list that we're simultaneously mutating.)
        for skip in PRUNE_DIRS:
            if skip in dirs:
                dirs.remove(skip)

        if os.path.basename(path) == 'third_party':
            # Add all subdirectories that are not marked for skipping.
            for dir in dirs:
                dirpath = os.path.join(path, dir)
                if dirpath not in prune_paths:
                    third_party_dirs.append(dirpath)

            # Don't recurse into any subdirs from here.
            dirs[:] = []
            continue

        # Don't recurse into paths in ADDITIONAL_PATHS, like we do with regular
        # third_party/foo paths.
        if path in ADDITIONAL_PATHS:
            dirs[:] = []

    for dir in ADDITIONAL_PATHS:
        if dir not in prune_paths:
            third_party_dirs.append(dir)

    return third_party_dirs


def ScanThirdPartyDirs(root=None):
    """Scan a list of directories and report on any problems we find."""
    if root is None:
      root = os.getcwd()
    third_party_dirs = FindThirdPartyDirs(PRUNE_PATHS, root)
    third_party_dirs = FilterDirsWithFiles(third_party_dirs, root)

    errors = []
    for path in sorted(third_party_dirs):
        try:
            metadata = ParseDir(path, root)
        except LicenseError, e:
            errors.append((path, e.args[0]))
            continue

    for path, error in sorted(errors):
        print path + ": " + error

    return len(errors) == 0


def GenerateCredits():
    """Generate about:credits."""

    if len(sys.argv) not in (2, 3):
      print 'usage: licenses.py credits [output_file]'
      return False

    def EvaluateTemplate(template, env, escape=True):
        """Expand a template with variables like {{foo}} using a
        dictionary of expansions."""
        for key, val in env.items():
            if escape and not key.endswith("_unescaped"):
                val = cgi.escape(val)
            template = template.replace('{{%s}}' % key, val)
        return template

    root = os.path.join(os.path.dirname(__file__), '..')
    third_party_dirs = FindThirdPartyDirs(PRUNE_PATHS, root)

    entry_template = open(os.path.join(root, 'chrome', 'browser', 'resources',
                                       'about_credits_entry.tmpl'), 'rb').read()
    entries = []
    for path in sorted(third_party_dirs):
        try:
            metadata = ParseDir(path, root)
        except LicenseError:
            # TODO(phajdan.jr): Convert to fatal error (http://crbug.com/39240).
            continue
        if metadata['License File'] == NOT_SHIPPED:
            continue
        env = {
            'name': metadata['Name'],
            'url': metadata['URL'],
            'license': open(metadata['License File'], 'rb').read(),
            'license_unescaped': '',
        }
        if 'Required Text' in metadata:
            required_text = open(metadata['Required Text'], 'rb').read()
            env["license_unescaped"] = required_text
        entries.append(EvaluateTemplate(entry_template, env))

    file_template = open(os.path.join(root, 'chrome', 'browser', 'resources',
                                      'about_credits.tmpl'), 'rb').read()
    template_contents = "<!-- Generated by licenses.py; do not edit. -->"
    template_contents += EvaluateTemplate(file_template,
                                          {'entries': '\n'.join(entries)},
                                          escape=False)

    if len(sys.argv) == 3:
      with open(sys.argv[2], 'w') as output_file:
        output_file.write(template_contents)
    elif len(sys.argv) == 2:
      print template_contents

    return True


def main():
    command = 'help'
    if len(sys.argv) > 1:
        command = sys.argv[1]

    if command == 'scan':
        if not ScanThirdPartyDirs():
            return 1
    elif command == 'credits':
        if not GenerateCredits():
            return 1
    else:
        print __doc__
        return 1


if __name__ == '__main__':
  sys.exit(main())<|MERGE_RESOLUTION|>--- conflicted
+++ resolved
@@ -85,10 +85,6 @@
     os.path.join('chrome', 'test', 'data'),
     os.path.join('native_client'),
     os.path.join('net', 'tools', 'spdyshark'),
-<<<<<<< HEAD
-    os.path.join('ppapi'),
-=======
->>>>>>> 8c15b39e
     os.path.join('sdch', 'open-vcdiff'),
     os.path.join('testing', 'gmock'),
     os.path.join('testing', 'gtest'),
