--- conflicted
+++ resolved
@@ -103,43 +103,28 @@
         '../content/content.gyp:content_ppapi_plugin',
         '../content/content.gyp:content_renderer',
         '../content/content.gyp:content_utility',
-<<<<<<< HEAD
-        '../content/content.gyp:content_worker',
-=======
->>>>>>> e6de044b
         '../ipc/ipc.gyp:ipc',
         '../net/net.gyp:net',
         '../sandbox/sandbox.gyp:sandbox',
         '../skia/skia.gyp:skia',
         '../third_party/WebKit/public/blink.gyp:blink',
-<<<<<<< HEAD
-=======
         '../third_party/WebKit/public/blink_resources.gyp:blink_resources',
->>>>>>> e6de044b
         '../third_party/WebKit/Source/platform/blink_platform.gyp:blink_common',
         '../ui/aura/aura.gyp:aura',
         '../ui/base/ui_base.gyp:ui_base',
         '../ui/events/events.gyp:events',
         '../ui/gfx/gfx.gyp:gfx',
         '../ui/gfx/gfx.gyp:gfx_geometry',
-<<<<<<< HEAD
-        '../ui/gl/gl.gyp:gl',
-=======
         '../ui/gfx/ipc/gfx_ipc.gyp:gfx_ipc',
         '../ui/gl/gl.gyp:gl',
         '../ui/resources/ui_resources.gyp:ui_resources',
->>>>>>> e6de044b
         '../ui/shell_dialogs/shell_dialogs.gyp:shell_dialogs',
         '../ui/views/views.gyp:views',
         '../url/url.gyp:url_lib',
         '../v8/tools/gyp/v8.gyp:v8',
         '../webkit/child/webkit_child.gyp:webkit_child',
         '../webkit/common/webkit_common.gyp:webkit_common',
-<<<<<<< HEAD
-        '../webkit/webkit_resources.gyp:webkit_resources',
-=======
         '../webkit/glue/resources/webkit_resources.gyp:webkit_resources',
->>>>>>> e6de044b
         'blpangle',
         'blpwtk2_generate_sources',
       ],
@@ -155,12 +140,8 @@
       ],
       'sources': [
         '../content/app/startup_helper_win.cc',
-<<<<<<< HEAD
-        '<(SHARED_INTERMEDIATE_DIR)/ui/ui_resources/ui_resources.rc',
-=======
         '<(SHARED_INTERMEDIATE_DIR)/blink/public/resources/blink_resources.rc',
         '<(SHARED_INTERMEDIATE_DIR)/ui/resources/ui_resources.rc',
->>>>>>> e6de044b
         '<(SHARED_INTERMEDIATE_DIR)/webkit/webkit_resources.rc',
         '<(products_h)',
         '<(version_cc)',
@@ -376,18 +357,11 @@
         'GL_APICALL=',
         'GL_GLEXT_PROTOTYPES=',
         'EGLAPI=',
-<<<<<<< HEAD
-      ],
-      'include_dirs': [
-        '<(angle_path)/include',
-        '<(angle_path)/src/common',  # for event_tracer.h
-=======
         'EGL_EGLEXT_PROTOTYPES=',
       ],
       'include_dirs': [
         '<(angle_path)/include',
         '<(angle_path)/src',  # for event_tracer.h
->>>>>>> e6de044b
       ],
     },
     {
