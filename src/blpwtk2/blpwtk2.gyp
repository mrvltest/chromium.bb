# Copyright (C) 2013 Bloomberg L.P. All rights reserved.
#
# Redistribution and use in source and binary forms, with or without
# modification, are permitted provided that the following conditions
# are met:
# 1. Redistributions of source code must retain the above copyright
#    notice, this list of conditions and the following disclaimer.
# 2. Redistributions in binary form must reproduce the above copyright
#    notice, this list of conditions and the following disclaimer in the
#    documentation and/or other materials provided with the distribution.
#
# THIS SOFTWARE IS PROVIDED BY THE COPYRIGHT HOLDERS AND CONTRIBUTORS
# "AS IS" AND ANY EXPRESS OR IMPLIED WARRANTIES, INCLUDING, BUT NOT
# LIMITED TO, THE IMPLIED WARRANTIES OF MERCHANTABILITY AND FITNESS FOR
# A PARTICULAR PURPOSE ARE DISCLAIMED. IN NO EVENT SHALL THE COPYRIGHT
# OWNER OR CONTRIBUTORS BE LIABLE FOR ANY DIRECT, INDIRECT, INCIDENTAL,
# SPECIAL, EXEMPLARY, OR CONSEQUENTIAL DAMAGES (INCLUDING, BUT NOT
# LIMITED TO, PROCUREMENT OF SUBSTITUTE GOODS OR SERVICES; LOSS OF USE,
# DATA, OR PROFITS; OR BUSINESS INTERRUPTION) HOWEVER CAUSED AND ON ANY
# THEORY OF LIABILITY, WHETHER IN CONTRACT, STRICT LIABILITY, OR TORT
# (INCLUDING NEGLIGENCE OR OTHERWISE) ARISING IN ANY WAY OUT OF THE USE
# OF THIS SOFTWARE, EVEN IF ADVISED OF THE POSSIBILITY OF SUCH DAMAGE.

{
  'target_defaults': {
    'conditions': [
      # TODO(jschuh): Remove this after crbug.com/173851 gets fixed.
      ['OS=="win" and target_arch=="x64"', {
        'msvs_settings': {
          'VCCLCompilerTool': {
            'AdditionalOptions': ['/bigobj'],
          },
        },
      }],
    ],
  },
  'variables': {
    'blpwtk2_products_h': '<(SHARED_INTERMEDIATE_DIR)/blpwtk2/public/blpwtk2_products.h',
    'blpv8_products_h': '<(SHARED_INTERMEDIATE_DIR)/blpv8/public/blpv8_products.h',
    'blppdfutil_products_h': '<(SHARED_INTERMEDIATE_DIR)/blppdfutil/public/blppdfutil_products.h',
    'version_h': '<(SHARED_INTERMEDIATE_DIR)/blpwtk2/public/blpwtk2_version.h',
    'version_cc': '<(SHARED_INTERMEDIATE_DIR)/blpwtk2/public/blpwtk2_version.cc',
  },
  'targets': [
    {
      'target_name': 'blpwtk2_generate_sources',
      'type': 'none',
      'actions': [
        {
          'action_name': 'Generate version files',
          'inputs': [
            'gen_version.py',
          ],
          'outputs': [
            '<(blpwtk2_products_h)',
            '<(blpv8_products_h)',
            '<(blppdfutil_products_h)',
            '<(version_h)',
            '<(version_cc)',
          ],
          'action': [
            'python',
            '<@(_inputs)',
            '--output-blpwtk2-products', '<(blpwtk2_products_h)',
            '--output-blpv8-products', '<(blpv8_products_h)',
            '--output-blppdfutil-products', '<(blppdfutil_products_h)',
            '--output-version-h', '<(version_h)',
            '--output-version-cc', '<(version_cc)',
            '--version', '<(bb_version)',
          ],
        },
      ],
      'direct_dependent_settings': {
        'include_dirs': [
          '<(SHARED_INTERMEDIATE_DIR)/blpwtk2/public',
          '<(SHARED_INTERMEDIATE_DIR)/blpv8/public',
          '<(SHARED_INTERMEDIATE_DIR)/blppdfutil/public',
        ],
      },
    },
    {
      'target_name': 'blpwtk2',
      'type': 'shared_library',
      'dependencies': [
        '../base/base.gyp:base',
        '../chrome/chrome_blpwtk2.gyp:chrome_blpwtk2',
        '../components/components.gyp:devtools_http_handler',
        '../content/app/resources/content_resources.gyp:content_resources',
        '../content/content.gyp:content_app_both',
        '../content/content.gyp:content_browser',
        '../content/content.gyp:content_child',
        '../content/content.gyp:content_common',
        '../content/content.gyp:content_gpu',
        '../content/content.gyp:content_plugin',
        '../content/content.gyp:content_ppapi_plugin',
        '../content/content.gyp:content_renderer',
        '../content/content.gyp:content_resources',
        '../content/content.gyp:content_utility',
        '../ipc/ipc.gyp:ipc',
        '../net/net.gyp:net',
        '../net/net.gyp:net_extras',
        '../sandbox/sandbox.gyp:sandbox',
        '../skia/skia.gyp:skia',
        '../third_party/WebKit/public/blink.gyp:blink',
        '../third_party/WebKit/public/blink_resources.gyp:blink_resources',
        '../third_party/WebKit/Source/platform/blink_platform.gyp:blink_common',
        '../ui/aura/aura.gyp:aura',
        '../ui/base/ui_base.gyp:ui_base',
        '../ui/events/events.gyp:events',
        '../ui/gfx/gfx.gyp:gfx',
        '../ui/gfx/gfx.gyp:gfx_geometry',
        '../ui/gfx/ipc/gfx_ipc.gyp:gfx_ipc',
        '../ui/gl/gl.gyp:gl',
        '../ui/resources/ui_resources.gyp:ui_resources',
        '../ui/shell_dialogs/shell_dialogs.gyp:shell_dialogs',
        '../ui/views/views.gyp:views',
        '../url/url.gyp:url_lib',
        '../v8/tools/gyp/v8.gyp:v8',
        'blpwtk2_generate_sources',
      ],
      'conditions': [
        ['OS=="win" and win_use_allocator_shim==1', {
          'dependencies': [
            '../base/allocator/allocator.gyp:allocator',
          ],
        }],
        ['bb_version!=""', {
          'product_name': 'blpwtk2.<(bb_version)',
        }],
      ],
      'sources': [
<<<<<<< HEAD
        '../content/app/startup_helper_win.cc',
=======
        '../content/app/sandbox_helper_win.cc',
>>>>>>> e7a828b3
        '<(SHARED_INTERMEDIATE_DIR)/blink/public/resources/blink_resources.rc',
        '<(SHARED_INTERMEDIATE_DIR)/ui/resources/ui_resources.rc',
        '<(SHARED_INTERMEDIATE_DIR)/content/app/resources/content_resources.rc',
        '<(SHARED_INTERMEDIATE_DIR)/content/content_resources.rc',
        '<(blpwtk2_products_h)',
        '<(version_cc)',
        '<(version_h)',
        'private/blpwtk2.rc',
        'private/blpwtk2_browsercontextimpl.cc',
        'private/blpwtk2_browsercontextimpl.h',
        'private/blpwtk2_browsercontextimplmanager.cc',
        'private/blpwtk2_browsercontextimplmanager.h',
        'private/blpwtk2_browsermainrunner.cc',
        'private/blpwtk2_browsermainrunner.h',
        'private/blpwtk2_browserthread.cc',
        'private/blpwtk2_browserthread.h',
        'private/blpwtk2_channelinfo.cc',
        'private/blpwtk2_channelinfo.h',
        'private/blpwtk2_contentbrowserclientimpl.cc',
        'private/blpwtk2_contentbrowserclientimpl.h',
        'private/blpwtk2_contentmaindelegateimpl.cc',
        'private/blpwtk2_contentmaindelegateimpl.h',
        'private/blpwtk2_contentrendererclientimpl.cc',
        'private/blpwtk2_contentrendererclientimpl.h',
        'private/blpwtk2_contentutilityclientimpl.cc',
        'private/blpwtk2_contentutilityclientimpl.h',
        'private/blpwtk2_contextmenuitemimpl.cc',
        'private/blpwtk2_contextmenuitemimpl.h',
        'private/blpwtk2_contextmenuparamsimpl.cc',
        'private/blpwtk2_contextmenuparamsimpl.h',
        'private/blpwtk2_control_messages.h',
        'private/blpwtk2_desktopstreamsregistry.cc',
        'private/blpwtk2_desktopstreamsregistry.h',
        'private/blpwtk2_devtoolsfrontendhostdelegateimpl.cc',
        'private/blpwtk2_devtoolsfrontendhostdelegateimpl.h',
        'private/blpwtk2_devtoolshttphandlerdelegateimpl.cc',
        'private/blpwtk2_devtoolshttphandlerdelegateimpl.h',
        'private/blpwtk2_dllmain.cc',
        'private/blpwtk2_enumtraits.h',
        'private/blpwtk2_filechooserparamsimpl.cc',
        'private/blpwtk2_filechooserparamsimpl.h',
        'private/blpwtk2_findonpage.cc',
        'private/blpwtk2_findonpage.h',
        'private/blpwtk2_inprocessrenderer.cc',
        'private/blpwtk2_inprocessrenderer.h',
        'private/blpwtk2_inprocessresourceloaderbridge.cc',
        'private/blpwtk2_inprocessresourceloaderbridge.h',
        'private/blpwtk2_ipcparamtraits.cc',
        'private/blpwtk2_ipcparamtraits.h',
        'private/blpwtk2_jswidget.cc',
        'private/blpwtk2_jswidget.h',
        'private/blpwtk2_mainmessagepump.cc',
        'private/blpwtk2_mainmessagepump.h',
        'private/blpwtk2_managedrenderprocesshost.cc',
        'private/blpwtk2_managedrenderprocesshost.h',
        'private/blpwtk2_message_generator.cc',
        'private/blpwtk2_message_generator.h',
        'private/blpwtk2_nativeviewwidget.cc',
        'private/blpwtk2_nativeviewwidget.h',
        'private/blpwtk2_nativeviewwidgetdelegate.cc',
        'private/blpwtk2_nativeviewwidgetdelegate.h',
        'private/blpwtk2_networkdelegateimpl.cc',
        'private/blpwtk2_networkdelegateimpl.h',
        'private/blpwtk2_prefstore.cc',
        'private/blpwtk2_prefstore.h',
        'private/blpwtk2_processclient.cc',
        'private/blpwtk2_processclient.h',
        'private/blpwtk2_processclientimpl.cc',
        'private/blpwtk2_processclientimpl.h',
        'private/blpwtk2_processhost.cc',
        'private/blpwtk2_processhost.h',
        'private/blpwtk2_processhostimpl.cc',
        'private/blpwtk2_processhostimpl.h',
        'private/blpwtk2_processhostlistener.cc',
        'private/blpwtk2_processhostlistener.h',
        'private/blpwtk2_processhostmanager.cc',
        'private/blpwtk2_processhostmanager.h',
        'private/blpwtk2_profile_messages.h',
        'private/blpwtk2_profilehost.cc',
        'private/blpwtk2_profilehost.h',
        'private/blpwtk2_profileproxy.cc',
        'private/blpwtk2_profileproxy.h',
        'private/blpwtk2_proxyconfigimpl.cc',
        'private/blpwtk2_proxyconfigimpl.h',
        'private/blpwtk2_rendererinfomap.cc',
        'private/blpwtk2_rendererinfomap.h',
        'private/blpwtk2_renderviewobserverimpl.cc',
        'private/blpwtk2_renderviewobserverimpl.h',
        'private/blpwtk2_resourcecontextimpl.cc',
        'private/blpwtk2_resourcecontextimpl.h',
        'private/blpwtk2_statics.cc',
        'private/blpwtk2_statics.h',
        'private/blpwtk2_toolkitimpl.cc',
        'private/blpwtk2_toolkitimpl.h',
        'private/blpwtk2_urlrequestcontextgetterimpl.cc',
        'private/blpwtk2_urlrequestcontextgetterimpl.h',
        'private/blpwtk2_viewsdelegateimpl.cc',
        'private/blpwtk2_viewsdelegateimpl.h',
        'private/blpwtk2_webcontentsviewdelegateimpl.cc',
        'private/blpwtk2_webcontentsviewdelegateimpl.h',
        'private/blpwtk2_webframeimpl.cc',
        'private/blpwtk2_webframeimpl.h',
        'private/blpwtk2_webview_messages.h',
        'private/blpwtk2_webviewhost.cc',
        'private/blpwtk2_webviewhost.h',
        'private/blpwtk2_webviewimpl.cc',
        'private/blpwtk2_webviewimpl.h',
        'private/blpwtk2_webviewimplclient.cc',
        'private/blpwtk2_webviewimplclient.h',
        'private/blpwtk2_webviewproperties.cc',
        'private/blpwtk2_webviewproperties.h',
        'private/blpwtk2_webviewproxy.cc',
        'private/blpwtk2_webviewproxy.h',
        'public/blpwtk2.h',
        'public/blpwtk2_blob.cc',
        'public/blpwtk2_blob.h',
        'public/blpwtk2_config.h',
        'public/blpwtk2_constants.cc',
        'public/blpwtk2_constants.h',
        'public/blpwtk2_contextmenuitem.cc',
        'public/blpwtk2_contextmenuitem.h',
        'public/blpwtk2_contextmenuparams.cc',
        'public/blpwtk2_contextmenuparams.h',
        'public/blpwtk2_filechooserparams.cc',
        'public/blpwtk2_filechooserparams.h',
        'public/blpwtk2_iatpatchfunction.cc',
        'public/blpwtk2_iatpatchfunction.h',
        'public/blpwtk2_newviewparams.cc',
        'public/blpwtk2_newviewparams.h',
        'public/blpwtk2_profile.cc',
        'public/blpwtk2_profile.h',
        'public/blpwtk2_profilecreateparams.cc',
        'public/blpwtk2_profilecreateparams.h',
        'public/blpwtk2_proxyconfig.cc',
        'public/blpwtk2_proxyconfig.h',
        'public/blpwtk2_pumpmode.cc',
        'public/blpwtk2_pumpmode.h',
        'public/blpwtk2_resourcecontext.cc',
        'public/blpwtk2_resourcecontext.h',
        'public/blpwtk2_resourceloader.cc',
        'public/blpwtk2_resourceloader.h',
        'public/blpwtk2_spellcheckconfig.cc',
        'public/blpwtk2_spellcheckconfig.h',
        'public/blpwtk2_string.cc',
        'public/blpwtk2_string.h',
        'public/blpwtk2_stringref.cc',
        'public/blpwtk2_stringref.h',
        'public/blpwtk2_textdirection.cc',
        'public/blpwtk2_textdirection.h',
        'public/blpwtk2_threadmode.cc',
        'public/blpwtk2_threadmode.h',
        'public/blpwtk2_toolkit.cc',
        'public/blpwtk2_toolkit.h',
        'public/blpwtk2_toolkitcreateparams.cc',
        'public/blpwtk2_toolkitcreateparams.h',
        'public/blpwtk2_toolkitfactory.cc',
        'public/blpwtk2_toolkitfactory.h',
        'public/blpwtk2_webframe.cc',
        'public/blpwtk2_webframe.h',
        'public/blpwtk2_webview.cc',
        'public/blpwtk2_webview.h',
        'public/blpwtk2_webviewcreateparams.cc',
        'public/blpwtk2_webviewcreateparams.h',
        'public/blpwtk2_webviewdelegate.cc',
        'public/blpwtk2_webviewdelegate.h',
      ],
      'include_dirs': [
        'public',
        'private',
        '..',
      ],
      'configurations': {
        'Debug_Base': {
          'msvs_settings': {
            'VCLinkerTool': {
              'LinkIncremental': '<(msvs_large_module_debug_link_mode)',
            },
          },
        },
      },
      'defines': [
        'BUILDING_BLPWTK2_SHARED',
        'BLPWTK2_IMPLEMENTATION',
      ],
      'direct_dependent_settings': {
        'defines': [
          'USING_BLPWTK2_SHARED',
        ],
        'include_dirs': [
          'public',
          '<(SHARED_INTERMEDIATE_DIR)/blpwtk2/public',
        ],
        'include_dirs!': [
          '../third_party/wtl/include',
          '..',
          '../third_party/khronos',
          '../gpu',
          '../third_party/WebKit/Source/Platform/chromium',
        ],
      },
    },
    {
      'target_name': 'blpwtk2_subprocess',
      'type': 'executable',
      'msvs_settings': {
        'VCLinkerTool': {
          'SubSystem': '2',  # Set /SUBSYSTEM:WINDOWS
        },
      },
      'conditions': [
        ['bb_version!=""', {
          'product_name': 'blpwtk2_subprocess.<(bb_version)',
        }],
      ],
      'dependencies': [
        'blpwtk2_generate_sources',
        '../sandbox/sandbox.gyp:sandbox',
      ],
      'include_dirs': [
        '..',
      ],
      'sources': [
<<<<<<< HEAD
        '../content/app/startup_helper_win.cc',
=======
        '../content/app/sandbox_helper_win.cc',
>>>>>>> e7a828b3
        'subprocess/main.cc',
        'subprocess/resources.rc',
      ],
    },
    {
      'target_name': 'blpwtk2_shell',
      'type': 'executable',
      'dependencies': [
        'blpwtk2',
        '../v8/tools/gyp/v8.gyp:v8',
        '../blppdfutil/blppdfutil.gyp:blppdfutil',
      ],
      'msvs_settings': {
        'VCLinkerTool': {
          'SubSystem': '2',  # Set /SUBSYSTEM:WINDOWS
        },
        'VCManifestTool': {
          'AdditionalManifestFiles': [
            'shell/common_controls.manifest',
          ],
        },
      },
      'sources': [
        'shell/main.cc',
      ],
    },
    {
      'target_name': 'blpwtk2_devtools',
      'type': 'none',
      'dependencies': [
        '../content/browser/devtools/devtools_resources.gyp:devtools_resources',
      ],
      'variables': {
        'repack_path': '<(DEPTH)/tools/grit/grit/format/repack.py',
      },
      'actions': [
        {
          'action_name': 'repack_blpwtk2_devtools',
          'variables': {
            'pak_inputs': [
              '<(SHARED_INTERMEDIATE_DIR)/blink/devtools_resources.pak',
              '<(SHARED_INTERMEDIATE_DIR)/blink/public/resources/blink_inspector_resources.pak',
            ],
          },
          'inputs': [
            '<(repack_path)',
            '<@(pak_inputs)',
          ],
          'action': ['python', '<(repack_path)', '<@(_outputs)',
                     '<@(pak_inputs)'],
          'conditions': [
            ['bb_version!=""', {
              'outputs': [
                '<(PRODUCT_DIR)/blpwtk2_devtools.<(bb_version).pak',
              ],
            }, {
              'outputs': [
                '<(PRODUCT_DIR)/blpwtk2_devtools.pak',
              ],
            }],
          ],
        },
      ],
    },
    {
      'target_name': 'blpwtk2_all',
      'type': 'none',
      'dependencies': [
        'blpwtk2_subprocess',
        'blpwtk2_shell',
        'blpwtk2_devtools',
        '../blppdfutil/blppdfutil.gyp:blppdfutil',
        '../content/content_shell_and_tests.gyp:content_shell',
        '../chrome/chrome_blpwtk2.gyp:chrome_blpwtk2',
        '../v8/src/d8.gyp:d8',
      ],
      'conditions': [
        ['bb_ppapi_examples==1', {
          'dependencies': [
            '../ppapi/ppapi_internal.gyp:ppapi_example_mouse_cursor',
            '../ppapi/ppapi_internal.gyp:ppapi_example_mouse_lock',
            '../ppapi/ppapi_internal.gyp:ppapi_example_gamepad',
            '../ppapi/ppapi_internal.gyp:ppapi_example_c_stub',
            '../ppapi/ppapi_internal.gyp:ppapi_example_cc_stub',
            '../ppapi/ppapi_internal.gyp:ppapi_example_audio',
            '../ppapi/ppapi_internal.gyp:ppapi_example_audio_input',
            '../ppapi/ppapi_internal.gyp:ppapi_example_file_chooser',
            '../ppapi/ppapi_internal.gyp:ppapi_example_graphics_2d',
            '../ppapi/ppapi_internal.gyp:ppapi_example_ime',
            '../ppapi/ppapi_internal.gyp:ppapi_example_paint_manager',
            '../ppapi/ppapi_internal.gyp:ppapi_example_input',
            '../ppapi/ppapi_internal.gyp:ppapi_example_post_message',
            '../ppapi/ppapi_internal.gyp:ppapi_example_scroll',
            '../ppapi/ppapi_internal.gyp:ppapi_example_simple_font',
            '../ppapi/ppapi_internal.gyp:ppapi_example_url_loader',
            '../ppapi/ppapi_internal.gyp:ppapi_example_url_loader_file',
            #'../ppapi/ppapi_internal.gyp:ppapi_example_gles2',
            #'../ppapi/ppapi_internal.gyp:ppapi_example_video_decode',
            #'../ppapi/ppapi_internal.gyp:ppapi_example_vc',
            '../ppapi/ppapi_internal.gyp:ppapi_example_enumerate_devices',
            '../ppapi/ppapi_internal.gyp:ppapi_example_flash_topmost',
            '../ppapi/ppapi_internal.gyp:ppapi_example_printing',
          ],
        }],
      ],
    },
  ],
}<|MERGE_RESOLUTION|>--- conflicted
+++ resolved
@@ -129,11 +129,7 @@
         }],
       ],
       'sources': [
-<<<<<<< HEAD
-        '../content/app/startup_helper_win.cc',
-=======
         '../content/app/sandbox_helper_win.cc',
->>>>>>> e7a828b3
         '<(SHARED_INTERMEDIATE_DIR)/blink/public/resources/blink_resources.rc',
         '<(SHARED_INTERMEDIATE_DIR)/ui/resources/ui_resources.rc',
         '<(SHARED_INTERMEDIATE_DIR)/content/app/resources/content_resources.rc',
@@ -356,11 +352,7 @@
         '..',
       ],
       'sources': [
-<<<<<<< HEAD
-        '../content/app/startup_helper_win.cc',
-=======
         '../content/app/sandbox_helper_win.cc',
->>>>>>> e7a828b3
         'subprocess/main.cc',
         'subprocess/resources.rc',
       ],
