--- conflicted
+++ resolved
@@ -487,181 +487,6 @@
       ],
     },
     {
-<<<<<<< HEAD
-=======
-      'target_name': 'net_test_support',
-      'type': 'static_library',
-      'dependencies': [
-        '../base/base.gyp:base',
-        '../base/base.gyp:test_support_base',
-        '../crypto/crypto.gyp:crypto',
-        '../net/tools/tld_cleanup/tld_cleanup.gyp:tld_cleanup_util',
-        '../testing/gtest.gyp:gtest',
-        '../testing/gmock.gyp:gmock',
-        '../url/url.gyp:url_lib',
-        'net',
-      ],
-      'export_dependent_settings': [
-        '../base/base.gyp:base',
-        # TODO(mmenke):  This depends on icu, figure out a way to build tests
-        #                without icu.
-        '../base/base.gyp:test_support_base',
-        '../crypto/crypto.gyp:crypto',
-        '../testing/gtest.gyp:gtest',
-        '../testing/gmock.gyp:gmock',
-      ],
-      'sources': [
-        'base/load_timing_info_test_util.cc',
-        'base/load_timing_info_test_util.h',
-        'base/mock_file_stream.cc',
-        'base/mock_file_stream.h',
-        'base/test_completion_callback.cc',
-        'base/test_completion_callback.h',
-        'base/test_data_directory.cc',
-        'base/test_data_directory.h',
-        'cert/mock_cert_verifier.cc',
-        'cert/mock_cert_verifier.h',
-        'cookies/cookie_monster_store_test.cc',
-        'cookies/cookie_monster_store_test.h',
-        'cookies/cookie_store_test_callbacks.cc',
-        'cookies/cookie_store_test_callbacks.h',
-        'cookies/cookie_store_test_helpers.cc',
-        'cookies/cookie_store_test_helpers.h',
-        'disk_cache/disk_cache_test_base.cc',
-        'disk_cache/disk_cache_test_base.h',
-        'disk_cache/disk_cache_test_util.cc',
-        'disk_cache/disk_cache_test_util.h',
-        'dns/dns_test_util.cc',
-        'dns/dns_test_util.h',
-        'dns/mock_host_resolver.cc',
-        'dns/mock_host_resolver.h',
-        'dns/mock_mdns_socket_factory.cc',
-        'dns/mock_mdns_socket_factory.h',
-        'http/http_transaction_test_util.cc',
-        'http/http_transaction_test_util.h',
-        'log/test_net_log.cc',
-        'log/test_net_log.h',
-        'log/test_net_log_entry.cc',
-        'log/test_net_log_entry.h',
-        'log/test_net_log_util.cc',
-        'log/test_net_log_util.h',
-        'proxy/mock_proxy_resolver.cc',
-        'proxy/mock_proxy_resolver.h',
-        'proxy/mock_proxy_script_fetcher.cc',
-        'proxy/mock_proxy_script_fetcher.h',
-        'proxy/proxy_config_service_common_unittest.cc',
-        'proxy/proxy_config_service_common_unittest.h',
-        'socket/socket_test_util.cc',
-        'socket/socket_test_util.h',
-        'test/cert_test_util.cc',
-        'test/cert_test_util.h',
-        'test/cert_test_util_nss.cc',
-        'test/ct_test_util.cc',
-        'test/ct_test_util.h',
-        'test/embedded_test_server/embedded_test_server.cc',
-        'test/embedded_test_server/embedded_test_server.h',
-        'test/embedded_test_server/http_connection.cc',
-        'test/embedded_test_server/http_connection.h',
-        'test/embedded_test_server/http_request.cc',
-        'test/embedded_test_server/http_request.h',
-        'test/embedded_test_server/http_response.cc',
-        'test/embedded_test_server/http_response.h',
-        'test/event_waiter.h',
-        'test/net_test_suite.cc',
-        'test/net_test_suite.h',
-        'test/python_utils.cc',
-        'test/python_utils.h',
-        'test/spawned_test_server/base_test_server.cc',
-        'test/spawned_test_server/base_test_server.h',
-        'test/spawned_test_server/local_test_server.cc',
-        'test/spawned_test_server/local_test_server.h',
-        'test/spawned_test_server/local_test_server_posix.cc',
-        'test/spawned_test_server/local_test_server_win.cc',
-        'test/spawned_test_server/remote_test_server.cc',
-        'test/spawned_test_server/remote_test_server.h',
-        'test/spawned_test_server/spawned_test_server.h',
-        'test/spawned_test_server/spawner_communicator.cc',
-        'test/spawned_test_server/spawner_communicator.h',
-        'test/url_request/url_request_failed_job.cc',
-        'test/url_request/url_request_failed_job.h',
-        'test/url_request/url_request_mock_data_job.cc',
-        'test/url_request/url_request_mock_data_job.h',
-        'test/url_request/url_request_slow_download_job.cc',
-        'test/url_request/url_request_slow_download_job.h',
-        'url_request/test_url_fetcher_factory.cc',
-        'url_request/test_url_fetcher_factory.h',
-        'url_request/url_request_test_util.cc',
-        'url_request/url_request_test_util.h',
-      ],
-      'conditions': [
-        ['OS != "ios"', {
-          'dependencies': [
-            '../third_party/protobuf/protobuf.gyp:py_proto',
-          ],
-        }],
-        ['use_openssl == 0 and (use_nss_certs == 1 or OS == "ios")', {
-          'conditions': [
-            [ 'desktop_linux == 1 or chromeos == 1', {
-              'dependencies': [
-                '../build/linux/system.gyp:ssl',
-              ],
-            }, {  # desktop_linux == 0 and chromeos == 0
-              'dependencies': [
-                '../third_party/nss/nss.gyp:nspr',
-                '../third_party/nss/nss.gyp:nss',
-                'third_party/nss/ssl.gyp:libssl',
-              ],
-            }],
-          ],
-        }],
-        ['os_posix == 1 and OS != "mac" and OS != "android" and OS != "ios"', {
-          'conditions': [
-            ['use_allocator!="none"', {
-              'dependencies': [
-                '../base/allocator/allocator.gyp:allocator',
-              ],
-            }],
-          ],
-        }],
-        ['OS != "android"', {
-          'sources!': [
-            'test/spawned_test_server/remote_test_server.cc',
-            'test/spawned_test_server/remote_test_server.h',
-            'test/spawned_test_server/spawner_communicator.cc',
-            'test/spawned_test_server/spawner_communicator.h',
-          ],
-        }],
-        [ 'use_v8_in_net==1', {
-            'dependencies': [
-              'net_with_v8',
-            ],
-          },
-        ],
-        [ 'enable_mdns != 1', {
-            'sources!' : [
-              'dns/mock_mdns_socket_factory.cc',
-              'dns/mock_mdns_socket_factory.h'
-            ]
-        }],
-        [ 'use_nss_certs != 1', {
-            'sources!': [
-              'test/cert_test_util_nss.cc',
-            ],
-        }],
-        ['disable_file_support != 1', {
-          'sources': [
-            'test/url_request/url_request_mock_http_job.cc',
-            'test/url_request/url_request_mock_http_job.h',
-            'url_request/test_url_request_interceptor.cc',
-            'url_request/test_url_request_interceptor.h',
-          ],
-        }],
-      ],
-      # TODO(jschuh): crbug.com/167187 fix size_t to int truncations.
-      'msvs_disabled_warnings': [4267, ],
-    },
-    {
->>>>>>> 85c1c8d2
       'target_name': 'net_resources',
       'type': 'none',
       'variables': {
@@ -1299,217 +1124,6 @@
         },
       ]
     }],
-<<<<<<< HEAD
-=======
-    ['OS=="android"', {
-      'targets': [
-        { # The same target as 'net', but with smaller binary size due to
-          # exclusion of ICU, FTP, FILE and WebSockets support.
-          'target_name': 'net_small',
-          'variables': {
-            'disable_ftp_support': 1,
-            'disable_file_support': 1,
-            'enable_websockets': 0,
-            'use_icu_alternatives_on_android': 1,
-          },
-          'dependencies': [
-            '../url/url.gyp:url_lib_use_icu_alternatives_on_android',
-          ],
-          'defines': [
-            'USE_ICU_ALTERNATIVES_ON_ANDROID=1',
-            'DISABLE_FILE_SUPPORT=1',
-            'DISABLE_FTP_SUPPORT=1',
-          ],
-          'sources': [
-            'base/net_string_util_icu_alternatives_android.cc',
-            'base/net_string_util_icu_alternatives_android.h',
-          ],
-          'includes': [ 'net_common.gypi' ],
-        },
-        {
-          'target_name': 'net_jni_headers',
-          'type': 'none',
-          'sources': [
-            'android/java/src/org/chromium/net/AndroidCertVerifyResult.java',
-            'android/java/src/org/chromium/net/AndroidKeyStore.java',
-            'android/java/src/org/chromium/net/AndroidNetworkLibrary.java',
-            'android/java/src/org/chromium/net/AndroidPrivateKey.java',
-            'android/java/src/org/chromium/net/GURLUtils.java',
-            'android/java/src/org/chromium/net/NetStringUtil.java',
-            'android/java/src/org/chromium/net/NetworkChangeNotifier.java',
-            'android/java/src/org/chromium/net/ProxyChangeListener.java',
-            'android/java/src/org/chromium/net/X509Util.java',
-          ],
-          'variables': {
-            'jni_gen_package': 'net',
-          },
-          'includes': [ '../build/jni_generator.gypi' ],
-        },
-        {
-          'target_name': 'net_test_jni_headers',
-          'type': 'none',
-          'sources': [
-            'android/javatests/src/org/chromium/net/AndroidKeyStoreTestUtil.java',
-          ],
-          'variables': {
-            'jni_gen_package': 'net',
-          },
-          'includes': [ '../build/jni_generator.gypi' ],
-        },
-        {
-          'target_name': 'net_java',
-          'type': 'none',
-          'variables': {
-            'java_in_dir': '../net/android/java',
-          },
-          'dependencies': [
-            '../base/base.gyp:base',
-            'cert_verify_status_android_java',
-            'certificate_mime_types_java',
-            'network_change_notifier_types_java',
-            'net_errors_java',
-            'private_key_types_java',
-            'remote_android_keystore_aidl',
-          ],
-          'includes': [ '../build/java.gypi' ],
-        },
-        {
-          # Processes the interface files for communication with an Android KeyStore
-          # running in a separate process.
-          'target_name': 'remote_android_keystore_aidl',
-          'type': 'none',
-          'variables': {
-            'aidl_interface_file': '../net/android/java/src/org/chromium/net/IRemoteAndroidKeyStoreInterface.aidl',
-          },
-          'sources': [
-            '../net/android/java/src/org/chromium/net/IRemoteAndroidKeyStore.aidl',
-            '../net/android/java/src/org/chromium/net/IRemoteAndroidKeyStoreCallbacks.aidl',
-          ],
-          'includes': [ '../build/java_aidl.gypi' ],
-        },
-        {
-          'target_name': 'net_java_test_support',
-          'type': 'none',
-          'variables': {
-            'java_in_dir': '../net/test/android/javatests',
-          },
-          'dependencies': [
-            'url_request_failed_job_java',
-            '../base/base.gyp:base_java',
-            '<@(net_test_extra_libs)',
-          ],
-          'includes': [ '../build/java.gypi' ],
-        },
-        {
-          'target_name': 'url_request_failed_job_java',
-          'type': 'none',
-          'variables': {
-            'source_file': 'test/url_request/url_request_failed_job.h',
-          },
-          'includes': [ '../build/android/java_cpp_enum.gypi' ],
-        },
-        {
-          'target_name': 'net_javatests',
-          'type': 'none',
-          'variables': {
-            'java_in_dir': '../net/android/javatests',
-          },
-          'dependencies': [
-            '../base/base.gyp:base',
-            '../base/base.gyp:base_java_test_support',
-            'net_java',
-          ],
-          'includes': [ '../build/java.gypi' ],
-        },
-        {
-          'target_name': 'net_errors_java',
-          'type': 'none',
-          'sources': [
-            'android/java/NetError.template',
-          ],
-          'variables': {
-            'package_name': 'org/chromium/net',
-            'template_deps': ['base/net_error_list.h'],
-          },
-          'includes': [ '../build/android/java_cpp_template.gypi' ],
-        },
-        {
-          'target_name': 'certificate_mime_types_java',
-          'type': 'none',
-          'variables': {
-            'source_file': 'base/mime_util.h',
-          },
-          'includes': [ '../build/android/java_cpp_enum.gypi' ],
-        },
-        {
-          'target_name': 'cert_verify_status_android_java',
-          'type': 'none',
-          'variables': {
-            'source_file': 'android/cert_verify_result_android.h',
-          },
-          'includes': [ '../build/android/java_cpp_enum.gypi' ],
-        },
-        {
-          'target_name': 'network_change_notifier_types_java',
-          'type': 'none',
-          'variables': {
-            'source_file': 'base/network_change_notifier.h',
-          },
-          'includes': [ '../build/android/java_cpp_enum.gypi' ],
-        },
-        {
-          'target_name': 'private_key_types_java',
-          'type': 'none',
-          'variables': {
-            'source_file': 'android/keystore.h',
-          },
-          'includes': [ '../build/android/java_cpp_enum.gypi' ],
-        },
-        {
-          'target_name': 'net_unittests_apk',
-          'type': 'none',
-          'dependencies': [
-            'net_java',
-            'net_javatests',
-            'net_unittests',
-          ],
-          'conditions': [
-            ['v8_use_external_startup_data==1', {
-              'dependencies': [
-                '../v8/tools/gyp/v8.gyp:v8_external_snapshot',
-              ],
-              'copies': [
-                {
-                'destination': '<(asset_location)',
-                  'files': [
-                    '<(PRODUCT_DIR)/natives_blob.bin',
-                    '<(PRODUCT_DIR)/snapshot_blob.bin',
-                  ],
-                },
-              ],
-            }],
-          ],
-          'variables': {
-            'test_suite_name': 'net_unittests',
-            'conditions': [
-              ['v8_use_external_startup_data==1', {
-                'asset_location': '<(PRODUCT_DIR)/net_unittests_apk/assets',
-                'additional_input_paths': [
-                  '<(PRODUCT_DIR)/net_unittests_apk/assets/natives_blob.bin',
-                  '<(PRODUCT_DIR)/net_unittests_apk/assets/snapshot_blob.bin',
-                ],
-                'inputs': [
-                  '<(PRODUCT_DIR)/natives_blob.bin',
-                  '<(PRODUCT_DIR)/snapshot_blob.bin',
-                ],
-              }],
-            ],
-          },
-          'includes': [ '../build/apk_test.gypi' ],
-        },
-      ],
-    }],
->>>>>>> 85c1c8d2
     ['OS == "android" or OS == "linux"', {
       'targets': [
         {
