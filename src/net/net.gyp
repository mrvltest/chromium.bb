# Copyright 2013 The Chromium Authors. All rights reserved.
# Use of this source code is governed by a BSD-style license that can be
# found in the LICENSE file.

{
  'variables': {
    'chromium_code': 1,
    'linux_link_kerberos%': 0,
    # Enables BidirectionalStream; Used in cronet, disabled by default.
    'enable_bidirectional_stream%': 0,
    'conditions': [
      ['chromeos==1 or embedded==1 or OS=="ios"', {
        # Disable Kerberos on ChromeOS and iOS, at least for now.
        # It needs configuration (krb5.conf and so on).
        'use_kerberos%': 0,
      }, {  # chromeos == 0 and embedded==0 and OS!="ios"
        'use_kerberos%': 1,
      }],
      ['OS=="android" and target_arch != "ia32"', {
        # The way the cache uses mmap() is inefficient on some Android devices.
        # If this flag is set, we hackily avoid using mmap() in the disk cache.
        # We are pretty confident that mmap-ing the index would not hurt any
        # existing x86 android devices, but we cannot be so sure about the
        # variety of ARM devices. So enable it for x86 only for now.
        'posix_avoid_mmap%': 1,
      }, {
        'posix_avoid_mmap%': 0,
      }],
      ['OS=="ios"', {
        # Websockets and socket stream are not used on iOS.
        'enable_websockets%': 0,
        # iOS does not use V8.
        'use_v8_in_net%': 0,
        'enable_built_in_dns%': 0,
      }, {
        'enable_websockets%': 1,
        'use_v8_in_net%': 1,
        'enable_built_in_dns%': 1,
      }],
    ],
  },
  'includes': [
    '../build/win_precompile.gypi',
    'net.gypi',
  ],
  'targets': [
    {
      'target_name': 'net_derived_sources',
      'type': 'none',
      'sources': [
        'base/registry_controlled_domains/effective_tld_names.gperf',
        'base/registry_controlled_domains/effective_tld_names_unittest1.gperf',
        'base/registry_controlled_domains/effective_tld_names_unittest2.gperf',
        'base/registry_controlled_domains/effective_tld_names_unittest3.gperf',
        'base/registry_controlled_domains/effective_tld_names_unittest4.gperf',
        'base/registry_controlled_domains/effective_tld_names_unittest5.gperf',
        'base/registry_controlled_domains/effective_tld_names_unittest6.gperf',
        'base/stale_while_revalidate_experiment_domains.gperf',
      ],
      'rules': [
        {
          'rule_name': 'dafsa',
          'extension': 'gperf',
          'outputs': [
            '<(SHARED_INTERMEDIATE_DIR)/net/<(RULE_INPUT_DIRNAME)/<(RULE_INPUT_ROOT)-inc.cc',
          ],
          'inputs': [
            'tools/dafsa/make_dafsa.py',
          ],
          'action': [
            'python',
            'tools/dafsa/make_dafsa.py',
            '<(RULE_INPUT_PATH)',
            '<(SHARED_INTERMEDIATE_DIR)/net/<(RULE_INPUT_DIRNAME)/<(RULE_INPUT_ROOT)-inc.cc',
          ],
        },
      ],
      'direct_dependent_settings': {
        'include_dirs': [
          '<(SHARED_INTERMEDIATE_DIR)'
        ],
      },
    },
    {
      # Protobuf compiler / generator for QUIC crypto protocol buffer.
      # GN version: //net:net_quic_proto
      'target_name': 'net_quic_proto',
      'type': 'static_library',
      'sources': [
        'quic/proto/cached_network_parameters.proto',
        'quic/proto/source_address_token.proto',
      ],
      'variables': {
        'enable_wexit_time_destructors': 1,
        'proto_in_dir': 'quic/proto',
        'proto_out_dir': 'net/quic/proto',
        'cc_generator_options': 'dllexport_decl=NET_EXPORT_PRIVATE:',
        'cc_include': 'net/base/net_export.h',
      },
      'includes': [
        '../build/protoc.gypi',
      ],
      'defines': [
        'NET_IMPLEMENTATION',
      ],
    },
    {
      # GN version: //net
      'target_name': 'net',
      'dependencies': [
        '../base/base.gyp:base_i18n',
        '../third_party/brotli/brotli.gyp:brotli',
        '../third_party/icu/icu.gyp:icui18n',
        '../third_party/icu/icu.gyp:icuuc',
        '../third_party/protobuf/protobuf.gyp:protobuf_lite',
        '../url/url.gyp:url_lib',
        'net_features',
        'net_quic_proto',
      ],
      'sources': [
        'base/filename_util_icu.cc',
        'base/net_string_util_icu.cc',
        'filter/brotli_filter.cc',
      ],
      'includes': [ 'net_common.gypi' ],
    },
    {
      # GN version: //net:features
      'target_name': 'net_features',
      'includes': [ '../build/buildflag_header.gypi' ],
      'variables': {
        'buildflag_header_path': 'net/net_features.h',
        'buildflag_flags': [
          'ENABLE_BIDIRECTIONAL_STREAM=<(enable_bidirectional_stream)',
        ],
      },
    },
    {
      # GN version: //net:net_unittests
      'target_name': 'net_unittests',
      'type': '<(gtest_target_type)',
      'dependencies': [
        '../base/base.gyp:base',
        '../base/base.gyp:base_i18n',
        '../base/base.gyp:base_prefs_test_support',
        '../base/third_party/dynamic_annotations/dynamic_annotations.gyp:dynamic_annotations',
        '../crypto/crypto.gyp:crypto',
        '../crypto/crypto.gyp:crypto_test_support',
        '../third_party/zlib/zlib.gyp:zlib',
        '../url/url.gyp:url_lib',
        'balsa',
        'http_server',
        'net',
        'net_quic_proto',
        'net_derived_sources',
        'net_extras',
        'simple_quic_tools',
        'stale_while_revalidate_experiment_domains',
      ],
      'sources': [
        '<@(net_test_sources)',
      ],
      'conditions': [
        ['os_posix == 1 and OS != "mac" and OS != "ios" and OS != "android"', {
          'dependencies': [
            'epoll_quic_tools',
            'epoll_server',
            'flip_in_mem_edsm_server_base',
          ],
          'sources': [
            '<@(net_linux_test_sources)',
          ],
        }],
        ['OS == "mac" or OS == "ios"', {
          'sources': [
            '<@(net_base_test_mac_ios_sources)',
          ],
        }],
        ['chromeos==1', {
          'sources!': [
            'proxy/proxy_config_service_linux_unittest.cc',
          ],
        }],
        [ 'OS == "android"', {
          'sources!': [
            # See bug http://crbug.com/344533.
            'disk_cache/blockfile/index_table_v3_unittest.cc',
          ],
          'dependencies': [
            'net_javatests',
          ],
        }],
        [ 'use_nss_certs != 1', {
          'sources!': [
            'cert/nss_cert_database_unittest.cc',
            'cert/nss_cert_database_chromeos_unittest.cc',
            'cert/nss_profile_filter_chromeos_unittest.cc',
            'ssl/client_cert_store_nss_unittest.cc',
          ],
        }],
        [ 'use_openssl == 1', {
          # Avoid compiling/linking with the system library.
          'dependencies': [
            '../third_party/boringssl/boringssl.gyp:boringssl',
          ],
        }],
        [ 'use_nss_certs == 1 or OS == "ios" or use_openssl == 0', {
          'conditions': [
            [ 'desktop_linux == 1 or chromeos == 1', {
              'dependencies': [
                '../build/linux/system.gyp:ssl',
              ],
            }, {  # desktop_linux == 0 and chromeos == 0
              'dependencies': [
                '../third_party/nss/nss.gyp:nspr',
                '../third_party/nss/nss.gyp:nss',
                'third_party/nss/ssl.gyp:libssl',
              ],
            }],
          ],
        }],
        [ 'os_posix == 1 and OS != "mac" and OS != "android" and OS != "ios"', {
          'conditions': [
            ['use_allocator!="none"', {
              'dependencies': [
                '../base/allocator/allocator.gyp:allocator',
              ],
            }],
          ],
        }],
        [ 'use_kerberos==1', {
          'defines': [
            'USE_KERBEROS',
          ],
        }],
        [ 'use_kerberos==0 or OS == "android"', {
          # These are excluded on Android, because the actual Kerberos support,
          # which these test, is in a separate app on Android.
          'sources!': [
            'http/http_auth_gssapi_posix_unittest.cc',
            'http/mock_gssapi_library_posix.cc',
            'http/mock_gssapi_library_posix.h',
          ],
        }],
       [ 'use_kerberos==0', {
          'sources!': [
            'http/http_auth_handler_negotiate_unittest.cc',
          ],
        }],
        [ 'use_nss_certs == 0 and OS != "ios"', {
          # Only include this test when using system NSS for cert verification
          # or on iOS (which also uses NSS for certs).
          'sources!': [
            'cert_net/nss_ocsp_unittest.cc',
          ],
        }],
        [ 'use_openssl==1', {
            'sources!': [
              'quic/test_tools/crypto_test_utils_nss.cc',
            ],
          }, {  # else !use_openssl: remove the unneeded files and pull in NSS.
            'sources!': [
              'quic/test_tools/crypto_test_utils_openssl.cc',
              'socket/ssl_client_socket_openssl_unittest.cc',
              'ssl/ssl_client_session_cache_openssl_unittest.cc',
            ],
          },
        ],
        [ 'use_openssl_certs == 0', {
            'sources!': [
              'ssl/openssl_client_key_store_unittest.cc',
            ],
        }],
        [ 'enable_websockets != 1', {
            'sources/': [
              ['exclude', '^websockets/'],
              ['exclude', '^server/'],
            ],
            'dependencies!': [
              'http_server',
            ],
        }],
        ['disable_file_support==1', {
          'sources!': [
            'base/directory_lister_unittest.cc',
            'base/directory_listing_unittest.cc',
            'url_request/url_request_file_job_unittest.cc',
          ],
        }],
        [ 'disable_ftp_support==1', {
            'sources/': [
              ['exclude', '^ftp/'],
            ],
            'sources!': [
              'url_request/url_request_ftp_job_unittest.cc',
            ],
          },
        ],
        [ 'enable_bidirectional_stream!=1', {
            'sources!': [
              'http/bidirectional_stream_unittest.cc',
            ],
          },
        ],
        [ 'enable_built_in_dns!=1', {
            'sources!': [
              'dns/address_sorter_posix_unittest.cc',
              'dns/address_sorter_unittest.cc',
            ],
          },
        ],
        [ 'use_v8_in_net==1', {
            'dependencies': [
              'net_with_v8',
            ],
          }, {  # else: !use_v8_in_net
            'sources!': [
              'proxy/proxy_resolver_v8_tracing_unittest.cc',
              'proxy/proxy_resolver_v8_tracing_wrapper_unittest.cc',
              'proxy/proxy_resolver_v8_unittest.cc',
            ],
          },
        ],

        [ 'use_v8_in_net==1 and OS != "android"', {
            'dependencies': [
              'net_with_v8',
              'net_browser_services',
              'net_utility_services',
              '../third_party/mojo/mojo_edk.gyp:mojo_system_impl',
            ],
          }, {  # else
            'sources!': [
              'dns/host_resolver_mojo_unittest.cc',
              'dns/mojo_host_resolver_impl_unittest.cc',
              'proxy/mojo_proxy_resolver_factory_impl_unittest.cc',
              'proxy/mojo_proxy_resolver_impl_unittest.cc',
              'proxy/mojo_proxy_resolver_v8_tracing_bindings_unittest.cc',
              'proxy/proxy_resolver_factory_mojo_unittest.cc',
              'proxy/proxy_service_mojo_unittest.cc',
            ],
          },
        ],

        [ 'enable_mdns != 1', {
            'sources!' : [
              'dns/mdns_cache_unittest.cc',
              'dns/mdns_client_unittest.cc',
              'dns/mdns_query_unittest.cc',
              'dns/record_parsed_unittest.cc',
              'dns/record_rdata_unittest.cc',
            ],
        }],
        [ 'OS == "win"', {
            'sources!': [
              'dns/dns_config_service_posix_unittest.cc',
              'http/http_auth_gssapi_posix_unittest.cc',
            ],
            # TODO(jschuh): crbug.com/167187 fix size_t to int truncations.
            'msvs_disabled_warnings': [4267, ],
            'conditions': [
              [ 'icu_use_data_file_flag == 0', {
                # This is needed to trigger the dll copy step on windows.
                # TODO(mark): Specifying this here shouldn't be necessary.
                'dependencies': [
                  '../third_party/icu/icu.gyp:icudata',
                ],
              }],
            ],
          },
        ],
        [ 'OS == "ios"', {
            'actions': [
              {
                'action_name': 'copy_test_data',
                'variables': {
                  'test_data_files': [
                    'data/certificate_policies_unittest/',
                    'data/name_constraints_unittest/',
                    'data/parse_certificate_unittest/',
                    'data/ssl/certificates/',
                    'data/test.html',
                    'data/url_request_unittest/',
                    'data/verify_certificate_chain_unittest/',
                    'data/verify_name_match_unittest/names/',
                  ],
                  'test_data_prefix': 'net',
                },
                'includes': [ '../build/copy_test_data_ios.gypi' ],
              },
            ],
            'sources!': [
              # TODO(droger): The following tests are disabled because the
              # implementation is missing or incomplete.
              # KeygenHandler::GenKeyAndSignChallenge() is not ported to iOS.
              'base/keygen_handler_unittest.cc',
              'disk_cache/backend_unittest.cc',
              'disk_cache/blockfile/block_files_unittest.cc',
              # Need to read input data files.
              'filter/brotli_filter_unittest.cc',
              'filter/gzip_filter_unittest.cc',
              # Need TestServer.
              "cert_net/cert_net_fetcher_impl_unittest.cc",
              'proxy/proxy_script_fetcher_impl_unittest.cc',
              'socket/ssl_client_socket_unittest.cc',
              'socket/ssl_server_socket_unittest.cc',
              'spdy/fuzzing/hpack_fuzz_util_test.cc',
              # Needs GetAppOutput().
              'test/python_utils_unittest.cc',
              'url_request/url_fetcher_impl_unittest.cc',
              'url_request/url_request_context_builder_unittest.cc',

              # The following tests are disabled because they don't apply to
              # iOS.
              # OS is not "linux" or "freebsd" or "openbsd".
              'socket/unix_domain_client_socket_posix_unittest.cc',
              'socket/unix_domain_server_socket_posix_unittest.cc',

              # See bug http://crbug.com/344533.
              'disk_cache/blockfile/index_table_v3_unittest.cc',
            ],
        }],
        ['OS == "android"', {
          # TODO(mmenke):  This depends on test_support_base, which depends on
          #                icu.  Figure out a way to remove that dependency.
          'dependencies': [
            '../testing/android/native_test.gyp:native_test_native_code',
          ]
        }],
        ['use_v8_in_net==1 and v8_use_external_startup_data==1', {
          'dependencies': [
            '../gin/gin.gyp:gin',
          ]
        }],
      ],
      'target_conditions': [
        # These source files are excluded by default platform rules, but they
        # are needed in specific cases on other platforms. Re-including them can
        # only be done in target_conditions as it is evaluated after the
        # platform rules.
        ['OS == "android"', {
          'sources/': [
            ['include', '^base/address_tracker_linux_unittest\\.cc$'],
          ],
        }],
        ['OS == "ios"', {
          'sources/': [
            ['include', '^base/mac/url_conversions_unittest\\.mm$'],
          ],
        }],
      ],
    },
    {
      'target_name': 'net_perftests',
      'type': 'executable',
      'dependencies': [
        '../base/base.gyp:base',
        '../base/base.gyp:base_i18n',
        '../base/base.gyp:test_support_perf',
        '../url/url.gyp:url_lib',
        'net',
        'net_extras',
      ],
      'sources': [
        'base/mime_sniffer_perftest.cc',
        'cookies/cookie_monster_perftest.cc',
        'disk_cache/blockfile/disk_cache_perftest.cc',
        'extras/sqlite/sqlite_persistent_cookie_store_perftest.cc',
        'proxy/proxy_resolver_perftest.cc',
        'udp/udp_socket_perftest.cc',
        'websockets/websocket_frame_perftest.cc',
      ],
      'conditions': [
        [ 'use_v8_in_net==1', {
            'dependencies': [
              'net_with_v8',
            ],
          }, {  # else: !use_v8_in_net
            'sources!': [
              'proxy/proxy_resolver_perftest.cc',
            ],
          },
        ],
        [ 'OS == "win"', {
            'conditions': [
              [ 'icu_use_data_file_flag == 0', {
                # This is needed to trigger the dll copy step on windows.
                # TODO(mark): Specifying this here shouldn't be necessary.
                'dependencies': [
                  '../third_party/icu/icu.gyp:icudata',
                ],
              }],
            ],
            # TODO(jschuh): crbug.com/167187 fix size_t to int truncations.
            'msvs_disabled_warnings': [4267, ],
        }],
        [ 'enable_websockets != 1', {
          'sources!': [
            'websockets/websocket_frame_perftest.cc',
          ],
        }],
      ],
    },
    {
<<<<<<< HEAD
=======
      'target_name': 'net_test_support',
      'type': 'static_library',
      'dependencies': [
        '../base/base.gyp:base',
        '../base/base.gyp:test_support_base',
        '../crypto/crypto.gyp:crypto',
        '../net/tools/tld_cleanup/tld_cleanup.gyp:tld_cleanup_util',
        '../testing/gtest.gyp:gtest',
        '../testing/gmock.gyp:gmock',
        '../url/url.gyp:url_lib',
        'net',
      ],
      'export_dependent_settings': [
        '../base/base.gyp:base',
        # TODO(mmenke):  This depends on icu, figure out a way to build tests
        #                without icu.
        '../base/base.gyp:test_support_base',
        '../crypto/crypto.gyp:crypto',
        '../testing/gtest.gyp:gtest',
        '../testing/gmock.gyp:gmock',
      ],
      'sources': [
        'base/load_timing_info_test_util.cc',
        'base/load_timing_info_test_util.h',
        'base/mock_file_stream.cc',
        'base/mock_file_stream.h',
        'base/test_completion_callback.cc',
        'base/test_completion_callback.h',
        'base/test_data_directory.cc',
        'base/test_data_directory.h',
        'cert/mock_cert_verifier.cc',
        'cert/mock_cert_verifier.h',
        'cookies/cookie_monster_store_test.cc',
        'cookies/cookie_monster_store_test.h',
        'cookies/cookie_store_test_callbacks.cc',
        'cookies/cookie_store_test_callbacks.h',
        'cookies/cookie_store_test_helpers.cc',
        'cookies/cookie_store_test_helpers.h',
        'cookies/cookie_store_unittest.h',
        'disk_cache/disk_cache_test_base.cc',
        'disk_cache/disk_cache_test_base.h',
        'disk_cache/disk_cache_test_util.cc',
        'disk_cache/disk_cache_test_util.h',
        'dns/dns_test_util.cc',
        'dns/dns_test_util.h',
        'dns/mock_host_resolver.cc',
        'dns/mock_host_resolver.h',
        'dns/mock_mdns_socket_factory.cc',
        'dns/mock_mdns_socket_factory.h',
        'http/http_transaction_test_util.cc',
        'http/http_transaction_test_util.h',
        'log/test_net_log.cc',
        'log/test_net_log.h',
        'log/test_net_log_entry.cc',
        'log/test_net_log_entry.h',
        'log/test_net_log_util.cc',
        'log/test_net_log_util.h',
        'proxy/mock_proxy_resolver.cc',
        'proxy/mock_proxy_resolver.h',
        'proxy/mock_proxy_script_fetcher.cc',
        'proxy/mock_proxy_script_fetcher.h',
        'proxy/proxy_config_service_common_unittest.cc',
        'proxy/proxy_config_service_common_unittest.h',
        'socket/socket_test_util.cc',
        'socket/socket_test_util.h',
        'test/cert_test_util.cc',
        'test/cert_test_util.h',
        'test/cert_test_util_nss.cc',
        'test/channel_id_test_util.cc',
        'test/channel_id_test_util.h',
        'test/ct_test_util.cc',
        'test/ct_test_util.h',
        'test/embedded_test_server/default_handlers.cc',
        'test/embedded_test_server/default_handlers.h',
        'test/embedded_test_server/embedded_test_server.cc',
        'test/embedded_test_server/embedded_test_server.h',
        'test/embedded_test_server/http_connection.cc',
        'test/embedded_test_server/http_connection.h',
        'test/embedded_test_server/http_request.cc',
        'test/embedded_test_server/http_request.h',
        'test/embedded_test_server/http_response.cc',
        'test/embedded_test_server/http_response.h',
        'test/embedded_test_server/request_handler_util.cc',
        'test/embedded_test_server/request_handler_util.h',
        'test/event_waiter.h',
        'test/net_test_suite.cc',
        'test/net_test_suite.h',
        'test/python_utils.cc',
        'test/python_utils.h',
        'test/spawned_test_server/base_test_server.cc',
        'test/spawned_test_server/base_test_server.h',
        'test/spawned_test_server/local_test_server.cc',
        'test/spawned_test_server/local_test_server.h',
        'test/spawned_test_server/local_test_server_posix.cc',
        'test/spawned_test_server/local_test_server_win.cc',
        'test/spawned_test_server/spawned_test_server.h',
        'test/test_certificate_data.h',
        'test/url_request/ssl_certificate_error_job.cc',
        'test/url_request/ssl_certificate_error_job.h',
        'test/url_request/url_request_failed_job.cc',
        'test/url_request/url_request_failed_job.h',
        'test/url_request/url_request_mock_data_job.cc',
        'test/url_request/url_request_mock_data_job.h',
        'test/url_request/url_request_slow_download_job.cc',
        'test/url_request/url_request_slow_download_job.h',
        'url_request/test_url_fetcher_factory.cc',
        'url_request/test_url_fetcher_factory.h',
        'url_request/url_request_test_util.cc',
        'url_request/url_request_test_util.h',
      ],
      'conditions': [
        ['OS != "ios"', {
          'dependencies': [
            '../third_party/protobuf/protobuf.gyp:py_proto',
          ],
        }, {
          'sources!': [
            'test/spawned_test_server/base_test_server.cc',
            'test/spawned_test_server/base_test_server.h',
            'test/spawned_test_server/local_test_server.cc',
            'test/spawned_test_server/local_test_server.h',
            'test/spawned_test_server/local_test_server_posix.cc',
            'test/spawned_test_server/local_test_server_win.cc',
            'test/spawned_test_server/spawned_test_server.h',
          ],
        }],
        ['use_nss_certs == 1 or OS == "ios"', {
          'conditions': [
            [ 'desktop_linux == 1 or chromeos == 1', {
              'dependencies': [
                '../build/linux/system.gyp:ssl',
              ],
            }, {  # desktop_linux == 0 and chromeos == 0
              'dependencies': [
                '../third_party/nss/nss.gyp:nspr',
                '../third_party/nss/nss.gyp:nss',
                'third_party/nss/ssl.gyp:libssl',
              ],
            }],
          ],
        }],
        ['os_posix == 1 and OS != "mac" and OS != "android" and OS != "ios"', {
          'conditions': [
            ['use_allocator!="none"', {
              'dependencies': [
                '../base/allocator/allocator.gyp:allocator',
              ],
            }],
          ],
        }],
        ['OS == "android"', {
          'dependencies': [
            'net_test_jni_headers',
          ],
          'sources': [
            'test/embedded_test_server/android/embedded_test_server_android.cc',
            'test/embedded_test_server/android/embedded_test_server_android.h',
            'test/spawned_test_server/remote_test_server.cc',
            'test/spawned_test_server/remote_test_server.h',
            'test/spawned_test_server/spawner_communicator.cc',
            'test/spawned_test_server/spawner_communicator.h',
          ],
        }],
        [ 'use_v8_in_net==1', {
            'dependencies': [
              'net_with_v8',
            ],
          },
        ],
        [ 'enable_mdns != 1', {
            'sources!' : [
              'dns/mock_mdns_socket_factory.cc',
              'dns/mock_mdns_socket_factory.h'
            ]
        }],
        [ 'use_nss_certs != 1', {
            'sources!': [
              'test/cert_test_util_nss.cc',
            ],
        }],
        ['disable_file_support != 1', {
          'sources': [
            'test/url_request/url_request_mock_http_job.cc',
            'test/url_request/url_request_mock_http_job.h',
            'url_request/test_url_request_interceptor.cc',
            'url_request/test_url_request_interceptor.h',
          ],
        }],
      ],
      # TODO(jschuh): crbug.com/167187 fix size_t to int truncations.
      'msvs_disabled_warnings': [4267, ],
    },
    {
>>>>>>> e1dd8e62
      'target_name': 'net_resources',
      'type': 'none',
      'variables': {
        'grit_out_dir': '<(SHARED_INTERMEDIATE_DIR)/net',
      },
      'actions': [
        {
          'action_name': 'net_resources',
          'variables': {
            'grit_grd_file': 'base/net_resources.grd',
          },
          'includes': [ '../build/grit_action.gypi' ],
        },
      ],
    },
    {
      'target_name': 'net_extras',
      'type': 'static_library',
      'variables': { 'enable_wexit_time_destructors': 1, },
      'dependencies': [
        '../base/base.gyp:base',
        '../sql/sql.gyp:sql',
        'net',
      ],
      'sources': [
        '<@(net_extras_sources)',
      ],
    },
    {
      'target_name': 'net_docs',
      'type': 'none',
      'actions': [
        {
          'action_name': 'net_docs',
          'variables': {
            'net_docs_input_dir': '.',
          },
          'inputs': [
            '<@(net_docs_sources)',
          ],
          'outputs': [
            '<(net_docs_output_dir)',
          ],
          'action': [
            'python',
            '<(net_docs_script)',
            '--input_path',
            '<(net_docs_input_dir)',
            '--output_path',
            '<(net_docs_output_dir)',
            '<@(net_docs_sources)',
          ],
          'message': 'Rendering network stack documentation',
        }
      ],
    },
    {
      'target_name': 'http_server',
      'type': 'static_library',
      'variables': { 'enable_wexit_time_destructors': 1, },
      'dependencies': [
        '../base/base.gyp:base',
        'net',
      ],
      'sources': [
        'server/http_connection.cc',
        'server/http_connection.h',
        'server/http_server.cc',
        'server/http_server.h',
        'server/http_server_request_info.cc',
        'server/http_server_request_info.h',
        'server/http_server_response_info.cc',
        'server/http_server_response_info.h',
        'server/web_socket.cc',
        'server/web_socket.h',
        'server/web_socket_encoder.cc',
        'server/web_socket_encoder.h',
      ],
      # TODO(jschuh): crbug.com/167187 fix size_t to int truncations.
      'msvs_disabled_warnings': [4267, ],
    },
    { # GN version: //net:balsa
      'target_name': 'balsa',
      'type': 'static_library',
      'dependencies': [
        '../base/base.gyp:base',
        'net',
      ],
      'sources': [
        'tools/balsa/balsa_enums.h',
        'tools/balsa/balsa_frame.cc',
        'tools/balsa/balsa_frame.h',
        'tools/balsa/balsa_headers.cc',
        'tools/balsa/balsa_headers.h',
        'tools/balsa/balsa_headers_token_utils.cc',
        'tools/balsa/balsa_headers_token_utils.h',
        'tools/balsa/balsa_visitor_interface.h',
        'tools/balsa/http_message_constants.cc',
        'tools/balsa/http_message_constants.h',
        'tools/balsa/noop_balsa_visitor.h',
        'tools/balsa/simple_buffer.cc',
        'tools/balsa/simple_buffer.h',
        'tools/balsa/split.cc',
        'tools/balsa/split.h',
        'tools/balsa/string_piece_utils.h',
        'tools/quic/spdy_balsa_utils.cc',
        'tools/quic/spdy_balsa_utils.h',
      ],
    },
    {
      'target_name': 'dump_cache',
      'type': 'executable',
      'dependencies': [
        '../base/base.gyp:base',
        'net',
      ],
      'sources': [
        'tools/dump_cache/dump_cache.cc',
        'tools/dump_cache/dump_files.cc',
        'tools/dump_cache/dump_files.h',
      ],
      # TODO(jschuh): crbug.com/167187 fix size_t to int truncations.
      'msvs_disabled_warnings': [4267, ],
    },
    {
      'target_name': 'simple_quic_tools',
      'type': 'static_library',
      'dependencies': [
        '../base/base.gyp:base',
        '../base/third_party/dynamic_annotations/dynamic_annotations.gyp:dynamic_annotations',
        '../url/url.gyp:url_lib',
        'net',
        'net_quic_proto',
      ],
      'sources': [
        'tools/quic/quic_client_base.cc',
        'tools/quic/quic_client_base.h',
        'tools/quic/quic_client_session.cc',
        'tools/quic/quic_client_session.h',
        'tools/quic/quic_dispatcher.cc',
        'tools/quic/quic_dispatcher.h',
        'tools/quic/quic_in_memory_cache.cc',
        'tools/quic/quic_in_memory_cache.h',
        'tools/quic/quic_per_connection_packet_writer.cc',
        'tools/quic/quic_per_connection_packet_writer.h',
        'tools/quic/quic_server_session_base.cc',
        'tools/quic/quic_server_session_base.h',
        'tools/quic/quic_simple_client.cc',
        'tools/quic/quic_simple_client.h',
        'tools/quic/quic_simple_per_connection_packet_writer.cc',
        'tools/quic/quic_simple_per_connection_packet_writer.h',
        'tools/quic/quic_simple_server.cc',
        'tools/quic/quic_simple_server.h',
        'tools/quic/quic_simple_server_packet_writer.cc',
        'tools/quic/quic_simple_server_packet_writer.h',
        'tools/quic/quic_simple_server_session.cc',
        'tools/quic/quic_simple_server_session.h',
        'tools/quic/quic_spdy_client_stream.cc',
        'tools/quic/quic_spdy_client_stream.h',
        'tools/quic/quic_simple_server_stream.cc',
        'tools/quic/quic_simple_server_stream.h',
        'tools/quic/quic_time_wait_list_manager.cc',
        'tools/quic/quic_time_wait_list_manager.h',
        'tools/quic/synchronous_host_resolver.cc',
        'tools/quic/synchronous_host_resolver.h',
      ],
    },
    {
      # GN version: //net:stale_while_revalidate_experiment_domains
      'target_name': 'stale_while_revalidate_experiment_domains',
      'type': 'static_library',
      'dependencies': [
        '../base/base.gyp:base',
        'net',
        'net_derived_sources',
      ],
      'sources': [
        'base/stale_while_revalidate_experiment_domains.cc',
        'base/stale_while_revalidate_experiment_domains.h',
      ],
    },
  ],
  'conditions': [
    ['use_v8_in_net == 1', {
      'targets': [
        {
          'target_name': 'net_with_v8',
          'type': '<(component)',
          'variables': { 'enable_wexit_time_destructors': 1, },
          'dependencies': [
            '../base/base.gyp:base',
            '../gin/gin.gyp:gin',
            '../url/url.gyp:url_lib',
            '../v8/tools/gyp/v8.gyp:v8',
            'net'
          ],
          'defines': [
            'NET_IMPLEMENTATION',
          ],
          'sources': [
            'proxy/proxy_resolver_v8.cc',
            'proxy/proxy_resolver_v8.h',
            'proxy/proxy_resolver_v8_tracing.cc',
            'proxy/proxy_resolver_v8_tracing.h',
            'proxy/proxy_resolver_v8_tracing_wrapper.cc',
            'proxy/proxy_resolver_v8_tracing_wrapper.h',
            'proxy/proxy_service_v8.cc',
            'proxy/proxy_service_v8.h',
          ],
          # TODO(jschuh): crbug.com/167187 fix size_t to int truncations.
          'msvs_disabled_warnings': [4267, ],
        },
      ],
    }],
    ['use_v8_in_net == 1 and OS != "android"', {
      'targets': [
        {
          # GN version: //net/interfaces
          'target_name': 'net_interfaces',
          'type': 'static_library',
          'sources': [
            'interfaces/host_resolver_service.mojom',
            'interfaces/proxy_resolver_service.mojom',
          ],
          'includes': [
            '../third_party/mojo/mojom_bindings_generator.gypi',
          ],
        },
        {
          # GN version: //net:net_browser_services
          'target_name': 'net_browser_services',
          'type': 'static_library',
          'sources': [
            'dns/mojo_host_resolver_impl.cc',
            'dns/mojo_host_resolver_impl.h',
            'proxy/in_process_mojo_proxy_resolver_factory.cc',
            'proxy/in_process_mojo_proxy_resolver_factory.h',
            'proxy/mojo_proxy_resolver_factory.h',
            'proxy/proxy_resolver_factory_mojo.cc',
            'proxy/proxy_resolver_factory_mojo.h',
            'proxy/proxy_service_mojo.cc',
            'proxy/proxy_service_mojo.h',
          ],
          'dependencies': [
            'mojo_type_converters',
            'net',
            'net_interfaces',
            '../mojo/mojo_base.gyp:mojo_common_lib',
            '../mojo/mojo_base.gyp:mojo_environment_chromium',
            '../mojo/mojo_base.gyp:mojo_url_type_converters',
            '../third_party/mojo/mojo_public.gyp:mojo_cpp_bindings',

            # NOTE(amistry): As long as we support in-process Mojo v8 PAC, we
            # need this dependency since in_process_mojo_proxy_resolver_factory
            # creates the utility process side Mojo services in the browser
            # process.  Ultimately, this will go away when we only support
            # out-of-process.
            'net_utility_services',
          ],
        },
        {
          # GN version: //net:net_utility_services
          'target_name': 'net_utility_services',
          'type': 'static_library',
          'sources': [
            'dns/host_resolver_mojo.cc',
            'dns/host_resolver_mojo.h',
            'proxy/mojo_proxy_resolver_factory_impl.cc',
            'proxy/mojo_proxy_resolver_factory_impl.h',
            'proxy/mojo_proxy_resolver_impl.cc',
            'proxy/mojo_proxy_resolver_impl.h',
            'proxy/mojo_proxy_resolver_v8_tracing_bindings.h',
          ],
          'dependencies': [
            'mojo_type_converters',
            'net_interfaces',
            'net_with_v8',
            '../mojo/mojo_base.gyp:mojo_url_type_converters',
            '../third_party/mojo/mojo_public.gyp:mojo_cpp_bindings',
          ],
        },
        {
          # GN version: //net:mojo_type_converters
          'target_name': 'mojo_type_converters',
          'type': 'static_library',
          'sources': [
            'dns/mojo_host_type_converters.cc',
            'dns/mojo_host_type_converters.h',
            'proxy/mojo_proxy_type_converters.cc',
            'proxy/mojo_proxy_type_converters.h',
          ],
          'dependencies': [
            'net',
            'net_interfaces',
            '../third_party/mojo/mojo_public.gyp:mojo_cpp_bindings',
          ],
        },
      ],
    }],
    ['OS != "ios" and OS != "android"', {
      'targets': [
        # iOS doesn't have the concept of simple executables, these targets
        # can't be compiled on the platform.
        {
          'target_name': 'crash_cache',
          'type': 'executable',
          'dependencies': [
            '../base/base.gyp:base',
            'net',
          ],
          'sources': [
            'tools/crash_cache/crash_cache.cc',
          ],
          # TODO(jschuh): crbug.com/167187 fix size_t to int truncations.
          'msvs_disabled_warnings': [4267, ],
        },
        {
          'target_name': 'crl_set_dump',
          'type': 'executable',
          'dependencies': [
            '../base/base.gyp:base',
            'net',
          ],
          'sources': [
            'tools/crl_set_dump/crl_set_dump.cc',
          ],
          # TODO(jschuh): crbug.com/167187 fix size_t to int truncations.
          'msvs_disabled_warnings': [4267, ],
        },
        {
          'target_name': 'dns_fuzz_stub',
          'type': 'executable',
          'dependencies': [
            '../base/base.gyp:base',
            'net',
          ],
          'sources': [
            'tools/dns_fuzz_stub/dns_fuzz_stub.cc',
          ],
          # TODO(jschuh): crbug.com/167187 fix size_t to int truncations.
          'msvs_disabled_warnings': [4267, ],
        },
        {
          'target_name': 'gdig',
          'type': 'executable',
          'dependencies': [
            '../base/base.gyp:base',
            'net',
          ],
          'sources': [
            'tools/gdig/file_net_log.cc',
            'tools/gdig/gdig.cc',
          ],
        },
        {
          'target_name': 'get_server_time',
          'type': 'executable',
          'dependencies': [
            '../base/base.gyp:base',
            '../base/base.gyp:base_i18n',
            '../url/url.gyp:url_lib',
            'net',
          ],
          'sources': [
            'tools/get_server_time/get_server_time.cc',
          ],
          # TODO(jschuh): crbug.com/167187 fix size_t to int truncations.
          'msvs_disabled_warnings': [4267, ],
        },
        {
          'target_name': 'hpack_example_generator',
          'type': 'executable',
          'dependencies': [
            '../base/base.gyp:base',
            'net',
          ],
          'sources': [
            'spdy/fuzzing/hpack_example_generator.cc',
          ],
          # TODO(jschuh): crbug.com/167187 fix size_t to int truncations.
          'msvs_disabled_warnings': [4267, ],
        },
        {
          'target_name': 'hpack_fuzz_mutator',
          'type': 'executable',
          'dependencies': [
            '../base/base.gyp:base',
            'net',
          ],
          'sources': [
            'spdy/fuzzing/hpack_fuzz_mutator.cc',
          ],
          # TODO(jschuh): crbug.com/167187 fix size_t to int truncations.
          'msvs_disabled_warnings': [4267, ],
        },
        {
          'target_name': 'hpack_fuzz_wrapper',
          'type': 'executable',
          'dependencies': [
            '../base/base.gyp:base',
            'net',
          ],
          'sources': [
            'spdy/fuzzing/hpack_fuzz_wrapper.cc',
          ],
          # TODO(jschuh): crbug.com/167187 fix size_t to int truncations.
          'msvs_disabled_warnings': [4267, ],
        },
        {
          'target_name': 'net_watcher',
          'type': 'executable',
          'dependencies': [
            '../base/base.gyp:base',
            'net',
            'net_with_v8',
          ],
          'conditions': [
            [ 'use_glib == 1', {
                'dependencies': [
                  '../build/linux/system.gyp:gconf',
                  '../build/linux/system.gyp:gio',
                ],
              },
            ],
          ],
          'sources': [
            'tools/net_watcher/net_watcher.cc',
          ],
        },
        {
          'target_name': 'run_testserver',
          'type': 'executable',
          'dependencies': [
            '../base/base.gyp:base',
          ],
          'sources': [
            'tools/testserver/run_testserver.cc',
          ],
        },
        {
          'target_name': 'quic_client',
          'type': 'executable',
          'dependencies': [
            '../base/base.gyp:base',
            '../url/url.gyp:url_lib',
            'net',
            'simple_quic_tools',
          ],
          'sources': [
            'tools/quic/quic_simple_client_bin.cc',
          ],
        },
        {
          'target_name': 'quic_server',
          'type': 'executable',
          'dependencies': [
            '../base/base.gyp:base',
            'net',
            'net_quic_proto',
            'simple_quic_tools',
          ],
          'sources': [
            'tools/quic/quic_simple_server_bin.cc',
          ],
        },
        {
          'target_name': 'stress_cache',
          'type': 'executable',
          'dependencies': [
            '../base/base.gyp:base',
            'net',
          ],
          'sources': [
            'tools/stress_cache/stress_cache.cc',
          ],
          # TODO(jschuh): crbug.com/167187 fix size_t to int truncations.
          'msvs_disabled_warnings': [4267, ],
        },
        {
          'target_name': 'tld_cleanup',
          'type': 'executable',
          'dependencies': [
            '../base/base.gyp:base',
            '../base/base.gyp:base_i18n',
          ],
          'sources': [
            'tools/tld_cleanup/tld_cleanup.cc',
          ],
          # TODO(jschuh): crbug.com/167187 fix size_t to int truncations.
          'msvs_disabled_warnings': [4267, ],
        },
      ],
    }],
    ['os_posix == 1 and OS != "mac" and OS != "ios" and OS != "android"', {
      'targets': [
        {
          'target_name': 'epoll_server',
          'type': 'static_library',
          'dependencies': [
            '../base/base.gyp:base',
            'net',
          ],
          'sources': [
            'tools/epoll_server/epoll_server.cc',
            'tools/epoll_server/epoll_server.h',
          ],
        },
        {
          'target_name': 'flip_in_mem_edsm_server_base',
          'type': 'static_library',
          'cflags': [
            '-Wno-deprecated',
          ],
          'dependencies': [
            '../base/base.gyp:base',
            '../third_party/boringssl/boringssl.gyp:boringssl',
            'balsa',
            'epoll_server',
            'net',
          ],
          'sources': [
            'tools/flip_server/acceptor_thread.cc',
            'tools/flip_server/acceptor_thread.h',
            'tools/flip_server/constants.h',
            'tools/flip_server/create_listener.cc',
            'tools/flip_server/create_listener.h',
            'tools/flip_server/flip_config.cc',
            'tools/flip_server/flip_config.h',
            'tools/flip_server/http_interface.cc',
            'tools/flip_server/http_interface.h',
            'tools/flip_server/mem_cache.cc',
            'tools/flip_server/mem_cache.h',
            'tools/flip_server/output_ordering.cc',
            'tools/flip_server/output_ordering.h',
            'tools/flip_server/ring_buffer.cc',
            'tools/flip_server/ring_buffer.h',
            'tools/flip_server/sm_connection.cc',
            'tools/flip_server/sm_connection.h',
            'tools/flip_server/sm_interface.h',
            'tools/flip_server/spdy_interface.cc',
            'tools/flip_server/spdy_interface.h',
            'tools/flip_server/spdy_ssl.cc',
            'tools/flip_server/spdy_ssl.h',
            'tools/flip_server/spdy_util.cc',
            'tools/flip_server/spdy_util.h',
            'tools/flip_server/streamer_interface.cc',
            'tools/flip_server/streamer_interface.h',
            'tools/flip_server/url_to_filename_encoder.cc',
            'tools/flip_server/url_to_filename_encoder.h',
            'tools/flip_server/url_utilities.cc',
            'tools/flip_server/url_utilities.h',
          ],
        },
        {
          'target_name': 'flip_in_mem_edsm_server_unittests',
          'type': 'executable',
          'dependencies': [
              '../third_party/boringssl/boringssl.gyp:boringssl',
              'flip_in_mem_edsm_server_base',
              'net',
          ],
          'sources': [
            'tools/flip_server/flip_test_utils.cc',
            'tools/flip_server/flip_test_utils.h',
            'tools/flip_server/http_interface_test.cc',
            'tools/flip_server/mem_cache_test.cc',
            'tools/flip_server/run_all_tests.cc',
            'tools/flip_server/spdy_interface_test.cc',
            'tools/flip_server/url_to_filename_encoder_unittest.cc',
            'tools/flip_server/url_utilities_unittest.cc',
          ],
        },
        {
          'target_name': 'flip_in_mem_edsm_server',
          'type': 'executable',
          'cflags': [
            '-Wno-deprecated',
          ],
          'dependencies': [
            '../base/base.gyp:base',
            'flip_in_mem_edsm_server_base',
            'net',
          ],
          'sources': [
            'tools/flip_server/flip_in_mem_edsm_server.cc',
          ],
        },
        {
          'target_name': 'epoll_quic_tools',
          'type': 'static_library',
          'dependencies': [
            '../base/base.gyp:base',
            '../base/third_party/dynamic_annotations/dynamic_annotations.gyp:dynamic_annotations',
            '../url/url.gyp:url_lib',
            'balsa',
            'epoll_server',
            'net',
            'net_quic_proto',
          ],
          'sources': [
            'tools/quic/quic_client.cc',
            'tools/quic/quic_client.h',
            'tools/quic/quic_default_packet_writer.cc',
            'tools/quic/quic_default_packet_writer.h',
            'tools/quic/quic_epoll_clock.cc',
            'tools/quic/quic_epoll_clock.h',
            'tools/quic/quic_epoll_connection_helper.cc',
            'tools/quic/quic_epoll_connection_helper.h',
            'tools/quic/quic_packet_reader.cc',
            'tools/quic/quic_packet_reader.h',
            'tools/quic/quic_packet_writer_wrapper.cc',
            'tools/quic/quic_packet_writer_wrapper.h',
            'tools/quic/quic_server.cc',
            'tools/quic/quic_server.h',
            'tools/quic/quic_socket_utils.cc',
            'tools/quic/quic_socket_utils.h',
          ],
        },
        {
          'target_name': 'epoll_quic_client',
          'type': 'executable',
          'dependencies': [
            '../base/base.gyp:base',
            'net',
            'epoll_quic_tools',
            'simple_quic_tools',
          ],
          'sources': [
            'tools/quic/quic_client_bin.cc',
          ],
        },
        {
          'target_name': 'epoll_quic_server',
          'type': 'executable',
          'dependencies': [
            '../base/base.gyp:base',
            'net',
            'net_quic_proto',
            'epoll_quic_tools',
            'simple_quic_tools',
          ],
          'sources': [
            'tools/quic/quic_server_bin.cc',
          ],
        },
      ]
    }],
<<<<<<< HEAD
=======
    ['OS=="android"', {
      'targets': [
        { # The same target as 'net', but with smaller binary size due to
          # exclusion of ICU, FTP, FILE and WebSockets support.
          'target_name': 'net_small',
          'variables': {
            'disable_ftp_support': 1,
            'disable_file_support': 1,
            'enable_websockets': 0,
          },
          'dependencies': [
            '../url/url.gyp:url_lib_use_icu_alternatives_on_android',
            'net_features',
          ],
          'defines': [
            'USE_ICU_ALTERNATIVES_ON_ANDROID=1',
            'DISABLE_FILE_SUPPORT=1',
            'DISABLE_FTP_SUPPORT=1',
          ],
          'sources': [
            'filter/brotli_filter_disabled.cc',
            'base/net_string_util_icu_alternatives_android.cc',
            'base/net_string_util_icu_alternatives_android.h',
          ],
          'includes': [ 'net_common.gypi' ],
        },
        {
          'target_name': 'net_jni_headers',
          'type': 'none',
          'sources': [
            'android/java/src/org/chromium/net/AndroidCertVerifyResult.java',
            'android/java/src/org/chromium/net/AndroidKeyStore.java',
            'android/java/src/org/chromium/net/AndroidNetworkLibrary.java',
            'android/java/src/org/chromium/net/AndroidTrafficStats.java',
            'android/java/src/org/chromium/net/GURLUtils.java',
            'android/java/src/org/chromium/net/HttpNegotiateAuthenticator.java',
            'android/java/src/org/chromium/net/NetStringUtil.java',
            'android/java/src/org/chromium/net/NetworkChangeNotifier.java',
            'android/java/src/org/chromium/net/ProxyChangeListener.java',
            'android/java/src/org/chromium/net/X509Util.java',
          ],
          'variables': {
            'jni_gen_package': 'net',
          },
          'includes': [ '../build/jni_generator.gypi' ],
        },
        {
          'target_name': 'net_test_jni_headers',
          'type': 'none',
          'sources': [
            'android/javatests/src/org/chromium/net/AndroidKeyStoreTestUtil.java',
            'test/android/javatests/src/org/chromium/net/test/EmbeddedTestServerImpl.java',
            'test/android/javatests/src/org/chromium/net/test/DummySpnegoAuthenticator.java',
          ],
          'variables': {
            'jni_gen_package': 'net/test',
          },
          'includes': [ '../build/jni_generator.gypi' ],
        },
        {
          'target_name': 'net_java',
          'type': 'none',
          'variables': {
            'java_in_dir': '../net/android/java',
          },
          'dependencies': [
            '../base/base.gyp:base',
            'cert_verify_status_android_java',
            'certificate_mime_types_java',
            'network_change_notifier_types_java',
            'network_change_notifier_android_types_java',
            'net_errors_java',
            'private_key_types_java',
            'traffic_stats_error_java',
          ],
          'includes': [ '../build/java.gypi' ],
        },
        {
          'target_name': 'embedded_test_server_aidl',
          'type': 'none',
          'variables': {
            'aidl_interface_file': '../net/test/android/javatests/src/org/chromium/net/test/IEmbeddedTestServerInterface.aidl',
          },
          'sources': [
            '../net/test/android/javatests/src/org/chromium/net/test/IEmbeddedTestServerImpl.aidl',
          ],
          'includes': [ '../build/java_aidl.gypi' ],
        },
        {
          'target_name': 'net_java_test_support',
          'type': 'none',
          'variables': {
            'java_in_dir': '../net/test/android/javatests',
            # TODO(jbudorick): remove chromium_code: 0 line once crbug.com/488192 is fixed.
            'chromium_code': 0,
          },
          'dependencies': [
            'embedded_test_server_aidl',
            'net_java',
            'url_request_failed_job_java',
            '../base/base.gyp:base_java',
            '../base/base.gyp:base_java_test_support',
            '../third_party/android_tools/android_tools.gyp:legacy_http_javalib',
          ],
          'includes': [ '../build/java.gypi' ],
        },
        {
          'target_name': 'libnet_java_test_support',
          'type': 'shared_library',
          'dependencies': [
            'net_test_support',
            '../base/base.gyp:base',
          ],
          'sources': [
            'test/android/net_test_entry_point.cc',
            'test/android/net_test_jni_onload.cc',
            'test/android/net_test_jni_onload.h',
          ],
        },
        {
          'target_name': 'net_test_support_apk',
          'type': 'none',
          'dependencies': [
            'net_java_test_support',
          ],
          'variables': {
            'android_manifest_path': 'test/android/javatests/AndroidManifest.xml',
            'apk_name': 'ChromiumNetTestSupport',
            'is_test_apk': 1,
            'java_in_dir': 'test/android/javatests',
            'java_in_dir_suffix': '/src_dummy',
            'native_lib_target': 'libnet_java_test_support',
          },
          'includes': [
            '../build/java_apk.gypi',
          ],
        },
        {
          # Targets that need the net test support APK should depend on this
          # target. It ensures that the APK is built without passing the
          # classpath on to dependent targets.
          'target_name': 'require_net_test_support_apk',
          'type': 'none',
          'actions': [
            {
              'action_name': 'require_ChromiumNetTestSupport',
              'variables': {
                'required_file': '<(PRODUCT_DIR)/net_test_support_apk/ChromiumNetTestSupport.apk.required',
              },
              'inputs': [
                '<(PRODUCT_DIR)/apks/ChromiumNetTestSupport.apk',
              ],
              'outputs': [
                '<(required_file)',
              ],
              'action': [
                'python', '../build/android/gyp/touch.py', '<(required_file)',
              ],
            },
          ],
        },
        {
          'target_name': 'url_request_failed_job_java',
          'type': 'none',
          'variables': {
            'source_file': 'test/url_request/url_request_failed_job.h',
          },
          'includes': [ '../build/android/java_cpp_enum.gypi' ],
        },
        {
          'target_name': 'net_javatests',
          'type': 'none',
          'variables': {
            'java_in_dir': '../net/android/javatests',
          },
          'dependencies': [
            '../base/base.gyp:base',
            '../base/base.gyp:base_java_test_support',
            'net_java',
            'net_java_test_support',
          ],
          'includes': [ '../build/java.gypi' ],
        },
        {
          'target_name': 'net_errors_java',
          'type': 'none',
          'sources': [
            'android/java/NetError.template',
          ],
          'variables': {
            'package_name': 'org/chromium/net',
            'template_deps': ['base/net_error_list.h'],
          },
          'includes': [ '../build/android/java_cpp_template.gypi' ],
        },
        {
          'target_name': 'certificate_mime_types_java',
          'type': 'none',
          'variables': {
            'source_file': 'base/mime_util.h',
          },
          'includes': [ '../build/android/java_cpp_enum.gypi' ],
        },
        {
          'target_name': 'cert_verify_status_android_java',
          'type': 'none',
          'variables': {
            'source_file': 'android/cert_verify_result_android.h',
          },
          'includes': [ '../build/android/java_cpp_enum.gypi' ],
        },
        {
          'target_name': 'network_change_notifier_types_java',
          'type': 'none',
          'variables': {
            'source_file': 'base/network_change_notifier.h',
          },
          'includes': [ '../build/android/java_cpp_enum.gypi' ],
        },
        {
          'target_name': 'network_change_notifier_android_types_java',
          'type': 'none',
          'variables': {
            'source_file': 'android/network_change_notifier_android.cc',
          },
          'includes': [ '../build/android/java_cpp_enum.gypi' ],
        },
        {
          'target_name': 'private_key_types_java',
          'type': 'none',
          'variables': {
            'source_file': 'android/keystore.h',
          },
          'includes': [ '../build/android/java_cpp_enum.gypi' ],
        },
        {
          'target_name': 'traffic_stats_error_java',
          'type': 'none',
          'variables': {
            'source_file': 'android/traffic_stats.cc',
          },
          'includes': [ '../build/android/java_cpp_enum.gypi' ],
        },
        {
          'target_name': 'net_unittests_apk',
          'type': 'none',
          'dependencies': [
            'net_java',
            'net_javatests',
            'net_java_test_support',
            'net_unittests',
          ],
          'conditions': [
            ['v8_use_external_startup_data==1', {
              'dependencies': [
                '../v8/tools/gyp/v8.gyp:v8_external_snapshot',
              ],
              'variables': {
                'dest_path': '<(asset_location)',
                'renaming_sources': [
                  '<(PRODUCT_DIR)/natives_blob.bin',
                  '<(PRODUCT_DIR)/snapshot_blob.bin',
                ],
                'renaming_destinations': [
                  'natives_blob_<(arch_suffix).bin',
                  'snapshot_blob_<(arch_suffix).bin',
                ],
                'clear': 1,
              },
              'includes': ['../build/android/copy_ex.gypi'],
            }],
          ],
          'variables': {
            'test_suite_name': 'net_unittests',
            'isolate_file': 'net_unittests.isolate',
            'android_manifest_path': 'android/unittest_support/AndroidManifest.xml',
            'resource_dir': 'android/unittest_support/res',
            'conditions': [
              ['v8_use_external_startup_data==1', {
                'asset_location': '<(PRODUCT_DIR)/net_unittests_apk/assets',
                'additional_input_paths': [
                  '<(PRODUCT_DIR)/net_unittests_apk/assets/natives_blob_<(arch_suffix).bin',
                  '<(PRODUCT_DIR)/net_unittests_apk/assets/snapshot_blob_<(arch_suffix).bin',
                ],
              }],
            ],
          },
          'includes': [
            '../build/apk_test.gypi',
            '../build/android/v8_external_startup_data_arch_suffix.gypi',
          ],
        },
        {
          'target_name': 'net_junit_tests',
          'type': 'none',
          'dependencies': [
            'net_java',
            '../base/base.gyp:base',
            '../base/base.gyp:base_java_test_support',
            '../base/base.gyp:base_junit_test_support',
            '../testing/android/junit/junit_test.gyp:junit_test_support',
          ],
          'variables': {
            'main_class': 'org.chromium.testing.local.JunitTestMain',
            'src_paths': [
              'android/junit/',
            ],
          },
          'includes': [
            '../build/host_jar.gypi',
          ],
        },
      ],
      'conditions': [
        ['test_isolation_mode != "noop"',
          {
            'targets': [
              {
                'target_name': 'net_unittests_apk_run',
                'type': 'none',
                'dependencies': [
                  'net_unittests_apk',
                ],
                'includes': [
                  '../build/isolate.gypi',
                ],
                'sources': [
                  'net_unittests_apk.isolate',
                ],
              },
            ]
          }
        ],
      ],
    }],
>>>>>>> e1dd8e62
    ['OS == "android" or OS == "linux"', {
      'targets': [
        {
          'target_name': 'disk_cache_memory_test',
          'type': 'executable',
          'dependencies': [
            '../base/base.gyp:base',
            'net',
          ],
          'sources': [
            'tools/disk_cache_memory_test/disk_cache_memory_test.cc',
          ],
        },
      ],
    }],
  ],
}<|MERGE_RESOLUTION|>--- conflicted
+++ resolved
@@ -502,8 +502,6 @@
       ],
     },
     {
-<<<<<<< HEAD
-=======
       'target_name': 'net_test_support',
       'type': 'static_library',
       'dependencies': [
@@ -697,7 +695,6 @@
       'msvs_disabled_warnings': [4267, ],
     },
     {
->>>>>>> e1dd8e62
       'target_name': 'net_resources',
       'type': 'none',
       'variables': {
@@ -1345,8 +1342,6 @@
         },
       ]
     }],
-<<<<<<< HEAD
-=======
     ['OS=="android"', {
       'targets': [
         { # The same target as 'net', but with smaller binary size due to
@@ -1682,7 +1677,6 @@
         ],
       ],
     }],
->>>>>>> e1dd8e62
     ['OS == "android" or OS == "linux"', {
       'targets': [
         {
