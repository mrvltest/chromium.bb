--- conflicted
+++ resolved
@@ -148,15 +148,6 @@
                                 const BoundNetLog& net_log);
 
   // Explicitly trigger proxy fallback for the given |results| by updating our
-<<<<<<< HEAD
-  // list of bad proxies to include the first entry of |results|. Will retry
-  // after |retry_delay| if positive, and will use the default proxy retry
-  // duration otherwise. Returns true if there will be at least one proxy
-  // remaining in the list after fallback and false otherwise.
-  bool MarkProxyAsBad(const ProxyInfo& results,
-                      base::TimeDelta retry_delay,
-                      const BoundNetLog& net_log);
-=======
   // list of bad proxies to include the first entry of |results|, and,
   // optionally, another bad proxy. Will retry after |retry_delay| if positive,
   // and will use the default proxy retry duration otherwise. Returns true if
@@ -166,7 +157,6 @@
                         base::TimeDelta retry_delay,
                         const ProxyServer& another_bad_proxy,
                         const BoundNetLog& net_log);
->>>>>>> 8c15b39e
 
   // Called to report that the last proxy connection succeeded.  If |proxy_info|
   // has a non empty proxy_retry_info map, the proxies that have been tried (and
@@ -290,12 +280,9 @@
     // Bypass the proxy because of any other error.
     ERROR_BYPASS,
 
-<<<<<<< HEAD
-=======
     // Bypass the proxy because responses appear not to be coming via it.
     MISSING_VIA_HEADER,
 
->>>>>>> 8c15b39e
     // This must always be last.
     BYPASS_EVENT_TYPE_MAX
   };
