// Copyright (c) 2012 The Chromium Authors. All rights reserved.
// Use of this source code is governed by a BSD-style license that can be
// found in the LICENSE file.

#include "net/proxy/proxy_service.h"

#include <algorithm>

#include "base/bind.h"
#include "base/bind_helpers.h"
#include "base/compiler_specific.h"
#include "base/logging.h"
#include "base/memory/weak_ptr.h"
#include "base/message_loop/message_loop.h"
#include "base/message_loop/message_loop_proxy.h"
#include "base/strings/string_util.h"
#include "base/thread_task_runner_handle.h"
#include "base/values.h"
#include "net/base/completion_callback.h"
#include "net/base/net_errors.h"
#include "net/base/net_log.h"
#include "net/base/net_util.h"
#include "net/proxy/dhcp_proxy_script_fetcher.h"
#include "net/proxy/multi_threaded_proxy_resolver.h"
#include "net/proxy/network_delegate_error_observer.h"
#include "net/proxy/proxy_config_service_fixed.h"
#include "net/proxy/proxy_resolver.h"
#include "net/proxy/proxy_script_decider.h"
#include "net/proxy/proxy_script_fetcher.h"
#include "net/url_request/url_request_context.h"
#include "url/gurl.h"

#if defined(OS_WIN)
#include "net/proxy/proxy_config_service_win.h"
#include "net/proxy/proxy_resolver_winhttp.h"
#elif defined(OS_IOS)
#include "net/proxy/proxy_config_service_ios.h"
#include "net/proxy/proxy_resolver_mac.h"
#elif defined(OS_MACOSX)
#include "net/proxy/proxy_config_service_mac.h"
#include "net/proxy/proxy_resolver_mac.h"
#elif defined(OS_LINUX) && !defined(OS_CHROMEOS)
#include "net/proxy/proxy_config_service_linux.h"
#elif defined(OS_ANDROID)
#include "net/proxy/proxy_config_service_android.h"
#endif

#if defined(SPDY_PROXY_AUTH_ORIGIN)
#include "base/metrics/histogram.h"
#endif

using base::TimeDelta;
using base::TimeTicks;

namespace net {

namespace {

// When the IP address changes we don't immediately re-run proxy auto-config.
// Instead, we  wait for |kDelayAfterNetworkChangesMs| before
// attempting to re-valuate proxy auto-config.
//
// During this time window, any resolve requests sent to the ProxyService will
// be queued. Once we have waited the required amount of them, the proxy
// auto-config step will be run, and the queued requests resumed.
//
// The reason we play this game is that our signal for detecting network
// changes (NetworkChangeNotifier) may fire *before* the system's networking
// dependencies are fully configured. This is a problem since it means if
// we were to run proxy auto-config right away, it could fail due to spurious
// DNS failures. (see http://crbug.com/50779 for more details.)
//
// By adding the wait window, we give things a better chance to get properly
// set up. Network failures can happen at any time though, so we additionally
// poll the PAC script for changes, which will allow us to recover from these
// sorts of problems.
const int64 kDelayAfterNetworkChangesMs = 2000;

// This is the default policy for polling the PAC script.
//
// In response to a failure, the poll intervals are:
//    0: 8 seconds  (scheduled on timer)
//    1: 32 seconds
//    2: 2 minutes
//    3+: 4 hours
//
// In response to a success, the poll intervals are:
//    0+: 12 hours
//
// Only the 8 second poll is scheduled on a timer, the rest happen in response
// to network activity (and hence will take longer than the written time).
//
// Explanation for these values:
//
// TODO(eroman): These values are somewhat arbitrary, and need to be tuned
// using some histograms data. Trying to be conservative so as not to break
// existing setups when deployed. A simple exponential retry scheme would be
// more elegant, but places more load on server.
//
// The motivation for trying quickly after failures (8 seconds) is to recover
// from spurious network failures, which are common after the IP address has
// just changed (like DNS failing to resolve). The next 32 second boundary is
// to try and catch other VPN weirdness which anecdotally I have seen take
// 10+ seconds for some users.
//
// The motivation for re-trying after a success is to check for possible
// content changes to the script, or to the WPAD auto-discovery results. We are
// not very aggressive with these checks so as to minimize the risk of
// overloading existing PAC setups. Moreover it is unlikely that PAC scripts
// change very frequently in existing setups. More research is needed to
// motivate what safe values are here, and what other user agents do.
//
// Comparison to other browsers:
//
// In Firefox the PAC URL is re-tried on failures according to
// network.proxy.autoconfig_retry_interval_min and
// network.proxy.autoconfig_retry_interval_max. The defaults are 5 seconds and
// 5 minutes respectively. It doubles the interval at each attempt.
//
// TODO(eroman): Figure out what Internet Explorer does.
class DefaultPollPolicy : public ProxyService::PacPollPolicy {
 public:
  DefaultPollPolicy() {}

  virtual Mode GetNextDelay(int initial_error,
                            TimeDelta current_delay,
                            TimeDelta* next_delay) const OVERRIDE {
    if (initial_error != OK) {
      // Re-try policy for failures.
      const int kDelay1Seconds = 8;
      const int kDelay2Seconds = 32;
      const int kDelay3Seconds = 2 * 60;  // 2 minutes
      const int kDelay4Seconds = 4 * 60 * 60;  // 4 Hours

      // Initial poll.
      if (current_delay < TimeDelta()) {
        *next_delay = TimeDelta::FromSeconds(kDelay1Seconds);
        return MODE_USE_TIMER;
      }
      switch (current_delay.InSeconds()) {
        case kDelay1Seconds:
          *next_delay = TimeDelta::FromSeconds(kDelay2Seconds);
          return MODE_START_AFTER_ACTIVITY;
        case kDelay2Seconds:
          *next_delay = TimeDelta::FromSeconds(kDelay3Seconds);
          return MODE_START_AFTER_ACTIVITY;
        default:
          *next_delay = TimeDelta::FromSeconds(kDelay4Seconds);
          return MODE_START_AFTER_ACTIVITY;
      }
    } else {
      // Re-try policy for succeses.
      *next_delay = TimeDelta::FromHours(12);
      return MODE_START_AFTER_ACTIVITY;
    }
  }

 private:
  DISALLOW_COPY_AND_ASSIGN(DefaultPollPolicy);
};

// Config getter that always returns direct settings.
class ProxyConfigServiceDirect : public ProxyConfigService {
 public:
  // ProxyConfigService implementation:
  virtual void AddObserver(Observer* observer) OVERRIDE {}
  virtual void RemoveObserver(Observer* observer) OVERRIDE {}
  virtual ConfigAvailability GetLatestProxyConfig(ProxyConfig* config)
      OVERRIDE {
    *config = ProxyConfig::CreateDirect();
    config->set_source(PROXY_CONFIG_SOURCE_UNKNOWN);
    return CONFIG_VALID;
  }
};

// Proxy resolver that fails every time.
class ProxyResolverNull : public ProxyResolver {
 public:
  ProxyResolverNull() : ProxyResolver(false /*expects_pac_bytes*/) {}

  // ProxyResolver implementation.
  virtual int GetProxyForURL(const GURL& url,
                             ProxyInfo* results,
                             const CompletionCallback& callback,
                             RequestHandle* request,
                             const BoundNetLog& net_log) OVERRIDE {
    return ERR_NOT_IMPLEMENTED;
  }

  virtual void CancelRequest(RequestHandle request) OVERRIDE {
    NOTREACHED();
  }

  virtual LoadState GetLoadState(RequestHandle request) const OVERRIDE {
    NOTREACHED();
    return LOAD_STATE_IDLE;
  }

  virtual void CancelSetPacScript() OVERRIDE {
    NOTREACHED();
  }

  virtual int SetPacScript(
      const scoped_refptr<ProxyResolverScriptData>& /*script_data*/,
      const CompletionCallback& /*callback*/) OVERRIDE {
    return ERR_NOT_IMPLEMENTED;
  }
};

// ProxyResolver that simulates a PAC script which returns
// |pac_string| for every single URL.
class ProxyResolverFromPacString : public ProxyResolver {
 public:
  explicit ProxyResolverFromPacString(const std::string& pac_string)
      : ProxyResolver(false /*expects_pac_bytes*/),
        pac_string_(pac_string) {}

  virtual int GetProxyForURL(const GURL& url,
                             ProxyInfo* results,
                             const CompletionCallback& callback,
                             RequestHandle* request,
                             const BoundNetLog& net_log) OVERRIDE {
    results->UsePacString(pac_string_);
    return OK;
  }

  virtual void CancelRequest(RequestHandle request) OVERRIDE {
    NOTREACHED();
  }

  virtual LoadState GetLoadState(RequestHandle request) const OVERRIDE {
    NOTREACHED();
    return LOAD_STATE_IDLE;
  }

  virtual void CancelSetPacScript() OVERRIDE {
    NOTREACHED();
  }

  virtual int SetPacScript(
      const scoped_refptr<ProxyResolverScriptData>& pac_script,
      const CompletionCallback& callback) OVERRIDE {
    return OK;
  }

 private:
  const std::string pac_string_;
};

// Creates ProxyResolvers using a platform-specific implementation.
class ProxyResolverFactoryForSystem : public ProxyResolverFactory {
 public:
  ProxyResolverFactoryForSystem()
      : ProxyResolverFactory(false /*expects_pac_bytes*/) {}

  virtual ProxyResolver* CreateProxyResolver() OVERRIDE {
    DCHECK(IsSupported());
#if defined(OS_WIN)
    return new ProxyResolverWinHttp();
#elif defined(OS_MACOSX)
    return new ProxyResolverMac();
#else
    NOTREACHED();
    return NULL;
#endif
  }

  static bool IsSupported() {
#if defined(OS_WIN) || defined(OS_MACOSX)
    return true;
#else
    return false;
#endif
  }
};

// Returns NetLog parameters describing a proxy configuration change.
base::Value* NetLogProxyConfigChangedCallback(
    const ProxyConfig* old_config,
    const ProxyConfig* new_config,
    NetLog::LogLevel /* log_level */) {
  base::DictionaryValue* dict = new base::DictionaryValue();
  // The "old_config" is optional -- the first notification will not have
  // any "previous" configuration.
  if (old_config->is_valid())
    dict->Set("old_config", old_config->ToValue());
  dict->Set("new_config", new_config->ToValue());
  return dict;
}

base::Value* NetLogBadProxyListCallback(const ProxyRetryInfoMap* retry_info,
                                        NetLog::LogLevel /* log_level */) {
  base::DictionaryValue* dict = new base::DictionaryValue();
  base::ListValue* list = new base::ListValue();

  for (ProxyRetryInfoMap::const_iterator iter = retry_info->begin();
       iter != retry_info->end(); ++iter) {
    list->Append(new base::StringValue(iter->first));
  }
  dict->Set("bad_proxy_list", list);
  return dict;
}

// Returns NetLog parameters on a successfuly proxy resolution.
base::Value* NetLogFinishedResolvingProxyCallback(
    ProxyInfo* result,
    NetLog::LogLevel /* log_level */) {
  base::DictionaryValue* dict = new base::DictionaryValue();
  dict->SetString("pac_string", result->ToPacString());
  return dict;
}

#if defined(OS_CHROMEOS)
class UnsetProxyConfigService : public ProxyConfigService {
 public:
  UnsetProxyConfigService() {}
  virtual ~UnsetProxyConfigService() {}

  virtual void AddObserver(Observer* observer) OVERRIDE {}
  virtual void RemoveObserver(Observer* observer) OVERRIDE {}
  virtual ConfigAvailability GetLatestProxyConfig(
      ProxyConfig* config) OVERRIDE {
    return CONFIG_UNSET;
  }
};
#endif

}  // namespace

// ProxyService::InitProxyResolver --------------------------------------------

// This glues together two asynchronous steps:
//   (1) ProxyScriptDecider -- try to fetch/validate a sequence of PAC scripts
//       to figure out what we should configure against.
//   (2) Feed the fetched PAC script into the ProxyResolver.
//
// InitProxyResolver is a single-use class which encapsulates cancellation as
// part of its destructor. Start() or StartSkipDecider() should be called just
// once. The instance can be destroyed at any time, and the request will be
// cancelled.

class ProxyService::InitProxyResolver {
 public:
  InitProxyResolver()
      : proxy_resolver_(NULL),
        next_state_(STATE_NONE) {
  }

  ~InitProxyResolver() {
    // Note that the destruction of ProxyScriptDecider will automatically cancel
    // any outstanding work.
    if (next_state_ == STATE_SET_PAC_SCRIPT_COMPLETE) {
      proxy_resolver_->CancelSetPacScript();
    }
  }

  // Begins initializing the proxy resolver; calls |callback| when done.
  int Start(ProxyResolver* proxy_resolver,
            ProxyScriptFetcher* proxy_script_fetcher,
            DhcpProxyScriptFetcher* dhcp_proxy_script_fetcher,
            NetLog* net_log,
            const ProxyConfig& config,
            TimeDelta wait_delay,
            const CompletionCallback& callback) {
    DCHECK_EQ(STATE_NONE, next_state_);
    proxy_resolver_ = proxy_resolver;

    decider_.reset(new ProxyScriptDecider(
        proxy_script_fetcher, dhcp_proxy_script_fetcher, net_log));
    config_ = config;
    wait_delay_ = wait_delay;
    callback_ = callback;

    next_state_ = STATE_DECIDE_PROXY_SCRIPT;
    return DoLoop(OK);
  }

  // Similar to Start(), however it skips the ProxyScriptDecider stage. Instead
  // |effective_config|, |decider_result| and |script_data| will be used as the
  // inputs for initializing the ProxyResolver.
  int StartSkipDecider(ProxyResolver* proxy_resolver,
                       const ProxyConfig& effective_config,
                       int decider_result,
                       ProxyResolverScriptData* script_data,
                       const CompletionCallback& callback) {
    DCHECK_EQ(STATE_NONE, next_state_);
    proxy_resolver_ = proxy_resolver;

    effective_config_ = effective_config;
    script_data_ = script_data;
    callback_ = callback;

    if (decider_result != OK)
      return decider_result;

    next_state_ = STATE_SET_PAC_SCRIPT;
    return DoLoop(OK);
  }

  // Returns the proxy configuration that was selected by ProxyScriptDecider.
  // Should only be called upon completion of the initialization.
  const ProxyConfig& effective_config() const {
    DCHECK_EQ(STATE_NONE, next_state_);
    return effective_config_;
  }

  // Returns the PAC script data that was selected by ProxyScriptDecider.
  // Should only be called upon completion of the initialization.
  ProxyResolverScriptData* script_data() {
    DCHECK_EQ(STATE_NONE, next_state_);
    return script_data_.get();
  }

  LoadState GetLoadState() const {
    if (next_state_ == STATE_DECIDE_PROXY_SCRIPT_COMPLETE) {
      // In addition to downloading, this state may also include the stall time
      // after network change events (kDelayAfterNetworkChangesMs).
      return LOAD_STATE_DOWNLOADING_PROXY_SCRIPT;
    }
    return LOAD_STATE_RESOLVING_PROXY_FOR_URL;
  }

 private:
  enum State {
    STATE_NONE,
    STATE_DECIDE_PROXY_SCRIPT,
    STATE_DECIDE_PROXY_SCRIPT_COMPLETE,
    STATE_SET_PAC_SCRIPT,
    STATE_SET_PAC_SCRIPT_COMPLETE,
  };

  int DoLoop(int result) {
    DCHECK_NE(next_state_, STATE_NONE);
    int rv = result;
    do {
      State state = next_state_;
      next_state_ = STATE_NONE;
      switch (state) {
        case STATE_DECIDE_PROXY_SCRIPT:
          DCHECK_EQ(OK, rv);
          rv = DoDecideProxyScript();
          break;
        case STATE_DECIDE_PROXY_SCRIPT_COMPLETE:
          rv = DoDecideProxyScriptComplete(rv);
          break;
        case STATE_SET_PAC_SCRIPT:
          DCHECK_EQ(OK, rv);
          rv = DoSetPacScript();
          break;
        case STATE_SET_PAC_SCRIPT_COMPLETE:
          rv = DoSetPacScriptComplete(rv);
          break;
        default:
          NOTREACHED() << "bad state: " << state;
          rv = ERR_UNEXPECTED;
          break;
      }
    } while (rv != ERR_IO_PENDING && next_state_ != STATE_NONE);
    return rv;
  }

  int DoDecideProxyScript() {
    next_state_ = STATE_DECIDE_PROXY_SCRIPT_COMPLETE;

    return decider_->Start(
        config_, wait_delay_, proxy_resolver_->expects_pac_bytes(),
        base::Bind(&InitProxyResolver::OnIOCompletion, base::Unretained(this)));
  }

  int DoDecideProxyScriptComplete(int result) {
    if (result != OK)
      return result;

    effective_config_ = decider_->effective_config();
    script_data_ = decider_->script_data();

    next_state_ = STATE_SET_PAC_SCRIPT;
    return OK;
  }

  int DoSetPacScript() {
    DCHECK(script_data_.get());
    // TODO(eroman): Should log this latency to the NetLog.
    next_state_ = STATE_SET_PAC_SCRIPT_COMPLETE;
    return proxy_resolver_->SetPacScript(
        script_data_,
        base::Bind(&InitProxyResolver::OnIOCompletion, base::Unretained(this)));
  }

  int DoSetPacScriptComplete(int result) {
    return result;
  }

  void OnIOCompletion(int result) {
    DCHECK_NE(STATE_NONE, next_state_);
    int rv = DoLoop(result);
    if (rv != ERR_IO_PENDING)
      DoCallback(rv);
  }

  void DoCallback(int result) {
    DCHECK_NE(ERR_IO_PENDING, result);
    callback_.Run(result);
  }

  ProxyConfig config_;
  ProxyConfig effective_config_;
  scoped_refptr<ProxyResolverScriptData> script_data_;
  TimeDelta wait_delay_;
  scoped_ptr<ProxyScriptDecider> decider_;
  ProxyResolver* proxy_resolver_;
  CompletionCallback callback_;
  State next_state_;

  DISALLOW_COPY_AND_ASSIGN(InitProxyResolver);
};

// ProxyService::ProxyScriptDeciderPoller -------------------------------------

// This helper class encapsulates the logic to schedule and run periodic
// background checks to see if the PAC script (or effective proxy configuration)
// has changed. If a change is detected, then the caller will be notified via
// the ChangeCallback.
class ProxyService::ProxyScriptDeciderPoller {
 public:
  typedef base::Callback<void(int, ProxyResolverScriptData*,
                              const ProxyConfig&)> ChangeCallback;

  // Builds a poller helper, and starts polling for updates. Whenever a change
  // is observed, |callback| will be invoked with the details.
  //
  //   |config| specifies the (unresolved) proxy configuration to poll.
  //   |proxy_resolver_expects_pac_bytes| the type of proxy resolver we expect
  //                                      to use the resulting script data with
  //                                      (so it can choose the right format).
  //   |proxy_script_fetcher| this pointer must remain alive throughout our
  //                          lifetime. It is the dependency that will be used
  //                          for downloading proxy scripts.
  //   |dhcp_proxy_script_fetcher| similar to |proxy_script_fetcher|, but for
  //                               the DHCP dependency.
  //   |init_net_error| This is the initial network error (possibly success)
  //                    encountered by the first PAC fetch attempt. We use it
  //                    to schedule updates more aggressively if the initial
  //                    fetch resulted in an error.
  //   |init_script_data| the initial script data from the PAC fetch attempt.
  //                      This is the baseline used to determine when the
  //                      script's contents have changed.
  //   |net_log| the NetLog to log progress into.
  ProxyScriptDeciderPoller(ChangeCallback callback,
                           const ProxyConfig& config,
                           bool proxy_resolver_expects_pac_bytes,
                           ProxyScriptFetcher* proxy_script_fetcher,
                           DhcpProxyScriptFetcher* dhcp_proxy_script_fetcher,
                           int init_net_error,
                           ProxyResolverScriptData* init_script_data,
                           NetLog* net_log)
      : weak_factory_(this),
        change_callback_(callback),
        config_(config),
        proxy_resolver_expects_pac_bytes_(proxy_resolver_expects_pac_bytes),
        proxy_script_fetcher_(proxy_script_fetcher),
        dhcp_proxy_script_fetcher_(dhcp_proxy_script_fetcher),
        last_error_(init_net_error),
        last_script_data_(init_script_data),
        last_poll_time_(TimeTicks::Now()) {
    // Set the initial poll delay.
    next_poll_mode_ = poll_policy()->GetNextDelay(
        last_error_, TimeDelta::FromSeconds(-1), &next_poll_delay_);
    TryToStartNextPoll(false);
  }

  void OnLazyPoll() {
    // We have just been notified of network activity. Use this opportunity to
    // see if we can start our next poll.
    TryToStartNextPoll(true);
  }

  static const PacPollPolicy* set_policy(const PacPollPolicy* policy) {
    const PacPollPolicy* prev = poll_policy_;
    poll_policy_ = policy;
    return prev;
  }

 private:
  // Returns the effective poll policy (the one injected by unit-tests, or the
  // default).
  const PacPollPolicy* poll_policy() {
    if (poll_policy_)
      return poll_policy_;
    return &default_poll_policy_;
  }

  void StartPollTimer() {
    DCHECK(!decider_.get());

    base::MessageLoop::current()->PostDelayedTask(
        FROM_HERE,
        base::Bind(&ProxyScriptDeciderPoller::DoPoll,
                   weak_factory_.GetWeakPtr()),
        next_poll_delay_);
  }

  void TryToStartNextPoll(bool triggered_by_activity) {
    switch (next_poll_mode_) {
      case PacPollPolicy::MODE_USE_TIMER:
        if (!triggered_by_activity)
          StartPollTimer();
        break;

      case PacPollPolicy::MODE_START_AFTER_ACTIVITY:
        if (triggered_by_activity && !decider_.get()) {
          TimeDelta elapsed_time = TimeTicks::Now() - last_poll_time_;
          if (elapsed_time >= next_poll_delay_)
            DoPoll();
        }
        break;
    }
  }

  void DoPoll() {
    last_poll_time_ = TimeTicks::Now();

    // Start the proxy script decider to see if anything has changed.
    // TODO(eroman): Pass a proper NetLog rather than NULL.
    decider_.reset(new ProxyScriptDecider(
        proxy_script_fetcher_, dhcp_proxy_script_fetcher_, NULL));
    int result = decider_->Start(
        config_, TimeDelta(), proxy_resolver_expects_pac_bytes_,
        base::Bind(&ProxyScriptDeciderPoller::OnProxyScriptDeciderCompleted,
                   base::Unretained(this)));

    if (result != ERR_IO_PENDING)
      OnProxyScriptDeciderCompleted(result);
  }

  void OnProxyScriptDeciderCompleted(int result) {
    if (HasScriptDataChanged(result, decider_->script_data())) {
      // Something has changed, we must notify the ProxyService so it can
      // re-initialize its ProxyResolver. Note that we post a notification task
      // rather than calling it directly -- this is done to avoid an ugly
      // destruction sequence, since |this| might be destroyed as a result of
      // the notification.
      base::MessageLoop::current()->PostTask(
          FROM_HERE,
          base::Bind(&ProxyScriptDeciderPoller::NotifyProxyServiceOfChange,
                     weak_factory_.GetWeakPtr(),
                     result,
                     make_scoped_refptr(decider_->script_data()),
                     decider_->effective_config()));
      return;
    }

    decider_.reset();

    // Decide when the next poll should take place, and possibly start the
    // next timer.
    next_poll_mode_ = poll_policy()->GetNextDelay(
        last_error_, next_poll_delay_, &next_poll_delay_);
    TryToStartNextPoll(false);
  }

  bool HasScriptDataChanged(int result, ProxyResolverScriptData* script_data) {
    if (result != last_error_) {
      // Something changed -- it was failing before and now it succeeded, or
      // conversely it succeeded before and now it failed. Or it failed in
      // both cases, however the specific failure error codes differ.
      return true;
    }

    if (result != OK) {
      // If it failed last time and failed again with the same error code this
      // time, then nothing has actually changed.
      return false;
    }

    // Otherwise if it succeeded both this time and last time, we need to look
    // closer and see if we ended up downloading different content for the PAC
    // script.
    return !script_data->Equals(last_script_data_.get());
  }

  void NotifyProxyServiceOfChange(
      int result,
      const scoped_refptr<ProxyResolverScriptData>& script_data,
      const ProxyConfig& effective_config) {
    // Note that |this| may be deleted after calling into the ProxyService.
    change_callback_.Run(result, script_data.get(), effective_config);
  }

  base::WeakPtrFactory<ProxyScriptDeciderPoller> weak_factory_;

  ChangeCallback change_callback_;
  ProxyConfig config_;
  bool proxy_resolver_expects_pac_bytes_;
  ProxyScriptFetcher* proxy_script_fetcher_;
  DhcpProxyScriptFetcher* dhcp_proxy_script_fetcher_;

  int last_error_;
  scoped_refptr<ProxyResolverScriptData> last_script_data_;

  scoped_ptr<ProxyScriptDecider> decider_;
  TimeDelta next_poll_delay_;
  PacPollPolicy::Mode next_poll_mode_;

  TimeTicks last_poll_time_;

  // Polling policy injected by unit-tests. Otherwise this is NULL and the
  // default policy will be used.
  static const PacPollPolicy* poll_policy_;

  const DefaultPollPolicy default_poll_policy_;

  DISALLOW_COPY_AND_ASSIGN(ProxyScriptDeciderPoller);
};

// static
const ProxyService::PacPollPolicy*
    ProxyService::ProxyScriptDeciderPoller::poll_policy_ = NULL;

// ProxyService::PacRequest ---------------------------------------------------

class ProxyService::PacRequest
    : public base::RefCounted<ProxyService::PacRequest> {
 public:
    PacRequest(ProxyService* service,
               const GURL& url,
               ProxyInfo* results,
               const net::CompletionCallback& user_callback,
               const BoundNetLog& net_log)
      : service_(service),
        user_callback_(user_callback),
        results_(results),
        url_(url),
        resolve_job_(NULL),
        config_id_(ProxyConfig::kInvalidConfigID),
        config_source_(PROXY_CONFIG_SOURCE_UNKNOWN),
        net_log_(net_log) {
    DCHECK(!user_callback.is_null());
  }

  // Starts the resolve proxy request.
  int Start() {
    DCHECK(!was_cancelled());
    DCHECK(!is_started());

    DCHECK(service_->config_.is_valid());

    config_id_ = service_->config_.id();
    config_source_ = service_->config_.source();
    proxy_resolve_start_time_ = TimeTicks::Now();

    return resolver()->GetProxyForURL(
        url_, results_,
        base::Bind(&PacRequest::QueryComplete, base::Unretained(this)),
        &resolve_job_, net_log_);
  }

  bool is_started() const {
    // Note that !! casts to bool. (VS gives a warning otherwise).
    return !!resolve_job_;
  }

  void StartAndCompleteCheckingForSynchronous() {
    int rv = service_->TryToCompleteSynchronously(url_, results_);
    if (rv == ERR_IO_PENDING)
      rv = Start();
    if (rv != ERR_IO_PENDING)
      QueryComplete(rv);
  }

  void CancelResolveJob() {
    DCHECK(is_started());
    // The request may already be running in the resolver.
    resolver()->CancelRequest(resolve_job_);
    resolve_job_ = NULL;
    DCHECK(!is_started());
  }

  void Cancel() {
    net_log_.AddEvent(NetLog::TYPE_CANCELLED);

    if (is_started())
      CancelResolveJob();

    // Mark as cancelled, to prevent accessing this again later.
    service_ = NULL;
    user_callback_.Reset();
    results_ = NULL;

    net_log_.EndEvent(NetLog::TYPE_PROXY_SERVICE);
  }

  // Returns true if Cancel() has been called.
  bool was_cancelled() const {
    return user_callback_.is_null();
  }

  // Helper to call after ProxyResolver completion (both synchronous and
  // asynchronous). Fixes up the result that is to be returned to user.
  int QueryDidComplete(int result_code) {
    DCHECK(!was_cancelled());

    // Note that DidFinishResolvingProxy might modify |results_|.
    int rv = service_->DidFinishResolvingProxy(results_, result_code, net_log_);

    // Make a note in the results which configuration was in use at the
    // time of the resolve.
    results_->config_id_ = config_id_;
    results_->config_source_ = config_source_;
    results_->did_use_pac_script_ = true;
    results_->proxy_resolve_start_time_ = proxy_resolve_start_time_;
    results_->proxy_resolve_end_time_ = TimeTicks::Now();

    // Reset the state associated with in-progress-resolve.
    resolve_job_ = NULL;
    config_id_ = ProxyConfig::kInvalidConfigID;
    config_source_ = PROXY_CONFIG_SOURCE_UNKNOWN;

    return rv;
  }

  BoundNetLog* net_log() { return &net_log_; }

  LoadState GetLoadState() const {
    if (is_started())
      return resolver()->GetLoadState(resolve_job_);
    return LOAD_STATE_RESOLVING_PROXY_FOR_URL;
  }

 private:
  friend class base::RefCounted<ProxyService::PacRequest>;

  ~PacRequest() {}

  // Callback for when the ProxyResolver request has completed.
  void QueryComplete(int result_code) {
    result_code = QueryDidComplete(result_code);

    // Remove this completed PacRequest from the service's pending list.
    /// (which will probably cause deletion of |this|).
    if (!user_callback_.is_null()) {
      net::CompletionCallback callback = user_callback_;
      service_->RemovePendingRequest(this);
      callback.Run(result_code);
    }
  }

  ProxyResolver* resolver() const { return service_->resolver_.get(); }

  // Note that we don't hold a reference to the ProxyService. Outstanding
  // requests are cancelled during ~ProxyService, so this is guaranteed
  // to be valid throughout our lifetime.
  ProxyService* service_;
  net::CompletionCallback user_callback_;
  ProxyInfo* results_;
  GURL url_;
  ProxyResolver::RequestHandle resolve_job_;
  ProxyConfig::ID config_id_;  // The config id when the resolve was started.
  ProxyConfigSource config_source_;  // The source of proxy settings.
  BoundNetLog net_log_;
  // Time when the PAC is started.  Cached here since resetting ProxyInfo also
  // clears the proxy times.
  TimeTicks proxy_resolve_start_time_;
};

// ProxyService ---------------------------------------------------------------

ProxyService::ProxyService(ProxyConfigService* config_service,
                           ProxyResolver* resolver,
                           NetLog* net_log)
    : resolver_(resolver),
      next_config_id_(1),
      current_state_(STATE_NONE) ,
      net_log_(net_log),
      stall_proxy_auto_config_delay_(TimeDelta::FromMilliseconds(
          kDelayAfterNetworkChangesMs)) {
  NetworkChangeNotifier::AddIPAddressObserver(this);
  NetworkChangeNotifier::AddDNSObserver(this);
  ResetConfigService(config_service);
}

// static
ProxyService* ProxyService::CreateUsingSystemProxyResolver(
    ProxyConfigService* proxy_config_service,
    size_t num_pac_threads,
    NetLog* net_log) {
  DCHECK(proxy_config_service);

  if (!ProxyResolverFactoryForSystem::IsSupported()) {
    LOG(WARNING) << "PAC support disabled because there is no "
                    "system implementation";
    return CreateWithoutProxyResolver(proxy_config_service, net_log);
  }

  if (num_pac_threads == 0)
    num_pac_threads = kDefaultNumPacThreads;

  ProxyResolver* proxy_resolver = new MultiThreadedProxyResolver(
      new ProxyResolverFactoryForSystem(), num_pac_threads);

  return new ProxyService(proxy_config_service, proxy_resolver, net_log);
}

// static
ProxyService* ProxyService::CreateWithoutProxyResolver(
    ProxyConfigService* proxy_config_service,
    NetLog* net_log) {
  return new ProxyService(proxy_config_service,
                          new ProxyResolverNull(),
                          net_log);
}

// static
ProxyService* ProxyService::CreateFixed(const ProxyConfig& pc) {
  // TODO(eroman): This isn't quite right, won't work if |pc| specifies
  //               a PAC script.
  return CreateUsingSystemProxyResolver(new ProxyConfigServiceFixed(pc),
                                        0, NULL);
}

// static
ProxyService* ProxyService::CreateFixed(const std::string& proxy) {
  net::ProxyConfig proxy_config;
  proxy_config.proxy_rules().ParseFromString(proxy);
  return ProxyService::CreateFixed(proxy_config);
}

// static
ProxyService* ProxyService::CreateDirect() {
  return CreateDirectWithNetLog(NULL);
}

ProxyService* ProxyService::CreateDirectWithNetLog(NetLog* net_log) {
  // Use direct connections.
  return new ProxyService(new ProxyConfigServiceDirect, new ProxyResolverNull,
                          net_log);
}

// static
ProxyService* ProxyService::CreateFixedFromPacResult(
    const std::string& pac_string) {

  // We need the settings to contain an "automatic" setting, otherwise the
  // ProxyResolver dependency we give it will never be used.
  scoped_ptr<ProxyConfigService> proxy_config_service(
      new ProxyConfigServiceFixed(ProxyConfig::CreateAutoDetect()));

  scoped_ptr<ProxyResolver> proxy_resolver(
      new ProxyResolverFromPacString(pac_string));

  return new ProxyService(proxy_config_service.release(),
                          proxy_resolver.release(),
                          NULL);
}

int ProxyService::ResolveProxy(const GURL& raw_url,
                               ProxyInfo* result,
                               const net::CompletionCallback& callback,
                               PacRequest** pac_request,
                               const BoundNetLog& net_log) {
  DCHECK(CalledOnValidThread());
  DCHECK(!callback.is_null());

  net_log.BeginEvent(NetLog::TYPE_PROXY_SERVICE);

  // Notify our polling-based dependencies that a resolve is taking place.
  // This way they can schedule their polls in response to network activity.
  config_service_->OnLazyPoll();
  if (script_poller_.get())
     script_poller_->OnLazyPoll();

  if (current_state_ == STATE_NONE)
    ApplyProxyConfigIfAvailable();

  // Strip away any reference fragments and the username/password, as they
  // are not relevant to proxy resolution.
  GURL url = SimplifyUrlForRequest(raw_url);

  // Check if the request can be completed right away. (This is the case when
  // using a direct connection for example).
  int rv = TryToCompleteSynchronously(url, result);
  if (rv != ERR_IO_PENDING)
    return DidFinishResolvingProxy(result, rv, net_log);

  scoped_refptr<PacRequest> req(
      new PacRequest(this, url, result, callback, net_log));

  if (current_state_ == STATE_READY) {
    // Start the resolve request.
    rv = req->Start();
    if (rv != ERR_IO_PENDING)
      return req->QueryDidComplete(rv);
  } else {
    req->net_log()->BeginEvent(NetLog::TYPE_PROXY_SERVICE_WAITING_FOR_INIT_PAC);
  }

  DCHECK_EQ(ERR_IO_PENDING, rv);
  DCHECK(!ContainsPendingRequest(req.get()));
  pending_requests_.push_back(req);

  // Completion will be notified through |callback|, unless the caller cancels
  // the request using |pac_request|.
  if (pac_request)
    *pac_request = req.get();
  return rv;  // ERR_IO_PENDING
}

int ProxyService::TryToCompleteSynchronously(const GURL& url,
                                             ProxyInfo* result) {
  DCHECK_NE(STATE_NONE, current_state_);

  if (current_state_ != STATE_READY)
    return ERR_IO_PENDING;  // Still initializing.

  DCHECK_NE(config_.id(), ProxyConfig::kInvalidConfigID);

  // If it was impossible to fetch or parse the PAC script, we cannot complete
  // the request here and bail out.
  if (permanent_error_ != OK)
    return permanent_error_;

  if (config_.HasAutomaticSettings())
    return ERR_IO_PENDING;  // Must submit the request to the proxy resolver.

  // Use the manual proxy settings.
  config_.proxy_rules().Apply(url, result);
  result->config_source_ = config_.source();
  result->config_id_ = config_.id();
  return OK;
}

ProxyService::~ProxyService() {
  NetworkChangeNotifier::RemoveIPAddressObserver(this);
  NetworkChangeNotifier::RemoveDNSObserver(this);
  config_service_->RemoveObserver(this);

  // Cancel any inprogress requests.
  for (PendingRequests::iterator it = pending_requests_.begin();
       it != pending_requests_.end();
       ++it) {
    (*it)->Cancel();
  }
}

void ProxyService::SuspendAllPendingRequests() {
  for (PendingRequests::iterator it = pending_requests_.begin();
       it != pending_requests_.end();
       ++it) {
    PacRequest* req = it->get();
    if (req->is_started()) {
      req->CancelResolveJob();

      req->net_log()->BeginEvent(
          NetLog::TYPE_PROXY_SERVICE_WAITING_FOR_INIT_PAC);
    }
  }
}

void ProxyService::SetReady() {
  DCHECK(!init_proxy_resolver_.get());
  current_state_ = STATE_READY;

  // Make a copy in case |this| is deleted during the synchronous completion
  // of one of the requests. If |this| is deleted then all of the PacRequest
  // instances will be Cancel()-ed.
  PendingRequests pending_copy = pending_requests_;

  for (PendingRequests::iterator it = pending_copy.begin();
       it != pending_copy.end();
       ++it) {
    PacRequest* req = it->get();
    if (!req->is_started() && !req->was_cancelled()) {
      req->net_log()->EndEvent(NetLog::TYPE_PROXY_SERVICE_WAITING_FOR_INIT_PAC);

      // Note that we re-check for synchronous completion, in case we are
      // no longer using a ProxyResolver (can happen if we fell-back to manual).
      req->StartAndCompleteCheckingForSynchronous();
    }
  }
}

void ProxyService::ApplyProxyConfigIfAvailable() {
  DCHECK_EQ(STATE_NONE, current_state_);

  config_service_->OnLazyPoll();

  // If we have already fetched the configuration, start applying it.
  if (fetched_config_.is_valid()) {
    InitializeUsingLastFetchedConfig();
    return;
  }

  // Otherwise we need to first fetch the configuration.
  current_state_ = STATE_WAITING_FOR_PROXY_CONFIG;

  // Retrieve the current proxy configuration from the ProxyConfigService.
  // If a configuration is not available yet, we will get called back later
  // by our ProxyConfigService::Observer once it changes.
  ProxyConfig config;
  ProxyConfigService::ConfigAvailability availability =
      config_service_->GetLatestProxyConfig(&config);
  if (availability != ProxyConfigService::CONFIG_PENDING)
    OnProxyConfigChanged(config, availability);
}

void ProxyService::OnInitProxyResolverComplete(int result) {
  DCHECK_EQ(STATE_WAITING_FOR_INIT_PROXY_RESOLVER, current_state_);
  DCHECK(init_proxy_resolver_.get());
  DCHECK(fetched_config_.HasAutomaticSettings());
  config_ = init_proxy_resolver_->effective_config();

  // At this point we have decided which proxy settings to use (i.e. which PAC
  // script if any). We start up a background poller to periodically revisit
  // this decision. If the contents of the PAC script change, or if the
  // result of proxy auto-discovery changes, this poller will notice it and
  // will trigger a re-initialization using the newly discovered PAC.
  script_poller_.reset(new ProxyScriptDeciderPoller(
      base::Bind(&ProxyService::InitializeUsingDecidedConfig,
                 base::Unretained(this)),
      fetched_config_,
      resolver_->expects_pac_bytes(),
      proxy_script_fetcher_.get(),
      dhcp_proxy_script_fetcher_.get(),
      result,
      init_proxy_resolver_->script_data(),
      NULL));

  init_proxy_resolver_.reset();

  if (result != OK) {
    if (fetched_config_.pac_mandatory()) {
      VLOG(1) << "Failed configuring with mandatory PAC script, blocking all "
                 "traffic.";
      config_ = fetched_config_;
      result = ERR_MANDATORY_PROXY_CONFIGURATION_FAILED;
    } else {
      VLOG(1) << "Failed configuring with PAC script, falling-back to manual "
                 "proxy servers.";
      config_ = fetched_config_;
      config_.ClearAutomaticSettings();
      result = OK;
    }
  }
  permanent_error_ = result;

  // TODO(eroman): Make this ID unique in the case where configuration changed
  //               due to ProxyScriptDeciderPoller.
  config_.set_id(fetched_config_.id());
  config_.set_source(fetched_config_.source());

  // Resume any requests which we had to defer until the PAC script was
  // downloaded.
  SetReady();
}

int ProxyService::ReconsiderProxyAfterError(const GURL& url,
                                            ProxyInfo* result,
                                            const CompletionCallback& callback,
                                            PacRequest** pac_request,
                                            const BoundNetLog& net_log) {
  DCHECK(CalledOnValidThread());

  // Check to see if we have a new config since ResolveProxy was called.  We
  // want to re-run ResolveProxy in two cases: 1) we have a new config, or 2) a
  // direct connection failed and we never tried the current config.

  bool re_resolve = result->config_id_ != config_.id();

  if (re_resolve) {
    // If we have a new config or the config was never tried, we delete the
    // list of bad proxies and we try again.
    proxy_retry_info_.clear();
    return ResolveProxy(url, result, callback, pac_request, net_log);
  }

#if defined(SPDY_PROXY_AUTH_ORIGIN)
  if (result->proxy_server().isDataReductionProxy()) {
    RecordDataReductionProxyBypassInfo(
        true, result->proxy_server(), ERROR_BYPASS);
  } else if (result->proxy_server().isDataReductionProxyFallback()) {
    RecordDataReductionProxyBypassInfo(
        false, result->proxy_server(), ERROR_BYPASS);
  }
#endif

  // We don't have new proxy settings to try, try to fallback to the next proxy
  // in the list.
  bool did_fallback = result->Fallback(net_log);

  // Return synchronous failure if there is nothing left to fall-back to.
  // TODO(eroman): This is a yucky API, clean it up.
  return did_fallback ? OK : ERR_FAILED;
}

<<<<<<< HEAD
bool ProxyService::MarkProxyAsBad(const ProxyInfo& result,
                                  base::TimeDelta retry_delay,
                                  const BoundNetLog& net_log) {
  result.proxy_list_.UpdateRetryInfoOnFallback(&proxy_retry_info_, retry_delay,
=======
bool ProxyService::MarkProxiesAsBad(
    const ProxyInfo& result,
    base::TimeDelta retry_delay,
    const ProxyServer& another_bad_proxy,
    const BoundNetLog& net_log) {
  result.proxy_list_.UpdateRetryInfoOnFallback(&proxy_retry_info_, retry_delay,
                                               another_bad_proxy,
>>>>>>> 8c15b39e
                                               net_log);
  return result.proxy_list_.HasUntriedProxies(proxy_retry_info_);
}

void ProxyService::ReportSuccess(const ProxyInfo& result) {
  DCHECK(CalledOnValidThread());

  const ProxyRetryInfoMap& new_retry_info = result.proxy_retry_info();
  if (new_retry_info.empty())
    return;

  for (ProxyRetryInfoMap::const_iterator iter = new_retry_info.begin();
       iter != new_retry_info.end(); ++iter) {
    ProxyRetryInfoMap::iterator existing = proxy_retry_info_.find(iter->first);
    if (existing == proxy_retry_info_.end())
      proxy_retry_info_[iter->first] = iter->second;
    else if (existing->second.bad_until < iter->second.bad_until)
      existing->second.bad_until = iter->second.bad_until;
  }
  if (net_log_) {
    net_log_->AddGlobalEntry(
        NetLog::TYPE_BAD_PROXY_LIST_REPORTED,
        base::Bind(&NetLogBadProxyListCallback, &new_retry_info));
  }
}

void ProxyService::CancelPacRequest(PacRequest* req) {
  DCHECK(CalledOnValidThread());
  DCHECK(req);
  req->Cancel();
  RemovePendingRequest(req);
}

LoadState ProxyService::GetLoadState(const PacRequest* req) const {
  CHECK(req);
  if (current_state_ == STATE_WAITING_FOR_INIT_PROXY_RESOLVER)
    return init_proxy_resolver_->GetLoadState();
  return req->GetLoadState();
}

bool ProxyService::ContainsPendingRequest(PacRequest* req) {
  PendingRequests::iterator it = std::find(
      pending_requests_.begin(), pending_requests_.end(), req);
  return pending_requests_.end() != it;
}

void ProxyService::RemovePendingRequest(PacRequest* req) {
  DCHECK(ContainsPendingRequest(req));
  PendingRequests::iterator it = std::find(
      pending_requests_.begin(), pending_requests_.end(), req);
  pending_requests_.erase(it);
}

int ProxyService::DidFinishResolvingProxy(ProxyInfo* result,
                                          int result_code,
                                          const BoundNetLog& net_log) {
  // Log the result of the proxy resolution.
  if (result_code == OK) {
    // When logging all events is enabled, dump the proxy list.
    if (net_log.IsLoggingAllEvents()) {
      net_log.AddEvent(
          NetLog::TYPE_PROXY_SERVICE_RESOLVED_PROXY_LIST,
          base::Bind(&NetLogFinishedResolvingProxyCallback, result));
    }
    result->DeprioritizeBadProxies(proxy_retry_info_);
  } else {
    net_log.AddEventWithNetErrorCode(
        NetLog::TYPE_PROXY_SERVICE_RESOLVED_PROXY_LIST, result_code);

    if (!config_.pac_mandatory()) {
      // Fall-back to direct when the proxy resolver fails. This corresponds
      // with a javascript runtime error in the PAC script.
      //
      // This implicit fall-back to direct matches Firefox 3.5 and
      // Internet Explorer 8. For more information, see:
      //
      // http://www.chromium.org/developers/design-documents/proxy-settings-fallback
      result->UseDirect();
      result_code = OK;
    } else {
      result_code = ERR_MANDATORY_PROXY_CONFIGURATION_FAILED;
    }
  }

  net_log.EndEvent(NetLog::TYPE_PROXY_SERVICE);
  return result_code;
}

void ProxyService::SetProxyScriptFetchers(
    ProxyScriptFetcher* proxy_script_fetcher,
    DhcpProxyScriptFetcher* dhcp_proxy_script_fetcher) {
  DCHECK(CalledOnValidThread());
  State previous_state = ResetProxyConfig(false);
  proxy_script_fetcher_.reset(proxy_script_fetcher);
  dhcp_proxy_script_fetcher_.reset(dhcp_proxy_script_fetcher);
  if (previous_state != STATE_NONE)
    ApplyProxyConfigIfAvailable();
}

ProxyScriptFetcher* ProxyService::GetProxyScriptFetcher() const {
  DCHECK(CalledOnValidThread());
  return proxy_script_fetcher_.get();
}

ProxyService::State ProxyService::ResetProxyConfig(bool reset_fetched_config) {
  DCHECK(CalledOnValidThread());
  State previous_state = current_state_;

  permanent_error_ = OK;
  proxy_retry_info_.clear();
  script_poller_.reset();
  init_proxy_resolver_.reset();
  SuspendAllPendingRequests();
  config_ = ProxyConfig();
  if (reset_fetched_config)
    fetched_config_ = ProxyConfig();
  current_state_ = STATE_NONE;

  return previous_state;
}

void ProxyService::ResetConfigService(
    ProxyConfigService* new_proxy_config_service) {
  DCHECK(CalledOnValidThread());
  State previous_state = ResetProxyConfig(true);

  // Release the old configuration service.
  if (config_service_.get())
    config_service_->RemoveObserver(this);

  // Set the new configuration service.
  config_service_.reset(new_proxy_config_service);
  config_service_->AddObserver(this);

  if (previous_state != STATE_NONE)
    ApplyProxyConfigIfAvailable();
}

void ProxyService::PurgeMemory() {
  DCHECK(CalledOnValidThread());
  if (resolver_.get())
    resolver_->PurgeMemory();
}

void ProxyService::ForceReloadProxyConfig() {
  DCHECK(CalledOnValidThread());
  ResetProxyConfig(false);
  ApplyProxyConfigIfAvailable();
}

// static
ProxyConfigService* ProxyService::CreateSystemProxyConfigService(
    base::SingleThreadTaskRunner* io_thread_task_runner,
    base::MessageLoop* file_loop) {
#if defined(OS_WIN)
  return new ProxyConfigServiceWin();
#elif defined(OS_IOS)
  return new ProxyConfigServiceIOS();
#elif defined(OS_MACOSX)
  return new ProxyConfigServiceMac(io_thread_task_runner);
#elif defined(OS_CHROMEOS)
  LOG(ERROR) << "ProxyConfigService for ChromeOS should be created in "
             << "profile_io_data.cc::CreateProxyConfigService and this should "
             << "be used only for examples.";
  return new UnsetProxyConfigService;
#elif defined(OS_LINUX)
  ProxyConfigServiceLinux* linux_config_service =
      new ProxyConfigServiceLinux();

  // Assume we got called on the thread that runs the default glib
  // main loop, so the current thread is where we should be running
  // gconf calls from.
  scoped_refptr<base::SingleThreadTaskRunner> glib_thread_task_runner =
      base::ThreadTaskRunnerHandle::Get();

  // The file loop should be a MessageLoopForIO on Linux.
  DCHECK_EQ(base::MessageLoop::TYPE_IO, file_loop->type());

  // Synchronously fetch the current proxy config (since we are
  // running on glib_default_loop). Additionally register for
  // notifications (delivered in either |glib_default_loop| or
  // |file_loop|) to keep us updated when the proxy config changes.
  linux_config_service->SetupAndFetchInitialConfig(
      glib_thread_task_runner.get(),
      io_thread_task_runner,
      static_cast<base::MessageLoopForIO*>(file_loop));

  return linux_config_service;
#elif defined(OS_ANDROID)
  return new ProxyConfigServiceAndroid(
      io_thread_task_runner,
      base::MessageLoop::current()->message_loop_proxy());
#else
  LOG(WARNING) << "Failed to choose a system proxy settings fetcher "
                  "for this platform.";
  return new ProxyConfigServiceDirect();
#endif
}

// static
const ProxyService::PacPollPolicy* ProxyService::set_pac_script_poll_policy(
    const PacPollPolicy* policy) {
  return ProxyScriptDeciderPoller::set_policy(policy);
}

// static
scoped_ptr<ProxyService::PacPollPolicy>
  ProxyService::CreateDefaultPacPollPolicy() {
  return scoped_ptr<PacPollPolicy>(new DefaultPollPolicy());
}

#if defined(SPDY_PROXY_AUTH_ORIGIN)
void ProxyService::RecordDataReductionProxyBypassInfo(
    bool is_primary,
    const ProxyServer& proxy_server,
    DataReductionProxyBypassEventType bypass_type) const {
  // Only record UMA if the proxy isn't already on the retry list.
  if (proxy_retry_info_.find(proxy_server.ToURI()) != proxy_retry_info_.end())
    return;

  if (is_primary) {
    UMA_HISTOGRAM_ENUMERATION("DataReductionProxy.BypassInfoPrimary",
                              bypass_type, BYPASS_EVENT_TYPE_MAX);
  } else {
    UMA_HISTOGRAM_ENUMERATION("DataReductionProxy.BypassInfoFallback",
                              bypass_type, BYPASS_EVENT_TYPE_MAX);
  }
}
#endif  // defined(SPDY_PROXY_AUTH_ORIGIN)

void ProxyService::OnProxyConfigChanged(
    const ProxyConfig& config,
    ProxyConfigService::ConfigAvailability availability) {
  // Retrieve the current proxy configuration from the ProxyConfigService.
  // If a configuration is not available yet, we will get called back later
  // by our ProxyConfigService::Observer once it changes.
  ProxyConfig effective_config;
  switch (availability) {
    case ProxyConfigService::CONFIG_PENDING:
      // ProxyConfigService implementors should never pass CONFIG_PENDING.
      NOTREACHED() << "Proxy config change with CONFIG_PENDING availability!";
      return;
    case ProxyConfigService::CONFIG_VALID:
      effective_config = config;
      break;
    case ProxyConfigService::CONFIG_UNSET:
      effective_config = ProxyConfig::CreateDirect();
      break;
  }

  // Emit the proxy settings change to the NetLog stream.
  if (net_log_) {
    net_log_->AddGlobalEntry(
        net::NetLog::TYPE_PROXY_CONFIG_CHANGED,
        base::Bind(&NetLogProxyConfigChangedCallback,
                   &fetched_config_, &effective_config));
  }

  // Set the new configuration as the most recently fetched one.
  fetched_config_ = effective_config;
  fetched_config_.set_id(1);  // Needed for a later DCHECK of is_valid().

  InitializeUsingLastFetchedConfig();
}

void ProxyService::InitializeUsingLastFetchedConfig() {
  ResetProxyConfig(false);

  DCHECK(fetched_config_.is_valid());

  // Increment the ID to reflect that the config has changed.
  fetched_config_.set_id(next_config_id_++);

  if (!fetched_config_.HasAutomaticSettings()) {
    config_ = fetched_config_;
    SetReady();
    return;
  }

  // Start downloading + testing the PAC scripts for this new configuration.
  current_state_ = STATE_WAITING_FOR_INIT_PROXY_RESOLVER;

  // If we changed networks recently, we should delay running proxy auto-config.
  TimeDelta wait_delay =
      stall_proxy_autoconfig_until_ - TimeTicks::Now();

  init_proxy_resolver_.reset(new InitProxyResolver());
  int rv = init_proxy_resolver_->Start(
      resolver_.get(),
      proxy_script_fetcher_.get(),
      dhcp_proxy_script_fetcher_.get(),
      net_log_,
      fetched_config_,
      wait_delay,
      base::Bind(&ProxyService::OnInitProxyResolverComplete,
                 base::Unretained(this)));

  if (rv != ERR_IO_PENDING)
    OnInitProxyResolverComplete(rv);
}

void ProxyService::InitializeUsingDecidedConfig(
    int decider_result,
    ProxyResolverScriptData* script_data,
    const ProxyConfig& effective_config) {
  DCHECK(fetched_config_.is_valid());
  DCHECK(fetched_config_.HasAutomaticSettings());

  ResetProxyConfig(false);

  current_state_ = STATE_WAITING_FOR_INIT_PROXY_RESOLVER;

  init_proxy_resolver_.reset(new InitProxyResolver());
  int rv = init_proxy_resolver_->StartSkipDecider(
      resolver_.get(),
      effective_config,
      decider_result,
      script_data,
      base::Bind(&ProxyService::OnInitProxyResolverComplete,
                 base::Unretained(this)));

  if (rv != ERR_IO_PENDING)
    OnInitProxyResolverComplete(rv);
}

void ProxyService::OnIPAddressChanged() {
  // See the comment block by |kDelayAfterNetworkChangesMs| for info.
  stall_proxy_autoconfig_until_ =
      TimeTicks::Now() + stall_proxy_auto_config_delay_;

  State previous_state = ResetProxyConfig(false);
  if (previous_state != STATE_NONE)
    ApplyProxyConfigIfAvailable();
}

void ProxyService::OnDNSChanged() {
  OnIPAddressChanged();
}

SyncProxyServiceHelper::SyncProxyServiceHelper(
    base::MessageLoop* io_message_loop,
    ProxyService* proxy_service)
    : io_message_loop_(io_message_loop),
      proxy_service_(proxy_service),
      event_(false, false),
      callback_(base::Bind(&SyncProxyServiceHelper::OnCompletion,
                           base::Unretained(this))) {
  DCHECK(io_message_loop_ != base::MessageLoop::current());
}

int SyncProxyServiceHelper::ResolveProxy(const GURL& url,
                                         ProxyInfo* proxy_info,
                                         const BoundNetLog& net_log) {
  DCHECK(io_message_loop_ != base::MessageLoop::current());

  io_message_loop_->PostTask(
      FROM_HERE,
      base::Bind(&SyncProxyServiceHelper::StartAsyncResolve, this, url,
                 net_log));

  event_.Wait();

  if (result_ == net::OK) {
    *proxy_info = proxy_info_;
  }
  return result_;
}

int SyncProxyServiceHelper::ReconsiderProxyAfterError(
    const GURL& url, ProxyInfo* proxy_info, const BoundNetLog& net_log) {
  DCHECK(io_message_loop_ != base::MessageLoop::current());

  io_message_loop_->PostTask(
      FROM_HERE,
      base::Bind(&SyncProxyServiceHelper::StartAsyncReconsider, this, url,
                 net_log));

  event_.Wait();

  if (result_ == net::OK) {
    *proxy_info = proxy_info_;
  }
  return result_;
}

SyncProxyServiceHelper::~SyncProxyServiceHelper() {}

void SyncProxyServiceHelper::StartAsyncResolve(const GURL& url,
                                               const BoundNetLog& net_log) {
  result_ = proxy_service_->ResolveProxy(
      url, &proxy_info_, callback_, NULL, net_log);
  if (result_ != net::ERR_IO_PENDING) {
    OnCompletion(result_);
  }
}

void SyncProxyServiceHelper::StartAsyncReconsider(const GURL& url,
                                                  const BoundNetLog& net_log) {
  result_ = proxy_service_->ReconsiderProxyAfterError(
      url, &proxy_info_, callback_, NULL, net_log);
  if (result_ != net::ERR_IO_PENDING) {
    OnCompletion(result_);
  }
}

void SyncProxyServiceHelper::OnCompletion(int rv) {
  result_ = rv;
  event_.Signal();
}

}  // namespace net<|MERGE_RESOLUTION|>--- conflicted
+++ resolved
@@ -1192,12 +1192,6 @@
   return did_fallback ? OK : ERR_FAILED;
 }
 
-<<<<<<< HEAD
-bool ProxyService::MarkProxyAsBad(const ProxyInfo& result,
-                                  base::TimeDelta retry_delay,
-                                  const BoundNetLog& net_log) {
-  result.proxy_list_.UpdateRetryInfoOnFallback(&proxy_retry_info_, retry_delay,
-=======
 bool ProxyService::MarkProxiesAsBad(
     const ProxyInfo& result,
     base::TimeDelta retry_delay,
@@ -1205,7 +1199,6 @@
     const BoundNetLog& net_log) {
   result.proxy_list_.UpdateRetryInfoOnFallback(&proxy_retry_info_, retry_delay,
                                                another_bad_proxy,
->>>>>>> 8c15b39e
                                                net_log);
   return result.proxy_list_.HasUntriedProxies(proxy_retry_info_);
 }
