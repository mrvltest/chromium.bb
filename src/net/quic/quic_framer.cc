--- conflicted
+++ resolved
@@ -88,12 +88,6 @@
 // Acks may be truncated.
 const uint8 kQuicAckTruncatedShift = 1;
 const uint8 kQuicAckTruncatedMask = 0x01;
-<<<<<<< HEAD
-
-// Acks may not have any nacks.
-const uint8 kQuicHasNacksMask = 0x01;
-=======
->>>>>>> 8c15b39e
 
 // Acks may not have any nacks.
 const uint8 kQuicHasNacksMask = 0x01;
@@ -112,10 +106,6 @@
                                    QuicPacketSequenceNumber a,
                                    QuicPacketSequenceNumber b) {
   return (Delta(target, a) < Delta(target, b)) ? a : b;
-}
-
-QuicTag GetNullTag(QuicVersion version) {
-  return version >= QUIC_VERSION_11 ? kNULN : kNULL;
 }
 
 }  // namespace
@@ -135,15 +125,9 @@
       creation_time_(creation_time) {
   DCHECK(!supported_versions.empty());
   quic_version_ = supported_versions_[0];
-<<<<<<< HEAD
-  decrypter_.reset(QuicDecrypter::Create(GetNullTag(quic_version_)));
-  encrypter_[ENCRYPTION_NONE].reset(
-      QuicEncrypter::Create(GetNullTag(quic_version_)));
-=======
   decrypter_.reset(QuicDecrypter::Create(kNULL));
   encrypter_[ENCRYPTION_NONE].reset(
       QuicEncrypter::Create(kNULL));
->>>>>>> 8c15b39e
 }
 
 QuicFramer::~QuicFramer() {}
@@ -159,13 +143,6 @@
 }
 
 // static
-<<<<<<< HEAD
-size_t QuicFramer::GetMinAckFrameSizev11() {
-  return kQuicFrameTypeSize + kQuicEntropyHashSize +
-      PACKET_6BYTE_SEQUENCE_NUMBER + kQuicEntropyHashSize +
-      PACKET_6BYTE_SEQUENCE_NUMBER + kQuicv11DeltaTimeLargestObservedSize +
-      kNumberOfMissingPacketsSize;
-=======
 size_t QuicFramer::GetMinAckFrameSize(
     QuicVersion version,
     QuicSequenceNumberLength sequence_number_length,
@@ -173,21 +150,6 @@
   return kQuicFrameTypeSize + kQuicEntropyHashSize +
       sequence_number_length + kQuicEntropyHashSize +
       largest_observed_length + kQuicDeltaTimeLargestObservedSize;
->>>>>>> 8c15b39e
-}
-
-// static
-size_t QuicFramer::GetMinAckFrameSize(
-    QuicVersion version,
-    QuicSequenceNumberLength sequence_number_length,
-    QuicSequenceNumberLength largest_observed_length) {
-  if (version <= QUIC_VERSION_11) {
-    return GetMinAckFrameSizev11();
-  } else {
-    return kQuicFrameTypeSize + kQuicEntropyHashSize +
-        sequence_number_length + kQuicEntropyHashSize +
-        largest_observed_length + kQuicDeltaTimeLargestObservedSize;
-  }
 }
 
 // static
@@ -208,20 +170,6 @@
 }
 
 // static
-<<<<<<< HEAD
-// TODO(satyamshekhar): 16 - Crypto hash for integrity. Not a static value. Use
-// QuicEncrypter::GetMaxPlaintextSize.
-// 16 is a conservative estimate in the case of AEAD_AES_128_GCM_12, which uses
-// 12-byte tags.
-// TODO(ianswett): Deprecate this with QUIC_VERSION_11.
-size_t QuicFramer::GetMaxUnackedPackets(QuicPacketHeader header) {
-  return (kDefaultMaxPacketSize - GetPacketHeaderSize(header) -
-          GetMinAckFrameSizev11() - 16) / PACKET_6BYTE_SEQUENCE_NUMBER;
-}
-
-// static
-=======
->>>>>>> 8c15b39e
 size_t QuicFramer::GetStreamIdSize(QuicStreamId stream_id) {
   // Sizes are 1 through 4 bytes.
   for (int i = 1; i <= 4; ++i) {
@@ -261,12 +209,6 @@
 // static
 bool QuicFramer::CanTruncate(
     QuicVersion version, const QuicFrame& frame, size_t free_bytes) {
-<<<<<<< HEAD
-  // TODO(ianswett): GetMinConnectionCloseFrameSize may be incorrect, because
-  // checking for it here results in frames not being added, but the resulting
-  // frames do actually fit.
-=======
->>>>>>> 8c15b39e
   if ((frame.type == ACK_FRAME || frame.type == CONNECTION_CLOSE_FRAME) &&
       free_bytes >= GetMinAckFrameSize(version,
                                        PACKET_6BYTE_SEQUENCE_NUMBER,
@@ -371,21 +313,9 @@
         }
         break;
       case ACK_FRAME:
-<<<<<<< HEAD
-        if (quic_version_ <= QUIC_VERSION_11) {
-          if (!AppendAckFramePayloadV11(*frame.ack_frame, &writer)) {
-            return kNoPacket;
-          }
-        } else {
-          if (!AppendAckFramePayloadAndTypeByte(
-                  header, *frame.ack_frame, &writer)) {
-            return kNoPacket;
-          }
-=======
         if (!AppendAckFramePayloadAndTypeByte(
                 header, *frame.ack_frame, &writer)) {
           return kNoPacket;
->>>>>>> 8c15b39e
         }
         break;
       case CONGESTION_FEEDBACK_FRAME:
@@ -940,13 +870,8 @@
 
   AckFrameInfo ack_info;
   if (!received_info.missing_packets.empty()) {
-<<<<<<< HEAD
-    DCHECK_GE(frame.received_info.largest_observed,
-              *frame.received_info.missing_packets.rend());
-=======
     DCHECK_GE(received_info.largest_observed,
               *received_info.missing_packets.rbegin());
->>>>>>> 8c15b39e
     size_t cur_range_length = 0;
     SequenceNumberSet::const_iterator iter =
         received_info.missing_packets.begin();
@@ -1111,7 +1036,6 @@
                     << static_cast<int>(frame_type);
       return RaiseError(QUIC_INVALID_FRAME_DATA);
     }
-<<<<<<< HEAD
 
     switch (frame_type) {
       case PADDING_FRAME:
@@ -1124,7 +1048,7 @@
           return RaiseError(QUIC_INVALID_RST_STREAM_DATA);
         }
         if (!visitor_->OnRstStreamFrame(frame)) {
-          DLOG(INFO) << "Visitor asked to stop further processing.";
+          DVLOG(1) << "Visitor asked to stop further processing.";
           // Returning true since there was no parsing error.
           return true;
         }
@@ -1137,37 +1061,13 @@
           return RaiseError(QUIC_INVALID_CONNECTION_CLOSE_DATA);
         }
 
-        if (version() <= QUIC_VERSION_11) {
-          if (!visitor_->OnAckFrame(frame.ack_frame)) {
-            DLOG(INFO) << "Visitor asked to stop further processing.";
-            // Returning true since there was no parsing error.
-            return true;
-          }
-        }
-
         if (!visitor_->OnConnectionCloseFrame(frame)) {
-          DLOG(INFO) << "Visitor asked to stop further processing.";
-=======
-
-    switch (frame_type) {
-      case PADDING_FRAME:
-        // We're done with the packet.
-        return true;
-
-      case RST_STREAM_FRAME: {
-        QuicRstStreamFrame frame;
-        if (!ProcessRstStreamFrame(&frame)) {
-          return RaiseError(QUIC_INVALID_RST_STREAM_DATA);
-        }
-        if (!visitor_->OnRstStreamFrame(frame)) {
           DVLOG(1) << "Visitor asked to stop further processing.";
->>>>>>> 8c15b39e
           // Returning true since there was no parsing error.
           return true;
         }
         continue;
       }
-<<<<<<< HEAD
 
       case GOAWAY_FRAME: {
         QuicGoAwayFrame goaway_frame;
@@ -1175,31 +1075,7 @@
           return RaiseError(QUIC_INVALID_GOAWAY_DATA);
         }
         if (!visitor_->OnGoAwayFrame(goaway_frame)) {
-          DLOG(INFO) << "Visitor asked to stop further processing.";
-=======
-
-      case CONNECTION_CLOSE_FRAME: {
-        QuicConnectionCloseFrame frame;
-        if (!ProcessConnectionCloseFrame(&frame)) {
-          return RaiseError(QUIC_INVALID_CONNECTION_CLOSE_DATA);
-        }
-
-        if (!visitor_->OnConnectionCloseFrame(frame)) {
           DVLOG(1) << "Visitor asked to stop further processing.";
-          // Returning true since there was no parsing error.
-          return true;
-        }
-        continue;
-      }
-
-      case GOAWAY_FRAME: {
-        QuicGoAwayFrame goaway_frame;
-        if (!ProcessGoAwayFrame(&goaway_frame)) {
-          return RaiseError(QUIC_INVALID_GOAWAY_DATA);
-        }
-        if (!visitor_->OnGoAwayFrame(goaway_frame)) {
-          DVLOG(1) << "Visitor asked to stop further processing.";
->>>>>>> 8c15b39e
           // Returning true since there was no parsing error.
           return true;
         }
@@ -1279,26 +1155,12 @@
   if (!ProcessSentInfo(header, &frame->sent_info)) {
     return false;
   }
-<<<<<<< HEAD
-  if (quic_version_ <= QUIC_VERSION_11) {
-    if (!ProcessReceivedInfoV11(&frame->received_info)) {
-      return false;
-    }
-  } else {
-    if (!ProcessReceivedInfo(frame_type, &frame->received_info)) {
-      return false;
-    }
-=======
   if (!ProcessReceivedInfo(frame_type, &frame->received_info)) {
     return false;
->>>>>>> 8c15b39e
-  }
-  return true;
-}
-
-<<<<<<< HEAD
-bool QuicFramer::ProcessReceivedInfoV11(ReceivedPacketInfo* received_info) {
-=======
+  }
+  return true;
+}
+
 bool QuicFramer::ProcessReceivedInfo(uint8 frame_type,
                                      ReceivedPacketInfo* received_info) {
   // Determine the three lengths from the frame type: largest observed length,
@@ -1313,7 +1175,6 @@
   frame_type >>= kQuicAckTruncatedShift;
   bool has_nacks = frame_type & kQuicHasNacksMask;
 
->>>>>>> 8c15b39e
   if (!reader_->ReadBytes(&received_info->entropy_hash, 1)) {
     set_detailed_error("Unable to read entropy hash for received packets.");
     return false;
@@ -1374,83 +1235,6 @@
   return true;
 }
 
-<<<<<<< HEAD
-bool QuicFramer::ProcessReceivedInfo(uint8 frame_type,
-                                     ReceivedPacketInfo* received_info) {
-  // Determine the three lengths from the frame type: largest observed length,
-  // missing sequence number length, and missing range length.
-  const QuicSequenceNumberLength missing_sequence_number_length =
-      ReadSequenceNumberLength(frame_type);
-  frame_type >>= kQuicSequenceNumberLengthShift;
-  const QuicSequenceNumberLength largest_observed_sequence_number_length =
-      ReadSequenceNumberLength(frame_type);
-  frame_type >>= kQuicSequenceNumberLengthShift;
-  received_info->is_truncated = frame_type & kQuicAckTruncatedMask;
-  frame_type >>= kQuicAckTruncatedShift;
-  bool has_nacks = frame_type & kQuicHasNacksMask;
-
-  if (!reader_->ReadBytes(&received_info->entropy_hash, 1)) {
-    set_detailed_error("Unable to read entropy hash for received packets.");
-    return false;
-  }
-
-  if (!reader_->ReadBytes(&received_info->largest_observed,
-                          largest_observed_sequence_number_length)) {
-    set_detailed_error("Unable to read largest observed.");
-    return false;
-  }
-
-  uint64 delta_time_largest_observed_us;
-  if (!reader_->ReadUFloat16(&delta_time_largest_observed_us)) {
-    set_detailed_error("Unable to read delta time largest observed.");
-    return false;
-  }
-
-  if (delta_time_largest_observed_us == kUFloat16MaxValue) {
-    received_info->delta_time_largest_observed = QuicTime::Delta::Infinite();
-  } else {
-    received_info->delta_time_largest_observed =
-        QuicTime::Delta::FromMicroseconds(delta_time_largest_observed_us);
-  }
-
-  if (!has_nacks) {
-    return true;
-  }
-
-  uint8 num_missing_ranges;
-  if (!reader_->ReadBytes(&num_missing_ranges, 1)) {
-    set_detailed_error("Unable to read num missing packet ranges.");
-    return false;
-  }
-
-  QuicPacketSequenceNumber last_sequence_number =
-      received_info->largest_observed;
-  for (size_t i = 0; i < num_missing_ranges; ++i) {
-    QuicPacketSequenceNumber missing_delta = 0;
-    if (!reader_->ReadBytes(&missing_delta, missing_sequence_number_length)) {
-      set_detailed_error("Unable to read missing sequence number delta.");
-      return false;
-    }
-    last_sequence_number -= missing_delta;
-    QuicPacketSequenceNumber range_length = 0;
-    if (!reader_->ReadBytes(&range_length, PACKET_1BYTE_SEQUENCE_NUMBER)) {
-      set_detailed_error("Unable to read missing sequence number range.");
-      return false;
-    }
-    for (size_t i = 0; i <= range_length; ++i) {
-      received_info->missing_packets.insert(last_sequence_number - i);
-    }
-    // Subtract an extra 1 to ensure ranges are represented efficiently and
-    // can't overlap by 1 sequence number.  This allows a missing_delta of 0
-    // to represent an adjacent nack range.
-    last_sequence_number -= (range_length + 1);
-  }
-
-  return true;
-}
-
-=======
->>>>>>> 8c15b39e
 bool QuicFramer::ProcessSentInfo(const QuicPacketHeader& header,
                                  SentPacketInfo* sent_info) {
   if (!reader_->ReadBytes(&sent_info->entropy_hash, 1)) {
@@ -1458,30 +1242,11 @@
     return false;
   }
 
-<<<<<<< HEAD
-  if (quic_version_ <= QUIC_VERSION_11) {
-    if (!ProcessPacketSequenceNumber(PACKET_6BYTE_SEQUENCE_NUMBER,
-                                     &sent_info->least_unacked)) {
-      set_detailed_error("Unable to read least unacked.");
-      return false;
-    }
-  } else {
-    QuicPacketSequenceNumber least_unacked_delta = 0;
-    if (!reader_->ReadBytes(&least_unacked_delta,
-                            header.public_header.sequence_number_length)) {
-      set_detailed_error("Unable to read least unacked delta.");
-      return false;
-    }
-    DCHECK_GE(header.packet_sequence_number, least_unacked_delta);
-    sent_info->least_unacked =
-        header.packet_sequence_number - least_unacked_delta;
-=======
   QuicPacketSequenceNumber least_unacked_delta = 0;
   if (!reader_->ReadBytes(&least_unacked_delta,
                           header.public_header.sequence_number_length)) {
     set_detailed_error("Unable to read least unacked delta.");
     return false;
->>>>>>> 8c15b39e
   }
   DCHECK_GE(header.packet_sequence_number, least_unacked_delta);
   sent_info->least_unacked =
@@ -1645,16 +1410,6 @@
   }
   frame->error_details = error_details.as_string();
 
-<<<<<<< HEAD
-  if (quic_version_ <= QUIC_VERSION_11) {
-    if (!ProcessAckFrame(QuicPacketHeader(), 0, &frame->ack_frame)) {
-      DLOG(WARNING) << "Unable to process ack frame.";
-      return false;
-    }
-  }
-
-=======
->>>>>>> 8c15b39e
   return true;
 }
 
@@ -1769,16 +1524,8 @@
 
 size_t QuicFramer::GetMaxPlaintextSize(size_t ciphertext_size) {
   // In order to keep the code simple, we don't have the current encryption
-<<<<<<< HEAD
-  // level to hand. At the moment, the NullEncrypter has a tag length of 16
-  // bytes and AES-GCM has a tag length of 12. We take the minimum plaintext
-  // length just to be safe.
-  // TODO(rtenneti): remove '- 16' after we delete QUIC_VERSION_10.
-  size_t min_plaintext_size = ciphertext_size - 16;
-=======
   // level to hand. Both the NullEncrypter and AES-GCM have a tag length of 12.
   size_t min_plaintext_size = ciphertext_size;
->>>>>>> 8c15b39e
 
   for (int i = ENCRYPTION_NONE; i < NUM_ENCRYPTION_LEVELS; i++) {
     if (encrypter_[i].get() != NULL) {
@@ -1839,25 +1586,6 @@
 size_t QuicFramer::GetAckFrameSize(
     const QuicAckFrame& ack,
     QuicSequenceNumberLength sequence_number_length) {
-<<<<<<< HEAD
-  if (quic_version_ <= QUIC_VERSION_11) {
-    return GetMinAckFrameSizev11() + PACKET_6BYTE_SEQUENCE_NUMBER *
-        ack.received_info.missing_packets.size();
-  } else {
-    AckFrameInfo ack_info = GetAckFrameInfo(ack);
-    QuicSequenceNumberLength largest_observed_length =
-        GetMinSequenceNumberLength(ack.received_info.largest_observed);
-    QuicSequenceNumberLength missing_sequence_number_length =
-        GetMinSequenceNumberLength(ack_info.max_delta);
-
-    return GetMinAckFrameSize(quic_version_,
-                              sequence_number_length,
-                              largest_observed_length) +
-        (ack_info.nack_ranges.empty() ? 0 : kNumberOfMissingPacketsSize) +
-        ack_info.nack_ranges.size() *
-            (missing_sequence_number_length + PACKET_1BYTE_SEQUENCE_NUMBER);
-  }
-=======
   AckFrameInfo ack_info = GetAckFrameInfo(ack);
   QuicSequenceNumberLength largest_observed_length =
       GetMinSequenceNumberLength(ack.received_info.largest_observed);
@@ -1870,7 +1598,6 @@
       (ack_info.nack_ranges.empty() ? 0 : kNumberOfMissingPacketsSize) +
        ack_info.nack_ranges.size() *
            (missing_sequence_number_length + PACKET_1BYTE_SEQUENCE_NUMBER);
->>>>>>> 8c15b39e
 }
 
 size_t QuicFramer::ComputeFrameLength(
@@ -1924,25 +1651,9 @@
     case RST_STREAM_FRAME:
       return GetMinRstStreamFrameSize() +
           frame.rst_stream_frame->error_details.size();
-<<<<<<< HEAD
-    case CONNECTION_CLOSE_FRAME: {
-      if (quic_version_ <= QUIC_VERSION_11) {
-        const QuicAckFrame& ack = frame.connection_close_frame->ack_frame;
-        // Don't include the frame type again.
-        return GetMinConnectionCloseFrameSize() + GetMinAckFrameSizev11() - 1 +
-            frame.connection_close_frame->error_details.size() +
-            PACKET_6BYTE_SEQUENCE_NUMBER *
-            ack.received_info.missing_packets.size();
-      } else {
-        return GetMinConnectionCloseFrameSize() +
-            frame.connection_close_frame->error_details.size();
-      }
-    }
-=======
     case CONNECTION_CLOSE_FRAME:
       return GetMinConnectionCloseFrameSize() +
           frame.connection_close_frame->error_details.size();
->>>>>>> 8c15b39e
     case GOAWAY_FRAME:
       return GetMinGoAwayFrameSize() + frame.goaway_frame->reason_phrase.size();
     case PADDING_FRAME:
@@ -1985,17 +1696,6 @@
       type_byte <<= kQuicStreamIdShift;
       type_byte |= GetStreamIdSize(frame.stream_frame->stream_id) - 1;
       type_byte |= kQuicFrameTypeStreamMask;  // Set Stream Frame Type to 1.
-<<<<<<< HEAD
-      break;
-    }
-    case ACK_FRAME: {
-      // Quic Version 12 and above append the type byte later.
-      if (quic_version_ >= QUIC_VERSION_12) {
-        return true;
-      }
-      type_byte = kQuicFrameTypeAckMask;
-=======
->>>>>>> 8c15b39e
       break;
     }
     case ACK_FRAME:
@@ -2094,29 +1794,11 @@
 
 void QuicFramer::set_version(const QuicVersion version) {
   DCHECK(IsSupportedVersion(version));
-<<<<<<< HEAD
-  // Handle version incompatibility between QUIC_VERSION_10 and QUIC_VERSION_11
-  // because of introduction of a new QUIC null encryption format in
-  // QUIC_VERSION_11.
-  if ((quic_version_ > QUIC_VERSION_10 && version <= QUIC_VERSION_10) ||
-      (quic_version_ <= QUIC_VERSION_10 && version > QUIC_VERSION_10)) {
-    // TODO(rtenneti): remove the following code after we delete
-    // QUIC_VERSION_10.
-    decrypter_.reset(QuicDecrypter::Create(GetNullTag(version)));
-    encrypter_[ENCRYPTION_NONE].reset(
-        QuicEncrypter::Create(GetNullTag(version)));
-  }
-  quic_version_ = version;
-}
-
-bool QuicFramer::AppendAckFramePayloadV11(
-=======
   quic_version_ = version;
 }
 
 bool QuicFramer::AppendAckFramePayloadAndTypeByte(
     const QuicPacketHeader& header,
->>>>>>> 8c15b39e
     const QuicAckFrame& frame,
     QuicDataWriter* writer) {
   AckFrameInfo ack_info = GetAckFrameInfo(frame);
@@ -2250,139 +1932,6 @@
   return true;
 }
 
-bool QuicFramer::AppendAckFramePayloadAndTypeByte(
-    const QuicPacketHeader& header,
-    const QuicAckFrame& frame,
-    QuicDataWriter* writer) {
-  AckFrameInfo ack_info = GetAckFrameInfo(frame);
-  QuicPacketSequenceNumber ack_largest_observed =
-      frame.received_info.largest_observed;
-  QuicSequenceNumberLength largest_observed_length =
-      GetMinSequenceNumberLength(ack_largest_observed);
-  QuicSequenceNumberLength missing_sequence_number_length =
-      GetMinSequenceNumberLength(ack_info.max_delta);
-  // Determine whether we need to truncate ranges.
-  size_t available_range_bytes = writer->capacity() - writer->length() -
-      GetMinAckFrameSize(quic_version_,
-                         header.public_header.sequence_number_length,
-                         largest_observed_length);
-  size_t max_num_ranges = available_range_bytes /
-      (missing_sequence_number_length + PACKET_1BYTE_SEQUENCE_NUMBER);
-  max_num_ranges =
-      min(static_cast<size_t>(numeric_limits<uint8>::max()), max_num_ranges);
-  bool truncated = ack_info.nack_ranges.size() > max_num_ranges;
-  DLOG_IF(INFO, truncated) << "Truncating ack from "
-                           << ack_info.nack_ranges.size() << " ranges to "
-                           << max_num_ranges;
-
-  // Write out the type byte by setting the low order bits and doing shifts
-  // to make room for the next bit flags to be set.
-  // Whether there are any nacks.
-  uint8 type_byte = ack_info.nack_ranges.empty() ? 0 : kQuicHasNacksMask;
-
-  // truncating bit.
-  type_byte <<= kQuicAckTruncatedShift;
-  type_byte |= truncated ? kQuicAckTruncatedMask : 0;
-
-  // Largest observed sequence number length.
-  type_byte <<= kQuicSequenceNumberLengthShift;
-  type_byte |= GetSequenceNumberFlags(largest_observed_length);
-
-  // Missing sequence number length.
-  type_byte <<= kQuicSequenceNumberLengthShift;
-  type_byte |= GetSequenceNumberFlags(missing_sequence_number_length);
-
-  type_byte |= kQuicFrameTypeAckMask;
-
-  if (!writer->WriteUInt8(type_byte)) {
-    return false;
-  }
-
-  // TODO(satyamshekhar): Decide how often we really should send this
-  // entropy_hash update.
-  if (!writer->WriteUInt8(frame.sent_info.entropy_hash)) {
-    return false;
-  }
-
-  DCHECK_GE(header.packet_sequence_number, frame.sent_info.least_unacked);
-  const QuicPacketSequenceNumber least_unacked_delta =
-      header.packet_sequence_number - frame.sent_info.least_unacked;
-  if (!AppendPacketSequenceNumber(header.public_header.sequence_number_length,
-                                  least_unacked_delta, writer)) {
-    return false;
-  }
-
-  const ReceivedPacketInfo& received_info = frame.received_info;
-  QuicPacketEntropyHash ack_entropy_hash = received_info.entropy_hash;
-  NackRangeMap::reverse_iterator ack_iter = ack_info.nack_ranges.rbegin();
-  if (truncated) {
-    // Skip the nack ranges which the truncated ack won't include and set
-    // a correct largest observed for the truncated ack.
-    for (size_t i = 1; i < (ack_info.nack_ranges.size() - max_num_ranges);
-         ++i) {
-      ++ack_iter;
-    }
-    // If the last range is followed by acks, include them.
-    // If the last range is followed by another range, specify the end of the
-    // range as the largest_observed.
-    ack_largest_observed = ack_iter->first - 1;
-    // Also update the entropy so it matches the largest observed.
-    ack_entropy_hash = entropy_calculator_->EntropyHash(ack_largest_observed);
-    ++ack_iter;
-  }
-
-  if (!writer->WriteUInt8(ack_entropy_hash)) {
-    return false;
-  }
-
-  if (!AppendPacketSequenceNumber(largest_observed_length,
-                                  ack_largest_observed, writer)) {
-    return false;
-  }
-
-  uint64 delta_time_largest_observed_us = kUFloat16MaxValue;
-  if (!received_info.delta_time_largest_observed.IsInfinite()) {
-    delta_time_largest_observed_us =
-        received_info.delta_time_largest_observed.ToMicroseconds();
-  }
-
-  if (!writer->WriteUFloat16(delta_time_largest_observed_us)) {
-    return false;
-  }
-
-  if (ack_info.nack_ranges.empty()) {
-    return true;
-  }
-
-  const uint8 num_missing_ranges =
-      min(ack_info.nack_ranges.size(), max_num_ranges);
-  if (!writer->WriteBytes(&num_missing_ranges, 1)) {
-    return false;
-  }
-
-  int num_ranges_written = 0;
-  QuicPacketSequenceNumber last_sequence_written = ack_largest_observed;
-  for (; ack_iter != ack_info.nack_ranges.rend(); ++ack_iter) {
-    // Calculate the delta to the last number in the range.
-    QuicPacketSequenceNumber missing_delta =
-        last_sequence_written - (ack_iter->first + ack_iter->second);
-    if (!AppendPacketSequenceNumber(missing_sequence_number_length,
-                                    missing_delta, writer)) {
-      return false;
-    }
-    if (!AppendPacketSequenceNumber(PACKET_1BYTE_SEQUENCE_NUMBER,
-                                    ack_iter->second, writer)) {
-      return false;
-    }
-    // Subtract 1 so a missing_delta of 0 means an adjacent range.
-    last_sequence_written = ack_iter->first - 1;
-    ++num_ranges_written;
-  }
-
-  DCHECK_EQ(num_missing_ranges, num_ranges_written);
-  return true;
-}
-
 bool QuicFramer::AppendQuicCongestionFeedbackFramePayload(
     const QuicCongestionFeedbackFrame& frame,
     QuicDataWriter* writer) {
@@ -2501,12 +2050,6 @@
   if (!writer->WriteStringPiece16(frame.error_details)) {
     return false;
   }
-<<<<<<< HEAD
-  if (quic_version_ <= QUIC_VERSION_11) {
-    return AppendAckFramePayloadV11(frame.ack_frame, writer);
-  }
-=======
->>>>>>> 8c15b39e
   return true;
 }
 
