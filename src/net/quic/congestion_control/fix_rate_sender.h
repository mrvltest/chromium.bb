--- conflicted
+++ resolved
@@ -23,8 +23,6 @@
   explicit FixRateSender(const QuicClock* clock);
   virtual ~FixRateSender();
 
-  virtual void SetFromConfig(const QuicConfig& config, bool is_server) OVERRIDE;
-
   // Start implementation of SendAlgorithmInterface.
   virtual void SetFromConfig(const QuicConfig& config, bool is_server) OVERRIDE;
   virtual void SetMaxPacketSize(QuicByteCount max_packet_size) OVERRIDE;
@@ -35,22 +33,15 @@
   virtual void OnPacketAcked(QuicPacketSequenceNumber acked_sequence_number,
                              QuicByteCount acked_bytes,
                              QuicTime::Delta rtt) OVERRIDE;
-<<<<<<< HEAD
-  virtual void OnIncomingLoss(QuicTime ack_receive_time) OVERRIDE;
-=======
   virtual void OnPacketLost(QuicPacketSequenceNumber sequence_number,
                             QuicTime ack_receive_time) OVERRIDE;
->>>>>>> 8c15b39e
   virtual bool OnPacketSent(
       QuicTime sent_time,
       QuicPacketSequenceNumber sequence_number,
       QuicByteCount bytes,
       TransmissionType transmission_type,
       HasRetransmittableData has_retransmittable_data) OVERRIDE;
-<<<<<<< HEAD
-=======
   virtual void OnRetransmissionTimeout() OVERRIDE;
->>>>>>> 8c15b39e
   virtual void OnPacketAbandoned(QuicPacketSequenceNumber sequence_number,
                                  QuicByteCount abandoned_bytes) OVERRIDE;
   virtual QuicTime::Delta TimeUntilSend(
@@ -58,18 +49,10 @@
       TransmissionType transmission_type,
       HasRetransmittableData has_retransmittable_data,
       IsHandshake handshake) OVERRIDE;
-<<<<<<< HEAD
-  virtual QuicBandwidth BandwidthEstimate() OVERRIDE;
-  virtual QuicTime::Delta SmoothedRtt() OVERRIDE;
-  virtual QuicTime::Delta RetransmissionDelay() OVERRIDE;
-  virtual QuicByteCount GetCongestionWindow() OVERRIDE;
-  virtual void SetCongestionWindow(QuicByteCount window) OVERRIDE;
-=======
   virtual QuicBandwidth BandwidthEstimate() const OVERRIDE;
   virtual QuicTime::Delta SmoothedRtt() const OVERRIDE;
   virtual QuicTime::Delta RetransmissionDelay() const OVERRIDE;
   virtual QuicByteCount GetCongestionWindow() const OVERRIDE;
->>>>>>> 8c15b39e
   // End implementation of SendAlgorithmInterface.
 
  private:
