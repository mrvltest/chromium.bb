--- conflicted
+++ resolved
@@ -46,14 +46,10 @@
 
 void InterArrivalSender::SetFromConfig(const QuicConfig& config,
                                        bool is_server) {
-<<<<<<< HEAD
-  max_segment_size_ = config.server_max_packet_size();
-=======
 }
 
 void InterArrivalSender::SetMaxPacketSize(QuicByteCount max_packet_size) {
   max_segment_size_ = max_packet_size;
->>>>>>> 8c15b39e
   paced_sender_->set_max_segment_size(max_segment_size_);
   probe_->set_max_segment_size(max_segment_size_);
 }
@@ -265,13 +261,10 @@
   return true;
 }
 
-<<<<<<< HEAD
-=======
 void InterArrivalSender::OnRetransmissionTimeout() {
   // TODO(ianswett): Decrease the available bandwidth.
 }
 
->>>>>>> 8c15b39e
 void InterArrivalSender::OnPacketAbandoned(
     QuicPacketSequenceNumber /*sequence_number*/,
     QuicByteCount abandoned_bytes) {
@@ -348,20 +341,10 @@
   return smoothed_rtt_.Add(smoothed_rtt_);
 }
 
-<<<<<<< HEAD
-QuicByteCount InterArrivalSender::GetCongestionWindow() {
-  return 0;
-}
-
-void InterArrivalSender::SetCongestionWindow(QuicByteCount window) {
-}
-
-=======
 QuicByteCount InterArrivalSender::GetCongestionWindow() const {
   return 0;
 }
 
->>>>>>> 8c15b39e
 void InterArrivalSender::EstimateNewBandwidth(QuicTime feedback_receive_time,
                                               QuicBandwidth sent_bandwidth) {
   QuicBandwidth new_bandwidth = bitrate_ramp_up_->GetNewBitrate(sent_bandwidth);
