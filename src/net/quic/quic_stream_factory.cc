// Copyright (c) 2012 The Chromium Authors. All rights reserved.
// Use of this source code is governed by a BSD-style license that can be
// found in the LICENSE file.

#include "net/quic/quic_stream_factory.h"

#include <set>

#include "base/logging.h"
#include "base/message_loop/message_loop.h"
#include "base/message_loop/message_loop_proxy.h"
#include "base/metrics/histogram.h"
#include "base/rand_util.h"
#include "base/stl_util.h"
#include "base/strings/string_util.h"
#include "base/values.h"
#include "net/base/net_errors.h"
#include "net/cert/cert_verifier.h"
#include "net/dns/host_resolver.h"
#include "net/dns/single_request_host_resolver.h"
#include "net/http/http_server_properties.h"
#include "net/quic/congestion_control/tcp_receiver.h"
#include "net/quic/crypto/proof_verifier_chromium.h"
#include "net/quic/crypto/quic_random.h"
#include "net/quic/port_suggester.h"
#include "net/quic/quic_client_session.h"
#include "net/quic/quic_clock.h"
#include "net/quic/quic_connection.h"
#include "net/quic/quic_connection_helper.h"
#include "net/quic/quic_crypto_client_stream_factory.h"
#include "net/quic/quic_default_packet_writer.h"
#include "net/quic/quic_http_stream.h"
#include "net/quic/quic_protocol.h"
#include "net/socket/client_socket_factory.h"

using std::string;
using std::vector;

namespace net {

// Responsible for creating a new QUIC session to the specified server, and
// for notifying any associated requests when complete.
class QuicStreamFactory::Job {
 public:
  Job(QuicStreamFactory* factory,
      HostResolver* host_resolver,
      const HostPortProxyPair& host_port_proxy_pair,
      bool is_https,
      CertVerifier* cert_verifier,
      const BoundNetLog& net_log);

  ~Job();

  int Run(const CompletionCallback& callback);

  int DoLoop(int rv);
  int DoResolveHost();
  int DoResolveHostComplete(int rv);
  int DoConnect();
  int DoConnectComplete(int rv);

  void OnIOComplete(int rv);

  CompletionCallback callback() {
    return callback_;
  }

  const HostPortProxyPair& host_port_proxy_pair() const {
    return host_port_proxy_pair_;
  }

 private:
  enum IoState {
    STATE_NONE,
    STATE_RESOLVE_HOST,
    STATE_RESOLVE_HOST_COMPLETE,
    STATE_CONNECT,
    STATE_CONNECT_COMPLETE,
  };
  IoState io_state_;

  QuicStreamFactory* factory_;
  SingleRequestHostResolver host_resolver_;
  const HostPortProxyPair host_port_proxy_pair_;
  bool is_https_;
  CertVerifier* cert_verifier_;
  const BoundNetLog net_log_;
  QuicClientSession* session_;
  CompletionCallback callback_;
  AddressList address_list_;
  DISALLOW_COPY_AND_ASSIGN(Job);
};

QuicStreamFactory::Job::Job(
    QuicStreamFactory* factory,
    HostResolver* host_resolver,
    const HostPortProxyPair& host_port_proxy_pair,
    bool is_https,
    CertVerifier* cert_verifier,
    const BoundNetLog& net_log)
    : factory_(factory),
      host_resolver_(host_resolver),
      host_port_proxy_pair_(host_port_proxy_pair),
      is_https_(is_https),
      cert_verifier_(cert_verifier),
      net_log_(net_log),
      session_(NULL) {
}

QuicStreamFactory::Job::~Job() {
}

int QuicStreamFactory::Job::Run(const CompletionCallback& callback) {
  io_state_ = STATE_RESOLVE_HOST;
  int rv = DoLoop(OK);
  if (rv == ERR_IO_PENDING)
    callback_ = callback;

  return rv > 0 ? OK : rv;
}

int QuicStreamFactory::Job::DoLoop(int rv) {
  do {
    IoState state = io_state_;
    io_state_ = STATE_NONE;
    switch (state) {
      case STATE_RESOLVE_HOST:
        CHECK_EQ(OK, rv);
        rv = DoResolveHost();
        break;
      case STATE_RESOLVE_HOST_COMPLETE:
        rv = DoResolveHostComplete(rv);
        break;
      case STATE_CONNECT:
        CHECK_EQ(OK, rv);
        rv = DoConnect();
        break;
      case STATE_CONNECT_COMPLETE:
        rv = DoConnectComplete(rv);
        break;
      default:
        NOTREACHED() << "io_state_: " << io_state_;
        break;
    }
  } while (io_state_ != STATE_NONE && rv != ERR_IO_PENDING);
  return rv;
}

void QuicStreamFactory::Job::OnIOComplete(int rv) {
  rv = DoLoop(rv);

  if (rv != ERR_IO_PENDING && !callback_.is_null()) {
    callback_.Run(rv);
  }
}

int QuicStreamFactory::Job::DoResolveHost() {
  io_state_ = STATE_RESOLVE_HOST_COMPLETE;
  return host_resolver_.Resolve(
      HostResolver::RequestInfo(host_port_proxy_pair_.first),
      DEFAULT_PRIORITY,
      &address_list_,
      base::Bind(&QuicStreamFactory::Job::OnIOComplete, base::Unretained(this)),
      net_log_);
}

int QuicStreamFactory::Job::DoResolveHostComplete(int rv) {
  if (rv != OK)
    return rv;

  DCHECK(!factory_->HasActiveSession(host_port_proxy_pair_));
  io_state_ = STATE_CONNECT;
  return OK;
}

QuicStreamRequest::QuicStreamRequest(QuicStreamFactory* factory)
    : factory_(factory) {}

QuicStreamRequest::~QuicStreamRequest() {
  if (factory_ && !callback_.is_null())
    factory_->CancelRequest(this);
}

int QuicStreamRequest::Request(
    const HostPortProxyPair& host_port_proxy_pair,
    bool is_https,
    CertVerifier* cert_verifier,
    const BoundNetLog& net_log,
    const CompletionCallback& callback) {
  DCHECK(!stream_);
  DCHECK(callback_.is_null());
  int rv = factory_->Create(host_port_proxy_pair, is_https, cert_verifier,
                            net_log, this);
  if (rv == ERR_IO_PENDING) {
    host_port_proxy_pair_ = host_port_proxy_pair;
    is_https_ = is_https;
    cert_verifier_ = cert_verifier;
    net_log_ = net_log;
    callback_ = callback;
  } else {
    factory_ = NULL;
  }
  if (rv == OK)
    DCHECK(stream_);
  return rv;
}

void QuicStreamRequest::set_stream(scoped_ptr<QuicHttpStream> stream) {
  DCHECK(stream);
  stream_ = stream.Pass();
}

void QuicStreamRequest::OnRequestComplete(int rv) {
  factory_ = NULL;
  callback_.Run(rv);
}

scoped_ptr<QuicHttpStream> QuicStreamRequest::ReleaseStream() {
  DCHECK(stream_);
  return stream_.Pass();
}

int QuicStreamFactory::Job::DoConnect() {
  io_state_ = STATE_CONNECT_COMPLETE;

  int rv = factory_->CreateSession(host_port_proxy_pair_, is_https_,
      cert_verifier_, address_list_, net_log_, &session_);
  if (rv != OK) {
    DCHECK(rv != ERR_IO_PENDING);
    DCHECK(!session_);
    return rv;
  }

  session_->StartReading();
  rv = session_->CryptoConnect(
      factory_->require_confirmation() || is_https_,
      base::Bind(&QuicStreamFactory::Job::OnIOComplete,
                 base::Unretained(this)));
  return rv;
}

int QuicStreamFactory::Job::DoConnectComplete(int rv) {
  if (rv != OK)
    return rv;

  DCHECK(!factory_->HasActiveSession(host_port_proxy_pair_));
  factory_->ActivateSession(host_port_proxy_pair_, session_);

  return OK;
}

QuicStreamFactory::QuicStreamFactory(
    HostResolver* host_resolver,
    ClientSocketFactory* client_socket_factory,
    base::WeakPtr<HttpServerProperties> http_server_properties,
    QuicCryptoClientStreamFactory* quic_crypto_client_stream_factory,
    QuicRandom* random_generator,
    QuicClock* clock,
    size_t max_packet_length)
    : require_confirmation_(true),
      host_resolver_(host_resolver),
      client_socket_factory_(client_socket_factory),
      http_server_properties_(http_server_properties),
      quic_crypto_client_stream_factory_(quic_crypto_client_stream_factory),
      random_generator_(random_generator),
      clock_(clock),
      max_packet_length_(max_packet_length),
      weak_factory_(this),
      port_seed_(random_generator_->RandUint64()) {
  config_.SetDefaults();
  config_.set_idle_connection_state_lifetime(
      QuicTime::Delta::FromSeconds(30),
      QuicTime::Delta::FromSeconds(30));

  cannoncial_suffixes_.push_back(string(".c.youtube.com"));
  cannoncial_suffixes_.push_back(string(".googlevideo.com"));
}

QuicStreamFactory::~QuicStreamFactory() {
  CloseAllSessions(ERR_ABORTED);
  STLDeleteElements(&all_sessions_);
  STLDeleteValues(&active_jobs_);
  STLDeleteValues(&all_crypto_configs_);
}

int QuicStreamFactory::Create(const HostPortProxyPair& host_port_proxy_pair,
                              bool is_https,
                              CertVerifier* cert_verifier,
                              const BoundNetLog& net_log,
                              QuicStreamRequest* request) {
  if (HasActiveSession(host_port_proxy_pair)) {
    request->set_stream(CreateIfSessionExists(host_port_proxy_pair, net_log));
    return OK;
  }

  if (HasActiveJob(host_port_proxy_pair)) {
    Job* job = active_jobs_[host_port_proxy_pair];
    active_requests_[request] = job;
    job_requests_map_[job].insert(request);
    return ERR_IO_PENDING;
  }

  scoped_ptr<Job> job(new Job(this, host_resolver_, host_port_proxy_pair,
                              is_https, cert_verifier, net_log));
  int rv = job->Run(base::Bind(&QuicStreamFactory::OnJobComplete,
                               base::Unretained(this), job.get()));

  if (rv == ERR_IO_PENDING) {
    active_requests_[request] = job.get();
    job_requests_map_[job.get()].insert(request);
    active_jobs_[host_port_proxy_pair] = job.release();
  }
  if (rv == OK) {
    DCHECK(HasActiveSession(host_port_proxy_pair));
    request->set_stream(CreateIfSessionExists(host_port_proxy_pair, net_log));
  }
  return rv;
}

void QuicStreamFactory::OnJobComplete(Job* job, int rv) {
  if (rv == OK) {
    require_confirmation_ = false;

    // Create all the streams, but do not notify them yet.
    for (RequestSet::iterator it = job_requests_map_[job].begin();
         it != job_requests_map_[job].end() ; ++it) {
      DCHECK(HasActiveSession(job->host_port_proxy_pair()));
      (*it)->set_stream(CreateIfSessionExists(job->host_port_proxy_pair(),
                                              (*it)->net_log()));
    }
  }
  while (!job_requests_map_[job].empty()) {
    RequestSet::iterator it = job_requests_map_[job].begin();
    QuicStreamRequest* request = *it;
    job_requests_map_[job].erase(it);
    active_requests_.erase(request);
    // Even though we're invoking callbacks here, we don't need to worry
    // about |this| being deleted, because the factory is owned by the
    // profile which can not be deleted via callbacks.
    request->OnRequestComplete(rv);
  }
  active_jobs_.erase(job->host_port_proxy_pair());
  job_requests_map_.erase(job);
  delete job;
  return;
}

// Returns a newly created QuicHttpStream owned by the caller, if a
// matching session already exists.  Returns NULL otherwise.
scoped_ptr<QuicHttpStream> QuicStreamFactory::CreateIfSessionExists(
    const HostPortProxyPair& host_port_proxy_pair,
    const BoundNetLog& net_log) {
  if (!HasActiveSession(host_port_proxy_pair)) {
    DVLOG(1) << "No active session";
    return scoped_ptr<QuicHttpStream>();
  }

  QuicClientSession* session = active_sessions_[host_port_proxy_pair];
  DCHECK(session);
  return scoped_ptr<QuicHttpStream>(
      new QuicHttpStream(session->GetWeakPtr()));
}

void QuicStreamFactory::OnIdleSession(QuicClientSession* session) {
}

void QuicStreamFactory::OnSessionGoingAway(QuicClientSession* session) {
  const AliasSet& aliases = session_aliases_[session];
  for (AliasSet::const_iterator it = aliases.begin(); it != aliases.end();
       ++it) {
    DCHECK(active_sessions_.count(*it));
    DCHECK_EQ(session, active_sessions_[*it]);
    active_sessions_.erase(*it);
    if (!session->IsCryptoHandshakeConfirmed() && http_server_properties_) {
      // TODO(rch):  In the special case where the session has received no
      // packets from the peer, we should consider blacklisting this
      // differently so that we still race TCP but we don't consider the
      // session connected until the handshake has been confirmed.
      http_server_properties_->SetBrokenAlternateProtocol(it->first);
    }
  }
  session_aliases_.erase(session);
}

void QuicStreamFactory::OnSessionClosed(QuicClientSession* session) {
  DCHECK_EQ(0u, session->GetNumOpenStreams());
  OnSessionGoingAway(session);
  all_sessions_.erase(session);
  delete session;
}

void QuicStreamFactory::CancelRequest(QuicStreamRequest* request) {
  DCHECK(ContainsKey(active_requests_, request));
  Job* job = active_requests_[request];
  job_requests_map_[job].erase(request);
  active_requests_.erase(request);
}

void QuicStreamFactory::CloseAllSessions(int error) {
  while (!active_sessions_.empty()) {
    size_t initial_size = active_sessions_.size();
    active_sessions_.begin()->second->CloseSessionOnError(error);
    DCHECK_NE(initial_size, active_sessions_.size());
  }
  while (!all_sessions_.empty()) {
    size_t initial_size = all_sessions_.size();
    (*all_sessions_.begin())->CloseSessionOnError(error);
    DCHECK_NE(initial_size, all_sessions_.size());
  }
  DCHECK(all_sessions_.empty());
}

base::Value* QuicStreamFactory::QuicStreamFactoryInfoToValue() const {
  base::ListValue* list = new base::ListValue();

  for (SessionMap::const_iterator it = active_sessions_.begin();
       it != active_sessions_.end(); ++it) {
    const HostPortProxyPair& pair = it->first;
    const QuicClientSession* session = it->second;

    list->Append(session->GetInfoAsValue(pair.first));
  }
  return list;
}

void QuicStreamFactory::OnIPAddressChanged() {
  CloseAllSessions(ERR_NETWORK_CHANGED);
  require_confirmation_ = true;
}

void QuicStreamFactory::OnCertAdded(const X509Certificate* cert) {
  CloseAllSessions(ERR_CERT_DATABASE_CHANGED);
}

void QuicStreamFactory::OnCACertChanged(const X509Certificate* cert) {
  // We should flush the sessions if we removed trust from a
  // cert, because a previously trusted server may have become
  // untrusted.
  //
  // We should not flush the sessions if we added trust to a cert.
  //
  // Since the OnCACertChanged method doesn't tell us what
  // kind of change it is, we have to flush the socket
  // pools to be safe.
  CloseAllSessions(ERR_CERT_DATABASE_CHANGED);
}

bool QuicStreamFactory::HasActiveSession(
    const HostPortProxyPair& host_port_proxy_pair) {
  return ContainsKey(active_sessions_, host_port_proxy_pair);
}

int QuicStreamFactory::CreateSession(
    const HostPortProxyPair& host_port_proxy_pair,
    bool is_https,
    CertVerifier* cert_verifier,
    const AddressList& address_list,
    const BoundNetLog& net_log,
    QuicClientSession** session) {
  QuicGuid guid = random_generator_->RandUint64();
  IPEndPoint addr = *address_list.begin();
  scoped_refptr<PortSuggester> port_suggester =
      new PortSuggester(host_port_proxy_pair.first, port_seed_);
  DatagramSocket::BindType bind_type = DatagramSocket::RANDOM_BIND;
#if defined(OS_WIN)
  // TODO(jar)bug=329255 Provide better implementation to avoid pop-up warning.
  bind_type = DatagramSocket::DEFAULT_BIND;
#endif
  scoped_ptr<DatagramClientSocket> socket(
      client_socket_factory_->CreateDatagramClientSocket(
          bind_type,
          base::Bind(&PortSuggester::SuggestPort, port_suggester),
          net_log.net_log(), net_log.source()));
  int rv = socket->Connect(addr);
  if (rv != OK)
    return rv;
  UMA_HISTOGRAM_COUNTS("Net.QuicEphemeralPortsSuggested",
                       port_suggester->call_count());

#if defined(OS_WIN)
  // TODO(jar)bug=329255 Provide better implementation to avoid pop-up warning.
  DCHECK_EQ(0u, port_suggester->call_count());
#else
  DCHECK_LE(1u, port_suggester->call_count());
#endif

  // We should adaptively set this buffer size, but for now, we'll use a size
  // that is more than large enough for a full receive window, and yet
  // does not consume "too much" memory.  If we see bursty packet loss, we may
  // revisit this setting and test for its impact.
  const int32 kSocketBufferSize(TcpReceiver::kReceiveWindowTCP);
  socket->SetReceiveBufferSize(kSocketBufferSize);
  // Set a buffer large enough to contain the initial CWND's worth of packet
  // to work around the problem with CHLO packets being sent out with the
  // wrong encryption level, when the send buffer is full.
  socket->SetSendBufferSize(kMaxPacketSize * 20); // Support 20 packets.

  scoped_ptr<QuicDefaultPacketWriter> writer(
      new QuicDefaultPacketWriter(socket.get()));
<<<<<<< HEAD

  if (!helper_.get()) {
    helper_.reset(new QuicConnectionHelper(
        base::MessageLoop::current()->message_loop_proxy().get(),
        clock_.get(), random_generator_));
  }

=======

  if (!helper_.get()) {
    helper_.reset(new QuicConnectionHelper(
        base::MessageLoop::current()->message_loop_proxy().get(),
        clock_.get(), random_generator_));
  }

>>>>>>> 8c15b39e
  QuicConnection* connection = new QuicConnection(guid, addr, helper_.get(),
                                                  writer.get(), false,
                                                  QuicSupportedVersions());
  writer->SetConnection(connection);
<<<<<<< HEAD
=======
  connection->options()->max_packet_length = max_packet_length_;
>>>>>>> 8c15b39e

  QuicCryptoClientConfig* crypto_config =
      GetOrCreateCryptoConfig(host_port_proxy_pair);
  DCHECK(crypto_config);

<<<<<<< HEAD
  QuicClientSession* session =
      new QuicClientSession(connection, socket.Pass(), writer.Pass(), this,
                            quic_crypto_client_stream_factory_,
                            host_port_proxy_pair.first.host(), config_,
                            crypto_config, net_log.net_log());
  all_sessions_.insert(session);  // owning pointer
=======
  *session = new QuicClientSession(
      connection, socket.Pass(), writer.Pass(), this,
      quic_crypto_client_stream_factory_, host_port_proxy_pair.first.host(),
      config_, crypto_config, net_log.net_log());
  all_sessions_.insert(*session);  // owning pointer
>>>>>>> 8c15b39e
  if (is_https) {
    crypto_config->SetProofVerifier(
        new ProofVerifierChromium(cert_verifier, net_log));
  }
  return OK;
}

bool QuicStreamFactory::HasActiveJob(
    const HostPortProxyPair& host_port_proxy_pair) {
  return ContainsKey(active_jobs_, host_port_proxy_pair);
}

void QuicStreamFactory::ActivateSession(
    const HostPortProxyPair& host_port_proxy_pair,
    QuicClientSession* session) {
  DCHECK(!HasActiveSession(host_port_proxy_pair));
  active_sessions_[host_port_proxy_pair] = session;
  session_aliases_[session].insert(host_port_proxy_pair);
}

QuicCryptoClientConfig* QuicStreamFactory::GetOrCreateCryptoConfig(
    const HostPortProxyPair& host_port_proxy_pair) {
  QuicCryptoClientConfig* crypto_config;

  if (ContainsKey(all_crypto_configs_, host_port_proxy_pair)) {
    crypto_config = all_crypto_configs_[host_port_proxy_pair];
    DCHECK(crypto_config);
  } else {
    // TODO(rtenneti): if two quic_sessions for the same host_port_proxy_pair
    // share the same crypto_config, will it cause issues?
    crypto_config = new QuicCryptoClientConfig();
    crypto_config->SetDefaults();
    all_crypto_configs_[host_port_proxy_pair] = crypto_config;
    PopulateFromCanonicalConfig(host_port_proxy_pair, crypto_config);
  }
  return crypto_config;
}

void QuicStreamFactory::PopulateFromCanonicalConfig(
    const HostPortProxyPair& host_port_proxy_pair,
    QuicCryptoClientConfig* crypto_config) {
  const string server_hostname = host_port_proxy_pair.first.host();
<<<<<<< HEAD
  const string kYouTubeSuffix(".c.youtube.com");
  if (!EndsWith(server_hostname, kYouTubeSuffix, false)) {
    return;
  }

  HostPortPair canonical_host_port(kYouTubeSuffix,
=======

  unsigned i = 0;
  for (; i < cannoncial_suffixes_.size(); ++i) {
    if (EndsWith(server_hostname, cannoncial_suffixes_[i], false)) {
      break;
    }
  }
  if (i == cannoncial_suffixes_.size())
    return;

  HostPortPair canonical_host_port(cannoncial_suffixes_[i],
>>>>>>> 8c15b39e
                                   host_port_proxy_pair.first.port());
  if (!ContainsKey(canonical_hostname_to_origin_map_, canonical_host_port)) {
    // This is the first host we've seen which matches the suffix, so make it
    // canonical.
    canonical_hostname_to_origin_map_[canonical_host_port] =
        host_port_proxy_pair;
    return;
  }

  const HostPortProxyPair& canonical_host_port_proxy_pair =
      canonical_hostname_to_origin_map_[canonical_host_port];
  QuicCryptoClientConfig* canonical_crypto_config =
      all_crypto_configs_[canonical_host_port_proxy_pair];
  DCHECK(canonical_crypto_config);

  // Copy the CachedState for the canonical server from canonical_crypto_config
  // as the initial CachedState for the server_hostname in crypto_config.
  crypto_config->InitializeFrom(server_hostname,
                                canonical_host_port_proxy_pair.first.host(),
                                canonical_crypto_config);
  // Update canonical version to point at the "most recent" crypto_config.
  canonical_hostname_to_origin_map_[canonical_host_port] = host_port_proxy_pair;
}

}  // namespace net<|MERGE_RESOLUTION|>--- conflicted
+++ resolved
@@ -497,7 +497,6 @@
 
   scoped_ptr<QuicDefaultPacketWriter> writer(
       new QuicDefaultPacketWriter(socket.get()));
-<<<<<<< HEAD
 
   if (!helper_.get()) {
     helper_.reset(new QuicConnectionHelper(
@@ -505,42 +504,21 @@
         clock_.get(), random_generator_));
   }
 
-=======
-
-  if (!helper_.get()) {
-    helper_.reset(new QuicConnectionHelper(
-        base::MessageLoop::current()->message_loop_proxy().get(),
-        clock_.get(), random_generator_));
-  }
-
->>>>>>> 8c15b39e
   QuicConnection* connection = new QuicConnection(guid, addr, helper_.get(),
                                                   writer.get(), false,
                                                   QuicSupportedVersions());
   writer->SetConnection(connection);
-<<<<<<< HEAD
-=======
   connection->options()->max_packet_length = max_packet_length_;
->>>>>>> 8c15b39e
 
   QuicCryptoClientConfig* crypto_config =
       GetOrCreateCryptoConfig(host_port_proxy_pair);
   DCHECK(crypto_config);
 
-<<<<<<< HEAD
-  QuicClientSession* session =
-      new QuicClientSession(connection, socket.Pass(), writer.Pass(), this,
-                            quic_crypto_client_stream_factory_,
-                            host_port_proxy_pair.first.host(), config_,
-                            crypto_config, net_log.net_log());
-  all_sessions_.insert(session);  // owning pointer
-=======
   *session = new QuicClientSession(
       connection, socket.Pass(), writer.Pass(), this,
       quic_crypto_client_stream_factory_, host_port_proxy_pair.first.host(),
       config_, crypto_config, net_log.net_log());
   all_sessions_.insert(*session);  // owning pointer
->>>>>>> 8c15b39e
   if (is_https) {
     crypto_config->SetProofVerifier(
         new ProofVerifierChromium(cert_verifier, net_log));
@@ -583,14 +561,6 @@
     const HostPortProxyPair& host_port_proxy_pair,
     QuicCryptoClientConfig* crypto_config) {
   const string server_hostname = host_port_proxy_pair.first.host();
-<<<<<<< HEAD
-  const string kYouTubeSuffix(".c.youtube.com");
-  if (!EndsWith(server_hostname, kYouTubeSuffix, false)) {
-    return;
-  }
-
-  HostPortPair canonical_host_port(kYouTubeSuffix,
-=======
 
   unsigned i = 0;
   for (; i < cannoncial_suffixes_.size(); ++i) {
@@ -602,7 +572,6 @@
     return;
 
   HostPortPair canonical_host_port(cannoncial_suffixes_[i],
->>>>>>> 8c15b39e
                                    host_port_proxy_pair.first.port());
   if (!ContainsKey(canonical_hostname_to_origin_map_, canonical_host_port)) {
     // This is the first host we've seen which matches the suffix, so make it
