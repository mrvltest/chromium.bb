--- conflicted
+++ resolved
@@ -49,17 +49,6 @@
 // Default and initial maximum size in bytes of a QUIC packet.
 const QuicByteCount kDefaultMaxPacketSize = 1200;
 // The maximum packet size of any QUIC packet, based on ethernet's max size,
-<<<<<<< HEAD
-// minus the IP and UDP headers.
-const QuicByteCount kMaxPacketSize = 1472;
-
-// Maximum size of the initial congestion window in packets.
-const size_t kDefaultInitialWindow = 10;
-const size_t kMaxInitialWindow = 100;
-
-// Don't allow a client to suggest an RTT longer than 15 seconds.
-const uint32 kMaxInitialRoundTripTimeUs = 15 * kNumMicrosPerSecond;
-=======
 // minus the IP and UDP headers. IPv6 has a 40 byte header, UPD adds an
 // additional 8 bytes.  This is a total overhead of 48 bytes.  Ethernet's
 // max packet size is 1500 bytes,  1500 - 48 = 1452.
@@ -77,7 +66,6 @@
 
 // Don't allow a client to suggest an RTT longer than 15 seconds.
 const size_t kMaxInitialRoundTripTimeUs = 15 * kNumMicrosPerSecond;
->>>>>>> 8c15b39e
 
 // Maximum number of open streams per connection.
 const size_t kDefaultMaxStreamsPerConnection = 100;
@@ -135,14 +123,11 @@
   NOT_RETRANSMISSION,
   NACK_RETRANSMISSION,
   RTO_RETRANSMISSION,
-<<<<<<< HEAD
-=======
 };
 
 enum RetransmissionType {
   INITIAL_ENCRYPTION_ONLY,
   ALL_PACKETS
->>>>>>> 8c15b39e
 };
 
 enum HasRetransmittableData {
@@ -254,11 +239,6 @@
   // Special case to indicate unknown/unsupported QUIC version.
   QUIC_VERSION_UNSUPPORTED = 0,
 
-<<<<<<< HEAD
-  QUIC_VERSION_10 = 10,
-  QUIC_VERSION_11 = 11,
-=======
->>>>>>> 8c15b39e
   QUIC_VERSION_12 = 12,  // Current version.
 };
 
@@ -266,15 +246,10 @@
 // This should be ordered such that the highest supported version is the first
 // element, with subsequent elements in descending order (versions can be
 // skipped as necessary).
-<<<<<<< HEAD
-static const QuicVersion kSupportedQuicVersions[] =
-    {QUIC_VERSION_11};
-=======
 //
 // IMPORTANT: if you are addding to this list, follow the instructions at
 // http://sites/quic/adding-and-removing-versions
 static const QuicVersion kSupportedQuicVersions[] = {QUIC_VERSION_12};
->>>>>>> 8c15b39e
 
 typedef std::vector<QuicVersion> QuicVersionVector;
 
@@ -475,11 +450,6 @@
   QUIC_CRYPTO_SERVER_CONFIG_EXPIRED = 45,
   // We failed to setup the symmetric keys for a connection.
   QUIC_CRYPTO_SYMMETRIC_KEY_SETUP_FAILED = 53,
-<<<<<<< HEAD
-
-  // No error. Used as bound while iterating.
-  QUIC_LAST_ERROR = 54,
-=======
   // A handshake message arrived, but we are still validating the
   // previous handshake message.
   QUIC_CRYPTO_MESSAGE_WHILE_VALIDATING_CLIENT_HELLO = 54,
@@ -489,7 +459,6 @@
 
   // No error. Used as bound while iterating.
   QUIC_LAST_ERROR = 56,
->>>>>>> 8c15b39e
 };
 
 struct NET_EXPORT_PRIVATE QuicPacketPublicHeader {
@@ -712,11 +681,6 @@
 struct NET_EXPORT_PRIVATE QuicConnectionCloseFrame {
   QuicErrorCode error_code;
   std::string error_details;
-<<<<<<< HEAD
-  // TODO(ianswett): Remove this once QUIC_VERSION_11 is removed.
-  QuicAckFrame ack_frame;
-=======
->>>>>>> 8c15b39e
 };
 
 struct NET_EXPORT_PRIVATE QuicGoAwayFrame {
