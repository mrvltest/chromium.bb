--- conflicted
+++ resolved
@@ -202,11 +202,8 @@
     RETURN_STRING_LITERAL(QUIC_CRYPTO_SERVER_CONFIG_EXPIRED);
     RETURN_STRING_LITERAL(QUIC_INVALID_CHANNEL_ID_SIGNATURE);
     RETURN_STRING_LITERAL(QUIC_CRYPTO_SYMMETRIC_KEY_SETUP_FAILED);
-<<<<<<< HEAD
-=======
     RETURN_STRING_LITERAL(QUIC_CRYPTO_MESSAGE_WHILE_VALIDATING_CLIENT_HELLO);
     RETURN_STRING_LITERAL(QUIC_VERSION_NEGOTIATION_MISMATCH);
->>>>>>> 8c15b39e
     RETURN_STRING_LITERAL(QUIC_LAST_ERROR);
     // Intentionally have no default case, so we'll break the build
     // if we add errors and don't put them here.
