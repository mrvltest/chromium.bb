// Copyright (c) 2012 The Chromium Authors. All rights reserved.
// Use of this source code is governed by a BSD-style license that can be
// found in the LICENSE file.

#include "net/quic/quic_session.h"

#include "base/stl_util.h"
#include "net/quic/crypto/proof_verifier.h"
#include "net/quic/quic_connection.h"
#include "net/ssl/ssl_info.h"

using base::StringPiece;
using base::hash_map;
using base::hash_set;
using std::make_pair;
using std::vector;

namespace net {

const size_t kMaxPrematurelyClosedStreamsTracked = 20;
const size_t kMaxZombieStreams = 20;

#define ENDPOINT (is_server() ? "Server: " : " Client: ")

// We want to make sure we delete any closed streams in a safe manner.
// To avoid deleting a stream in mid-operation, we have a simple shim between
// us and the stream, so we can delete any streams when we return from
// processing.
//
// We could just override the base methods, but this makes it easier to make
// sure we don't miss any.
class VisitorShim : public QuicConnectionVisitorInterface {
 public:
  explicit VisitorShim(QuicSession* session) : session_(session) {}

  virtual bool OnStreamFrames(const vector<QuicStreamFrame>& frames) OVERRIDE {
    bool accepted = session_->OnStreamFrames(frames);
    session_->PostProcessAfterData();
    return accepted;
  }
  virtual void OnRstStream(const QuicRstStreamFrame& frame) OVERRIDE {
    session_->OnRstStream(frame);
    session_->PostProcessAfterData();
  }

  virtual void OnGoAway(const QuicGoAwayFrame& frame) OVERRIDE {
    session_->OnGoAway(frame);
    session_->PostProcessAfterData();
  }

  virtual bool OnCanWrite() OVERRIDE {
    bool rc = session_->OnCanWrite();
    session_->PostProcessAfterData();
    return rc;
  }

  virtual void OnSuccessfulVersionNegotiation(
      const QuicVersion& version) OVERRIDE {
    session_->OnSuccessfulVersionNegotiation(version);
  }

  virtual void OnConfigNegotiated() OVERRIDE {
    session_->OnConfigNegotiated();
  }

  virtual void OnConnectionClosed(QuicErrorCode error,
                                  bool from_peer) OVERRIDE {
    session_->OnConnectionClosed(error, from_peer);
    // The session will go away, so don't bother with cleanup.
  }

  virtual bool HasPendingHandshake() const OVERRIDE {
    return session_->HasPendingHandshake();
  }

 private:
  QuicSession* session_;
};

QuicSession::QuicSession(QuicConnection* connection,
                         const QuicConfig& config)
    : connection_(connection),
      visitor_shim_(new VisitorShim(this)),
      config_(config),
      max_open_streams_(config_.max_streams_per_connection()),
      next_stream_id_(is_server() ? 2 : 3),
      largest_peer_created_stream_id_(0),
      error_(QUIC_NO_ERROR),
      goaway_received_(false),
      goaway_sent_(false),
      has_pending_handshake_(false) {

  connection_->set_visitor(visitor_shim_.get());
  connection_->SetFromConfig(config_);
  if (connection_->connected()) {
    connection_->SetOverallConnectionTimeout(
        config_.max_time_before_crypto_handshake());
  }
}

QuicSession::~QuicSession() {
  STLDeleteElements(&closed_streams_);
  STLDeleteValues(&stream_map_);
}

bool QuicSession::OnStreamFrames(const vector<QuicStreamFrame>& frames) {
  for (size_t i = 0; i < frames.size(); ++i) {
    // TODO(rch) deal with the error case of stream id 0
    if (IsClosedStream(frames[i].stream_id)) {
      // If we get additional frames for a stream where we didn't process
      // headers, it's highly likely our compression context will end up
      // permanently out of sync with the peer's, so we give up and close the
      // connection.
      if (ContainsKey(prematurely_closed_streams_, frames[i].stream_id)) {
        connection()->SendConnectionClose(
            QUIC_STREAM_RST_BEFORE_HEADERS_DECOMPRESSED);
        return false;
      }
      continue;
    }

    ReliableQuicStream* stream = GetStream(frames[i].stream_id);
    if (stream == NULL) return false;
    if (!stream->WillAcceptStreamFrame(frames[i])) return false;

    // TODO(alyssar) check against existing connection address: if changed, make
    // sure we update the connection.
  }

  for (size_t i = 0; i < frames.size(); ++i) {
    QuicStreamId stream_id = frames[i].stream_id;
    ReliableQuicStream* stream = GetStream(stream_id);
    if (!stream) {
      continue;
    }
    stream->OnStreamFrame(frames[i]);

    // If the stream is a data stream had been prematurely closed, and the
    // headers are now decompressed, then we are finally finished
    // with this stream.
    if (ContainsKey(zombie_streams_, stream_id) &&
        static_cast<QuicDataStream*>(stream)->headers_decompressed()) {
      CloseZombieStream(stream_id);
    }
  }

  while (!decompression_blocked_streams_.empty()) {
    QuicHeaderId header_id = decompression_blocked_streams_.begin()->first;
    if (header_id != decompressor_.current_header_id()) {
      break;
    }
    QuicStreamId stream_id = decompression_blocked_streams_.begin()->second;
    decompression_blocked_streams_.erase(header_id);
    QuicDataStream* stream = GetDataStream(stream_id);
    if (!stream) {
      connection()->SendConnectionClose(
          QUIC_STREAM_RST_BEFORE_HEADERS_DECOMPRESSED);
      return false;
    }
    stream->OnDecompressorAvailable();
  }
  return true;
}

void QuicSession::OnRstStream(const QuicRstStreamFrame& frame) {
  if (frame.stream_id == kCryptoStreamId) {
    connection()->SendConnectionCloseWithDetails(
        QUIC_INVALID_STREAM_ID,
        "Attempt to reset the crypto stream");
    return;
  }
  QuicDataStream* stream = GetDataStream(frame.stream_id);
  if (!stream) {
    return;  // Errors are handled by GetStream.
  }
  if (ContainsKey(zombie_streams_, stream->id())) {
    // If this was a zombie stream then we close it out now.
    CloseZombieStream(stream->id());
    // However, since the headers still have not been decompressed, we want to
    // mark it a prematurely closed so that if we ever receive frames
    // for this stream we can close the connection.
    DCHECK(!stream->headers_decompressed());
    AddPrematurelyClosedStream(frame.stream_id);
    return;
  }
  if (stream->stream_bytes_read() > 0 && !stream->headers_decompressed()) {
    connection()->SendConnectionClose(
        QUIC_STREAM_RST_BEFORE_HEADERS_DECOMPRESSED);
  }
  stream->OnStreamReset(frame.error_code);
}

void QuicSession::OnGoAway(const QuicGoAwayFrame& frame) {
  DCHECK(frame.last_good_stream_id < next_stream_id_);
  goaway_received_ = true;
}

void QuicSession::OnConnectionClosed(QuicErrorCode error, bool from_peer) {
  DCHECK(!connection_->connected());
  if (error_ == QUIC_NO_ERROR) {
    error_ = error;
  }

  while (!stream_map_.empty()) {
    DataStreamMap::iterator it = stream_map_.begin();
    QuicStreamId id = it->first;
    it->second->OnConnectionClosed(error, from_peer);
    // The stream should call CloseStream as part of OnConnectionClosed.
    if (stream_map_.find(id) != stream_map_.end()) {
      LOG(DFATAL) << ENDPOINT
                  << "Stream failed to close under OnConnectionClosed";
      CloseStream(id);
    }
  }
}

bool QuicSession::OnCanWrite() {
  // We latch this here rather than doing a traditional loop, because streams
  // may be modifying the list as we loop.
  int remaining_writes = write_blocked_streams_.NumBlockedStreams();

  while (!connection_->HasQueuedData() &&
         remaining_writes > 0) {
    DCHECK(write_blocked_streams_.HasWriteBlockedStreams());
    if (!write_blocked_streams_.HasWriteBlockedStreams()) {
      LOG(DFATAL) << "WriteBlockedStream is missing";
      connection_->CloseConnection(QUIC_INTERNAL_ERROR, false);
      return true;  // We have no write blocked streams.
    }
    int index = write_blocked_streams_.GetHighestPriorityWriteBlockedList();
    QuicStreamId stream_id = write_blocked_streams_.PopFront(index);
    if (stream_id == kCryptoStreamId) {
      has_pending_handshake_ = false;  // We just popped it.
    }
    ReliableQuicStream* stream = GetStream(stream_id);
    if (stream != NULL) {
      // If the stream can't write all bytes, it'll re-add itself to the blocked
      // list.
      stream->OnCanWrite();
    }
    --remaining_writes;
  }

  return !write_blocked_streams_.HasWriteBlockedStreams();
}

bool QuicSession::HasPendingHandshake() const {
  return has_pending_handshake_;
}

<<<<<<< HEAD
QuicConsumedData QuicSession::WritevData(QuicStreamId id,
                                         const struct iovec* iov,
                                         int iov_count,
                                         QuicStreamOffset offset,
                                         bool fin) {
  IOVector data;
  data.AppendIovec(iov, iov_count);
  return connection_->SendStreamData(id, data, offset, fin);
=======
QuicConsumedData QuicSession::WritevData(
    QuicStreamId id,
    const struct iovec* iov,
    int iov_count,
    QuicStreamOffset offset,
    bool fin,
    QuicAckNotifier::DelegateInterface* ack_notifier_delegate) {
  IOVector data;
  data.AppendIovec(iov, iov_count);
  return connection_->SendStreamData(id, data, offset, fin,
                                     ack_notifier_delegate);
>>>>>>> 8c15b39e
}

void QuicSession::SendRstStream(QuicStreamId id,
                                QuicRstStreamErrorCode error) {
  connection_->SendRstStream(id, error);
  CloseStreamInner(id, true);
}

void QuicSession::SendGoAway(QuicErrorCode error_code, const string& reason) {
  goaway_sent_ = true;
  connection_->SendGoAway(error_code, largest_peer_created_stream_id_, reason);
}

void QuicSession::CloseStream(QuicStreamId stream_id) {
  CloseStreamInner(stream_id, false);
}

void QuicSession::CloseStreamInner(QuicStreamId stream_id,
                                   bool locally_reset) {
  DVLOG(1) << ENDPOINT << "Closing stream " << stream_id;

  DataStreamMap::iterator it = stream_map_.find(stream_id);
  if (it == stream_map_.end()) {
    DVLOG(1) << ENDPOINT << "Stream is already closed: " << stream_id;
    return;
  }
  QuicDataStream* stream = it->second;
  if (connection_->connected() && !stream->headers_decompressed()) {
    // If the stream is being closed locally (for example a client cancelling
    // a request before receiving the response) then we need to make sure that
    // we keep the stream alive long enough to process any response or
    // RST_STREAM frames.
    if (locally_reset && !is_server()) {
      AddZombieStream(stream_id);
      return;
    }

    // This stream has been closed before the headers were decompressed.
    // This might cause problems with head of line blocking of headers.
    // If the peer sent headers which were lost but we now close the stream
    // we will never be able to decompress headers for other streams.
    // To deal with this, we keep track of streams which have been closed
    // prematurely.  If we ever receive data frames for this steam, then we
    // know there actually has been a problem and we close the connection.
    AddPrematurelyClosedStream(stream->id());
  }
  closed_streams_.push_back(it->second);
  if (ContainsKey(zombie_streams_, stream->id())) {
    zombie_streams_.erase(stream->id());
  }
  stream_map_.erase(it);
  stream->OnClose();
}

void QuicSession::AddZombieStream(QuicStreamId stream_id) {
  if (zombie_streams_.size() == kMaxZombieStreams) {
    QuicStreamId oldest_zombie_stream_id = zombie_streams_.begin()->first;
    CloseZombieStream(oldest_zombie_stream_id);
    // However, since the headers still have not been decompressed, we want to
    // mark it a prematurely closed so that if we ever receive frames
    // for this stream we can close the connection.
    AddPrematurelyClosedStream(oldest_zombie_stream_id);
  }
  zombie_streams_.insert(make_pair(stream_id, true));
}

void QuicSession::CloseZombieStream(QuicStreamId stream_id) {
  DCHECK(ContainsKey(zombie_streams_, stream_id));
  zombie_streams_.erase(stream_id);
  QuicDataStream* stream = GetDataStream(stream_id);
  if (!stream) {
    return;
  }
  stream_map_.erase(stream_id);
  stream->OnClose();
  closed_streams_.push_back(stream);
}

void QuicSession::AddPrematurelyClosedStream(QuicStreamId stream_id) {
  if (prematurely_closed_streams_.size() ==
      kMaxPrematurelyClosedStreamsTracked) {
    prematurely_closed_streams_.erase(prematurely_closed_streams_.begin());
  }
  prematurely_closed_streams_.insert(make_pair(stream_id, true));
}

bool QuicSession::IsEncryptionEstablished() {
  return GetCryptoStream()->encryption_established();
}

bool QuicSession::IsCryptoHandshakeConfirmed() {
  return GetCryptoStream()->handshake_confirmed();
}

void QuicSession::OnConfigNegotiated() {
  connection_->SetFromConfig(config_);
}

void QuicSession::OnCryptoHandshakeEvent(CryptoHandshakeEvent event) {
  switch (event) {
    // TODO(satyamshekhar): Move the logic of setting the encrypter/decrypter
    // to QuicSession since it is the glue.
    case ENCRYPTION_FIRST_ESTABLISHED:
      break;

    case ENCRYPTION_REESTABLISHED:
      // Retransmit originally packets that were sent, since they can't be
      // decrypted by the peer.
      connection_->RetransmitUnackedPackets(INITIAL_ENCRYPTION_ONLY);
      break;

    case HANDSHAKE_CONFIRMED:
      LOG_IF(DFATAL, !config_.negotiated()) << ENDPOINT
          << "Handshake confirmed without parameter negotiation.";
      connection_->SetOverallConnectionTimeout(QuicTime::Delta::Infinite());
      max_open_streams_ = config_.max_streams_per_connection();
      break;

    default:
      LOG(ERROR) << ENDPOINT << "Got unknown handshake event: " << event;
  }
}

void QuicSession::OnCryptoHandshakeMessageSent(
    const CryptoHandshakeMessage& message) {
}

void QuicSession::OnCryptoHandshakeMessageReceived(
    const CryptoHandshakeMessage& message) {
}

QuicConfig* QuicSession::config() {
  return &config_;
}

void QuicSession::ActivateStream(QuicDataStream* stream) {
  DVLOG(1) << ENDPOINT << "num_streams: " << stream_map_.size()
             << ". activating " << stream->id();
  DCHECK_EQ(stream_map_.count(stream->id()), 0u);
  stream_map_[stream->id()] = stream;
}

QuicStreamId QuicSession::GetNextStreamId() {
  QuicStreamId id = next_stream_id_;
  next_stream_id_ += 2;
  return id;
}

ReliableQuicStream* QuicSession::GetStream(const QuicStreamId stream_id) {
  if (stream_id == kCryptoStreamId) {
    return GetCryptoStream();
  }
  return GetDataStream(stream_id);
}

QuicDataStream* QuicSession::GetDataStream(const QuicStreamId stream_id) {
  if (stream_id == kCryptoStreamId) {
    DLOG(FATAL) << "Attempt to call GetDataStream with the crypto stream id";
    return NULL;
  }

  DataStreamMap::iterator it = stream_map_.find(stream_id);
  if (it != stream_map_.end()) {
    return it->second;
  }

  if (IsClosedStream(stream_id)) {
    return NULL;
  }

  if (stream_id % 2 == next_stream_id_ % 2) {
    // We've received a frame for a locally-created stream that is not
    // currently active.  This is an error.
    connection()->SendConnectionClose(QUIC_PACKET_FOR_NONEXISTENT_STREAM);
    return NULL;
  }

  return GetIncomingReliableStream(stream_id);
}

QuicDataStream* QuicSession::GetIncomingReliableStream(
    QuicStreamId stream_id) {
  if (IsClosedStream(stream_id)) {
    return NULL;
  }

  if (goaway_sent_) {
    // We've already sent a GoAway
    SendRstStream(stream_id, QUIC_STREAM_PEER_GOING_AWAY);
    return NULL;
  }

  implicitly_created_streams_.erase(stream_id);
  if (stream_id > largest_peer_created_stream_id_) {
    // TODO(rch) add unit test for this
    if (stream_id - largest_peer_created_stream_id_ > kMaxStreamIdDelta) {
      connection()->SendConnectionClose(QUIC_INVALID_STREAM_ID);
      return NULL;
    }
    if (largest_peer_created_stream_id_ == 0) {
      largest_peer_created_stream_id_= 1;
    }
    for (QuicStreamId id = largest_peer_created_stream_id_ + 2;
         id < stream_id;
         id += 2) {
      implicitly_created_streams_.insert(id);
    }
    largest_peer_created_stream_id_ = stream_id;
  }
  QuicDataStream* stream = CreateIncomingDataStream(stream_id);
  if (stream == NULL) {
    return NULL;
  }
  ActivateStream(stream);
  return stream;
}

bool QuicSession::IsClosedStream(QuicStreamId id) {
  DCHECK_NE(0u, id);
  if (id == kCryptoStreamId) {
    return false;
  }
  if (ContainsKey(zombie_streams_, id)) {
    return true;
  }
  if (ContainsKey(stream_map_, id)) {
    // Stream is active
    return false;
  }
  if (id % 2 == next_stream_id_ % 2) {
    // Locally created streams are strictly in-order.  If the id is in the
    // range of created streams and it's not active, it must have been closed.
    return id < next_stream_id_;
  }
  // For peer created streams, we also need to consider implicitly created
  // streams.
  return id <= largest_peer_created_stream_id_ &&
      implicitly_created_streams_.count(id) == 0;
}

size_t QuicSession::GetNumOpenStreams() const {
  return stream_map_.size() + implicitly_created_streams_.size() -
      zombie_streams_.size();
}

void QuicSession::MarkWriteBlocked(QuicStreamId id, QuicPriority priority) {
  if (id == kCryptoStreamId) {
    DCHECK(!has_pending_handshake_);
    has_pending_handshake_ = true;
    // TODO(jar): Be sure to use the highest priority for the crypto stream,
    // perhaps by adding a "special" priority for it that is higher than
    // kHighestPriority.
    priority = kHighestPriority;
  }
  write_blocked_streams_.PushBack(id, priority);
}

bool QuicSession::HasQueuedData() const {
  return write_blocked_streams_.NumBlockedStreams() ||
      connection_->HasQueuedData();
}

void QuicSession::MarkDecompressionBlocked(QuicHeaderId header_id,
                                           QuicStreamId stream_id) {
  decompression_blocked_streams_[header_id] = stream_id;
}

bool QuicSession::GetSSLInfo(SSLInfo* ssl_info) {
  NOTIMPLEMENTED();
  return false;
}

void QuicSession::PostProcessAfterData() {
  STLDeleteElements(&closed_streams_);
  closed_streams_.clear();
}

}  // namespace net<|MERGE_RESOLUTION|>--- conflicted
+++ resolved
@@ -248,16 +248,6 @@
   return has_pending_handshake_;
 }
 
-<<<<<<< HEAD
-QuicConsumedData QuicSession::WritevData(QuicStreamId id,
-                                         const struct iovec* iov,
-                                         int iov_count,
-                                         QuicStreamOffset offset,
-                                         bool fin) {
-  IOVector data;
-  data.AppendIovec(iov, iov_count);
-  return connection_->SendStreamData(id, data, offset, fin);
-=======
 QuicConsumedData QuicSession::WritevData(
     QuicStreamId id,
     const struct iovec* iov,
@@ -269,7 +259,6 @@
   data.AppendIovec(iov, iov_count);
   return connection_->SendStreamData(id, data, offset, fin,
                                      ack_notifier_delegate);
->>>>>>> 8c15b39e
 }
 
 void QuicSession::SendRstStream(QuicStreamId id,
