--- conflicted
+++ resolved
@@ -226,10 +226,6 @@
              peer_least_packet_awaiting_ack_);
 }
 
-<<<<<<< HEAD
-size_t QuicReceivedPacketManager::GetNumMissingPackets() {
-  return received_info_.missing_packets.size();
-=======
 bool QuicReceivedPacketManager::HasMissingPackets() {
   return !received_info_.missing_packets.empty();
 }
@@ -238,7 +234,6 @@
   return HasMissingPackets() &&
       (received_info_.largest_observed -
        *received_info_.missing_packets.rbegin()) <= kMaxPacketsAfterNewMissing;
->>>>>>> 8c15b39e
 }
 
 }  // namespace net