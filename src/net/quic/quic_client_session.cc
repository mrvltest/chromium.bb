// Copyright (c) 2012 The Chromium Authors. All rights reserved.
// Use of this source code is governed by a BSD-style license that can be
// found in the LICENSE file.

#include "net/quic/quic_client_session.h"

#include "base/callback_helpers.h"
#include "base/message_loop/message_loop.h"
#include "base/metrics/histogram.h"
#include "base/metrics/sparse_histogram.h"
#include "base/stl_util.h"
#include "base/strings/string_number_conversions.h"
#include "base/values.h"
#include "net/base/io_buffer.h"
#include "net/base/net_errors.h"
#include "net/quic/quic_connection_helper.h"
#include "net/quic/quic_crypto_client_stream_factory.h"
#include "net/quic/quic_default_packet_writer.h"
#include "net/quic/quic_stream_factory.h"
#include "net/ssl/ssl_info.h"
#include "net/udp/datagram_client_socket.h"

namespace net {

namespace {

// Note: these values must be kept in sync with the corresponding values in:
// tools/metrics/histograms/histograms.xml
enum HandshakeState {
  STATE_STARTED = 0,
  STATE_ENCRYPTION_ESTABLISHED = 1,
  STATE_HANDSHAKE_CONFIRMED = 2,
  STATE_FAILED = 3,
  NUM_HANDSHAKE_STATES = 4
};

void RecordHandshakeState(HandshakeState state) {
  UMA_HISTOGRAM_ENUMERATION("Net.QuicHandshakeState", state,
                            NUM_HANDSHAKE_STATES);
}

}  // namespace

QuicClientSession::StreamRequest::StreamRequest() : stream_(NULL) {}

QuicClientSession::StreamRequest::~StreamRequest() {
  CancelRequest();
}

int QuicClientSession::StreamRequest::StartRequest(
    const base::WeakPtr<QuicClientSession>& session,
    QuicReliableClientStream** stream,
    const CompletionCallback& callback) {
  session_ = session;
  stream_ = stream;
  int rv = session_->TryCreateStream(this, stream_);
  if (rv == ERR_IO_PENDING) {
    callback_ = callback;
  }

  return rv;
}

void QuicClientSession::StreamRequest::CancelRequest() {
  if (session_)
    session_->CancelRequest(this);
  session_.reset();
  callback_.Reset();
}

void QuicClientSession::StreamRequest::OnRequestCompleteSuccess(
    QuicReliableClientStream* stream) {
  session_.reset();
  *stream_ = stream;
  ResetAndReturn(&callback_).Run(OK);
}

void QuicClientSession::StreamRequest::OnRequestCompleteFailure(int rv) {
  session_.reset();
  ResetAndReturn(&callback_).Run(rv);
}

QuicClientSession::QuicClientSession(
    QuicConnection* connection,
    scoped_ptr<DatagramClientSocket> socket,
    scoped_ptr<QuicDefaultPacketWriter> writer,
    QuicStreamFactory* stream_factory,
    QuicCryptoClientStreamFactory* crypto_client_stream_factory,
    const string& server_hostname,
    const QuicConfig& config,
    QuicCryptoClientConfig* crypto_config,
    NetLog* net_log)
    : QuicSession(connection, config),
      require_confirmation_(false),
      stream_factory_(stream_factory),
      socket_(socket.Pass()),
      writer_(writer.Pass()),
      read_buffer_(new IOBufferWithSize(kMaxPacketSize)),
      read_pending_(false),
      num_total_streams_(0),
      net_log_(BoundNetLog::Make(net_log, NetLog::SOURCE_QUIC_SESSION)),
      logger_(net_log_),
      num_packets_read_(0),
      weak_factory_(this) {
  crypto_stream_.reset(
      crypto_client_stream_factory ?
          crypto_client_stream_factory->CreateQuicCryptoClientStream(
              server_hostname, this, crypto_config) :
          new QuicCryptoClientStream(server_hostname, this, crypto_config));

  connection->set_debug_visitor(&logger_);
  // TODO(rch): pass in full host port proxy pair
  net_log_.BeginEvent(
      NetLog::TYPE_QUIC_SESSION,
      NetLog::StringCallback("host", &server_hostname));
}

QuicClientSession::~QuicClientSession() {
  // The session must be closed before it is destroyed.
  DCHECK(streams()->empty());
  CloseAllStreams(ERR_UNEXPECTED);
  DCHECK(observers_.empty());
  CloseAllObservers(ERR_UNEXPECTED);

  connection()->set_debug_visitor(NULL);
  net_log_.EndEvent(NetLog::TYPE_QUIC_SESSION);

  while (!stream_requests_.empty()) {
    StreamRequest* request = stream_requests_.front();
    stream_requests_.pop_front();
    request->OnRequestCompleteFailure(ERR_ABORTED);
  }

  if (IsEncryptionEstablished())
    RecordHandshakeState(STATE_ENCRYPTION_ESTABLISHED);
  if (IsCryptoHandshakeConfirmed())
    RecordHandshakeState(STATE_HANDSHAKE_CONFIRMED);
  else
    RecordHandshakeState(STATE_FAILED);

  UMA_HISTOGRAM_COUNTS("Net.QuicNumSentClientHellos",
                       crypto_stream_->num_sent_client_hellos());
  if (IsCryptoHandshakeConfirmed()) {
    UMA_HISTOGRAM_COUNTS("Net.QuicNumSentClientHellosCryptoHandshakeConfirmed",
                         crypto_stream_->num_sent_client_hellos());
  }

  UMA_HISTOGRAM_COUNTS("Net.QuicSession.NumTotalStreams", num_total_streams_);
}

bool QuicClientSession::OnStreamFrames(
    const std::vector<QuicStreamFrame>& frames) {
  // Record total number of stream frames.
  UMA_HISTOGRAM_COUNTS("Net.QuicNumStreamFramesInPacket", frames.size());

  // Record number of frames per stream in packet.
  typedef std::map<QuicStreamId, size_t> FrameCounter;
  FrameCounter frames_per_stream;
  for (size_t i = 0; i < frames.size(); ++i) {
    frames_per_stream[frames[i].stream_id]++;
  }
  for (FrameCounter::const_iterator it = frames_per_stream.begin();
       it != frames_per_stream.end(); ++it) {
    UMA_HISTOGRAM_COUNTS("Net.QuicNumStreamFramesPerStreamInPacket",
                         it->second);
  }

  return QuicSession::OnStreamFrames(frames);
}

void QuicClientSession::AddObserver(Observer* observer) {
  DCHECK(!ContainsKey(observers_, observer));
  observers_.insert(observer);
}

void QuicClientSession::RemoveObserver(Observer* observer) {
  DCHECK(ContainsKey(observers_, observer));
  observers_.erase(observer);
}

int QuicClientSession::TryCreateStream(StreamRequest* request,
                                       QuicReliableClientStream** stream) {
  if (!crypto_stream_->encryption_established()) {
    DLOG(DFATAL) << "Encryption not established.";
    return ERR_CONNECTION_CLOSED;
  }

  if (goaway_received()) {
    DVLOG(1) << "Going away.";
    return ERR_CONNECTION_CLOSED;
  }

  if (!connection()->connected()) {
    DVLOG(1) << "Already closed.";
    return ERR_CONNECTION_CLOSED;
  }

  if (GetNumOpenStreams() < get_max_open_streams()) {
    *stream = CreateOutgoingReliableStreamImpl();
    return OK;
  }

  stream_requests_.push_back(request);
  return ERR_IO_PENDING;
}

void QuicClientSession::CancelRequest(StreamRequest* request) {
  // Remove |request| from the queue while preserving the order of the
  // other elements.
  StreamRequestQueue::iterator it =
      std::find(stream_requests_.begin(), stream_requests_.end(), request);
  if (it != stream_requests_.end()) {
    it = stream_requests_.erase(it);
  }
}

QuicReliableClientStream* QuicClientSession::CreateOutgoingDataStream() {
  if (!crypto_stream_->encryption_established()) {
    DVLOG(1) << "Encryption not active so no outgoing stream created.";
    return NULL;
  }
  if (GetNumOpenStreams() >= get_max_open_streams()) {
    DVLOG(1) << "Failed to create a new outgoing stream. "
               << "Already " << GetNumOpenStreams() << " open.";
    return NULL;
  }
  if (goaway_received()) {
    DVLOG(1) << "Failed to create a new outgoing stream. "
               << "Already received goaway.";
    return NULL;
  }

  return CreateOutgoingReliableStreamImpl();
}

QuicReliableClientStream*
QuicClientSession::CreateOutgoingReliableStreamImpl() {
  DCHECK(connection()->connected());
  QuicReliableClientStream* stream =
      new QuicReliableClientStream(GetNextStreamId(), this, net_log_);
  ActivateStream(stream);
  ++num_total_streams_;
  UMA_HISTOGRAM_COUNTS("Net.QuicSession.NumOpenStreams", GetNumOpenStreams());
  return stream;
}

QuicCryptoClientStream* QuicClientSession::GetCryptoStream() {
  return crypto_stream_.get();
};

bool QuicClientSession::GetSSLInfo(SSLInfo* ssl_info) {
  DCHECK(crypto_stream_.get());
  return crypto_stream_->GetSSLInfo(ssl_info);
}

int QuicClientSession::CryptoConnect(bool require_confirmation,
                                     const CompletionCallback& callback) {
  require_confirmation_ = require_confirmation;
  RecordHandshakeState(STATE_STARTED);
  if (!crypto_stream_->CryptoConnect()) {
    // TODO(wtc): change crypto_stream_.CryptoConnect() to return a
    // QuicErrorCode and map it to a net error code.
    return ERR_CONNECTION_FAILED;
  }

  bool can_notify = require_confirmation_ ?
      IsCryptoHandshakeConfirmed() : IsEncryptionEstablished();
  if (can_notify) {
    return OK;
  }

  callback_ = callback;
  return ERR_IO_PENDING;
}

int QuicClientSession::GetNumSentClientHellos() const {
  return crypto_stream_->num_sent_client_hellos();
}

QuicDataStream* QuicClientSession::CreateIncomingDataStream(
    QuicStreamId id) {
  DLOG(ERROR) << "Server push not supported";
  return NULL;
}

void QuicClientSession::CloseStream(QuicStreamId stream_id) {
  QuicSession::CloseStream(stream_id);
  OnClosedStream();
}

void QuicClientSession::SendRstStream(QuicStreamId id,
                                      QuicRstStreamErrorCode error) {
  QuicSession::SendRstStream(id, error);
  OnClosedStream();
}

void QuicClientSession::OnClosedStream() {
  if (GetNumOpenStreams() < get_max_open_streams() &&
      !stream_requests_.empty() &&
      crypto_stream_->encryption_established() &&
      !goaway_received() &&
      connection()->connected()) {
    StreamRequest* request = stream_requests_.front();
    stream_requests_.pop_front();
    request->OnRequestCompleteSuccess(CreateOutgoingReliableStreamImpl());
  }

  if (GetNumOpenStreams() == 0) {
    stream_factory_->OnIdleSession(this);
  }
}

void QuicClientSession::OnCryptoHandshakeEvent(CryptoHandshakeEvent event) {
  if (!callback_.is_null() &&
      (!require_confirmation_ || event == HANDSHAKE_CONFIRMED)) {
    // TODO(rtenneti): Currently for all CryptoHandshakeEvent events, callback_
    // could be called because there are no error events in CryptoHandshakeEvent
    // enum. If error events are added to CryptoHandshakeEvent, then the
    // following code needs to changed.
    base::ResetAndReturn(&callback_).Run(OK);
  }
  if (event == HANDSHAKE_CONFIRMED) {
    ObserverSet::iterator it = observers_.begin();
    while (it != observers_.end()) {
      Observer* observer = *it;
      ++it;
      observer->OnCryptoHandshakeConfirmed();
    }
  }
  QuicSession::OnCryptoHandshakeEvent(event);
}

void QuicClientSession::OnCryptoHandshakeMessageSent(
    const CryptoHandshakeMessage& message) {
  logger_.OnCryptoHandshakeMessageSent(message);
}

void QuicClientSession::OnCryptoHandshakeMessageReceived(
    const CryptoHandshakeMessage& message) {
  logger_.OnCryptoHandshakeMessageReceived(message);
}

void QuicClientSession::OnConnectionClosed(QuicErrorCode error,
                                           bool from_peer) {
  DCHECK(!connection()->connected());
  logger_.OnConnectionClosed(error, from_peer);
  if (from_peer) {
    UMA_HISTOGRAM_SPARSE_SLOWLY(
        "Net.QuicSession.ConnectionCloseErrorCodeServer", error);
  } else {
    UMA_HISTOGRAM_SPARSE_SLOWLY(
        "Net.QuicSession.ConnectionCloseErrorCodeClient", error);
  }

  if (error == QUIC_CONNECTION_TIMED_OUT) {
    UMA_HISTOGRAM_COUNTS(
        "Net.QuicSession.ConnectionClose.NumOpenStreams.TimedOut",
        GetNumOpenStreams());
    if (!IsCryptoHandshakeConfirmed()) {
      // If there have been any streams created, they were 0-RTT speculative
      // requests that have not be serviced.
      UMA_HISTOGRAM_COUNTS(
          "Net.QuicSession.ConnectionClose.NumTotalStreams.HandshakeTimedOut",
          num_total_streams_);
    }
  }

  UMA_HISTOGRAM_SPARSE_SLOWLY("Net.QuicSession.QuicVersion",
                              connection()->version());
  NotifyFactoryOfSessionGoingAway();
  if (!callback_.is_null()) {
    base::ResetAndReturn(&callback_).Run(ERR_QUIC_PROTOCOL_ERROR);
  }
  socket_->Close();
  QuicSession::OnConnectionClosed(error, from_peer);
<<<<<<< HEAD
=======
  DCHECK(streams()->empty());
  CloseAllStreams(ERR_UNEXPECTED);
  CloseAllObservers(ERR_UNEXPECTED);
>>>>>>> 8c15b39e
  NotifyFactoryOfSessionClosedLater();
}

void QuicClientSession::OnSuccessfulVersionNegotiation(
    const QuicVersion& version) {
  logger_.OnSuccessfulVersionNegotiation(version);
  QuicSession::OnSuccessfulVersionNegotiation(version);
}

void QuicClientSession::StartReading() {
  if (read_pending_) {
    return;
  }
  read_pending_ = true;
  int rv = socket_->Read(read_buffer_.get(),
                         read_buffer_->size(),
                         base::Bind(&QuicClientSession::OnReadComplete,
                                    weak_factory_.GetWeakPtr()));
  if (rv == ERR_IO_PENDING) {
    num_packets_read_ = 0;
    return;
  }

  if (++num_packets_read_ > 32) {
    num_packets_read_ = 0;
    // Data was read, process it.
    // Schedule the work through the message loop to avoid recursive
    // callbacks.
    base::MessageLoop::current()->PostTask(
        FROM_HERE,
        base::Bind(&QuicClientSession::OnReadComplete,
                   weak_factory_.GetWeakPtr(), rv));
  } else {
    OnReadComplete(rv);
  }
}

void QuicClientSession::CloseSessionOnError(int error) {
  UMA_HISTOGRAM_SPARSE_SLOWLY("Net.QuicSession.CloseSessionOnError", -error);
  CloseSessionOnErrorInner(error, QUIC_INTERNAL_ERROR);
  NotifyFactoryOfSessionClosed();
}

void QuicClientSession::CloseSessionOnErrorInner(int net_error,
                                                 QuicErrorCode quic_error) {
  if (!callback_.is_null()) {
    base::ResetAndReturn(&callback_).Run(net_error);
  }
  CloseAllStreams(net_error);
  CloseAllObservers(net_error);
  net_log_.AddEvent(
      NetLog::TYPE_QUIC_SESSION_CLOSE_ON_ERROR,
      NetLog::IntegerCallback("net_error", net_error));

  connection()->CloseConnection(quic_error, false);
  DCHECK(!connection()->connected());
}

void QuicClientSession::CloseAllStreams(int net_error) {
  while (!streams()->empty()) {
    ReliableQuicStream* stream = streams()->begin()->second;
    QuicStreamId id = stream->id();
    static_cast<QuicReliableClientStream*>(stream)->OnError(net_error);
    CloseStream(id);
  }
}

void QuicClientSession::CloseAllObservers(int net_error) {
  while (!observers_.empty()) {
    Observer* observer = *observers_.begin();
    observers_.erase(observer);
    observer->OnSessionClosed(net_error);
  }
}

base::Value* QuicClientSession::GetInfoAsValue(const HostPortPair& pair) const {
  base::DictionaryValue* dict = new base::DictionaryValue();
  dict->SetString("host_port_pair", pair.ToString());
  dict->SetString("version", QuicVersionToString(connection()->version()));
  dict->SetInteger("open_streams", GetNumOpenStreams());
  dict->SetInteger("total_streams", num_total_streams_);
  dict->SetString("peer_address", peer_address().ToString());
  dict->SetString("guid", base::Uint64ToString(guid()));
  dict->SetBoolean("connected", connection()->connected());
  return dict;
}

base::WeakPtr<QuicClientSession> QuicClientSession::GetWeakPtr() {
  return weak_factory_.GetWeakPtr();
}

void QuicClientSession::OnReadComplete(int result) {
  read_pending_ = false;
  if (result == 0)
    result = ERR_CONNECTION_CLOSED;

  if (result < 0) {
    DVLOG(1) << "Closing session on read error: " << result;
    UMA_HISTOGRAM_SPARSE_SLOWLY("Net.QuicSession.ReadError", -result);
    NotifyFactoryOfSessionGoingAway();
    CloseSessionOnErrorInner(result, QUIC_PACKET_READ_ERROR);
    NotifyFactoryOfSessionClosedLater();
    return;
  }

  scoped_refptr<IOBufferWithSize> buffer(read_buffer_);
  read_buffer_ = new IOBufferWithSize(kMaxPacketSize);
  QuicEncryptedPacket packet(buffer->data(), result);
  IPEndPoint local_address;
  IPEndPoint peer_address;
  socket_->GetLocalAddress(&local_address);
  socket_->GetPeerAddress(&peer_address);
  // ProcessUdpPacket might result in |this| being deleted, so we
  // use a weak pointer to be safe.
  connection()->ProcessUdpPacket(local_address, peer_address, packet);
  if (!connection()->connected()) {
    stream_factory_->OnSessionClosed(this);
    return;
  }
  StartReading();
}

void QuicClientSession::NotifyFactoryOfSessionGoingAway() {
  if (stream_factory_)
    stream_factory_->OnSessionGoingAway(this);
}

void QuicClientSession::NotifyFactoryOfSessionClosedLater() {
  DCHECK_EQ(0u, GetNumOpenStreams());
  DCHECK(!connection()->connected());
  base::MessageLoop::current()->PostTask(
      FROM_HERE,
      base::Bind(&QuicClientSession::NotifyFactoryOfSessionClosed,
                 weak_factory_.GetWeakPtr()));
}

void QuicClientSession::NotifyFactoryOfSessionClosed() {
  DCHECK_EQ(0u, GetNumOpenStreams());
  // Will delete |this|.
  if (stream_factory_)
    stream_factory_->OnSessionClosed(this);
}

}  // namespace net<|MERGE_RESOLUTION|>--- conflicted
+++ resolved
@@ -373,12 +373,9 @@
   }
   socket_->Close();
   QuicSession::OnConnectionClosed(error, from_peer);
-<<<<<<< HEAD
-=======
   DCHECK(streams()->empty());
   CloseAllStreams(ERR_UNEXPECTED);
   CloseAllObservers(ERR_UNEXPECTED);
->>>>>>> 8c15b39e
   NotifyFactoryOfSessionClosedLater();
 }
 
