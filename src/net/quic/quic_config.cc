--- conflicted
+++ resolved
@@ -232,18 +232,10 @@
     max_time_before_crypto_handshake_(QuicTime::Delta::Zero()),
     server_initial_congestion_window_(
         kSWND, QuicNegotiableValue::PRESENCE_OPTIONAL),
-<<<<<<< HEAD
-    server_max_packet_size_(kSMSS, QuicNegotiableValue::PRESENCE_OPTIONAL),
-=======
->>>>>>> 8c15b39e
     initial_round_trip_time_us_(kIRTT, QuicNegotiableValue::PRESENCE_OPTIONAL) {
   // All optional non-zero parameters should be initialized here.
   server_initial_congestion_window_.set(kMaxInitialWindow,
                                         kDefaultInitialWindow);
-<<<<<<< HEAD
-  server_max_packet_size_.set(kMaxPacketSize, kDefaultMaxPacketSize);
-=======
->>>>>>> 8c15b39e
 }
 
 QuicConfig::~QuicConfig() {}
@@ -304,18 +296,6 @@
   return server_initial_congestion_window_.GetUint32();
 }
 
-<<<<<<< HEAD
-void QuicConfig::set_server_max_packet_size(size_t max_bytes,
-                                            size_t default_bytes) {
-  server_max_packet_size_.set(max_bytes, default_bytes);
-}
-
-uint32 QuicConfig::server_max_packet_size() const {
-  return server_max_packet_size_.GetUint32();
-}
-
-=======
->>>>>>> 8c15b39e
 void QuicConfig::set_initial_round_trip_time_us(size_t max_rtt,
                                                 size_t default_rtt) {
   initial_round_trip_time_us_.set(max_rtt, default_rtt);
@@ -334,10 +314,6 @@
       keepalive_timeout_seconds_.negotiated() &&
       max_streams_per_connection_.negotiated() &&
       server_initial_congestion_window_.negotiated() &&
-<<<<<<< HEAD
-      server_max_packet_size_.negotiated() &&
-=======
->>>>>>> 8c15b39e
       initial_round_trip_time_us_.negotiated();
 }
 
@@ -356,14 +332,8 @@
                                   kDefaultMaxStreamsPerConnection);
   max_time_before_crypto_handshake_ = QuicTime::Delta::FromSeconds(
       kDefaultMaxTimeForCryptoHandshakeSecs);
-<<<<<<< HEAD
-  server_initial_congestion_window_.set(kMaxInitialWindow,
-                                        kDefaultInitialWindow);
-  server_max_packet_size_.set(kMaxPacketSize, kDefaultMaxPacketSize);
-=======
   server_initial_congestion_window_.set(kDefaultInitialWindow,
                                         kDefaultInitialWindow);
->>>>>>> 8c15b39e
 }
 
 void QuicConfig::ToHandshakeMessage(CryptoHandshakeMessage* out) const {
@@ -372,10 +342,6 @@
   keepalive_timeout_seconds_.ToHandshakeMessage(out);
   max_streams_per_connection_.ToHandshakeMessage(out);
   server_initial_congestion_window_.ToHandshakeMessage(out);
-<<<<<<< HEAD
-  server_max_packet_size_.ToHandshakeMessage(out);
-=======
->>>>>>> 8c15b39e
   // TODO(ianswett): Don't transmit parameters which are optional and not set.
   initial_round_trip_time_us_.ToHandshakeMessage(out);
 }
@@ -406,13 +372,6 @@
         client_hello, error_details);
   }
   if (error == QUIC_NO_ERROR) {
-<<<<<<< HEAD
-    error = server_max_packet_size_.ProcessClientHello(
-        client_hello, error_details);
-  }
-  if (error == QUIC_NO_ERROR) {
-=======
->>>>>>> 8c15b39e
     error = initial_round_trip_time_us_.ProcessClientHello(
         client_hello, error_details);
   }
@@ -445,13 +404,6 @@
         server_hello, error_details);
   }
   if (error == QUIC_NO_ERROR) {
-<<<<<<< HEAD
-    error = server_max_packet_size_.ProcessServerHello(
-        server_hello, error_details);
-  }
-  if (error == QUIC_NO_ERROR) {
-=======
->>>>>>> 8c15b39e
     error = initial_round_trip_time_us_.ProcessServerHello(
         server_hello, error_details);
   }
