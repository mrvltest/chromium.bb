// Copyright (c) 2012 The Chromium Authors. All rights reserved.
// Use of this source code is governed by a BSD-style license that can be
// found in the LICENSE file.

// This file intentionally does not have header guards, it's included
// inside a macro to generate enum values.

// This file contains the list of network errors.

//
// Ranges:
//     0- 99 System related errors
//   100-199 Connection related errors
//   200-299 Certificate errors
//   300-399 HTTP errors
//   400-499 Cache errors
//   500-599 ?
//   600-699 FTP errors
//   700-799 Certificate manager errors
//   800-899 DNS resolver errors

// An asynchronous IO operation is not yet complete.  This usually does not
// indicate a fatal error.  Typically this error will be generated as a
// notification to wait for some external notification that the IO operation
// finally completed.
NET_ERROR(IO_PENDING, -1)

// A generic failure occurred.
NET_ERROR(FAILED, -2)

// An operation was aborted (due to user action).
NET_ERROR(ABORTED, -3)

// An argument to the function is incorrect.
NET_ERROR(INVALID_ARGUMENT, -4)

// The handle or file descriptor is invalid.
NET_ERROR(INVALID_HANDLE, -5)

// The file or directory cannot be found.
NET_ERROR(FILE_NOT_FOUND, -6)

// An operation timed out.
NET_ERROR(TIMED_OUT, -7)

// The file is too large.
NET_ERROR(FILE_TOO_BIG, -8)

// An unexpected error.  This may be caused by a programming mistake or an
// invalid assumption.
NET_ERROR(UNEXPECTED, -9)

// Permission to access a resource, other than the network, was denied.
NET_ERROR(ACCESS_DENIED, -10)

// The operation failed because of unimplemented functionality.
NET_ERROR(NOT_IMPLEMENTED, -11)

// There were not enough resources to complete the operation.
NET_ERROR(INSUFFICIENT_RESOURCES, -12)

// Memory allocation failed.
NET_ERROR(OUT_OF_MEMORY, -13)

// The file upload failed because the file's modification time was different
// from the expectation.
NET_ERROR(UPLOAD_FILE_CHANGED, -14)

// The socket is not connected.
NET_ERROR(SOCKET_NOT_CONNECTED, -15)

// The file already exists.
NET_ERROR(FILE_EXISTS, -16)

// The path or file name is too long.
NET_ERROR(FILE_PATH_TOO_LONG, -17)

// Not enough room left on the disk.
NET_ERROR(FILE_NO_SPACE, -18)

// The file has a virus.
NET_ERROR(FILE_VIRUS_INFECTED, -19)

// The client chose to block the request.
NET_ERROR(BLOCKED_BY_CLIENT, -20)

// The network changed.
NET_ERROR(NETWORK_CHANGED, -21)

// The request was blocked by the URL blacklist configured by the domain
// administrator.
NET_ERROR(BLOCKED_BY_ADMINISTRATOR, -22)

// The socket is already connected.
NET_ERROR(SOCKET_IS_CONNECTED, -23)

// A connection was closed (corresponding to a TCP FIN).
NET_ERROR(CONNECTION_CLOSED, -100)

// A connection was reset (corresponding to a TCP RST).
NET_ERROR(CONNECTION_RESET, -101)

// A connection attempt was refused.
NET_ERROR(CONNECTION_REFUSED, -102)

// A connection timed out as a result of not receiving an ACK for data sent.
// This can include a FIN packet that did not get ACK'd.
NET_ERROR(CONNECTION_ABORTED, -103)

// A connection attempt failed.
NET_ERROR(CONNECTION_FAILED, -104)

// The host name could not be resolved.
NET_ERROR(NAME_NOT_RESOLVED, -105)

// The Internet connection has been lost.
NET_ERROR(INTERNET_DISCONNECTED, -106)

// An SSL protocol error occurred.
NET_ERROR(SSL_PROTOCOL_ERROR, -107)

// The IP address or port number is invalid (e.g., cannot connect to the IP
// address 0 or the port 0).
NET_ERROR(ADDRESS_INVALID, -108)

// The IP address is unreachable.  This usually means that there is no route to
// the specified host or network.
NET_ERROR(ADDRESS_UNREACHABLE, -109)

// The server requested a client certificate for SSL client authentication.
NET_ERROR(SSL_CLIENT_AUTH_CERT_NEEDED, -110)

// A tunnel connection through the proxy could not be established.
NET_ERROR(TUNNEL_CONNECTION_FAILED, -111)

// No SSL protocol versions are enabled.
NET_ERROR(NO_SSL_VERSIONS_ENABLED, -112)

// The client and server don't support a common SSL protocol version or
// cipher suite.
NET_ERROR(SSL_VERSION_OR_CIPHER_MISMATCH, -113)

// The server requested a renegotiation (rehandshake).
NET_ERROR(SSL_RENEGOTIATION_REQUESTED, -114)

// The proxy requested authentication (for tunnel establishment) with an
// unsupported method.
NET_ERROR(PROXY_AUTH_UNSUPPORTED, -115)

// During SSL renegotiation (rehandshake), the server sent a certificate with
// an error.
//
// Note: this error is not in the -2xx range so that it won't be handled as a
// certificate error.
NET_ERROR(CERT_ERROR_IN_SSL_RENEGOTIATION, -116)

// The SSL handshake failed because of a bad or missing client certificate.
NET_ERROR(BAD_SSL_CLIENT_AUTH_CERT, -117)

// A connection attempt timed out.
NET_ERROR(CONNECTION_TIMED_OUT, -118)

// There are too many pending DNS resolves, so a request in the queue was
// aborted.
NET_ERROR(HOST_RESOLVER_QUEUE_TOO_LARGE, -119)

// Failed establishing a connection to the SOCKS proxy server for a target host.
NET_ERROR(SOCKS_CONNECTION_FAILED, -120)

// The SOCKS proxy server failed establishing connection to the target host
// because that host is unreachable.
NET_ERROR(SOCKS_CONNECTION_HOST_UNREACHABLE, -121)

// The request to negotiate an alternate protocol failed.
NET_ERROR(NPN_NEGOTIATION_FAILED, -122)

// The peer sent an SSL no_renegotiation alert message.
NET_ERROR(SSL_NO_RENEGOTIATION, -123)

// Winsock sometimes reports more data written than passed.  This is probably
// due to a broken LSP.
NET_ERROR(WINSOCK_UNEXPECTED_WRITTEN_BYTES, -124)

// An SSL peer sent us a fatal decompression_failure alert. This typically
// occurs when a peer selects DEFLATE compression in the mistaken belief that
// it supports it.
NET_ERROR(SSL_DECOMPRESSION_FAILURE_ALERT, -125)

// An SSL peer sent us a fatal bad_record_mac alert. This has been observed
// from servers with buggy DEFLATE support.
NET_ERROR(SSL_BAD_RECORD_MAC_ALERT, -126)

// The proxy requested authentication (for tunnel establishment).
NET_ERROR(PROXY_AUTH_REQUESTED, -127)

// A known TLS strict server didn't offer the renegotiation extension.
NET_ERROR(SSL_UNSAFE_NEGOTIATION, -128)

// The SSL server attempted to use a weak ephemeral Diffie-Hellman key.
NET_ERROR(SSL_WEAK_SERVER_EPHEMERAL_DH_KEY, -129)

// Could not create a connection to the proxy server. An error occurred
// either in resolving its name, or in connecting a socket to it.
// Note that this does NOT include failures during the actual "CONNECT" method
// of an HTTP proxy.
NET_ERROR(PROXY_CONNECTION_FAILED, -130)

// A mandatory proxy configuration could not be used. Currently this means
// that a mandatory PAC script could not be fetched, parsed or executed.
NET_ERROR(MANDATORY_PROXY_CONFIGURATION_FAILED, -131)

// -132 was formerly ERR_ESET_ANTI_VIRUS_SSL_INTERCEPTION

// We've hit the max socket limit for the socket pool while preconnecting.  We
// don't bother trying to preconnect more sockets.
NET_ERROR(PRECONNECT_MAX_SOCKET_LIMIT, -133)

// The permission to use the SSL client certificate's private key was denied.
NET_ERROR(SSL_CLIENT_AUTH_PRIVATE_KEY_ACCESS_DENIED, -134)

// The SSL client certificate has no private key.
NET_ERROR(SSL_CLIENT_AUTH_CERT_NO_PRIVATE_KEY, -135)

// The certificate presented by the HTTPS Proxy was invalid.
NET_ERROR(PROXY_CERTIFICATE_INVALID, -136)

// An error occurred when trying to do a name resolution (DNS).
NET_ERROR(NAME_RESOLUTION_FAILED, -137)

// Permission to access the network was denied. This is used to distinguish
// errors that were most likely caused by a firewall from other access denied
// errors. See also ERR_ACCESS_DENIED.
NET_ERROR(NETWORK_ACCESS_DENIED, -138)

// The request throttler module cancelled this request to avoid DDOS.
NET_ERROR(TEMPORARILY_THROTTLED, -139)

// A request to create an SSL tunnel connection through the HTTPS proxy
// received a non-200 (OK) and non-407 (Proxy Auth) response.  The response
// body might include a description of why the request failed.
NET_ERROR(HTTPS_PROXY_TUNNEL_RESPONSE, -140)

// We were unable to sign the CertificateVerify data of an SSL client auth
// handshake with the client certificate's private key.
//
// Possible causes for this include the user implicitly or explicitly
// denying access to the private key, the private key may not be valid for
// signing, the key may be relying on a cached handle which is no longer
// valid, or the CSP won't allow arbitrary data to be signed.
NET_ERROR(SSL_CLIENT_AUTH_SIGNATURE_FAILED, -141)

// The message was too large for the transport.  (for example a UDP message
// which exceeds size threshold).
NET_ERROR(MSG_TOO_BIG, -142)

// A SPDY session already exists, and should be used instead of this connection.
NET_ERROR(SPDY_SESSION_ALREADY_EXISTS, -143)

// Error -144 was removed (LIMIT_VIOLATION).

// Websocket protocol error. Indicates that we are terminating the connection
// due to a malformed frame or other protocol violation.
NET_ERROR(WS_PROTOCOL_ERROR, -145)

// Connection was aborted for switching to another ptotocol.
// WebSocket abort SocketStream connection when alternate protocol is found.
NET_ERROR(PROTOCOL_SWITCHED, -146)

// Returned when attempting to bind an address that is already in use.
NET_ERROR(ADDRESS_IN_USE, -147)

// An operation failed because the SSL handshake has not completed.
NET_ERROR(SSL_HANDSHAKE_NOT_COMPLETED, -148)

// SSL peer's public key is invalid.
NET_ERROR(SSL_BAD_PEER_PUBLIC_KEY, -149)

// The certificate didn't match the built-in public key pins for the host name.
// The pins are set in net/http/transport_security_state.cc and require that
// one of a set of public keys exist on the path from the leaf to the root.
NET_ERROR(SSL_PINNED_KEY_NOT_IN_CERT_CHAIN, -150)

// Server request for client certificate did not contain any types we support.
NET_ERROR(CLIENT_AUTH_CERT_TYPE_UNSUPPORTED, -151)

// Server requested one type of cert, then requested a different type while the
// first was still being generated.
NET_ERROR(ORIGIN_BOUND_CERT_GENERATION_TYPE_MISMATCH, -152)

// An SSL peer sent us a fatal decrypt_error alert. This typically occurs when
// a peer could not correctly verify a signature (in CertificateVerify or
// ServerKeyExchange) or validate a Finished message.
NET_ERROR(SSL_DECRYPT_ERROR_ALERT, -153)

// There are too many pending WebSocketJob instances, so the new job was not
// pushed to the queue.
NET_ERROR(WS_THROTTLE_QUEUE_TOO_LARGE, -154)

// There are too many active SocketStream instances, so the new connect request
// was rejected.
NET_ERROR(TOO_MANY_SOCKET_STREAMS, -155)

// The SSL server certificate changed in a renegotiation.
NET_ERROR(SSL_SERVER_CERT_CHANGED, -156)

// The SSL server indicated that an unnecessary TLS version fallback was
// performed.
NET_ERROR(SSL_INAPPROPRIATE_FALLBACK, -157)

// Certificate error codes
//
// The values of certificate error codes must be consecutive.

// The server responded with a certificate whose common name did not match
// the host name.  This could mean:
//
// 1. An attacker has redirected our traffic to his server and is
//    presenting a certificate for which he knows the private key.
//
// 2. The server is misconfigured and responding with the wrong cert.
//
// 3. The user is on a wireless network and is being redirected to the
//    network's login page.
//
// 4. The OS has used a DNS search suffix and the server doesn't have
//    a certificate for the abbreviated name in the address bar.
//
NET_ERROR(CERT_COMMON_NAME_INVALID, -200)

// The server responded with a certificate that, by our clock, appears to
// either not yet be valid or to have expired.  This could mean:
//
// 1. An attacker is presenting an old certificate for which he has
//    managed to obtain the private key.
//
// 2. The server is misconfigured and is not presenting a valid cert.
//
// 3. Our clock is wrong.
//
NET_ERROR(CERT_DATE_INVALID, -201)

// The server responded with a certificate that is signed by an authority
// we don't trust.  The could mean:
//
// 1. An attacker has substituted the real certificate for a cert that
//    contains his public key and is signed by his cousin.
//
// 2. The server operator has a legitimate certificate from a CA we don't
//    know about, but should trust.
//
// 3. The server is presenting a self-signed certificate, providing no
//    defense against active attackers (but foiling passive attackers).
//
NET_ERROR(CERT_AUTHORITY_INVALID, -202)

// The server responded with a certificate that contains errors.
// This error is not recoverable.
//
// MSDN describes this error as follows:
//   "The SSL certificate contains errors."
// NOTE: It's unclear how this differs from ERR_CERT_INVALID. For consistency,
// use that code instead of this one from now on.
//
NET_ERROR(CERT_CONTAINS_ERRORS, -203)

// The certificate has no mechanism for determining if it is revoked.  In
// effect, this certificate cannot be revoked.
NET_ERROR(CERT_NO_REVOCATION_MECHANISM, -204)

// Revocation information for the security certificate for this site is not
// available.  This could mean:
//
// 1. An attacker has compromised the private key in the certificate and is
//    blocking our attempt to find out that the cert was revoked.
//
// 2. The certificate is unrevoked, but the revocation server is busy or
//    unavailable.
//
NET_ERROR(CERT_UNABLE_TO_CHECK_REVOCATION, -205)

// The server responded with a certificate has been revoked.
// We have the capability to ignore this error, but it is probably not the
// thing to do.
NET_ERROR(CERT_REVOKED, -206)

// The server responded with a certificate that is invalid.
// This error is not recoverable.
//
// MSDN describes this error as follows:
//   "The SSL certificate is invalid."
//
NET_ERROR(CERT_INVALID, -207)

// The server responded with a certificate that is signed using a weak
// signature algorithm.
NET_ERROR(CERT_WEAK_SIGNATURE_ALGORITHM, -208)

// -209 is availible: was CERT_NOT_IN_DNS.

// The host name specified in the certificate is not unique.
NET_ERROR(CERT_NON_UNIQUE_NAME, -210)

// The server responded with a certificate that contains a weak key (e.g.
// a too-small RSA key).
NET_ERROR(CERT_WEAK_KEY, -211)

// The certificate claimed DNS names that are in violation of name constraints.
NET_ERROR(CERT_NAME_CONSTRAINT_VIOLATION, -212)

// Add new certificate error codes here.
//
// Update the value of CERT_END whenever you add a new certificate error
// code.

// The value immediately past the last certificate error code.
NET_ERROR(CERT_END, -213)

// Certificate Transparency: All Signed Certificate Timestamps failed to verify.
// XXX(eranm): Move this error to a more appropriate category.
NET_ERROR(CT_NO_SCTS_VERIFIED_OK, -299)

// The URL is invalid.
NET_ERROR(INVALID_URL, -300)

// The scheme of the URL is disallowed.
NET_ERROR(DISALLOWED_URL_SCHEME, -301)

// The scheme of the URL is unknown.
NET_ERROR(UNKNOWN_URL_SCHEME, -302)

// Attempting to load an URL resulted in too many redirects.
NET_ERROR(TOO_MANY_REDIRECTS, -310)

// Attempting to load an URL resulted in an unsafe redirect (e.g., a redirect
// to file:// is considered unsafe).
NET_ERROR(UNSAFE_REDIRECT, -311)

// Attempting to load an URL with an unsafe port number.  These are port
// numbers that correspond to services, which are not robust to spurious input
// that may be constructed as a result of an allowed web construct (e.g., HTTP
// looks a lot like SMTP, so form submission to port 25 is denied).
NET_ERROR(UNSAFE_PORT, -312)

// The server's response was invalid.
NET_ERROR(INVALID_RESPONSE, -320)

// Error in chunked transfer encoding.
NET_ERROR(INVALID_CHUNKED_ENCODING, -321)

// The server did not support the request method.
NET_ERROR(METHOD_NOT_SUPPORTED, -322)

// The response was 407 (Proxy Authentication Required), yet we did not send
// the request to a proxy.
NET_ERROR(UNEXPECTED_PROXY_AUTH, -323)

// The server closed the connection without sending any data.
NET_ERROR(EMPTY_RESPONSE, -324)

// The headers section of the response is too large.
NET_ERROR(RESPONSE_HEADERS_TOO_BIG, -325)

// The PAC requested by HTTP did not have a valid status code (non-200).
NET_ERROR(PAC_STATUS_NOT_OK, -326)

// The evaluation of the PAC script failed.
NET_ERROR(PAC_SCRIPT_FAILED, -327)

// The response was 416 (Requested range not satisfiable) and the server cannot
// satisfy the range requested.
NET_ERROR(REQUEST_RANGE_NOT_SATISFIABLE, -328)

// The identity used for authentication is invalid.
NET_ERROR(MALFORMED_IDENTITY, -329)

// Content decoding of the response body failed.
NET_ERROR(CONTENT_DECODING_FAILED, -330)

// An operation could not be completed because all network IO
// is suspended.
NET_ERROR(NETWORK_IO_SUSPENDED, -331)

// FLIP data received without receiving a SYN_REPLY on the stream.
NET_ERROR(SYN_REPLY_NOT_RECEIVED, -332)

// Converting the response to target encoding failed.
NET_ERROR(ENCODING_CONVERSION_FAILED, -333)

// The server sent an FTP directory listing in a format we do not understand.
NET_ERROR(UNRECOGNIZED_FTP_DIRECTORY_LISTING_FORMAT, -334)

// Attempted use of an unknown SPDY stream id.
NET_ERROR(INVALID_SPDY_STREAM, -335)

// There are no supported proxies in the provided list.
NET_ERROR(NO_SUPPORTED_PROXIES, -336)

// There is a SPDY protocol error.
NET_ERROR(SPDY_PROTOCOL_ERROR, -337)

// Credentials could not be established during HTTP Authentication.
NET_ERROR(INVALID_AUTH_CREDENTIALS, -338)

// An HTTP Authentication scheme was tried which is not supported on this
// machine.
NET_ERROR(UNSUPPORTED_AUTH_SCHEME, -339)

// Detecting the encoding of the response failed.
NET_ERROR(ENCODING_DETECTION_FAILED, -340)

// (GSSAPI) No Kerberos credentials were available during HTTP Authentication.
NET_ERROR(MISSING_AUTH_CREDENTIALS, -341)

// An unexpected, but documented, SSPI or GSSAPI status code was returned.
NET_ERROR(UNEXPECTED_SECURITY_LIBRARY_STATUS, -342)

// The environment was not set up correctly for authentication (for
// example, no KDC could be found or the principal is unknown.
NET_ERROR(MISCONFIGURED_AUTH_ENVIRONMENT, -343)

// An undocumented SSPI or GSSAPI status code was returned.
NET_ERROR(UNDOCUMENTED_SECURITY_LIBRARY_STATUS, -344)

// The HTTP response was too big to drain.
NET_ERROR(RESPONSE_BODY_TOO_BIG_TO_DRAIN, -345)

// The HTTP response contained multiple distinct Content-Length headers.
NET_ERROR(RESPONSE_HEADERS_MULTIPLE_CONTENT_LENGTH, -346)

// SPDY Headers have been received, but not all of them - status or version
// headers are missing, so we're expecting additional frames to complete them.
NET_ERROR(INCOMPLETE_SPDY_HEADERS, -347)

// No PAC URL configuration could be retrieved from DHCP. This can indicate
// either a failure to retrieve the DHCP configuration, or that there was no
// PAC URL configured in DHCP.
NET_ERROR(PAC_NOT_IN_DHCP, -348)

// The HTTP response contained multiple Content-Disposition headers.
NET_ERROR(RESPONSE_HEADERS_MULTIPLE_CONTENT_DISPOSITION, -349)

// The HTTP response contained multiple Location headers.
NET_ERROR(RESPONSE_HEADERS_MULTIPLE_LOCATION, -350)

// SPDY server refused the stream. Client should retry. This should never be a
// user-visible error.
NET_ERROR(SPDY_SERVER_REFUSED_STREAM, -351)

// SPDY server didn't respond to the PING message.
NET_ERROR(SPDY_PING_FAILED, -352)

// The request couldn't be completed on an HTTP pipeline. Client should retry.
NET_ERROR(PIPELINE_EVICTION, -353)

// The HTTP response body transferred fewer bytes than were advertised by the
// Content-Length header when the connection is closed.
NET_ERROR(CONTENT_LENGTH_MISMATCH, -354)

// The HTTP response body is transferred with Chunked-Encoding, but the
// terminating zero-length chunk was never sent when the connection is closed.
NET_ERROR(INCOMPLETE_CHUNKED_ENCODING, -355)

// There is a QUIC protocol error.
NET_ERROR(QUIC_PROTOCOL_ERROR, -356)

// The HTTP headers were truncated by an EOF.
NET_ERROR(RESPONSE_HEADERS_TRUNCATED, -357)

// The QUIC crytpo handshake failed.  This means that the server was unable
// to read any requests sent, so they may be resent.
NET_ERROR(QUIC_HANDSHAKE_FAILED, -358)

<<<<<<< HEAD
=======
// An https resource was requested over an insecure QUIC connection.
NET_ERROR(REQUEST_FOR_SECURE_RESOURCE_OVER_INSECURE_QUIC, -359)

>>>>>>> 8c15b39e
// The cache does not have the requested entry.
NET_ERROR(CACHE_MISS, -400)

// Unable to read from the disk cache.
NET_ERROR(CACHE_READ_FAILURE, -401)

// Unable to write to the disk cache.
NET_ERROR(CACHE_WRITE_FAILURE, -402)

// The operation is not supported for this entry.
NET_ERROR(CACHE_OPERATION_NOT_SUPPORTED, -403)

// The disk cache is unable to open this entry.
NET_ERROR(CACHE_OPEN_FAILURE, -404)

// The disk cache is unable to create this entry.
NET_ERROR(CACHE_CREATE_FAILURE, -405)

// Multiple transactions are racing to create disk cache entries. This is an
// internal error returned from the HttpCache to the HttpCacheTransaction that
// tells the transaction to restart the entry-creation logic because the state
// of the cache has changed.
NET_ERROR(CACHE_RACE, -406)

// The cache was unable to read a checksum record on an entry. This can be
// returned from attempts to read from the cache. It is an internal error,
// returned by the SimpleCache backend, but not by any URLRequest methods
// or members.
NET_ERROR(CACHE_CHECKSUM_READ_FAILURE, -407)

// The cache found an entry with an invalid checksum. This can be returned from
// attempts to read from the cache. It is an internal error, returned by the
// SimpleCache backend, but not by any URLRequest methods or members.
NET_ERROR(CACHE_CHECKSUM_MISMATCH, -408)

// The server's response was insecure (e.g. there was a cert error).
NET_ERROR(INSECURE_RESPONSE, -501)

// The server responded to a <keygen> with a generated client cert that we
// don't have the matching private key for.
NET_ERROR(NO_PRIVATE_KEY_FOR_CERT, -502)

// An error adding to the OS certificate database (e.g. OS X Keychain).
NET_ERROR(ADD_USER_CERT_FAILED, -503)

// *** Code -600 is reserved (was FTP_PASV_COMMAND_FAILED). ***

// A generic error for failed FTP control connection command.
// If possible, please use or add a more specific error code.
NET_ERROR(FTP_FAILED, -601)

// The server cannot fulfill the request at this point. This is a temporary
// error.
// FTP response code 421.
NET_ERROR(FTP_SERVICE_UNAVAILABLE, -602)

// The server has aborted the transfer.
// FTP response code 426.
NET_ERROR(FTP_TRANSFER_ABORTED, -603)

// The file is busy, or some other temporary error condition on opening
// the file.
// FTP response code 450.
NET_ERROR(FTP_FILE_BUSY, -604)

// Server rejected our command because of syntax errors.
// FTP response codes 500, 501.
NET_ERROR(FTP_SYNTAX_ERROR, -605)

// Server does not support the command we issued.
// FTP response codes 502, 504.
NET_ERROR(FTP_COMMAND_NOT_SUPPORTED, -606)

// Server rejected our command because we didn't issue the commands in right
// order.
// FTP response code 503.
NET_ERROR(FTP_BAD_COMMAND_SEQUENCE, -607)

// PKCS #12 import failed due to incorrect password.
NET_ERROR(PKCS12_IMPORT_BAD_PASSWORD, -701)

// PKCS #12 import failed due to other error.
NET_ERROR(PKCS12_IMPORT_FAILED, -702)

// CA import failed - not a CA cert.
NET_ERROR(IMPORT_CA_CERT_NOT_CA, -703)

// Import failed - certificate already exists in database.
// Note it's a little weird this is an error but reimporting a PKCS12 is ok
// (no-op).  That's how Mozilla does it, though.
NET_ERROR(IMPORT_CERT_ALREADY_EXISTS, -704)

// CA import failed due to some other error.
NET_ERROR(IMPORT_CA_CERT_FAILED, -705)

// Server certificate import failed due to some internal error.
NET_ERROR(IMPORT_SERVER_CERT_FAILED, -706)

// PKCS #12 import failed due to invalid MAC.
NET_ERROR(PKCS12_IMPORT_INVALID_MAC, -707)

// PKCS #12 import failed due to invalid/corrupt file.
NET_ERROR(PKCS12_IMPORT_INVALID_FILE, -708)

// PKCS #12 import failed due to unsupported features.
NET_ERROR(PKCS12_IMPORT_UNSUPPORTED, -709)

// Key generation failed.
NET_ERROR(KEY_GENERATION_FAILED, -710)

// Server-bound certificate generation failed.
NET_ERROR(ORIGIN_BOUND_CERT_GENERATION_FAILED, -711)

// Failure to export private key.
NET_ERROR(PRIVATE_KEY_EXPORT_FAILED, -712)

// Self-signed certificate generation failed.
NET_ERROR(SELF_SIGNED_CERT_GENERATION_FAILED, -713)

// The certificate database changed in some way.
NET_ERROR(CERT_DATABASE_CHANGED, -714)

// DNS error codes.

// DNS resolver received a malformed response.
NET_ERROR(DNS_MALFORMED_RESPONSE, -800)

// DNS server requires TCP
NET_ERROR(DNS_SERVER_REQUIRES_TCP, -801)

// DNS server failed.  This error is returned for all of the following
// error conditions:
// 1 - Format error - The name server was unable to interpret the query.
// 2 - Server failure - The name server was unable to process this query
//     due to a problem with the name server.
// 4 - Not Implemented - The name server does not support the requested
//     kind of query.
// 5 - Refused - The name server refuses to perform the specified
//     operation for policy reasons.
NET_ERROR(DNS_SERVER_FAILED, -802)

// DNS transaction timed out.
NET_ERROR(DNS_TIMED_OUT, -803)

// The entry was not found in cache, for cache-only lookups.
NET_ERROR(DNS_CACHE_MISS, -804)

// Suffix search list rules prevent resolution of the given host name.
NET_ERROR(DNS_SEARCH_EMPTY, -805)

// Failed to sort addresses according to RFC3484.
NET_ERROR(DNS_SORT_ERROR, -806)<|MERGE_RESOLUTION|>--- conflicted
+++ resolved
@@ -570,12 +570,9 @@
 // to read any requests sent, so they may be resent.
 NET_ERROR(QUIC_HANDSHAKE_FAILED, -358)
 
-<<<<<<< HEAD
-=======
 // An https resource was requested over an insecure QUIC connection.
 NET_ERROR(REQUEST_FOR_SECURE_RESOURCE_OVER_INSECURE_QUIC, -359)
 
->>>>>>> 8c15b39e
 // The cache does not have the requested entry.
 NET_ERROR(CACHE_MISS, -400)
 
