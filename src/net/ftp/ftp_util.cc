--- conflicted
+++ resolved
@@ -251,11 +251,7 @@
       return false;
 
     size_t colon_pos = rest.find(':');
-<<<<<<< HEAD
-    if (colon_pos == string16::npos)
-=======
     if (colon_pos == base::string16::npos)
->>>>>>> 8c15b39e
       return false;
     if (colon_pos > 2)
       return false;
