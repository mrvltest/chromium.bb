--- conflicted
+++ resolved
@@ -135,15 +135,12 @@
  protected:
   virtual void set_channel_id_sent(bool channel_id_sent);
 
-<<<<<<< HEAD
-=======
   virtual void set_signed_cert_timestamps_received(
       bool signed_cert_timestamps_received);
 
   virtual void set_stapled_ocsp_response_received(
       bool stapled_ocsp_response_received);
 
->>>>>>> 8c15b39e
   // Records histograms for channel id support during full handshakes - resumed
   // handshakes are ignored.
   static void RecordChannelIDSupport(
