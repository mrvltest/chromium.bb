// Copyright (c) 2012 The Chromium Authors. All rights reserved.
// Use of this source code is governed by a BSD-style license that can be
// found in the LICENSE file.

#include "net/http/http_stream_factory_impl_job.h"

#include <algorithm>
#include <string>

#include "base/bind.h"
#include "base/bind_helpers.h"
#include "base/logging.h"
#include "base/stl_util.h"
#include "base/strings/string_util.h"
#include "base/strings/stringprintf.h"
#include "base/values.h"
#include "build/build_config.h"
#include "net/base/connection_type_histograms.h"
#include "net/base/net_log.h"
#include "net/base/net_util.h"
#include "net/http/http_basic_stream.h"
#include "net/http/http_network_session.h"
#include "net/http/http_pipelined_connection.h"
#include "net/http/http_pipelined_host.h"
#include "net/http/http_pipelined_host_pool.h"
#include "net/http/http_pipelined_stream.h"
#include "net/http/http_proxy_client_socket.h"
#include "net/http/http_proxy_client_socket_pool.h"
#include "net/http/http_request_info.h"
#include "net/http/http_server_properties.h"
#include "net/http/http_stream_factory.h"
#include "net/http/http_stream_factory_impl_request.h"
#include "net/quic/quic_http_stream.h"
#include "net/socket/client_socket_handle.h"
#include "net/socket/client_socket_pool.h"
#include "net/socket/client_socket_pool_manager.h"
#include "net/socket/socks_client_socket_pool.h"
#include "net/socket/ssl_client_socket.h"
#include "net/socket/ssl_client_socket_pool.h"
#include "net/spdy/spdy_http_stream.h"
#include "net/spdy/spdy_session.h"
#include "net/spdy/spdy_session_pool.h"
#include "net/ssl/ssl_cert_request_info.h"

namespace net {

// Returns parameters associated with the start of a HTTP stream job.
base::Value* NetLogHttpStreamJobCallback(const GURL* original_url,
                                         const GURL* url,
                                         RequestPriority priority,
                                         NetLog::LogLevel /* log_level */) {
  base::DictionaryValue* dict = new base::DictionaryValue();
  dict->SetString("original_url", original_url->GetOrigin().spec());
  dict->SetString("url", url->GetOrigin().spec());
  dict->SetString("priority", RequestPriorityToString(priority));
  return dict;
}

// Returns parameters associated with the Proto (with NPN negotiation) of a HTTP
// stream.
base::Value* NetLogHttpStreamProtoCallback(
    const SSLClientSocket::NextProtoStatus status,
    const std::string* proto,
    const std::string* server_protos,
    NetLog::LogLevel /* log_level */) {
  base::DictionaryValue* dict = new base::DictionaryValue();

  dict->SetString("next_proto_status",
                  SSLClientSocket::NextProtoStatusToString(status));
  dict->SetString("proto", *proto);
  dict->SetString("server_protos",
                  SSLClientSocket::ServerProtosToString(*server_protos));
  return dict;
}

HttpStreamFactoryImpl::Job::Job(HttpStreamFactoryImpl* stream_factory,
                                HttpNetworkSession* session,
                                const HttpRequestInfo& request_info,
                                RequestPriority priority,
                                const SSLConfig& server_ssl_config,
                                const SSLConfig& proxy_ssl_config,
                                NetLog* net_log)
    : request_(NULL),
      request_info_(request_info),
      priority_(priority),
      server_ssl_config_(server_ssl_config),
      proxy_ssl_config_(proxy_ssl_config),
      net_log_(BoundNetLog::Make(net_log, NetLog::SOURCE_HTTP_STREAM_JOB)),
      io_callback_(base::Bind(&Job::OnIOComplete, base::Unretained(this))),
      connection_(new ClientSocketHandle),
      session_(session),
      stream_factory_(stream_factory),
      next_state_(STATE_NONE),
      pac_request_(NULL),
      blocking_job_(NULL),
      waiting_job_(NULL),
      using_ssl_(false),
      using_spdy_(false),
      using_quic_(false),
      quic_request_(session_->quic_stream_factory()),
      force_spdy_always_(HttpStreamFactory::force_spdy_always()),
      force_spdy_over_ssl_(HttpStreamFactory::force_spdy_over_ssl()),
      spdy_certificate_error_(OK),
      establishing_tunnel_(false),
      was_npn_negotiated_(false),
      protocol_negotiated_(kProtoUnknown),
      num_streams_(0),
      spdy_session_direct_(false),
      existing_available_pipeline_(false),
      ptr_factory_(this) {
  DCHECK(stream_factory);
  DCHECK(session);
}

HttpStreamFactoryImpl::Job::~Job() {
  net_log_.EndEvent(NetLog::TYPE_HTTP_STREAM_JOB);

  // When we're in a partially constructed state, waiting for the user to
  // provide certificate handling information or authentication, we can't reuse
  // this stream at all.
  if (next_state_ == STATE_WAITING_USER_ACTION) {
    connection_->socket()->Disconnect();
    connection_.reset();
  }

  if (pac_request_)
    session_->proxy_service()->CancelPacRequest(pac_request_);

  // The stream could be in a partial state.  It is not reusable.
  if (stream_.get() && next_state_ != STATE_DONE)
    stream_->Close(true /* not reusable */);
}

void HttpStreamFactoryImpl::Job::Start(Request* request) {
  DCHECK(request);
  request_ = request;
  StartInternal();
}

int HttpStreamFactoryImpl::Job::Preconnect(int num_streams) {
  DCHECK_GT(num_streams, 0);
  HostPortPair origin_server =
      HostPortPair(request_info_.url.HostNoBrackets(),
                   request_info_.url.EffectiveIntPort());
  base::WeakPtr<HttpServerProperties> http_server_properties =
      session_->http_server_properties();
  if (http_server_properties &&
      http_server_properties->SupportsSpdy(origin_server)) {
    num_streams_ = 1;
  } else {
    num_streams_ = num_streams;
  }
  return StartInternal();
}

int HttpStreamFactoryImpl::Job::RestartTunnelWithProxyAuth(
    const AuthCredentials& credentials) {
  DCHECK(establishing_tunnel_);
  next_state_ = STATE_RESTART_TUNNEL_AUTH;
  stream_.reset();
  return RunLoop(OK);
}

LoadState HttpStreamFactoryImpl::Job::GetLoadState() const {
  switch (next_state_) {
    case STATE_RESOLVE_PROXY_COMPLETE:
      return session_->proxy_service()->GetLoadState(pac_request_);
    case STATE_INIT_CONNECTION_COMPLETE:
    case STATE_CREATE_STREAM_COMPLETE:
      return using_quic_ ? LOAD_STATE_CONNECTING : connection_->GetLoadState();
    default:
      return LOAD_STATE_IDLE;
  }
}

void HttpStreamFactoryImpl::Job::MarkAsAlternate(
    const GURL& original_url,
    PortAlternateProtocolPair alternate) {
  DCHECK(!original_url_.get());
  original_url_.reset(new GURL(original_url));
  if (alternate.protocol == QUIC) {
    DCHECK(session_->params().enable_quic);
    using_quic_ = true;
  }
}

void HttpStreamFactoryImpl::Job::WaitFor(Job* job) {
  DCHECK_EQ(STATE_NONE, next_state_);
  DCHECK_EQ(STATE_NONE, job->next_state_);
  DCHECK(!blocking_job_);
  DCHECK(!job->waiting_job_);
  blocking_job_ = job;
  job->waiting_job_ = this;
}

void HttpStreamFactoryImpl::Job::Resume(Job* job) {
  DCHECK_EQ(blocking_job_, job);
  blocking_job_ = NULL;

  // We know we're blocked if the next_state_ is STATE_WAIT_FOR_JOB_COMPLETE.
  // Unblock |this|.
  if (next_state_ == STATE_WAIT_FOR_JOB_COMPLETE) {
    base::MessageLoop::current()->PostTask(
        FROM_HERE,
        base::Bind(&HttpStreamFactoryImpl::Job::OnIOComplete,
                   ptr_factory_.GetWeakPtr(), OK));
  }
}

void HttpStreamFactoryImpl::Job::Orphan(const Request* request) {
  DCHECK_EQ(request_, request);
  request_ = NULL;
  if (blocking_job_) {
    // We've been orphaned, but there's a job we're blocked on. Don't bother
    // racing, just cancel ourself.
    DCHECK(blocking_job_->waiting_job_);
    blocking_job_->waiting_job_ = NULL;
    blocking_job_ = NULL;
    if (stream_factory_->for_websockets_ &&
        connection_ && connection_->socket())
      connection_->socket()->Disconnect();
    stream_factory_->OnOrphanedJobComplete(this);
  } else if (stream_factory_->for_websockets_) {
    // We cancel this job because a WebSocketHandshakeStream can't be created
<<<<<<< HEAD
    // without a WebSocketHandshakeStreamBase::Factory which is stored in the
    // Request class and isn't accessible from this job.
=======
    // without a WebSocketHandshakeStreamBase::CreateHelper which is stored in
    // the Request class and isn't accessible from this job.
>>>>>>> 8c15b39e
    if (connection_ && connection_->socket())
      connection_->socket()->Disconnect();
    stream_factory_->OnOrphanedJobComplete(this);
  }
}

void HttpStreamFactoryImpl::Job::SetPriority(RequestPriority priority) {
  priority_ = priority;
  // TODO(akalin): Propagate this to |connection_| and maybe the
  // preconnect state.
}

bool HttpStreamFactoryImpl::Job::was_npn_negotiated() const {
  return was_npn_negotiated_;
}

NextProto HttpStreamFactoryImpl::Job::protocol_negotiated() const {
  return protocol_negotiated_;
}

bool HttpStreamFactoryImpl::Job::using_spdy() const {
  return using_spdy_;
}

const SSLConfig& HttpStreamFactoryImpl::Job::server_ssl_config() const {
  return server_ssl_config_;
}

const SSLConfig& HttpStreamFactoryImpl::Job::proxy_ssl_config() const {
  return proxy_ssl_config_;
}

const ProxyInfo& HttpStreamFactoryImpl::Job::proxy_info() const {
  return proxy_info_;
}

void HttpStreamFactoryImpl::Job::GetSSLInfo() {
  DCHECK(using_ssl_);
  DCHECK(!establishing_tunnel_);
  DCHECK(connection_.get() && connection_->socket());
  SSLClientSocket* ssl_socket =
      static_cast<SSLClientSocket*>(connection_->socket());
  ssl_socket->GetSSLInfo(&ssl_info_);
}

SpdySessionKey HttpStreamFactoryImpl::Job::GetSpdySessionKey() const {
  // In the case that we're using an HTTPS proxy for an HTTP url,
  // we look for a SPDY session *to* the proxy, instead of to the
  // origin server.
  PrivacyMode privacy_mode = request_info_.privacy_mode;
  if (IsHttpsProxyAndHttpUrl()) {
    return SpdySessionKey(proxy_info_.proxy_server().host_port_pair(),
                          ProxyServer::Direct(),
                          privacy_mode);
  } else {
    return SpdySessionKey(origin_,
                          proxy_info_.proxy_server(),
                          privacy_mode);
  }
}

bool HttpStreamFactoryImpl::Job::CanUseExistingSpdySession() const {
  // We need to make sure that if a spdy session was created for
  // https://somehost/ that we don't use that session for http://somehost:443/.
  // The only time we can use an existing session is if the request URL is
  // https (the normal case) or if we're connection to a SPDY proxy, or
  // if we're running with force_spdy_always_.  crbug.com/133176
  return request_info_.url.SchemeIs("https") ||
         request_info_.url.SchemeIs("wss") ||
         proxy_info_.proxy_server().is_https() ||
         force_spdy_always_;
}

void HttpStreamFactoryImpl::Job::OnStreamReadyCallback() {
  DCHECK(stream_.get());
  DCHECK(!IsPreconnecting());
  DCHECK(!stream_factory_->for_websockets_);
  if (IsOrphaned()) {
    stream_factory_->OnOrphanedJobComplete(this);
  } else {
    request_->Complete(was_npn_negotiated(),
                       protocol_negotiated(),
                       using_spdy(),
                       net_log_);
    request_->OnStreamReady(this, server_ssl_config_, proxy_info_,
                            stream_.release());
  }
  // |this| may be deleted after this call.
}

void HttpStreamFactoryImpl::Job::OnWebSocketHandshakeStreamReadyCallback() {
  DCHECK(websocket_stream_);
  DCHECK(!IsPreconnecting());
  DCHECK(stream_factory_->for_websockets_);
  // An orphaned WebSocket job will be closed immediately and
  // never be ready.
  DCHECK(!IsOrphaned());
  request_->Complete(was_npn_negotiated(),
                     protocol_negotiated(),
                     using_spdy(),
                     net_log_);
  request_->OnWebSocketHandshakeStreamReady(this,
                                            server_ssl_config_,
                                            proxy_info_,
                                            websocket_stream_.release());
  // |this| may be deleted after this call.
}

void HttpStreamFactoryImpl::Job::OnNewSpdySessionReadyCallback() {
  DCHECK(!stream_.get());
  DCHECK(!IsPreconnecting());
  DCHECK(using_spdy());
  if (!new_spdy_session_)
    return;
  base::WeakPtr<SpdySession> spdy_session = new_spdy_session_;
  new_spdy_session_.reset();
  if (IsOrphaned()) {
    stream_factory_->OnNewSpdySessionReady(
        spdy_session, spdy_session_direct_, server_ssl_config_, proxy_info_,
        was_npn_negotiated(), protocol_negotiated(), using_spdy(), net_log_);
    stream_factory_->OnOrphanedJobComplete(this);
  } else {
    request_->OnNewSpdySessionReady(this, spdy_session, spdy_session_direct_);
  }
  // |this| may be deleted after this call.
}

void HttpStreamFactoryImpl::Job::OnStreamFailedCallback(int result) {
  DCHECK(!IsPreconnecting());
  if (IsOrphaned())
    stream_factory_->OnOrphanedJobComplete(this);
  else
    request_->OnStreamFailed(this, result, server_ssl_config_);
  // |this| may be deleted after this call.
}

void HttpStreamFactoryImpl::Job::OnCertificateErrorCallback(
    int result, const SSLInfo& ssl_info) {
  DCHECK(!IsPreconnecting());
  if (IsOrphaned())
    stream_factory_->OnOrphanedJobComplete(this);
  else
    request_->OnCertificateError(this, result, server_ssl_config_, ssl_info);
  // |this| may be deleted after this call.
}

void HttpStreamFactoryImpl::Job::OnNeedsProxyAuthCallback(
    const HttpResponseInfo& response,
    HttpAuthController* auth_controller) {
  DCHECK(!IsPreconnecting());
  if (IsOrphaned())
    stream_factory_->OnOrphanedJobComplete(this);
  else
    request_->OnNeedsProxyAuth(
        this, response, server_ssl_config_, proxy_info_, auth_controller);
  // |this| may be deleted after this call.
}

void HttpStreamFactoryImpl::Job::OnNeedsClientAuthCallback(
    SSLCertRequestInfo* cert_info) {
  DCHECK(!IsPreconnecting());
  if (IsOrphaned())
    stream_factory_->OnOrphanedJobComplete(this);
  else
    request_->OnNeedsClientAuth(this, server_ssl_config_, cert_info);
  // |this| may be deleted after this call.
}

void HttpStreamFactoryImpl::Job::OnHttpsProxyTunnelResponseCallback(
    const HttpResponseInfo& response_info,
    HttpStream* stream) {
  DCHECK(!IsPreconnecting());
  if (IsOrphaned())
    stream_factory_->OnOrphanedJobComplete(this);
  else
    request_->OnHttpsProxyTunnelResponse(
        this, response_info, server_ssl_config_, proxy_info_, stream);
  // |this| may be deleted after this call.
}

void HttpStreamFactoryImpl::Job::OnPreconnectsComplete() {
  DCHECK(!request_);
  if (new_spdy_session_.get()) {
    stream_factory_->OnNewSpdySessionReady(new_spdy_session_,
                                           spdy_session_direct_,
                                           server_ssl_config_,
                                           proxy_info_,
                                           was_npn_negotiated(),
                                           protocol_negotiated(),
                                           using_spdy(),
                                           net_log_);
  }
  stream_factory_->OnPreconnectsComplete(this);
  // |this| may be deleted after this call.
}

// static
int HttpStreamFactoryImpl::Job::OnHostResolution(
    SpdySessionPool* spdy_session_pool,
    const SpdySessionKey& spdy_session_key,
    const AddressList& addresses,
    const BoundNetLog& net_log) {
  // It is OK to dereference spdy_session_pool, because the
  // ClientSocketPoolManager will be destroyed in the same callback that
  // destroys the SpdySessionPool.
  return
      spdy_session_pool->FindAvailableSession(spdy_session_key, net_log) ?
      ERR_SPDY_SESSION_ALREADY_EXISTS : OK;
}

void HttpStreamFactoryImpl::Job::OnIOComplete(int result) {
  RunLoop(result);
}

int HttpStreamFactoryImpl::Job::RunLoop(int result) {
  result = DoLoop(result);

  if (result == ERR_IO_PENDING)
    return result;

  // If there was an error, we should have already resumed the |waiting_job_|,
  // if there was one.
  DCHECK(result == OK || waiting_job_ == NULL);

  if (IsPreconnecting()) {
    base::MessageLoop::current()->PostTask(
        FROM_HERE,
        base::Bind(
            &HttpStreamFactoryImpl::Job::OnPreconnectsComplete,
            ptr_factory_.GetWeakPtr()));
    return ERR_IO_PENDING;
  }

  if (IsCertificateError(result)) {
    // Retrieve SSL information from the socket.
    GetSSLInfo();

    next_state_ = STATE_WAITING_USER_ACTION;
    base::MessageLoop::current()->PostTask(
        FROM_HERE,
        base::Bind(
            &HttpStreamFactoryImpl::Job::OnCertificateErrorCallback,
            ptr_factory_.GetWeakPtr(),
            result, ssl_info_));
    return ERR_IO_PENDING;
  }

  switch (result) {
    case ERR_PROXY_AUTH_REQUESTED:
      {
        DCHECK(connection_.get());
        DCHECK(connection_->socket());
        DCHECK(establishing_tunnel_);

        ProxyClientSocket* proxy_socket =
            static_cast<ProxyClientSocket*>(connection_->socket());
        const HttpResponseInfo* tunnel_auth_response =
            proxy_socket->GetConnectResponseInfo();

        next_state_ = STATE_WAITING_USER_ACTION;
        base::MessageLoop::current()->PostTask(
            FROM_HERE,
            base::Bind(
                &Job::OnNeedsProxyAuthCallback,
                ptr_factory_.GetWeakPtr(),
                *tunnel_auth_response,
                proxy_socket->GetAuthController()));
      }
      return ERR_IO_PENDING;

    case ERR_SSL_CLIENT_AUTH_CERT_NEEDED:
      base::MessageLoop::current()->PostTask(
          FROM_HERE,
          base::Bind(
              &Job::OnNeedsClientAuthCallback,
              ptr_factory_.GetWeakPtr(),
              connection_->ssl_error_response_info().cert_request_info));
      return ERR_IO_PENDING;

    case ERR_HTTPS_PROXY_TUNNEL_RESPONSE:
      {
        DCHECK(connection_.get());
        DCHECK(connection_->socket());
        DCHECK(establishing_tunnel_);

        ProxyClientSocket* proxy_socket =
            static_cast<ProxyClientSocket*>(connection_->socket());
        base::MessageLoop::current()->PostTask(
            FROM_HERE,
            base::Bind(
                &Job::OnHttpsProxyTunnelResponseCallback,
                ptr_factory_.GetWeakPtr(),
                *proxy_socket->GetConnectResponseInfo(),
                proxy_socket->CreateConnectResponseStream()));
        return ERR_IO_PENDING;
      }

    case OK:
      next_state_ = STATE_DONE;
      if (new_spdy_session_.get()) {
        base::MessageLoop::current()->PostTask(
            FROM_HERE,
            base::Bind(&Job::OnNewSpdySessionReadyCallback,
                       ptr_factory_.GetWeakPtr()));
      } else if (stream_factory_->for_websockets_) {
        DCHECK(websocket_stream_);
        base::MessageLoop::current()->PostTask(
            FROM_HERE,
            base::Bind(&Job::OnWebSocketHandshakeStreamReadyCallback,
                       ptr_factory_.GetWeakPtr()));
      } else {
        DCHECK(stream_.get());
        base::MessageLoop::current()->PostTask(
            FROM_HERE,
            base::Bind(
                &Job::OnStreamReadyCallback,
                ptr_factory_.GetWeakPtr()));
      }
      return ERR_IO_PENDING;

    default:
      base::MessageLoop::current()->PostTask(
          FROM_HERE,
          base::Bind(
              &Job::OnStreamFailedCallback,
              ptr_factory_.GetWeakPtr(),
              result));
      return ERR_IO_PENDING;
  }
  return result;
}

int HttpStreamFactoryImpl::Job::DoLoop(int result) {
  DCHECK_NE(next_state_, STATE_NONE);
  int rv = result;
  do {
    State state = next_state_;
    next_state_ = STATE_NONE;
    switch (state) {
      case STATE_START:
        DCHECK_EQ(OK, rv);
        rv = DoStart();
        break;
      case STATE_RESOLVE_PROXY:
        DCHECK_EQ(OK, rv);
        rv = DoResolveProxy();
        break;
      case STATE_RESOLVE_PROXY_COMPLETE:
        rv = DoResolveProxyComplete(rv);
        break;
      case STATE_WAIT_FOR_JOB:
        DCHECK_EQ(OK, rv);
        rv = DoWaitForJob();
        break;
      case STATE_WAIT_FOR_JOB_COMPLETE:
        rv = DoWaitForJobComplete(rv);
        break;
      case STATE_INIT_CONNECTION:
        DCHECK_EQ(OK, rv);
        rv = DoInitConnection();
        break;
      case STATE_INIT_CONNECTION_COMPLETE:
        rv = DoInitConnectionComplete(rv);
        break;
      case STATE_WAITING_USER_ACTION:
        rv = DoWaitingUserAction(rv);
        break;
      case STATE_RESTART_TUNNEL_AUTH:
        DCHECK_EQ(OK, rv);
        rv = DoRestartTunnelAuth();
        break;
      case STATE_RESTART_TUNNEL_AUTH_COMPLETE:
        rv = DoRestartTunnelAuthComplete(rv);
        break;
      case STATE_CREATE_STREAM:
        DCHECK_EQ(OK, rv);
        rv = DoCreateStream();
        break;
      case STATE_CREATE_STREAM_COMPLETE:
        rv = DoCreateStreamComplete(rv);
        break;
      default:
        NOTREACHED() << "bad state";
        rv = ERR_FAILED;
        break;
    }
  } while (rv != ERR_IO_PENDING && next_state_ != STATE_NONE);
  return rv;
}

int HttpStreamFactoryImpl::Job::StartInternal() {
  CHECK_EQ(STATE_NONE, next_state_);
  next_state_ = STATE_START;
  int rv = RunLoop(OK);
  DCHECK_EQ(ERR_IO_PENDING, rv);
  return rv;
}

int HttpStreamFactoryImpl::Job::DoStart() {
  int port = request_info_.url.EffectiveIntPort();
  origin_ = HostPortPair(request_info_.url.HostNoBrackets(), port);
  origin_url_ = stream_factory_->ApplyHostMappingRules(
      request_info_.url, &origin_);
  http_pipelining_key_.reset(new HttpPipelinedHost::Key(origin_));

  net_log_.BeginEvent(NetLog::TYPE_HTTP_STREAM_JOB,
                      base::Bind(&NetLogHttpStreamJobCallback,
                                 &request_info_.url, &origin_url_,
                                 priority_));

  // Don't connect to restricted ports.
  bool is_port_allowed = IsPortAllowedByDefault(port);
  if (request_info_.url.SchemeIs("ftp")) {
    // Never share connection with other jobs for FTP requests.
    DCHECK(!waiting_job_);

    is_port_allowed = IsPortAllowedByFtp(port);
  }
  if (!is_port_allowed && !IsPortAllowedByOverride(port)) {
    if (waiting_job_) {
      waiting_job_->Resume(this);
      waiting_job_ = NULL;
    }
    return ERR_UNSAFE_PORT;
  }

  next_state_ = STATE_RESOLVE_PROXY;
  return OK;
}

int HttpStreamFactoryImpl::Job::DoResolveProxy() {
  DCHECK(!pac_request_);

  next_state_ = STATE_RESOLVE_PROXY_COMPLETE;

  if (request_info_.load_flags & LOAD_BYPASS_PROXY) {
    proxy_info_.UseDirect();
    return OK;
  }

  return session_->proxy_service()->ResolveProxy(
      request_info_.url, &proxy_info_, io_callback_, &pac_request_, net_log_);
}

int HttpStreamFactoryImpl::Job::DoResolveProxyComplete(int result) {
  pac_request_ = NULL;

  if (result == OK) {
    // Remove unsupported proxies from the list.
    proxy_info_.RemoveProxiesWithoutScheme(
        ProxyServer::SCHEME_DIRECT |
        ProxyServer::SCHEME_HTTP | ProxyServer::SCHEME_HTTPS |
        ProxyServer::SCHEME_SOCKS4 | ProxyServer::SCHEME_SOCKS5);

    if (proxy_info_.is_empty()) {
      // No proxies/direct to choose from. This happens when we don't support
      // any of the proxies in the returned list.
      result = ERR_NO_SUPPORTED_PROXIES;
    }
  }

  if (result != OK) {
    if (waiting_job_) {
      waiting_job_->Resume(this);
      waiting_job_ = NULL;
    }
    return result;
  }

  if (blocking_job_)
    next_state_ = STATE_WAIT_FOR_JOB;
  else
    next_state_ = STATE_INIT_CONNECTION;
  return OK;
}

bool HttpStreamFactoryImpl::Job::ShouldForceSpdySSL() const {
  bool rv = force_spdy_always_ && force_spdy_over_ssl_;
  return rv && !HttpStreamFactory::HasSpdyExclusion(origin_);
}

bool HttpStreamFactoryImpl::Job::ShouldForceSpdyWithoutSSL() const {
  bool rv = force_spdy_always_ && !force_spdy_over_ssl_;
  return rv && !HttpStreamFactory::HasSpdyExclusion(origin_);
}

bool HttpStreamFactoryImpl::Job::ShouldForceQuic() const {
  return session_->params().enable_quic &&
    session_->params().origin_to_force_quic_on.Equals(origin_) &&
    proxy_info_.is_direct();
}

int HttpStreamFactoryImpl::Job::DoWaitForJob() {
  DCHECK(blocking_job_);
  next_state_ = STATE_WAIT_FOR_JOB_COMPLETE;
  return ERR_IO_PENDING;
}

int HttpStreamFactoryImpl::Job::DoWaitForJobComplete(int result) {
  DCHECK(!blocking_job_);
  DCHECK_EQ(OK, result);
  next_state_ = STATE_INIT_CONNECTION;
  return OK;
}

int HttpStreamFactoryImpl::Job::DoInitConnection() {
  DCHECK(!blocking_job_);
  DCHECK(!connection_->is_initialized());
  DCHECK(proxy_info_.proxy_server().is_valid());
  next_state_ = STATE_INIT_CONNECTION_COMPLETE;

  using_ssl_ = request_info_.url.SchemeIs("https") ||
      request_info_.url.SchemeIs("wss") || ShouldForceSpdySSL();
  using_spdy_ = false;

  if (ShouldForceQuic())
    using_quic_ = true;

  if (using_quic_) {
    DCHECK(session_->params().enable_quic);
    if (!proxy_info_.is_direct()) {
      NOTREACHED();
      // TODO(rch): support QUIC proxies.
      return ERR_NOT_IMPLEMENTED;
    }
    next_state_ = STATE_INIT_CONNECTION_COMPLETE;
    const ProxyServer& proxy_server = proxy_info_.proxy_server();
    int rv = quic_request_.Request(HostPortProxyPair(origin_, proxy_server),
                                   using_ssl_, session_->cert_verifier(),
                                   net_log_, io_callback_);
    if (rv != OK) {
      // OK, there's no available QUIC session. Let |waiting_job_| resume
      // if it's paused.
      if (waiting_job_) {
        waiting_job_->Resume(this);
        waiting_job_ = NULL;
      }
    }
    return rv;
  }

  // Check first if we have a spdy session for this group.  If so, then go
  // straight to using that.
  SpdySessionKey spdy_session_key = GetSpdySessionKey();
  base::WeakPtr<SpdySession> spdy_session =
      session_->spdy_session_pool()->FindAvailableSession(
          spdy_session_key, net_log_);
  if (spdy_session && CanUseExistingSpdySession()) {
    // If we're preconnecting, but we already have a SpdySession, we don't
    // actually need to preconnect any sockets, so we're done.
    if (IsPreconnecting())
      return OK;
    using_spdy_ = true;
    next_state_ = STATE_CREATE_STREAM;
    existing_spdy_session_ = spdy_session;
    return OK;
  } else if (request_ && (using_ssl_ || ShouldForceSpdyWithoutSSL())) {
    // Update the spdy session key for the request that launched this job.
    request_->SetSpdySessionKey(spdy_session_key);
  } else if (IsRequestEligibleForPipelining()) {
    // TODO(simonjam): With pipelining, we might be better off using fewer
    // connections and thus should make fewer preconnections. Explore
    // preconnecting fewer than the requested num_connections.
    //
    // Separate note: A forced pipeline is always available if one exists for
    // this key. This is different than normal pipelines, which may be
    // unavailable or unusable. So, there is no need to worry about a race
    // between when a pipeline becomes available and when this job blocks.
    existing_available_pipeline_ = stream_factory_->http_pipelined_host_pool_.
        IsExistingPipelineAvailableForKey(*http_pipelining_key_.get());
    if (existing_available_pipeline_) {
      return OK;
    } else {
      bool was_new_key = request_->SetHttpPipeliningKey(
          *http_pipelining_key_.get());
      if (!was_new_key && session_->force_http_pipelining()) {
        return ERR_IO_PENDING;
      }
    }
  }

  // OK, there's no available SPDY session. Let |waiting_job_| resume if it's
  // paused.

  if (waiting_job_) {
    waiting_job_->Resume(this);
    waiting_job_ = NULL;
  }

  if (proxy_info_.is_http() || proxy_info_.is_https())
    establishing_tunnel_ = using_ssl_;

  bool want_spdy_over_npn = original_url_ != NULL;

  if (proxy_info_.is_https()) {
    InitSSLConfig(proxy_info_.proxy_server().host_port_pair(),
                  &proxy_ssl_config_,
                  true /* is a proxy server */);
    // Disable revocation checking for HTTPS proxies since the revocation
    // requests are probably going to need to go through the proxy too.
    proxy_ssl_config_.rev_checking_enabled = false;
  }
  if (using_ssl_) {
    InitSSLConfig(origin_, &server_ssl_config_,
                  false /* not a proxy server */);
  }

  if (IsPreconnecting()) {
    DCHECK(!stream_factory_->for_websockets_);
    return PreconnectSocketsForHttpRequest(
        origin_url_,
        request_info_.extra_headers,
        request_info_.load_flags,
        priority_,
        session_,
        proxy_info_,
        ShouldForceSpdySSL(),
        want_spdy_over_npn,
        server_ssl_config_,
        proxy_ssl_config_,
        request_info_.privacy_mode,
        net_log_,
        num_streams_);
  } else {
    // If we can't use a SPDY session, don't both checking for one after
    // the hostname is resolved.
    OnHostResolutionCallback resolution_callback = CanUseExistingSpdySession() ?
        base::Bind(&Job::OnHostResolution, session_->spdy_session_pool(),
                   GetSpdySessionKey()) :
        OnHostResolutionCallback();
    if (stream_factory_->for_websockets_) {
      return InitSocketHandleForWebSocketRequest(
          origin_url_, request_info_.extra_headers, request_info_.load_flags,
          priority_, session_, proxy_info_, ShouldForceSpdySSL(),
          want_spdy_over_npn, server_ssl_config_, proxy_ssl_config_,
          request_info_.privacy_mode, net_log_,
          connection_.get(), resolution_callback, io_callback_);
    }
    return InitSocketHandleForHttpRequest(
        origin_url_, request_info_.extra_headers, request_info_.load_flags,
        priority_, session_, proxy_info_, ShouldForceSpdySSL(),
        want_spdy_over_npn, server_ssl_config_, proxy_ssl_config_,
        request_info_.privacy_mode, net_log_,
        connection_.get(), resolution_callback, io_callback_);
  }
}

int HttpStreamFactoryImpl::Job::DoInitConnectionComplete(int result) {
  if (IsPreconnecting()) {
    if (using_quic_)
      return result;
    DCHECK_EQ(OK, result);
    return OK;
  }

  if (result == ERR_SPDY_SESSION_ALREADY_EXISTS) {
    // We found a SPDY connection after resolving the host.  This is
    // probably an IP pooled connection.
    SpdySessionKey spdy_session_key = GetSpdySessionKey();
    existing_spdy_session_ =
        session_->spdy_session_pool()->FindAvailableSession(
            spdy_session_key, net_log_);
    if (existing_spdy_session_) {
      using_spdy_ = true;
      next_state_ = STATE_CREATE_STREAM;
    } else {
      // It is possible that the spdy session no longer exists.
      ReturnToStateInitConnection(true /* close connection */);
    }
    return OK;
  }

  // TODO(willchan): Make this a bit more exact. Maybe there are recoverable
  // errors, such as ignoring certificate errors for Alternate-Protocol.
  if (result < 0 && waiting_job_) {
    waiting_job_->Resume(this);
    waiting_job_ = NULL;
  }

  if (result < 0 && session_->force_http_pipelining()) {
    stream_factory_->AbortPipelinedRequestsWithKey(
        this, *http_pipelining_key_.get(), result, server_ssl_config_);
  }

  // |result| may be the result of any of the stacked pools. The following
  // logic is used when determining how to interpret an error.
  // If |result| < 0:
  //   and connection_->socket() != NULL, then the SSL handshake ran and it
  //     is a potentially recoverable error.
  //   and connection_->socket == NULL and connection_->is_ssl_error() is true,
  //     then the SSL handshake ran with an unrecoverable error.
  //   otherwise, the error came from one of the other pools.
  bool ssl_started = using_ssl_ && (result == OK || connection_->socket() ||
                                    connection_->is_ssl_error());

  if (ssl_started && (result == OK || IsCertificateError(result))) {
    if (using_quic_ && result == OK) {
      was_npn_negotiated_ = true;
      NextProto protocol_negotiated =
          SSLClientSocket::NextProtoFromString("quic/1+spdy/3");
      protocol_negotiated_ = protocol_negotiated;
    } else {
      SSLClientSocket* ssl_socket =
          static_cast<SSLClientSocket*>(connection_->socket());
      if (ssl_socket->WasNpnNegotiated()) {
        was_npn_negotiated_ = true;
        std::string proto;
        std::string server_protos;
        SSLClientSocket::NextProtoStatus status =
            ssl_socket->GetNextProto(&proto, &server_protos);
        NextProto protocol_negotiated =
            SSLClientSocket::NextProtoFromString(proto);
        protocol_negotiated_ = protocol_negotiated;
        net_log_.AddEvent(
            NetLog::TYPE_HTTP_STREAM_REQUEST_PROTO,
            base::Bind(&NetLogHttpStreamProtoCallback,
                       status, &proto, &server_protos));
        if (ssl_socket->was_spdy_negotiated())
          SwitchToSpdyMode();
      }
      if (ShouldForceSpdySSL())
        SwitchToSpdyMode();
    }
  } else if (proxy_info_.is_https() && connection_->socket() &&
        result == OK) {
    ProxyClientSocket* proxy_socket =
      static_cast<ProxyClientSocket*>(connection_->socket());
    if (proxy_socket->IsUsingSpdy()) {
      was_npn_negotiated_ = true;
      protocol_negotiated_ = proxy_socket->GetProtocolNegotiated();
      SwitchToSpdyMode();
    }
  }

  // We may be using spdy without SSL
  if (ShouldForceSpdyWithoutSSL())
    SwitchToSpdyMode();

  if (result == ERR_PROXY_AUTH_REQUESTED ||
      result == ERR_HTTPS_PROXY_TUNNEL_RESPONSE) {
    DCHECK(!ssl_started);
    // Other state (i.e. |using_ssl_|) suggests that |connection_| will have an
    // SSL socket, but there was an error before that could happen.  This
    // puts the in progress HttpProxy socket into |connection_| in order to
    // complete the auth (or read the response body).  The tunnel restart code
    // is careful to remove it before returning control to the rest of this
    // class.
    connection_.reset(connection_->release_pending_http_proxy_connection());
    return result;
  }

  if (!ssl_started && result < 0 && original_url_.get()) {
    // Mark the alternate protocol as broken and fallback.
    session_->http_server_properties()->SetBrokenAlternateProtocol(
        HostPortPair::FromURL(*original_url_));
    return result;
  }

  if (using_quic_) {
    if (result < 0)
      return result;
    stream_ = quic_request_.ReleaseStream();
    next_state_ = STATE_NONE;
    return OK;
  }

  if (result < 0 && !ssl_started)
    return ReconsiderProxyAfterError(result);
  establishing_tunnel_ = false;

  if (connection_->socket()) {
    LogHttpConnectedMetrics(*connection_);

    // We officially have a new connection.  Record the type.
    if (!connection_->is_reused()) {
      ConnectionType type = using_spdy_ ? CONNECTION_SPDY : CONNECTION_HTTP;
      UpdateConnectionTypeHistograms(type);
    }
  }

  // Handle SSL errors below.
  if (using_ssl_) {
    DCHECK(ssl_started);
    if (IsCertificateError(result)) {
      if (using_spdy_ && original_url_.get() &&
          original_url_->SchemeIs("http")) {
        // We ignore certificate errors for http over spdy.
        spdy_certificate_error_ = result;
        result = OK;
      } else {
        result = HandleCertificateError(result);
        if (result == OK && !connection_->socket()->IsConnectedAndIdle()) {
          ReturnToStateInitConnection(true /* close connection */);
          return result;
        }
      }
    }
    if (result < 0)
      return result;
  }

  next_state_ = STATE_CREATE_STREAM;
  return OK;
}

int HttpStreamFactoryImpl::Job::DoWaitingUserAction(int result) {
  // This state indicates that the stream request is in a partially
  // completed state, and we've called back to the delegate for more
  // information.

  // We're always waiting here for the delegate to call us back.
  return ERR_IO_PENDING;
}

int HttpStreamFactoryImpl::Job::DoCreateStream() {
  DCHECK(connection_->socket() || existing_spdy_session_.get() ||
         existing_available_pipeline_ || using_quic_);

  next_state_ = STATE_CREATE_STREAM_COMPLETE;

  // We only set the socket motivation if we're the first to use
  // this socket.  Is there a race for two SPDY requests?  We really
  // need to plumb this through to the connect level.
  if (connection_->socket() && !connection_->is_reused())
    SetSocketMotivation();

  if (!using_spdy_) {
    // We may get ftp scheme when fetching ftp resources through proxy.
    bool using_proxy = (proxy_info_.is_http() || proxy_info_.is_https()) &&
                       (request_info_.url.SchemeIs("http") ||
                        request_info_.url.SchemeIs("ftp"));
    if (stream_factory_->http_pipelined_host_pool_.
            IsExistingPipelineAvailableForKey(*http_pipelining_key_.get())) {
      DCHECK(!stream_factory_->for_websockets_);
      stream_.reset(stream_factory_->http_pipelined_host_pool_.
                    CreateStreamOnExistingPipeline(
                        *http_pipelining_key_.get()));
      CHECK(stream_.get());
    } else if (stream_factory_->for_websockets_) {
      DCHECK(request_);
<<<<<<< HEAD
      DCHECK(request_->websocket_handshake_stream_factory());
      websocket_stream_.reset(
          request_->websocket_handshake_stream_factory()->CreateBasicStream(
              connection_.release(), using_proxy));
=======
      DCHECK(request_->websocket_handshake_stream_create_helper());
      websocket_stream_.reset(
          request_->websocket_handshake_stream_create_helper()
              ->CreateBasicStream(connection_.Pass(), using_proxy));
>>>>>>> 8c15b39e
    } else if (!using_proxy && IsRequestEligibleForPipelining()) {
      // TODO(simonjam): Support proxies.
      stream_.reset(
          stream_factory_->http_pipelined_host_pool_.CreateStreamOnNewPipeline(
              *http_pipelining_key_.get(),
              connection_.release(),
              server_ssl_config_,
              proxy_info_,
              net_log_,
              was_npn_negotiated_,
              protocol_negotiated_));
      CHECK(stream_.get());
    } else {
      stream_.reset(new HttpBasicStream(connection_.release(), using_proxy));
    }
    return OK;
  }

  CHECK(!stream_.get());

  bool direct = true;
  const ProxyServer& proxy_server = proxy_info_.proxy_server();
  PrivacyMode privacy_mode = request_info_.privacy_mode;
  SpdySessionKey spdy_session_key(origin_, proxy_server, privacy_mode);
  if (IsHttpsProxyAndHttpUrl()) {
    // If we don't have a direct SPDY session, and we're using an HTTPS
    // proxy, then we might have a SPDY session to the proxy.
    // We never use privacy mode for connection to proxy server.
    spdy_session_key = SpdySessionKey(proxy_server.host_port_pair(),
                                      ProxyServer::Direct(),
                                      kPrivacyModeDisabled);
    direct = false;
  }

  base::WeakPtr<SpdySession> spdy_session;
  if (existing_spdy_session_.get()) {
    // We picked up an existing session, so we don't need our socket.
    if (connection_->socket())
      connection_->socket()->Disconnect();
    connection_->Reset();
    std::swap(spdy_session, existing_spdy_session_);
  } else {
    SpdySessionPool* spdy_pool = session_->spdy_session_pool();
    spdy_session = spdy_pool->FindAvailableSession(spdy_session_key, net_log_);
    if (!spdy_session) {
      int error =
          spdy_pool->CreateAvailableSessionFromSocket(spdy_session_key,
                                                      connection_.Pass(),
                                                      net_log_,
                                                      spdy_certificate_error_,
                                                      &new_spdy_session_,
                                                      using_ssl_);
      if (error != OK)
        return error;
      const HostPortPair& host_port_pair = spdy_session_key.host_port_pair();
      base::WeakPtr<HttpServerProperties> http_server_properties =
          session_->http_server_properties();
      if (http_server_properties)
        http_server_properties->SetSupportsSpdy(host_port_pair, true);
      spdy_session_direct_ = direct;
      return OK;
    }
  }

  if (!spdy_session)
    return ERR_CONNECTION_CLOSED;

  // TODO(willchan): Delete this code, because eventually, the
  // HttpStreamFactoryImpl will be creating all the SpdyHttpStreams, since it
  // will know when SpdySessions become available.

  if (stream_factory_->for_websockets_) {
    DCHECK(request_);
<<<<<<< HEAD
    DCHECK(request_->websocket_handshake_stream_factory());
    bool use_relative_url = direct || request_info_.url.SchemeIs("wss");
    websocket_stream_.reset(
        request_->websocket_handshake_stream_factory()->CreateSpdyStream(
=======
    DCHECK(request_->websocket_handshake_stream_create_helper());
    bool use_relative_url = direct || request_info_.url.SchemeIs("wss");
    websocket_stream_.reset(
        request_->websocket_handshake_stream_create_helper()->CreateSpdyStream(
>>>>>>> 8c15b39e
            spdy_session, use_relative_url));
  } else {
    bool use_relative_url = direct || request_info_.url.SchemeIs("https");
    stream_.reset(new SpdyHttpStream(spdy_session, use_relative_url));
  }
  return OK;
}

int HttpStreamFactoryImpl::Job::DoCreateStreamComplete(int result) {
  if (result < 0)
    return result;

  session_->proxy_service()->ReportSuccess(proxy_info_);
  next_state_ = STATE_NONE;
  return OK;
}

int HttpStreamFactoryImpl::Job::DoRestartTunnelAuth() {
  next_state_ = STATE_RESTART_TUNNEL_AUTH_COMPLETE;
  ProxyClientSocket* proxy_socket =
      static_cast<ProxyClientSocket*>(connection_->socket());
  return proxy_socket->RestartWithAuth(io_callback_);
}

int HttpStreamFactoryImpl::Job::DoRestartTunnelAuthComplete(int result) {
  if (result == ERR_PROXY_AUTH_REQUESTED)
    return result;

  if (result == OK) {
    // Now that we've got the HttpProxyClientSocket connected.  We have
    // to release it as an idle socket into the pool and start the connection
    // process from the beginning.  Trying to pass it in with the
    // SSLSocketParams might cause a deadlock since params are dispatched
    // interchangeably.  This request won't necessarily get this http proxy
    // socket, but there will be forward progress.
    establishing_tunnel_ = false;
    ReturnToStateInitConnection(false /* do not close connection */);
    return OK;
  }

  return ReconsiderProxyAfterError(result);
}

void HttpStreamFactoryImpl::Job::ReturnToStateInitConnection(
    bool close_connection) {
  if (close_connection && connection_->socket())
    connection_->socket()->Disconnect();
  connection_->Reset();

  if (request_) {
    request_->RemoveRequestFromSpdySessionRequestMap();
    request_->RemoveRequestFromHttpPipeliningRequestMap();
  }

  next_state_ = STATE_INIT_CONNECTION;
}

void HttpStreamFactoryImpl::Job::SetSocketMotivation() {
  if (request_info_.motivation == HttpRequestInfo::PRECONNECT_MOTIVATED)
    connection_->socket()->SetSubresourceSpeculation();
  else if (request_info_.motivation == HttpRequestInfo::OMNIBOX_MOTIVATED)
    connection_->socket()->SetOmniboxSpeculation();
  // TODO(mbelshe): Add other motivations (like EARLY_LOAD_MOTIVATED).
}

bool HttpStreamFactoryImpl::Job::IsHttpsProxyAndHttpUrl() const {
  if (!proxy_info_.is_https())
    return false;
  if (original_url_.get()) {
    // We currently only support Alternate-Protocol where the original scheme
    // is http.
    DCHECK(original_url_->SchemeIs("http"));
    return original_url_->SchemeIs("http");
  }
  return request_info_.url.SchemeIs("http");
}

// Sets several fields of ssl_config for the given origin_server based on the
// proxy info and other factors.
void HttpStreamFactoryImpl::Job::InitSSLConfig(
    const HostPortPair& origin_server,
    SSLConfig* ssl_config,
    bool is_proxy) const {
  if (proxy_info_.is_https() && ssl_config->send_client_cert) {
    // When connecting through an HTTPS proxy, disable TLS False Start so
    // that client authentication errors can be distinguished between those
    // originating from the proxy server (ERR_PROXY_CONNECTION_FAILED) and
    // those originating from the endpoint (ERR_SSL_PROTOCOL_ERROR /
    // ERR_BAD_SSL_CLIENT_AUTH_CERT).
    // TODO(rch): This assumes that the HTTPS proxy will only request a
    // client certificate during the initial handshake.
    // http://crbug.com/59292
    ssl_config->false_start_enabled = false;
  }

  enum {
    FALLBACK_NONE = 0,    // SSL version fallback did not occur.
    FALLBACK_SSL3 = 1,    // Fell back to SSL 3.0.
    FALLBACK_TLS1 = 2,    // Fell back to TLS 1.0.
    FALLBACK_TLS1_1 = 3,  // Fell back to TLS 1.1.
    FALLBACK_MAX
  };

  int fallback = FALLBACK_NONE;
  if (ssl_config->version_fallback) {
    switch (ssl_config->version_max) {
      case SSL_PROTOCOL_VERSION_SSL3:
        fallback = FALLBACK_SSL3;
        break;
      case SSL_PROTOCOL_VERSION_TLS1:
        fallback = FALLBACK_TLS1;
        break;
      case SSL_PROTOCOL_VERSION_TLS1_1:
        fallback = FALLBACK_TLS1_1;
        break;
    }
  }
  UMA_HISTOGRAM_ENUMERATION("Net.ConnectionUsedSSLVersionFallback",
                            fallback, FALLBACK_MAX);

  // We also wish to measure the amount of fallback connections for a host that
  // we know implements TLS up to 1.2. Ideally there would be no fallback here
  // but high numbers of SSLv3 would suggest that SSLv3 fallback is being
  // caused by network middleware rather than buggy HTTPS servers.
  const std::string& host = origin_server.host();
  if (!is_proxy &&
      host.size() >= 10 &&
      host.compare(host.size() - 10, 10, "google.com") == 0 &&
      (host.size() == 10 || host[host.size()-11] == '.')) {
    UMA_HISTOGRAM_ENUMERATION("Net.GoogleConnectionUsedSSLVersionFallback",
                              fallback, FALLBACK_MAX);
  }

  if (request_info_.load_flags & LOAD_VERIFY_EV_CERT)
    ssl_config->verify_ev_cert = true;

  // Disable Channel ID if privacy mode is enabled.
  if (request_info_.privacy_mode == kPrivacyModeEnabled)
    ssl_config->channel_id_enabled = false;
}


int HttpStreamFactoryImpl::Job::ReconsiderProxyAfterError(int error) {
  DCHECK(!pac_request_);

  // A failure to resolve the hostname or any error related to establishing a
  // TCP connection could be grounds for trying a new proxy configuration.
  //
  // Why do this when a hostname cannot be resolved?  Some URLs only make sense
  // to proxy servers.  The hostname in those URLs might fail to resolve if we
  // are still using a non-proxy config.  We need to check if a proxy config
  // now exists that corresponds to a proxy server that could load the URL.
  //
  switch (error) {
    case ERR_PROXY_CONNECTION_FAILED:
    case ERR_NAME_NOT_RESOLVED:
    case ERR_INTERNET_DISCONNECTED:
    case ERR_ADDRESS_UNREACHABLE:
    case ERR_CONNECTION_CLOSED:
    case ERR_CONNECTION_TIMED_OUT:
    case ERR_CONNECTION_RESET:
    case ERR_CONNECTION_REFUSED:
    case ERR_CONNECTION_ABORTED:
    case ERR_TIMED_OUT:
    case ERR_TUNNEL_CONNECTION_FAILED:
    case ERR_SOCKS_CONNECTION_FAILED:
    // This can happen in the case of trying to talk to a proxy using SSL, and
    // ending up talking to a captive portal that supports SSL instead.
    case ERR_PROXY_CERTIFICATE_INVALID:
    // This can happen when trying to talk SSL to a non-SSL server (Like a
    // captive portal).
    case ERR_SSL_PROTOCOL_ERROR:
      break;
    case ERR_SOCKS_CONNECTION_HOST_UNREACHABLE:
      // Remap the SOCKS-specific "host unreachable" error to a more
      // generic error code (this way consumers like the link doctor
      // know to substitute their error page).
      //
      // Note that if the host resolving was done by the SOCKS5 proxy, we can't
      // differentiate between a proxy-side "host not found" versus a proxy-side
      // "address unreachable" error, and will report both of these failures as
      // ERR_ADDRESS_UNREACHABLE.
      return ERR_ADDRESS_UNREACHABLE;
    default:
      return error;
  }

  if (request_info_.load_flags & LOAD_BYPASS_PROXY) {
    return error;
  }

  if (proxy_info_.is_https() && proxy_ssl_config_.send_client_cert) {
    session_->ssl_client_auth_cache()->Remove(
        proxy_info_.proxy_server().host_port_pair().ToString());
  }

  int rv = session_->proxy_service()->ReconsiderProxyAfterError(
      request_info_.url, &proxy_info_, io_callback_, &pac_request_, net_log_);
  if (rv == OK || rv == ERR_IO_PENDING) {
    // If the error was during connection setup, there is no socket to
    // disconnect.
    if (connection_->socket())
      connection_->socket()->Disconnect();
    connection_->Reset();
    if (request_) {
      request_->RemoveRequestFromSpdySessionRequestMap();
      request_->RemoveRequestFromHttpPipeliningRequestMap();
    }
    next_state_ = STATE_RESOLVE_PROXY_COMPLETE;
  } else {
    // If ReconsiderProxyAfterError() failed synchronously, it means
    // there was nothing left to fall-back to, so fail the transaction
    // with the last connection error we got.
    // TODO(eroman): This is a confusing contract, make it more obvious.
    rv = error;
  }

  return rv;
}

int HttpStreamFactoryImpl::Job::HandleCertificateError(int error) {
  DCHECK(using_ssl_);
  DCHECK(IsCertificateError(error));

  SSLClientSocket* ssl_socket =
      static_cast<SSLClientSocket*>(connection_->socket());
  ssl_socket->GetSSLInfo(&ssl_info_);

  // Add the bad certificate to the set of allowed certificates in the
  // SSL config object. This data structure will be consulted after calling
  // RestartIgnoringLastError(). And the user will be asked interactively
  // before RestartIgnoringLastError() is ever called.
  SSLConfig::CertAndStatus bad_cert;

  // |ssl_info_.cert| may be NULL if we failed to create
  // X509Certificate for whatever reason, but normally it shouldn't
  // happen, unless this code is used inside sandbox.
  if (ssl_info_.cert.get() == NULL ||
      !X509Certificate::GetDEREncoded(ssl_info_.cert->os_cert_handle(),
                                      &bad_cert.der_cert)) {
    return error;
  }
  bad_cert.cert_status = ssl_info_.cert_status;
  server_ssl_config_.allowed_bad_certs.push_back(bad_cert);

  int load_flags = request_info_.load_flags;
  if (session_->params().ignore_certificate_errors)
    load_flags |= LOAD_IGNORE_ALL_CERT_ERRORS;
  if (ssl_socket->IgnoreCertError(error, load_flags))
    return OK;
  return error;
}

void HttpStreamFactoryImpl::Job::SwitchToSpdyMode() {
  if (HttpStreamFactory::spdy_enabled())
    using_spdy_ = true;
}

// static
void HttpStreamFactoryImpl::Job::LogHttpConnectedMetrics(
    const ClientSocketHandle& handle) {
  UMA_HISTOGRAM_ENUMERATION("Net.HttpSocketType", handle.reuse_type(),
                            ClientSocketHandle::NUM_TYPES);

  switch (handle.reuse_type()) {
    case ClientSocketHandle::UNUSED:
      UMA_HISTOGRAM_CUSTOM_TIMES("Net.HttpConnectionLatency",
                                 handle.setup_time(),
                                 base::TimeDelta::FromMilliseconds(1),
                                 base::TimeDelta::FromMinutes(10),
                                 100);
      break;
    case ClientSocketHandle::UNUSED_IDLE:
      UMA_HISTOGRAM_CUSTOM_TIMES("Net.SocketIdleTimeBeforeNextUse_UnusedSocket",
                                 handle.idle_time(),
                                 base::TimeDelta::FromMilliseconds(1),
                                 base::TimeDelta::FromMinutes(6),
                                 100);
      break;
    case ClientSocketHandle::REUSED_IDLE:
      UMA_HISTOGRAM_CUSTOM_TIMES("Net.SocketIdleTimeBeforeNextUse_ReusedSocket",
                                 handle.idle_time(),
                                 base::TimeDelta::FromMilliseconds(1),
                                 base::TimeDelta::FromMinutes(6),
                                 100);
      break;
    default:
      NOTREACHED();
      break;
  }
}

bool HttpStreamFactoryImpl::Job::IsPreconnecting() const {
  DCHECK_GE(num_streams_, 0);
  return num_streams_ > 0;
}

bool HttpStreamFactoryImpl::Job::IsOrphaned() const {
  return !IsPreconnecting() && !request_;
}

bool HttpStreamFactoryImpl::Job::IsRequestEligibleForPipelining() {
  if (IsPreconnecting() || !request_) {
    return false;
  }
  if (stream_factory_->for_websockets_) {
    return false;
  }
  if (session_->force_http_pipelining()) {
    return true;
  }
  if (!session_->params().http_pipelining_enabled) {
    return false;
  }
  if (using_ssl_) {
    return false;
  }
  if (request_info_.method != "GET" && request_info_.method != "HEAD") {
    return false;
  }
  if (request_info_.load_flags &
      (net::LOAD_MAIN_FRAME | net::LOAD_SUB_FRAME | net::LOAD_PREFETCH |
       net::LOAD_IS_DOWNLOAD)) {
    // Avoid pipelining resources that may be streamed for a long time.
    return false;
  }
  return stream_factory_->http_pipelined_host_pool_.IsKeyEligibleForPipelining(
      *http_pipelining_key_.get());
}

}  // namespace net<|MERGE_RESOLUTION|>--- conflicted
+++ resolved
@@ -222,13 +222,8 @@
     stream_factory_->OnOrphanedJobComplete(this);
   } else if (stream_factory_->for_websockets_) {
     // We cancel this job because a WebSocketHandshakeStream can't be created
-<<<<<<< HEAD
-    // without a WebSocketHandshakeStreamBase::Factory which is stored in the
-    // Request class and isn't accessible from this job.
-=======
     // without a WebSocketHandshakeStreamBase::CreateHelper which is stored in
     // the Request class and isn't accessible from this job.
->>>>>>> 8c15b39e
     if (connection_ && connection_->socket())
       connection_->socket()->Disconnect();
     stream_factory_->OnOrphanedJobComplete(this);
@@ -1069,17 +1064,10 @@
       CHECK(stream_.get());
     } else if (stream_factory_->for_websockets_) {
       DCHECK(request_);
-<<<<<<< HEAD
-      DCHECK(request_->websocket_handshake_stream_factory());
-      websocket_stream_.reset(
-          request_->websocket_handshake_stream_factory()->CreateBasicStream(
-              connection_.release(), using_proxy));
-=======
       DCHECK(request_->websocket_handshake_stream_create_helper());
       websocket_stream_.reset(
           request_->websocket_handshake_stream_create_helper()
               ->CreateBasicStream(connection_.Pass(), using_proxy));
->>>>>>> 8c15b39e
     } else if (!using_proxy && IsRequestEligibleForPipelining()) {
       // TODO(simonjam): Support proxies.
       stream_.reset(
@@ -1153,17 +1141,10 @@
 
   if (stream_factory_->for_websockets_) {
     DCHECK(request_);
-<<<<<<< HEAD
-    DCHECK(request_->websocket_handshake_stream_factory());
-    bool use_relative_url = direct || request_info_.url.SchemeIs("wss");
-    websocket_stream_.reset(
-        request_->websocket_handshake_stream_factory()->CreateSpdyStream(
-=======
     DCHECK(request_->websocket_handshake_stream_create_helper());
     bool use_relative_url = direct || request_info_.url.SchemeIs("wss");
     websocket_stream_.reset(
         request_->websocket_handshake_stream_create_helper()->CreateSpdyStream(
->>>>>>> 8c15b39e
             spdy_session, use_relative_url));
   } else {
     bool use_relative_url = direct || request_info_.url.SchemeIs("https");
