--- conflicted
+++ resolved
@@ -27,15 +27,9 @@
 
   void SetProxyService(ProxyService* proxy_service);
 
-<<<<<<< HEAD
-  void SetHttpStreamFactory(HttpStreamFactory* http_stream_factory);
-  void SetWebSocketStreamFactory(
-      HttpStreamFactory* websocket_handshake_stream_factory);
-=======
   void SetHttpStreamFactory(scoped_ptr<HttpStreamFactory> http_stream_factory);
   void SetHttpStreamFactoryForWebSocket(
       scoped_ptr<HttpStreamFactory> http_stream_factory_for_websocket);
->>>>>>> 8c15b39e
 
  private:
   const scoped_refptr<HttpNetworkSession> session_;
