--- conflicted
+++ resolved
@@ -81,14 +81,9 @@
  public:
   // |file_path| is used as the destination path. If |file_path| is empty,
   // Initialize() will create a temporary file.
-<<<<<<< HEAD
-  URLFetcherFileWriter(scoped_refptr<base::TaskRunner> file_task_runner,
-                       const base::FilePath& file_path);
-=======
   URLFetcherFileWriter(
       scoped_refptr<base::SequencedTaskRunner> file_task_runner,
       const base::FilePath& file_path);
->>>>>>> 8c15b39e
   virtual ~URLFetcherFileWriter();
 
   const base::FilePath& file_path() const { return file_path_; }
