--- conflicted
+++ resolved
@@ -99,11 +99,7 @@
       const base::FilePath& file_path,
       scoped_refptr<base::SequencedTaskRunner> file_task_runner);
   void SaveResponseToTemporaryFile(
-<<<<<<< HEAD
-      scoped_refptr<base::TaskRunner> file_task_runner);
-=======
       scoped_refptr<base::SequencedTaskRunner> file_task_runner);
->>>>>>> 8c15b39e
   void SaveResponseWithWriter(
       scoped_ptr<URLFetcherResponseWriter> response_writer);
   HttpResponseHeaders* GetResponseHeaders() const;
