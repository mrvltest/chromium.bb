--- conflicted
+++ resolved
@@ -315,8 +315,6 @@
     },
   ],
   'conditions': [
-<<<<<<< HEAD
-=======
     ['OS == "android"', {
       'targets': [
         {
@@ -348,6 +346,5 @@
         },
       ],
     }],
->>>>>>> e1dd8e62
   ],
 }