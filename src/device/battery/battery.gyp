--- conflicted
+++ resolved
@@ -50,38 +50,7 @@
     },
   ],
   'conditions': [
-<<<<<<< HEAD
-=======
-    ['OS == "android"', {
-      'targets': [
-        {
-          'target_name': 'device_battery_java',
-          'type': 'none',
-          'dependencies': [
-            '../../base/base.gyp:base',
-            '../../third_party/mojo/mojo_public.gyp:mojo_bindings_java',
-            'device_battery_mojo_bindings',
-          ],
-          'variables': {
-            'java_in_dir': '../../device/battery/android/java',
-          },
-          'includes': [ '../../build/java.gypi' ],
-        },
-        {
-          'target_name': 'device_battery_javatests',
-          'type': 'none',
-          'variables': {
-            'java_in_dir': '../../device/battery/android/javatests',
-          },
-          'dependencies': [
-            '../../base/base.gyp:base',
-            '../../base/base.gyp:base_java_test_support',
-            'device_battery_java',
-          ],
-          'includes': [ '../../build/java.gypi' ],
-        },
-      ],
-    }, {  # OS != "android"
+    ['OS != "android"', {
       # On android, BatteryManager mojo service is implemented directly in Java.
       'targets': [
         {
@@ -152,6 +121,5 @@
         },
       ],
     }],
->>>>>>> 1d41f584
   ],
 }