--- conflicted
+++ resolved
@@ -50,8 +50,6 @@
     },
   ],
   'conditions': [
-<<<<<<< HEAD
-=======
     ['OS == "android"', {
       'targets': [
         {
@@ -69,6 +67,5 @@
         },
       ],
     }],
->>>>>>> 594b2df1
   ],
 }