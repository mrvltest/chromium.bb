// Copyright 2014 The Chromium Authors. All rights reserved.
// Use of this source code is governed by a BSD-style license that can be
// found in the LICENSE file.

#include "device/usb/usb_service_impl.h"

#include <list>
#include <set>

#include "base/barrier_closure.h"
#include "base/bind.h"
#include "base/location.h"
#include "base/memory/weak_ptr.h"
#include "base/single_thread_task_runner.h"
#include "base/stl_util.h"
#include "base/strings/string_number_conversions.h"
#include "base/strings/utf_string_conversions.h"
#include "base/thread_task_runner_handle.h"
#include "components/device_event_log/device_event_log.h"
#include "device/usb/usb_device_handle.h"
#include "device/usb/usb_error.h"
#include "third_party/libusb/src/libusb/libusb.h"

#if defined(OS_WIN)
#include <setupapi.h>
#include <usbiodef.h>

#include "base/strings/string_util.h"
#endif  // OS_WIN

#if defined(USE_UDEV)
#include "device/udev_linux/scoped_udev.h"
#endif  // USE_UDEV

namespace device {

namespace {

#if defined(OS_WIN)

// Wrapper around a HDEVINFO that automatically destroys it.
class ScopedDeviceInfoList {
 public:
  explicit ScopedDeviceInfoList(HDEVINFO handle) : handle_(handle) {}

  ~ScopedDeviceInfoList() {
    if (valid()) {
      SetupDiDestroyDeviceInfoList(handle_);
    }
  }

  bool valid() { return handle_ != INVALID_HANDLE_VALUE; }

  HDEVINFO get() { return handle_; }

 private:
  HDEVINFO handle_;

  DISALLOW_COPY_AND_ASSIGN(ScopedDeviceInfoList);
};

// Wrapper around an SP_DEVINFO_DATA that initializes it properly and
// automatically deletes it.
class ScopedDeviceInfo {
 public:
  ScopedDeviceInfo() {
    memset(&dev_info_data_, 0, sizeof(dev_info_data_));
    dev_info_data_.cbSize = sizeof(dev_info_data_);
  }

  ~ScopedDeviceInfo() {
    if (dev_info_set_ != INVALID_HANDLE_VALUE) {
      SetupDiDeleteDeviceInfo(dev_info_set_, &dev_info_data_);
    }
  }

  // Once the SP_DEVINFO_DATA has been populated it must be freed using the
  // HDEVINFO it was created from.
  void set_valid(HDEVINFO dev_info_set) {
    DCHECK(dev_info_set_ == INVALID_HANDLE_VALUE);
    DCHECK(dev_info_set != INVALID_HANDLE_VALUE);
    dev_info_set_ = dev_info_set;
  }

  PSP_DEVINFO_DATA get() { return &dev_info_data_; }

 private:
  HDEVINFO dev_info_set_ = INVALID_HANDLE_VALUE;
  SP_DEVINFO_DATA dev_info_data_;
};

bool IsWinUsbInterface(const std::string& device_path) {
  ScopedDeviceInfoList dev_info_list(SetupDiCreateDeviceInfoList(NULL, NULL));
  if (!dev_info_list.valid()) {
    USB_PLOG(ERROR) << "Failed to create a device information set";
    return false;
  }

  // This will add the device to |dev_info_list| so we can query driver info.
  if (!SetupDiOpenDeviceInterfaceA(dev_info_list.get(), device_path.c_str(), 0,
                                   NULL)) {
    USB_PLOG(ERROR) << "Failed to get device interface data for "
                    << device_path;
    return false;
  }

  ScopedDeviceInfo dev_info;
  if (!SetupDiEnumDeviceInfo(dev_info_list.get(), 0, dev_info.get())) {
    USB_PLOG(ERROR) << "Failed to get device info for " << device_path;
    return false;
  }
  dev_info.set_valid(dev_info_list.get());

  DWORD reg_data_type;
  BYTE buffer[256];
  if (!SetupDiGetDeviceRegistryPropertyA(dev_info_list.get(), dev_info.get(),
                                         SPDRP_SERVICE, &reg_data_type,
                                         &buffer[0], sizeof buffer, NULL)) {
    USB_PLOG(ERROR) << "Failed to get device service property";
    return false;
  }
  if (reg_data_type != REG_SZ) {
    USB_LOG(ERROR) << "Unexpected data type for driver service: "
                   << reg_data_type;
    return false;
  }

  USB_LOG(DEBUG) << "Driver for " << device_path << " is " << buffer << ".";
  if (base::strncasecmp("WinUSB", (const char*)&buffer[0], sizeof "WinUSB") ==
      0) {
    return true;
  }
  return false;
}

#endif  // OS_WIN

void GetDeviceListOnBlockingThread(
    const std::string& new_device_path,
    scoped_refptr<UsbContext> usb_context,
    scoped_refptr<base::SequencedTaskRunner> task_runner,
    base::Callback<void(libusb_device**, size_t)> callback) {
#if defined(OS_WIN)
  if (!new_device_path.empty()) {
    if (!IsWinUsbInterface(new_device_path)) {
      // Wait to call libusb_get_device_list until libusb will be able to find
      // a WinUSB interface for the device.
      task_runner->PostTask(FROM_HERE, base::Bind(callback, nullptr, 0));
      return;
    }
  }
#endif  // defined(OS_WIN)

  libusb_device** platform_devices = NULL;
  const ssize_t device_count =
      libusb_get_device_list(usb_context->context(), &platform_devices);
  if (device_count < 0) {
    USB_LOG(ERROR) << "Failed to get device list: "
                   << ConvertPlatformUsbErrorToString(device_count);
    task_runner->PostTask(FROM_HERE, base::Bind(callback, nullptr, 0));
    return;
  }

  task_runner->PostTask(FROM_HERE,
                        base::Bind(callback, platform_devices, device_count));
}

#if defined(USE_UDEV)

void EnumerateUdevDevice(scoped_refptr<UsbDeviceImpl> device,
                         scoped_refptr<base::SequencedTaskRunner> task_runner,
                         const base::Closure& success_closure,
                         const base::Closure& failure_closure) {
  ScopedUdevPtr udev(udev_new());
  ScopedUdevEnumeratePtr udev_enumerate(udev_enumerate_new(udev.get()));

  udev_enumerate_add_match_subsystem(udev_enumerate.get(), "usb");
  if (udev_enumerate_scan_devices(udev_enumerate.get()) != 0) {
    task_runner->PostTask(FROM_HERE, failure_closure);
    return;
  }

  std::string bus_number =
      base::IntToString(libusb_get_bus_number(device->platform_device()));
  std::string device_address =
      base::IntToString(libusb_get_device_address(device->platform_device()));
  udev_list_entry* devices =
      udev_enumerate_get_list_entry(udev_enumerate.get());
  for (udev_list_entry* i = devices; i != NULL;
       i = udev_list_entry_get_next(i)) {
    ScopedUdevDevicePtr udev_device(
        udev_device_new_from_syspath(udev.get(), udev_list_entry_get_name(i)));
    if (udev_device) {
      const char* value =
          udev_device_get_sysattr_value(udev_device.get(), "busnum");
      if (!value || bus_number != value) {
        continue;
      }
      value = udev_device_get_sysattr_value(udev_device.get(), "devnum");
      if (!value || device_address != value) {
        continue;
      }

      value = udev_device_get_sysattr_value(udev_device.get(), "manufacturer");
      if (value) {
        device->set_manufacturer_string(base::UTF8ToUTF16(value));
      }
      value = udev_device_get_sysattr_value(udev_device.get(), "product");
      if (value) {
        device->set_product_string(base::UTF8ToUTF16(value));
      }
      value = udev_device_get_sysattr_value(udev_device.get(), "serial");
      if (value) {
        device->set_serial_number(base::UTF8ToUTF16(value));
      }

      value = udev_device_get_devnode(udev_device.get());
      if (value) {
        device->set_device_path(value);
        task_runner->PostTask(FROM_HERE, success_closure);
        return;
      }

      break;
    }
  }

  task_runner->PostTask(FROM_HERE, failure_closure);
}

#else

void OnReadStringDescriptor(
    const base::Callback<void(const base::string16&)>& callback,
    UsbTransferStatus status,
    scoped_refptr<net::IOBuffer> buffer,
    size_t length) {
  base::string16 string;
  if (status == USB_TRANSFER_COMPLETED &&
      ParseUsbStringDescriptor(
          std::vector<uint8>(buffer->data(), buffer->data() + length),
          &string)) {
    callback.Run(string);
  } else {
    callback.Run(base::string16());
  }
}

void ReadStringDescriptor(
    scoped_refptr<UsbDeviceHandle> device_handle,
    uint8 index,
    uint16 language_id,
    const base::Callback<void(const base::string16&)>& callback) {
  scoped_refptr<net::IOBuffer> buffer = new net::IOBuffer(256);
  device_handle->ControlTransfer(
      USB_DIRECTION_INBOUND, UsbDeviceHandle::STANDARD, UsbDeviceHandle::DEVICE,
      6 /* GET_DESCRIPTOR */, 3 /* STRING */ << 8 | index, language_id, buffer,
      256, 60, base::Bind(&OnReadStringDescriptor, callback));
}

void CloseHandleAndRunContinuation(scoped_refptr<UsbDeviceHandle> device_handle,
                                   const base::Closure& continuation) {
  device_handle->Close();
  continuation.Run();
}

void SaveStringAndRunContinuation(
    const base::Callback<void(const base::string16&)>& save_callback,
    const base::Closure& continuation,
    const base::string16& value) {
  if (!value.empty()) {
    save_callback.Run(value);
  }
  continuation.Run();
}

void OnReadLanguageIds(scoped_refptr<UsbDeviceHandle> device_handle,
                       uint8 manufacturer,
                       uint8 product,
                       uint8 serial_number,
                       const base::Closure& success_closure,
                       const base::string16& languages) {
  // Default to English unless the device provides a language and then just pick
  // the first one.
  uint16 language_id = 0x0409;
  if (!languages.empty()) {
    language_id = languages[0];
  }

  scoped_refptr<UsbDeviceImpl> device =
      static_cast<UsbDeviceImpl*>(device_handle->GetDevice().get());
  base::Closure continuation =
      base::BarrierClosure(3, base::Bind(&CloseHandleAndRunContinuation,
                                         device_handle, success_closure));

  if (manufacturer == 0) {
    continuation.Run();
  } else {
    ReadStringDescriptor(
        device_handle, manufacturer, language_id,
        base::Bind(&SaveStringAndRunContinuation,
                   base::Bind(&UsbDeviceImpl::set_manufacturer_string, device),
                   continuation));
  }

  if (product == 0) {
    continuation.Run();
  } else {
    ReadStringDescriptor(
        device_handle, product, language_id,
        base::Bind(&SaveStringAndRunContinuation,
                   base::Bind(&UsbDeviceImpl::set_product_string, device),
                   continuation));
  }

  if (serial_number == 0) {
    continuation.Run();
  } else {
    ReadStringDescriptor(
        device_handle, serial_number, language_id,
        base::Bind(&SaveStringAndRunContinuation,
                   base::Bind(&UsbDeviceImpl::set_serial_number, device),
                   continuation));
  }
}

void ReadDeviceLanguage(uint8 manufacturer,
                        uint8 product,
                        uint8 serial_number,
                        const base::Closure& success_closure,
                        const base::Closure& failure_closure,
                        scoped_refptr<UsbDeviceHandle> device_handle) {
  if (device_handle) {
    ReadStringDescriptor(
        device_handle, 0, 0,
        base::Bind(&OnReadLanguageIds, device_handle, manufacturer, product,
                   serial_number, success_closure));
  } else {
    failure_closure.Run();
  }
}

#endif  // USE_UDEV

}  // namespace

// static
UsbService* UsbServiceImpl::Create(
    scoped_refptr<base::SequencedTaskRunner> blocking_task_runner) {
  PlatformUsbContext context = NULL;
  const int rv = libusb_init(&context);
  if (rv != LIBUSB_SUCCESS) {
    USB_LOG(ERROR) << "Failed to initialize libusb: "
                   << ConvertPlatformUsbErrorToString(rv);
    return nullptr;
  }
  if (!context) {
    return nullptr;
  }

  return new UsbServiceImpl(context, blocking_task_runner);
}

UsbServiceImpl::UsbServiceImpl(
    PlatformUsbContext context,
    scoped_refptr<base::SequencedTaskRunner> blocking_task_runner)
    : context_(new UsbContext(context)),
      task_runner_(base::ThreadTaskRunnerHandle::Get()),
      blocking_task_runner_(blocking_task_runner),
#if defined(OS_WIN)
      device_observer_(this),
#endif
      weak_factory_(this) {
  base::MessageLoop::current()->AddDestructionObserver(this);

  int rv = libusb_hotplug_register_callback(
      context_->context(),
      static_cast<libusb_hotplug_event>(LIBUSB_HOTPLUG_EVENT_DEVICE_ARRIVED |
                                        LIBUSB_HOTPLUG_EVENT_DEVICE_LEFT),
      static_cast<libusb_hotplug_flag>(0), LIBUSB_HOTPLUG_MATCH_ANY,
      LIBUSB_HOTPLUG_MATCH_ANY, LIBUSB_HOTPLUG_MATCH_ANY,
      &UsbServiceImpl::HotplugCallback, this, &hotplug_handle_);
  if (rv == LIBUSB_SUCCESS) {
    hotplug_enabled_ = true;
  }

  RefreshDevices();
#if defined(OS_WIN)
  DeviceMonitorWin* device_monitor = DeviceMonitorWin::GetForAllInterfaces();
  if (device_monitor) {
    device_observer_.Add(device_monitor);
  }
#endif  // OS_WIN
}

UsbServiceImpl::~UsbServiceImpl() {
  base::MessageLoop::current()->RemoveDestructionObserver(this);

  if (hotplug_enabled_) {
    libusb_hotplug_deregister_callback(context_->context(), hotplug_handle_);
  }
  for (const auto& map_entry : devices_) {
    map_entry.second->OnDisconnect();
  }
}

scoped_refptr<UsbDevice> UsbServiceImpl::GetDevice(const std::string& guid) {
  DCHECK(CalledOnValidThread());
  DeviceMap::iterator it = devices_.find(guid);
  if (it != devices_.end()) {
    return it->second;
  }
  return NULL;
}

void UsbServiceImpl::GetDevices(const GetDevicesCallback& callback) {
  DCHECK(CalledOnValidThread());

  if (hotplug_enabled_ && !enumeration_in_progress_) {
    // The device list is updated live when hotplug events are supported.
    std::vector<scoped_refptr<UsbDevice>> devices;
    for (const auto& map_entry : devices_) {
      devices.push_back(map_entry.second);
    }
    callback.Run(devices);
  } else {
    pending_enumeration_callbacks_.push_back(callback);
    RefreshDevices();
  }
}

#if defined(OS_WIN)

void UsbServiceImpl::OnDeviceAdded(const GUID& class_guid,
                                   const std::string& device_path) {
  // Only the root node of a composite USB device has the class GUID
  // GUID_DEVINTERFACE_USB_DEVICE but we want to wait until WinUSB is loaded.
  // This first pass filter will catch anything that's sitting on the USB bus
  // (including devices on 3rd party USB controllers) to avoid the more
  // expensive driver check that needs to be done on the FILE thread.
  if (device_path.find("usb") != std::string::npos) {
    pending_path_enumerations_.push(device_path);
    RefreshDevices();
  }
}

void UsbServiceImpl::OnDeviceRemoved(const GUID& class_guid,
                                     const std::string& device_path) {
  // The root USB device node is removed last.
  if (class_guid == GUID_DEVINTERFACE_USB_DEVICE) {
    RefreshDevices();
  }
}

#endif  // OS_WIN

void UsbServiceImpl::WillDestroyCurrentMessageLoop() {
  DCHECK(CalledOnValidThread());
  delete this;
}

void UsbServiceImpl::RefreshDevices() {
  DCHECK(CalledOnValidThread());

  if (enumeration_in_progress_) {
    return;
  }

  enumeration_in_progress_ = true;
  DCHECK(devices_being_enumerated_.empty());

  std::string device_path;
  if (!pending_path_enumerations_.empty()) {
    device_path = pending_path_enumerations_.front();
    pending_path_enumerations_.pop();
  }

  blocking_task_runner_->PostTask(
      FROM_HERE,
      base::Bind(&GetDeviceListOnBlockingThread, device_path, context_,
                 task_runner_, base::Bind(&UsbServiceImpl::OnDeviceList,
                                          weak_factory_.GetWeakPtr())));
}

void UsbServiceImpl::OnDeviceList(libusb_device** platform_devices,
                                  size_t device_count) {
  DCHECK(CalledOnValidThread());
  if (!platform_devices) {
    RefreshDevicesComplete();
    return;
  }

  base::Closure refresh_complete =
      base::BarrierClosure(static_cast<int>(device_count),
                           base::Bind(&UsbServiceImpl::RefreshDevicesComplete,
                                      weak_factory_.GetWeakPtr()));
  std::list<PlatformUsbDevice> new_devices;

  // Look for new and existing devices.
  for (size_t i = 0; i < device_count; ++i) {
    PlatformUsbDevice platform_device = platform_devices[i];
    auto it = platform_devices_.find(platform_device);

    if (it == platform_devices_.end()) {
      libusb_ref_device(platform_device);
      new_devices.push_back(platform_device);
    } else {
      it->second->set_visited(true);
      refresh_complete.Run();
    }
  }

  // Remove devices not seen in this enumeration.
  for (PlatformDeviceMap::iterator it = platform_devices_.begin();
       it != platform_devices_.end();
       /* incremented internally */) {
    PlatformDeviceMap::iterator current = it++;
    const scoped_refptr<UsbDeviceImpl>& device = current->second;
    if (device->was_visited()) {
      device->set_visited(false);
    } else {
      RemoveDevice(device);
    }
  }

  for (PlatformUsbDevice platform_device : new_devices) {
    EnumerateDevice(platform_device, refresh_complete);
  }

  libusb_free_device_list(platform_devices, true);
}

void UsbServiceImpl::RefreshDevicesComplete() {
  DCHECK(CalledOnValidThread());
  DCHECK(enumeration_in_progress_);

  enumeration_ready_ = true;
  enumeration_in_progress_ = false;
  devices_being_enumerated_.clear();

  if (!pending_enumeration_callbacks_.empty()) {
    std::vector<scoped_refptr<UsbDevice>> devices;
    for (const auto& map_entry : devices_) {
      devices.push_back(map_entry.second);
    }

    std::vector<GetDevicesCallback> callbacks;
    callbacks.swap(pending_enumeration_callbacks_);
    for (const GetDevicesCallback& callback : callbacks) {
      callback.Run(devices);
    }
  }

  if (!pending_path_enumerations_.empty()) {
    RefreshDevices();
  }
}

<<<<<<< HEAD
void UsbServiceImpl::AddDevice(PlatformUsbDevice platform_device,
                               uint16 vendor_id,
                               uint16 product_id,
                               base::string16 manufacturer_string,
                               base::string16 product_string,
                               base::string16 serial_number,
                               std::string device_node) {
  // Workaround for crbug.com/515663.
  if (ContainsKey(platform_devices_, platform_device)) {
    libusb_unref_device(platform_device);
    return;
  }

  uint32 unique_id;
  do {
    unique_id = ++next_unique_id_;
  } while (devices_.find(unique_id) != devices_.end());

  scoped_refptr<UsbDeviceImpl> device(
      new UsbDeviceImpl(context_, platform_device, vendor_id, product_id,
                        unique_id, manufacturer_string, product_string,
                        serial_number, device_node, blocking_task_runner_));

  platform_devices_[platform_device] = device;
  devices_[unique_id] = device;
=======
void UsbServiceImpl::EnumerateDevice(PlatformUsbDevice platform_device,
                                     const base::Closure& refresh_complete) {
  devices_being_enumerated_.insert(platform_device);

  libusb_device_descriptor descriptor;
  int rv = libusb_get_device_descriptor(platform_device, &descriptor);
  if (rv == LIBUSB_SUCCESS) {
    scoped_refptr<UsbDeviceImpl> device(
        new UsbDeviceImpl(context_, platform_device, descriptor.idVendor,
                          descriptor.idProduct, blocking_task_runner_));

    base::Closure add_device =
        base::Bind(&UsbServiceImpl::AddDevice, weak_factory_.GetWeakPtr(),
                   refresh_complete, device);

#if defined(USE_UDEV)
    blocking_task_runner_->PostTask(
        FROM_HERE, base::Bind(&EnumerateUdevDevice, device, task_runner_,
                              add_device, refresh_complete));
#else
    if (descriptor.iManufacturer == 0 && descriptor.iProduct == 0 &&
        descriptor.iSerialNumber == 0) {
      // Don't bother disturbing the device if it has no string descriptors to
      // offer.
      add_device.Run();
    } else {
      device->Open(base::Bind(&ReadDeviceLanguage, descriptor.iManufacturer,
                              descriptor.iProduct, descriptor.iSerialNumber,
                              add_device, refresh_complete));
    }
#endif
  } else {
    USB_LOG(EVENT) << "Failed to get device descriptor: "
                   << ConvertPlatformUsbErrorToString(rv);
    refresh_complete.Run();
  }
}

void UsbServiceImpl::AddDevice(const base::Closure& refresh_complete,
                               scoped_refptr<UsbDeviceImpl> device) {
  auto it = devices_being_enumerated_.find(device->platform_device());
  if (it == devices_being_enumerated_.end()) {
    // Device was removed while being enumerated.
    refresh_complete.Run();
    return;
  }

  platform_devices_[device->platform_device()] = device;
  DCHECK(!ContainsKey(devices_, device->guid()));
  devices_[device->guid()] = device;
>>>>>>> 617677b2

  USB_LOG(USER) << "USB device added: vendor=" << device->vendor_id() << " \""
                << device->manufacturer_string()
                << "\", product=" << device->product_id() << " \""
                << device->product_string() << "\", serial=\""
                << device->serial_number() << "\", guid=" << device->guid();

  if (enumeration_ready_) {
    NotifyDeviceAdded(device);
  }

  refresh_complete.Run();
}

void UsbServiceImpl::RemoveDevice(scoped_refptr<UsbDeviceImpl> device) {
  platform_devices_.erase(device->platform_device());
  devices_.erase(device->guid());

  USB_LOG(USER) << "USB device removed: guid=" << device->guid();

  NotifyDeviceRemoved(device);
  device->OnDisconnect();
}

// static
int LIBUSB_CALL UsbServiceImpl::HotplugCallback(libusb_context* context,
                                                PlatformUsbDevice device,
                                                libusb_hotplug_event event,
                                                void* user_data) {
  // It is safe to access the UsbServiceImpl* here because libusb takes a lock
  // around registering, deregistering and calling hotplug callback functions
  // and so guarantees that this function will not be called by the event
  // processing thread after it has been deregistered.
  UsbServiceImpl* self = reinterpret_cast<UsbServiceImpl*>(user_data);
  switch (event) {
    case LIBUSB_HOTPLUG_EVENT_DEVICE_ARRIVED:
      libusb_ref_device(device);  // Released in OnPlatformDeviceAdded.
      if (self->task_runner_->BelongsToCurrentThread()) {
        self->OnPlatformDeviceAdded(device);
      } else {
        self->task_runner_->PostTask(
            FROM_HERE, base::Bind(&UsbServiceImpl::OnPlatformDeviceAdded,
                                  base::Unretained(self), device));
      }
      break;
    case LIBUSB_HOTPLUG_EVENT_DEVICE_LEFT:
      libusb_ref_device(device);  // Released in OnPlatformDeviceRemoved.
      if (self->task_runner_->BelongsToCurrentThread()) {
        self->OnPlatformDeviceRemoved(device);
      } else {
        self->task_runner_->PostTask(
            FROM_HERE, base::Bind(&UsbServiceImpl::OnPlatformDeviceRemoved,
                                  base::Unretained(self), device));
      }
      break;
    default:
      NOTREACHED();
  }

  return 0;
}

void UsbServiceImpl::OnPlatformDeviceAdded(PlatformUsbDevice platform_device) {
  DCHECK(CalledOnValidThread());
  DCHECK(!ContainsKey(platform_devices_, platform_device));
  EnumerateDevice(platform_device, base::Bind(&base::DoNothing));
  libusb_unref_device(platform_device);
}

void UsbServiceImpl::OnPlatformDeviceRemoved(
    PlatformUsbDevice platform_device) {
  DCHECK(CalledOnValidThread());
  PlatformDeviceMap::iterator it = platform_devices_.find(platform_device);
  if (it != platform_devices_.end()) {
    RemoveDevice(it->second);
  } else {
    DCHECK(ContainsKey(devices_being_enumerated_, platform_device));
    devices_being_enumerated_.erase(platform_device);
  }
  libusb_unref_device(platform_device);
}

}  // namespace device<|MERGE_RESOLUTION|>--- conflicted
+++ resolved
@@ -556,33 +556,6 @@
   }
 }
 
-<<<<<<< HEAD
-void UsbServiceImpl::AddDevice(PlatformUsbDevice platform_device,
-                               uint16 vendor_id,
-                               uint16 product_id,
-                               base::string16 manufacturer_string,
-                               base::string16 product_string,
-                               base::string16 serial_number,
-                               std::string device_node) {
-  // Workaround for crbug.com/515663.
-  if (ContainsKey(platform_devices_, platform_device)) {
-    libusb_unref_device(platform_device);
-    return;
-  }
-
-  uint32 unique_id;
-  do {
-    unique_id = ++next_unique_id_;
-  } while (devices_.find(unique_id) != devices_.end());
-
-  scoped_refptr<UsbDeviceImpl> device(
-      new UsbDeviceImpl(context_, platform_device, vendor_id, product_id,
-                        unique_id, manufacturer_string, product_string,
-                        serial_number, device_node, blocking_task_runner_));
-
-  platform_devices_[platform_device] = device;
-  devices_[unique_id] = device;
-=======
 void UsbServiceImpl::EnumerateDevice(PlatformUsbDevice platform_device,
                                      const base::Closure& refresh_complete) {
   devices_being_enumerated_.insert(platform_device);
@@ -633,7 +606,6 @@
   platform_devices_[device->platform_device()] = device;
   DCHECK(!ContainsKey(devices_, device->guid()));
   devices_[device->guid()] = device;
->>>>>>> 617677b2
 
   USB_LOG(USER) << "USB device added: vendor=" << device->vendor_id() << " \""
                 << device->manufacturer_string()
