--- conflicted
+++ resolved
@@ -15,11 +15,7 @@
           'type': 'static_library',
           'includes': [
             'skia_common.gypi',
-<<<<<<< HEAD
-=======
             'skia_library.gypi',
-            '../build/android/increase_size_for_speed.gypi',
->>>>>>> 564a35f2
             # Disable LTO due to compiler error
             # in mems_in_disjoint_alias_sets_p, at alias.c:393
             # crbug.com/422255
@@ -61,12 +57,8 @@
             # exclusion rules. This allows the following includes to override
             # the exclusion rules.
             'skia_common.gypi',
-<<<<<<< HEAD
-=======
             'skia_chrome.gypi',
             'skia_library.gypi',
-            '../build/android/increase_size_for_speed.gypi',
->>>>>>> 564a35f2
           ],
           'defines': [
             'SKIA_DLL',
