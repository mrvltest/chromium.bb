--- conflicted
+++ resolved
@@ -42,14 +42,10 @@
     }],
   ],
 
-<<<<<<< HEAD
-  'direct_dependent_settings': {
-=======
   # We would prefer this to be direct_dependent_settings,
   # however we currently have no means to enforce that direct dependents
   # re-export if they include Skia headers in their public headers.
   'all_dependent_settings': {
->>>>>>> 8c15b39e
     'include_dirs': [
       '..',
       'config',
