// Copyright (c) 2012 The Chromium Authors. All rights reserved.
// Use of this source code is governed by a BSD-style license that can be
// found in the LICENSE file.

#include "media/filters/ffmpeg_audio_decoder.h"

#include "base/bind.h"
#include "base/callback_helpers.h"
#include "base/location.h"
#include "base/message_loop/message_loop_proxy.h"
#include "media/base/audio_buffer.h"
#include "media/base/audio_bus.h"
#include "media/base/audio_decoder_config.h"
#include "media/base/audio_timestamp_helper.h"
#include "media/base/bind_to_loop.h"
#include "media/base/decoder_buffer.h"
#include "media/base/demuxer.h"
#include "media/base/limits.h"
#include "media/base/pipeline.h"
#include "media/base/sample_format.h"
#include "media/ffmpeg/ffmpeg_common.h"
#include "media/filters/ffmpeg_glue.h"

namespace media {

// Helper structure for managing multiple decoded audio frames per packet.
struct QueuedAudioBuffer {
  AudioDecoder::Status status;
  scoped_refptr<AudioBuffer> buffer;
};

// Returns true if the decode result was end of stream.
static inline bool IsEndOfStream(int result,
                                 int decoded_size,
                                 const scoped_refptr<DecoderBuffer>& input) {
  // Three conditions to meet to declare end of stream for this decoder:
  // 1. FFmpeg didn't read anything.
  // 2. FFmpeg didn't output anything.
  // 3. An end of stream buffer is received.
  return result == 0 && decoded_size == 0 && input->end_of_stream();
}

// Return the number of channels from the data in |frame|.
static inline int DetermineChannels(AVFrame* frame) {
#if defined(CHROMIUM_NO_AVFRAME_CHANNELS)
  // When use_system_ffmpeg==1, libav's AVFrame doesn't have channels field.
  return av_get_channel_layout_nb_channels(frame->channel_layout);
#else
  return frame->channels;
#endif
}

// Called by FFmpeg's allocation routine to allocate a buffer. Uses
// AVCodecContext.opaque to get the object reference in order to call
// GetAudioBuffer() to do the actual allocation.
static int GetAudioBufferImpl(struct AVCodecContext* s,
                              AVFrame* frame,
                              int flags) {
  DCHECK(s->codec->capabilities & CODEC_CAP_DR1);
  DCHECK_EQ(s->codec_type, AVMEDIA_TYPE_AUDIO);
  FFmpegAudioDecoder* decoder = static_cast<FFmpegAudioDecoder*>(s->opaque);
  return decoder->GetAudioBuffer(s, frame, flags);
}

// Called by FFmpeg's allocation routine to free a buffer. |opaque| is the
// AudioBuffer allocated, so unref it.
static void ReleaseAudioBufferImpl(void* opaque, uint8* data) {
  scoped_refptr<AudioBuffer> buffer;
  buffer.swap(reinterpret_cast<AudioBuffer**>(&opaque));
}

FFmpegAudioDecoder::FFmpegAudioDecoder(
    const scoped_refptr<base::MessageLoopProxy>& message_loop)
    : message_loop_(message_loop),
      weak_factory_(this),
      demuxer_stream_(NULL),
      bytes_per_channel_(0),
      channel_layout_(CHANNEL_LAYOUT_NONE),
      channels_(0),
      samples_per_second_(0),
      av_sample_format_(0),
      last_input_timestamp_(kNoTimestamp()),
      output_frames_to_drop_(0) {
}

void FFmpegAudioDecoder::Initialize(
    DemuxerStream* stream,
    const PipelineStatusCB& status_cb,
    const StatisticsCB& statistics_cb) {
  DCHECK(message_loop_->BelongsToCurrentThread());
  PipelineStatusCB initialize_cb = BindToCurrentLoop(status_cb);

  FFmpegGlue::InitializeFFmpeg();

  if (demuxer_stream_) {
    // TODO(scherkus): initialization currently happens more than once in
    // PipelineIntegrationTest.BasicPlayback.
    LOG(ERROR) << "Initialize has already been called.";
    CHECK(false);
  }

  weak_this_ = weak_factory_.GetWeakPtr();
  demuxer_stream_ = stream;

  if (!ConfigureDecoder()) {
    status_cb.Run(DECODER_ERROR_NOT_SUPPORTED);
    return;
  }

  statistics_cb_ = statistics_cb;
  initialize_cb.Run(PIPELINE_OK);
}

void FFmpegAudioDecoder::Read(const ReadCB& read_cb) {
  DCHECK(message_loop_->BelongsToCurrentThread());
  DCHECK(!read_cb.is_null());
  CHECK(read_cb_.is_null()) << "Overlapping decodes are not supported.";

  read_cb_ = BindToCurrentLoop(read_cb);

  // If we don't have any queued audio from the last packet we decoded, ask for
  // more data from the demuxer to satisfy this read.
  if (queued_audio_.empty()) {
    ReadFromDemuxerStream();
    return;
  }

  base::ResetAndReturn(&read_cb_).Run(
      queued_audio_.front().status, queued_audio_.front().buffer);
  queued_audio_.pop_front();
}

int FFmpegAudioDecoder::bits_per_channel() {
  DCHECK(message_loop_->BelongsToCurrentThread());
  return bytes_per_channel_ * 8;
}

ChannelLayout FFmpegAudioDecoder::channel_layout() {
  DCHECK(message_loop_->BelongsToCurrentThread());
  return channel_layout_;
}

int FFmpegAudioDecoder::samples_per_second() {
  DCHECK(message_loop_->BelongsToCurrentThread());
  return samples_per_second_;
}

void FFmpegAudioDecoder::Reset(const base::Closure& closure) {
  DCHECK(message_loop_->BelongsToCurrentThread());
  base::Closure reset_cb = BindToCurrentLoop(closure);

  avcodec_flush_buffers(codec_context_.get());
  ResetTimestampState();
  queued_audio_.clear();
  reset_cb.Run();
}

FFmpegAudioDecoder::~FFmpegAudioDecoder() {
  // TODO(scherkus): should we require Stop() to be called? this might end up
  // getting called on a random thread due to refcounting.
  ReleaseFFmpegResources();
}

int FFmpegAudioDecoder::GetAudioBuffer(AVCodecContext* codec,
                                       AVFrame* frame,
                                       int flags) {
  // Since this routine is called by FFmpeg when a buffer is required for audio
  // data, use the values supplied by FFmpeg (ignoring the current settings).
  // RunDecodeLoop() gets to determine if the buffer is useable or not.
  AVSampleFormat format = static_cast<AVSampleFormat>(frame->format);
  SampleFormat sample_format = AVSampleFormatToSampleFormat(format);
  int channels = DetermineChannels(frame);
  if ((channels <= 0) || (channels >= limits::kMaxChannels)) {
    DLOG(ERROR) << "Requested number of channels (" << channels
                << ") exceeds limit.";
    return AVERROR(EINVAL);
  }

  int bytes_per_channel = SampleFormatToBytesPerChannel(sample_format);
  if (frame->nb_samples <= 0)
    return AVERROR(EINVAL);

  // Determine how big the buffer should be and allocate it. FFmpeg may adjust
  // how big each channel data is in order to meet the alignment policy, so
  // we need to take this into consideration.
  int buffer_size_in_bytes =
      av_samples_get_buffer_size(&frame->linesize[0],
                                 channels,
                                 frame->nb_samples,
                                 format,
                                 AudioBuffer::kChannelAlignment);
  // Check for errors from av_samples_get_buffer_size().
  if (buffer_size_in_bytes < 0)
    return buffer_size_in_bytes;
  int frames_required = buffer_size_in_bytes / bytes_per_channel / channels;
  DCHECK_GE(frames_required, frame->nb_samples);
  scoped_refptr<AudioBuffer> buffer =
      AudioBuffer::CreateBuffer(sample_format, channels, frames_required);

  // Initialize the data[] and extended_data[] fields to point into the memory
  // allocated for AudioBuffer. |number_of_planes| will be 1 for interleaved
  // audio and equal to |channels| for planar audio.
  int number_of_planes = buffer->channel_data().size();
  if (number_of_planes <= AV_NUM_DATA_POINTERS) {
    DCHECK_EQ(frame->extended_data, frame->data);
    for (int i = 0; i < number_of_planes; ++i)
      frame->data[i] = buffer->channel_data()[i];
  } else {
    // There are more channels than can fit into data[], so allocate
    // extended_data[] and fill appropriately.
    frame->extended_data = static_cast<uint8**>(
        av_malloc(number_of_planes * sizeof(*frame->extended_data)));
    int i = 0;
    for (; i < AV_NUM_DATA_POINTERS; ++i)
      frame->extended_data[i] = frame->data[i] = buffer->channel_data()[i];
    for (; i < number_of_planes; ++i)
      frame->extended_data[i] = buffer->channel_data()[i];
  }

  // Now create an AVBufferRef for the data just allocated. It will own the
  // reference to the AudioBuffer object.
  void* opaque = NULL;
  buffer.swap(reinterpret_cast<AudioBuffer**>(&opaque));
  frame->buf[0] = av_buffer_create(
      frame->data[0], buffer_size_in_bytes, ReleaseAudioBufferImpl, opaque, 0);
  return 0;
}

void FFmpegAudioDecoder::ReadFromDemuxerStream() {
  DCHECK(!read_cb_.is_null());
  demuxer_stream_->Read(base::Bind(
      &FFmpegAudioDecoder::BufferReady, weak_this_));
}

void FFmpegAudioDecoder::BufferReady(
    DemuxerStream::Status status,
    const scoped_refptr<DecoderBuffer>& input) {
  DCHECK(message_loop_->BelongsToCurrentThread());
  DCHECK(!read_cb_.is_null());
  DCHECK(queued_audio_.empty());
  DCHECK_EQ(status != DemuxerStream::kOk, !input.get()) << status;

  if (status == DemuxerStream::kAborted) {
    DCHECK(!input.get());
    base::ResetAndReturn(&read_cb_).Run(kAborted, NULL);
    return;
  }

  if (status == DemuxerStream::kConfigChanged) {
    DCHECK(!input.get());

    // Send a "end of stream" buffer to the decode loop
    // to output any remaining data still in the decoder.
    RunDecodeLoop(DecoderBuffer::CreateEOSBuffer(), true);

    DVLOG(1) << "Config changed.";

    if (!ConfigureDecoder()) {
      base::ResetAndReturn(&read_cb_).Run(kDecodeError, NULL);
      return;
    }

    ResetTimestampState();

    if (queued_audio_.empty()) {
      ReadFromDemuxerStream();
      return;
    }

    base::ResetAndReturn(&read_cb_).Run(
        queued_audio_.front().status, queued_audio_.front().buffer);
    queued_audio_.pop_front();
    return;
  }

  DCHECK_EQ(status, DemuxerStream::kOk);
  DCHECK(input.get());

  // Make sure we are notified if http://crbug.com/49709 returns.  Issue also
  // occurs with some damaged files.
  if (!input->end_of_stream() && input->timestamp() == kNoTimestamp() &&
      output_timestamp_helper_->base_timestamp() == kNoTimestamp()) {
    DVLOG(1) << "Received a buffer without timestamps!";
    base::ResetAndReturn(&read_cb_).Run(kDecodeError, NULL);
    return;
  }

  if (!input->end_of_stream()) {
    if (last_input_timestamp_ == kNoTimestamp() &&
        codec_context_->codec_id == AV_CODEC_ID_VORBIS &&
        input->timestamp() < base::TimeDelta()) {
      // Dropping frames for negative timestamps as outlined in section A.2
      // in the Vorbis spec. http://xiph.org/vorbis/doc/Vorbis_I_spec.html
      output_frames_to_drop_ = floor(
          0.5 + -input->timestamp().InSecondsF() * samples_per_second_);
    } else {
      if (last_input_timestamp_ != kNoTimestamp() &&
          input->timestamp() < last_input_timestamp_) {
        const base::TimeDelta diff = input->timestamp() - last_input_timestamp_;
        DLOG(WARNING)
            << "Input timestamps are not monotonically increasing! "
            << " ts " << input->timestamp().InMicroseconds() << " us"
            << " diff " << diff.InMicroseconds() << " us";
      }

      last_input_timestamp_ = input->timestamp();
    }
  }

  RunDecodeLoop(input, false);

  // We exhausted the provided packet, but it wasn't enough for a frame.  Ask
  // for more data in order to fulfill this read.
  if (queued_audio_.empty()) {
    ReadFromDemuxerStream();
    return;
  }

  // Execute callback to return the first frame we decoded.
  base::ResetAndReturn(&read_cb_).Run(
      queued_audio_.front().status, queued_audio_.front().buffer);
  queued_audio_.pop_front();
}

bool FFmpegAudioDecoder::ConfigureDecoder() {
  const AudioDecoderConfig& config = demuxer_stream_->audio_decoder_config();

  if (!config.IsValidConfig()) {
    DLOG(ERROR) << "Invalid audio stream -"
                << " codec: " << config.codec()
                << " channel layout: " << config.channel_layout()
                << " bits per channel: " << config.bits_per_channel()
                << " samples per second: " << config.samples_per_second();
    return false;
  }

  if (config.is_encrypted()) {
    DLOG(ERROR) << "Encrypted audio stream not supported";
    return false;
  }

  if (codec_context_.get() &&
      (bytes_per_channel_ != config.bytes_per_channel() ||
       channel_layout_ != config.channel_layout() ||
       samples_per_second_ != config.samples_per_second())) {
    DVLOG(1) << "Unsupported config change :";
    DVLOG(1) << "\tbytes_per_channel : " << bytes_per_channel_
             << " -> " << config.bytes_per_channel();
    DVLOG(1) << "\tchannel_layout : " << channel_layout_
             << " -> " << config.channel_layout();
    DVLOG(1) << "\tsample_rate : " << samples_per_second_
             << " -> " << config.samples_per_second();
    return false;
  }

  // Release existing decoder resources if necessary.
  ReleaseFFmpegResources();

  // Initialize AVCodecContext structure.
  codec_context_.reset(avcodec_alloc_context3(NULL));
  AudioDecoderConfigToAVCodecContext(config, codec_context_.get());

  codec_context_->opaque = this;
  codec_context_->get_buffer2 = GetAudioBufferImpl;
  codec_context_->refcounted_frames = 1;

  AVCodec* codec = avcodec_find_decoder(codec_context_->codec_id);
  if (!codec || avcodec_open2(codec_context_.get(), codec, NULL) < 0) {
    DLOG(ERROR) << "Could not initialize audio decoder: "
                << codec_context_->codec_id;
    return false;
  }

  // Success!
<<<<<<< HEAD
  av_frame_.reset(avcodec_alloc_frame());
=======
  av_frame_.reset(av_frame_alloc());
>>>>>>> 8c15b39e
  channel_layout_ = config.channel_layout();
  samples_per_second_ = config.samples_per_second();
  output_timestamp_helper_.reset(
      new AudioTimestampHelper(config.samples_per_second()));

  // Store initial values to guard against midstream configuration changes.
  channels_ = codec_context_->channels;
  if (channels_ != ChannelLayoutToChannelCount(channel_layout_)) {
    DLOG(ERROR) << "Audio configuration specified "
                << ChannelLayoutToChannelCount(channel_layout_)
                << " channels, but FFmpeg thinks the file contains "
                << channels_ << " channels";
    return false;
  }
  av_sample_format_ = codec_context_->sample_fmt;
  sample_format_ = AVSampleFormatToSampleFormat(
      static_cast<AVSampleFormat>(av_sample_format_));
  bytes_per_channel_ = SampleFormatToBytesPerChannel(sample_format_);

  return true;
}

void FFmpegAudioDecoder::ReleaseFFmpegResources() {
  codec_context_.reset();
  av_frame_.reset();
}

void FFmpegAudioDecoder::ResetTimestampState() {
  output_timestamp_helper_->SetBaseTimestamp(kNoTimestamp());
  last_input_timestamp_ = kNoTimestamp();
  output_frames_to_drop_ = 0;
}

void FFmpegAudioDecoder::RunDecodeLoop(
    const scoped_refptr<DecoderBuffer>& input,
    bool skip_eos_append) {
  AVPacket packet;
  av_init_packet(&packet);
  if (input->end_of_stream()) {
    packet.data = NULL;
    packet.size = 0;
  } else {
    packet.data = const_cast<uint8*>(input->data());
    packet.size = input->data_size();
  }

  // Each audio packet may contain several frames, so we must call the decoder
  // until we've exhausted the packet.  Regardless of the packet size we always
  // want to hand it to the decoder at least once, otherwise we would end up
  // skipping end of stream packets since they have a size of zero.
  do {
    int frame_decoded = 0;
    int result = avcodec_decode_audio4(
        codec_context_.get(), av_frame_.get(), &frame_decoded, &packet);

    if (result < 0) {
      DCHECK(!input->end_of_stream())
          << "End of stream buffer produced an error! "
          << "This is quite possibly a bug in the audio decoder not handling "
          << "end of stream AVPackets correctly.";

      DLOG(WARNING)
          << "Failed to decode an audio frame with timestamp: "
          << input->timestamp().InMicroseconds() << " us, duration: "
          << input->duration().InMicroseconds() << " us, packet size: "
          << input->data_size() << " bytes";

      break;
    }

    // Update packet size and data pointer in case we need to call the decoder
    // with the remaining bytes from this packet.
    packet.size -= result;
    packet.data += result;

    if (output_timestamp_helper_->base_timestamp() == kNoTimestamp() &&
        !input->end_of_stream()) {
      DCHECK(input->timestamp() != kNoTimestamp());
      if (output_frames_to_drop_ > 0) {
        // Currently Vorbis is the only codec that causes us to drop samples.
        // If we have to drop samples it always means the timeline starts at 0.
        DCHECK_EQ(codec_context_->codec_id, AV_CODEC_ID_VORBIS);
        output_timestamp_helper_->SetBaseTimestamp(base::TimeDelta());
      } else {
        output_timestamp_helper_->SetBaseTimestamp(input->timestamp());
      }
    }

    scoped_refptr<AudioBuffer> output;
    int decoded_frames = 0;
    int original_frames = 0;
    int channels = DetermineChannels(av_frame_.get());
    if (frame_decoded) {
      if (av_frame_->sample_rate != samples_per_second_ ||
          channels != channels_ ||
          av_frame_->format != av_sample_format_) {
        DLOG(ERROR) << "Unsupported midstream configuration change!"
                    << " Sample Rate: " << av_frame_->sample_rate << " vs "
                    << samples_per_second_
                    << ", Channels: " << channels << " vs "
                    << channels_
                    << ", Sample Format: " << av_frame_->format << " vs "
                    << av_sample_format_;

        // This is an unrecoverable error, so bail out.
        QueuedAudioBuffer queue_entry = { kDecodeError, NULL };
        queued_audio_.push_back(queue_entry);
        av_frame_unref(av_frame_.get());
        break;
      }

      // Get the AudioBuffer that the data was decoded into. Adjust the number
      // of frames, in case fewer than requested were actually decoded.
      output = reinterpret_cast<AudioBuffer*>(
          av_buffer_get_opaque(av_frame_->buf[0]));
      DCHECK_EQ(channels_, output->channel_count());
      original_frames = av_frame_->nb_samples;
      int unread_frames = output->frame_count() - original_frames;
      DCHECK_GE(unread_frames, 0);
      if (unread_frames > 0)
        output->TrimEnd(unread_frames);

      // If there are frames to drop, get rid of as many as we can.
      if (output_frames_to_drop_ > 0) {
        int drop = std::min(output->frame_count(), output_frames_to_drop_);
        output->TrimStart(drop);
        output_frames_to_drop_ -= drop;
      }

      decoded_frames = output->frame_count();
      av_frame_unref(av_frame_.get());
    }

    // WARNING: |av_frame_| no longer has valid data at this point.

    if (decoded_frames > 0) {
      // Set the timestamp/duration once all the extra frames have been
      // discarded.
      output->set_timestamp(output_timestamp_helper_->GetTimestamp());
      output->set_duration(
          output_timestamp_helper_->GetFrameDuration(decoded_frames));
      output_timestamp_helper_->AddFrames(decoded_frames);
    } else if (IsEndOfStream(result, original_frames, input) &&
               !skip_eos_append) {
      DCHECK_EQ(packet.size, 0);
      output = AudioBuffer::CreateEOSBuffer();
    } else {
      // In case all the frames in the buffer were dropped.
      output = NULL;
    }

    if (output.get()) {
      QueuedAudioBuffer queue_entry = { kOk, output };
      queued_audio_.push_back(queue_entry);
    }

    // Decoding finished successfully, update statistics.
    if (result > 0) {
      PipelineStatistics statistics;
      statistics.audio_bytes_decoded = result;
      statistics_cb_.Run(statistics);
    }
  } while (packet.size > 0);
}

}  // namespace media<|MERGE_RESOLUTION|>--- conflicted
+++ resolved
@@ -372,11 +372,7 @@
   }
 
   // Success!
-<<<<<<< HEAD
-  av_frame_.reset(avcodec_alloc_frame());
-=======
   av_frame_.reset(av_frame_alloc());
->>>>>>> 8c15b39e
   channel_layout_ = config.channel_layout();
   samples_per_second_ = config.samples_per_second();
   output_timestamp_helper_.reset(
