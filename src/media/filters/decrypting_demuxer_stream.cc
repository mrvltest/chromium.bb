// Copyright (c) 2012 The Chromium Authors. All rights reserved.
// Use of this source code is governed by a BSD-style license that can be
// found in the LICENSE file.

#include "media/filters/decrypting_demuxer_stream.h"

#include "base/bind.h"
#include "base/callback_helpers.h"
#include "base/location.h"
#include "base/logging.h"
#include "base/message_loop/message_loop_proxy.h"
#include "media/base/audio_decoder_config.h"
#include "media/base/video_decoder_config.h"
#include "media/base/bind_to_loop.h"
#include "media/base/decoder_buffer.h"
#include "media/base/decryptor.h"
#include "media/base/demuxer_stream.h"
#include "media/base/pipeline.h"

namespace media {

#define BIND_TO_LOOP(function) \
    media::BindToLoop(message_loop_, base::Bind(function, weak_this_))

static bool IsStreamValidAndEncrypted(DemuxerStream* stream) {
  return ((stream->type() == DemuxerStream::AUDIO &&
           stream->audio_decoder_config().IsValidConfig() &&
           stream->audio_decoder_config().is_encrypted()) ||
          (stream->type() == DemuxerStream::VIDEO &&
           stream->video_decoder_config().IsValidConfig() &&
           stream->video_decoder_config().is_encrypted()));
}

DecryptingDemuxerStream::DecryptingDemuxerStream(
    const scoped_refptr<base::MessageLoopProxy>& message_loop,
    const SetDecryptorReadyCB& set_decryptor_ready_cb)
    : message_loop_(message_loop),
      weak_factory_(this),
      state_(kUninitialized),
      demuxer_stream_(NULL),
      set_decryptor_ready_cb_(set_decryptor_ready_cb),
      decryptor_(NULL),
      key_added_while_decrypt_pending_(false) {
}

void DecryptingDemuxerStream::Initialize(DemuxerStream* stream,
                                         const PipelineStatusCB& status_cb) {
  DVLOG(2) << __FUNCTION__;
  DCHECK(message_loop_->BelongsToCurrentThread());
  DCHECK_EQ(state_, kUninitialized) << state_;

  DCHECK(!demuxer_stream_);
  weak_this_ = weak_factory_.GetWeakPtr();
  demuxer_stream_ = stream;
  init_cb_ = BindToCurrentLoop(status_cb);

  InitializeDecoderConfig();

  state_ = kDecryptorRequested;
  set_decryptor_ready_cb_.Run(
      BIND_TO_LOOP(&DecryptingDemuxerStream::SetDecryptor));
}

void DecryptingDemuxerStream::Read(const ReadCB& read_cb) {
  DVLOG(3) << __FUNCTION__;
  DCHECK(message_loop_->BelongsToCurrentThread());
  DCHECK_EQ(state_, kIdle) << state_;
  DCHECK(!read_cb.is_null());
  CHECK(read_cb_.is_null()) << "Overlapping reads are not supported.";

  read_cb_ = BindToCurrentLoop(read_cb);
  state_ = kPendingDemuxerRead;
  demuxer_stream_->Read(
      base::Bind(&DecryptingDemuxerStream::DecryptBuffer, weak_this_));
}

void DecryptingDemuxerStream::Reset(const base::Closure& closure) {
  DVLOG(2) << __FUNCTION__ << " - state: " << state_;
  DCHECK(message_loop_->BelongsToCurrentThread());
  DCHECK(state_ != kUninitialized) << state_;
  DCHECK(state_ != kStopped) << state_;
  DCHECK(reset_cb_.is_null());

  reset_cb_ = BindToCurrentLoop(closure);

  // TODO(xhwang): This should not happen. Remove it, DCHECK against the
  // condition and clean up related tests.
  if (state_ == kDecryptorRequested) {
    DCHECK(!init_cb_.is_null());
    set_decryptor_ready_cb_.Run(DecryptorReadyCB());
    base::ResetAndReturn(&init_cb_).Run(PIPELINE_ERROR_ABORT);
    DoReset();
    return;
  }

  decryptor_->CancelDecrypt(GetDecryptorStreamType());

  // Reset() cannot complete if the read callback is still pending.
  // Defer the resetting process in this case. The |reset_cb_| will be fired
  // after the read callback is fired - see DoDecryptBuffer() and
  // DoDeliverBuffer().
  if (state_ == kPendingDemuxerRead || state_ == kPendingDecrypt) {
    DCHECK(!read_cb_.is_null());
    return;
  }

  if (state_ == kWaitingForKey) {
    DCHECK(!read_cb_.is_null());
    pending_buffer_to_decrypt_ = NULL;
    base::ResetAndReturn(&read_cb_).Run(kAborted, NULL);
  }

  DCHECK(read_cb_.is_null());
  DoReset();
}

void DecryptingDemuxerStream::Stop(const base::Closure& closure) {
  DVLOG(2) << __FUNCTION__ << " - state: " << state_;
  DCHECK(message_loop_->BelongsToCurrentThread());
  DCHECK(state_ != kUninitialized) << state_;

  // Invalidate all weak pointers so that pending callbacks won't fire.
  weak_factory_.InvalidateWeakPtrs();

  // At this point the render thread is likely paused (in WebMediaPlayerImpl's
  // Destroy()), so running |closure| can't wait for anything that requires the
  // render thread to process messages to complete (such as PPAPI methods).
  if (decryptor_) {
    // Clear the callback.
    decryptor_->RegisterNewKeyCB(GetDecryptorStreamType(),
                                 Decryptor::NewKeyCB());
    decryptor_->CancelDecrypt(GetDecryptorStreamType());
    decryptor_ = NULL;
  }
  if (!set_decryptor_ready_cb_.is_null())
    base::ResetAndReturn(&set_decryptor_ready_cb_).Run(DecryptorReadyCB());
  if (!init_cb_.is_null())
    base::ResetAndReturn(&init_cb_).Run(PIPELINE_ERROR_ABORT);
  if (!read_cb_.is_null())
    base::ResetAndReturn(&read_cb_).Run(kAborted, NULL);
  if (!reset_cb_.is_null())
    base::ResetAndReturn(&reset_cb_).Run();
  pending_buffer_to_decrypt_ = NULL;

  state_ = kStopped;
  BindToCurrentLoop(closure).Run();
}

AudioDecoderConfig DecryptingDemuxerStream::audio_decoder_config() {
  DCHECK(state_ != kUninitialized && state_ != kDecryptorRequested) << state_;
  CHECK_EQ(demuxer_stream_->type(), AUDIO);
  return audio_config_;
}

VideoDecoderConfig DecryptingDemuxerStream::video_decoder_config() {
  DCHECK(state_ != kUninitialized && state_ != kDecryptorRequested) << state_;
  CHECK_EQ(demuxer_stream_->type(), VIDEO);
  return video_config_;
}

DemuxerStream::Type DecryptingDemuxerStream::type() {
  DCHECK(state_ != kUninitialized && state_ != kDecryptorRequested) << state_;
  return demuxer_stream_->type();
}

void DecryptingDemuxerStream::EnableBitstreamConverter() {
  demuxer_stream_->EnableBitstreamConverter();
}

DecryptingDemuxerStream::~DecryptingDemuxerStream() {
  DVLOG(2) << __FUNCTION__ << " : state_ = " << state_;
}

void DecryptingDemuxerStream::SetDecryptor(Decryptor* decryptor) {
  DVLOG(2) << __FUNCTION__;
  DCHECK(message_loop_->BelongsToCurrentThread());
  DCHECK_EQ(state_, kDecryptorRequested) << state_;
  DCHECK(!init_cb_.is_null());
  DCHECK(!set_decryptor_ready_cb_.is_null());

  set_decryptor_ready_cb_.Reset();

  if (!decryptor) {
    state_ = kUninitialized;
    base::ResetAndReturn(&init_cb_).Run(DECODER_ERROR_NOT_SUPPORTED);
    return;
  }

  decryptor_ = decryptor;

  decryptor_->RegisterNewKeyCB(
      GetDecryptorStreamType(),
      BIND_TO_LOOP(&DecryptingDemuxerStream::OnKeyAdded));

  state_ = kIdle;
  base::ResetAndReturn(&init_cb_).Run(PIPELINE_OK);
}

void DecryptingDemuxerStream::DecryptBuffer(
    DemuxerStream::Status status,
    const scoped_refptr<DecoderBuffer>& buffer) {
  DVLOG(3) << __FUNCTION__;
  DCHECK(message_loop_->BelongsToCurrentThread());
  DCHECK_EQ(state_, kPendingDemuxerRead) << state_;
  DCHECK(!read_cb_.is_null());
  DCHECK_EQ(buffer.get() != NULL, status == kOk) << status;

  // Even when |!reset_cb_.is_null()|, we need to pass |kConfigChanged| back to
  // the caller so that the downstream decoder can be properly reinitialized.
  if (status == kConfigChanged) {
    DVLOG(2) << "DoDecryptBuffer() - kConfigChanged.";
    DCHECK_EQ(demuxer_stream_->type() == AUDIO, audio_config_.IsValidConfig());
    DCHECK_EQ(demuxer_stream_->type() == VIDEO, video_config_.IsValidConfig());

    // Update the decoder config, which the decoder will use when it is notified
    // of kConfigChanged.
    InitializeDecoderConfig();
<<<<<<< HEAD
    state_ = kIdle;
    base::ResetAndReturn(&read_cb_).Run(kConfigChanged, NULL);
    if (!reset_cb_.is_null())
      DoReset();
    return;
  }

  if (!reset_cb_.is_null()) {
    base::ResetAndReturn(&read_cb_).Run(kAborted, NULL);
    DoReset();
    return;
  }

  if (status == kAborted) {
    DVLOG(2) << "DoDecryptBuffer() - kAborted.";
    state_ = kIdle;
    base::ResetAndReturn(&read_cb_).Run(kAborted, NULL);
=======
    state_ = kIdle;
    base::ResetAndReturn(&read_cb_).Run(kConfigChanged, NULL);
    if (!reset_cb_.is_null())
      DoReset();
    return;
  }

  if (!reset_cb_.is_null()) {
    base::ResetAndReturn(&read_cb_).Run(kAborted, NULL);
    DoReset();
    return;
  }

  if (status == kAborted) {
    DVLOG(2) << "DoDecryptBuffer() - kAborted.";
    state_ = kIdle;
    base::ResetAndReturn(&read_cb_).Run(kAborted, NULL);
    return;
  }

  if (buffer->end_of_stream()) {
    DVLOG(2) << "DoDecryptBuffer() - EOS buffer.";
    state_ = kIdle;
    base::ResetAndReturn(&read_cb_).Run(status, buffer);
>>>>>>> 8c15b39e
    return;
  }

  DCHECK(buffer->decrypt_config());
  // An empty iv string signals that the frame is unencrypted.
  if (buffer->decrypt_config()->iv().empty()) {
    DVLOG(2) << "DoDecryptBuffer() - clear buffer.";
    int data_offset = buffer->decrypt_config()->data_offset();
    scoped_refptr<DecoderBuffer> decrypted = DecoderBuffer::CopyFrom(
        buffer->data() + data_offset, buffer->data_size() - data_offset);
    decrypted->set_timestamp(buffer->timestamp());
    decrypted->set_duration(buffer->duration());
    state_ = kIdle;
    base::ResetAndReturn(&read_cb_).Run(kOk, decrypted);
    return;
  }

  pending_buffer_to_decrypt_ = buffer;
  state_ = kPendingDecrypt;
  DecryptPendingBuffer();
}

void DecryptingDemuxerStream::DecryptPendingBuffer() {
  DCHECK(message_loop_->BelongsToCurrentThread());
  DCHECK_EQ(state_, kPendingDecrypt) << state_;
  decryptor_->Decrypt(
      GetDecryptorStreamType(),
      pending_buffer_to_decrypt_,
      BIND_TO_LOOP(&DecryptingDemuxerStream::DeliverBuffer));
}

void DecryptingDemuxerStream::DeliverBuffer(
    Decryptor::Status status,
    const scoped_refptr<DecoderBuffer>& decrypted_buffer) {
  DVLOG(3) << __FUNCTION__ << " - status: " << status;
  DCHECK(message_loop_->BelongsToCurrentThread());
  DCHECK_EQ(state_, kPendingDecrypt) << state_;
  DCHECK_NE(status, Decryptor::kNeedMoreData);
  DCHECK(!read_cb_.is_null());
  DCHECK(pending_buffer_to_decrypt_.get());

  bool need_to_try_again_if_nokey = key_added_while_decrypt_pending_;
  key_added_while_decrypt_pending_ = false;

  if (!reset_cb_.is_null()) {
    pending_buffer_to_decrypt_ = NULL;
    base::ResetAndReturn(&read_cb_).Run(kAborted, NULL);
    DoReset();
    return;
  }

  DCHECK_EQ(status == Decryptor::kSuccess, decrypted_buffer.get() != NULL);

  if (status == Decryptor::kError) {
    DVLOG(2) << "DoDeliverBuffer() - kError";
    pending_buffer_to_decrypt_ = NULL;
    state_ = kIdle;
    base::ResetAndReturn(&read_cb_).Run(kAborted, NULL);
    return;
  }

  if (status == Decryptor::kNoKey) {
    DVLOG(2) << "DoDeliverBuffer() - kNoKey";
    if (need_to_try_again_if_nokey) {
      // The |state_| is still kPendingDecrypt.
      DecryptPendingBuffer();
      return;
    }

    state_ = kWaitingForKey;
    return;
  }

  DCHECK_EQ(status, Decryptor::kSuccess);
  pending_buffer_to_decrypt_ = NULL;
  state_ = kIdle;
  base::ResetAndReturn(&read_cb_).Run(kOk, decrypted_buffer);
}

void DecryptingDemuxerStream::OnKeyAdded() {
  DCHECK(message_loop_->BelongsToCurrentThread());

  if (state_ == kPendingDecrypt) {
    key_added_while_decrypt_pending_ = true;
    return;
  }

  if (state_ == kWaitingForKey) {
    state_ = kPendingDecrypt;
    DecryptPendingBuffer();
  }
}

void DecryptingDemuxerStream::DoReset() {
  DCHECK(state_ != kUninitialized);
  DCHECK(init_cb_.is_null());
  DCHECK(read_cb_.is_null());

  if (state_ == kDecryptorRequested)
    state_ = kUninitialized;
  else
    state_ = kIdle;

  base::ResetAndReturn(&reset_cb_).Run();
}

Decryptor::StreamType DecryptingDemuxerStream::GetDecryptorStreamType() const {
  if (demuxer_stream_->type() == AUDIO)
    return Decryptor::kAudio;

  DCHECK_EQ(demuxer_stream_->type(), VIDEO);
  return Decryptor::kVideo;
}

void DecryptingDemuxerStream::InitializeDecoderConfig() {
  // The decoder selector or upstream demuxer make sure the stream is valid and
  // potentially encrypted.
  DCHECK(IsStreamValidAndEncrypted(demuxer_stream_));

  switch (demuxer_stream_->type()) {
    case AUDIO: {
      AudioDecoderConfig input_audio_config =
          demuxer_stream_->audio_decoder_config();
      audio_config_.Initialize(input_audio_config.codec(),
                               input_audio_config.sample_format(),
                               input_audio_config.channel_layout(),
                               input_audio_config.samples_per_second(),
                               input_audio_config.extra_data(),
                               input_audio_config.extra_data_size(),
                               false,  // Output audio is not encrypted.
                               false,
                               base::TimeDelta(),
                               base::TimeDelta());
      break;
    }

    case VIDEO: {
      VideoDecoderConfig input_video_config =
          demuxer_stream_->video_decoder_config();
      video_config_.Initialize(input_video_config.codec(),
                               input_video_config.profile(),
                               input_video_config.format(),
                               input_video_config.coded_size(),
                               input_video_config.visible_rect(),
                               input_video_config.natural_size(),
                               input_video_config.extra_data(),
                               input_video_config.extra_data_size(),
                               false,  // Output video is not encrypted.
                               false);
      break;
    }

    default:
      NOTREACHED();
      return;
  }
}

}  // namespace media<|MERGE_RESOLUTION|>--- conflicted
+++ resolved
@@ -215,7 +215,6 @@
     // Update the decoder config, which the decoder will use when it is notified
     // of kConfigChanged.
     InitializeDecoderConfig();
-<<<<<<< HEAD
     state_ = kIdle;
     base::ResetAndReturn(&read_cb_).Run(kConfigChanged, NULL);
     if (!reset_cb_.is_null())
@@ -233,24 +232,6 @@
     DVLOG(2) << "DoDecryptBuffer() - kAborted.";
     state_ = kIdle;
     base::ResetAndReturn(&read_cb_).Run(kAborted, NULL);
-=======
-    state_ = kIdle;
-    base::ResetAndReturn(&read_cb_).Run(kConfigChanged, NULL);
-    if (!reset_cb_.is_null())
-      DoReset();
-    return;
-  }
-
-  if (!reset_cb_.is_null()) {
-    base::ResetAndReturn(&read_cb_).Run(kAborted, NULL);
-    DoReset();
-    return;
-  }
-
-  if (status == kAborted) {
-    DVLOG(2) << "DoDecryptBuffer() - kAborted.";
-    state_ = kIdle;
-    base::ResetAndReturn(&read_cb_).Run(kAborted, NULL);
     return;
   }
 
@@ -258,7 +239,6 @@
     DVLOG(2) << "DoDecryptBuffer() - EOS buffer.";
     state_ = kIdle;
     base::ResetAndReturn(&read_cb_).Run(status, buffer);
->>>>>>> 8c15b39e
     return;
   }
 
