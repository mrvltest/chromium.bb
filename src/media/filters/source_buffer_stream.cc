--- conflicted
+++ resolved
@@ -1017,7 +1017,6 @@
       !range_with_new_buffers->CanAppendRangeToEnd(**next_range_itr)) {
     return;
   }
-<<<<<<< HEAD
 
   bool transfer_current_position = selected_range_ == *next_range_itr;
   range_with_new_buffers->AppendRangeToEnd(**next_range_itr,
@@ -1030,20 +1029,6 @@
   if (next_range_itr == range_for_next_append_)
     range_for_next_append_ = range_with_new_buffers_itr;
 
-=======
-
-  bool transfer_current_position = selected_range_ == *next_range_itr;
-  range_with_new_buffers->AppendRangeToEnd(**next_range_itr,
-                                           transfer_current_position);
-  // Update |selected_range_| pointer if |range| has become selected after
-  // merges.
-  if (transfer_current_position)
-    SetSelectedRange(range_with_new_buffers);
-
-  if (next_range_itr == range_for_next_append_)
-    range_for_next_append_ = range_with_new_buffers_itr;
-
->>>>>>> 8c15b39e
   DeleteAndRemoveRange(&next_range_itr);
 }
 
@@ -1090,6 +1075,8 @@
   // Need to partially truncate this range.
   if ((*itr)->GetStartTimestamp() < duration) {
     (*itr)->TruncateAt(duration, NULL, false);
+    if ((*itr == selected_range_) && !selected_range_->HasNextBufferPosition())
+      SetSelectedRange(NULL);
     ++itr;
   }
 
