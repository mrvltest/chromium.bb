// Copyright (c) 2012 The Chromium Authors. All rights reserved.
// Use of this source code is governed by a BSD-style license that can be
// found in the LICENSE file.

// Audio rendering unit utilizing an AudioRendererSink to output data.
//
// This class lives inside three threads during it's lifetime, namely:
// 1. Render thread
//    Where the object is created.
// 2. Media thread (provided via constructor)
//    All AudioDecoder methods are called on this thread.
// 3. Audio thread created by the AudioRendererSink.
//    Render() is called here where audio data is decoded into raw PCM data.
//
// AudioRendererImpl talks to an AudioRendererAlgorithm that takes care of
// queueing audio data and stretching/shrinking audio data when playback rate !=
// 1.0 or 0.0.

#ifndef MEDIA_FILTERS_AUDIO_RENDERER_IMPL_H_
#define MEDIA_FILTERS_AUDIO_RENDERER_IMPL_H_

#include <deque>

#include "base/gtest_prod_util.h"
#include "base/memory/weak_ptr.h"
#include "base/synchronization/lock.h"
#include "media/base/audio_decoder.h"
#include "media/base/audio_renderer.h"
#include "media/base/audio_renderer_sink.h"
#include "media/base/decryptor.h"
#include "media/filters/audio_renderer_algorithm.h"

namespace base {
class MessageLoopProxy;
}

namespace media {

class AudioBus;
class AudioDecoderSelector;
class AudioSplicer;
class DecryptingDemuxerStream;

class MEDIA_EXPORT AudioRendererImpl
    : public AudioRenderer,
      NON_EXPORTED_BASE(public AudioRendererSink::RenderCallback) {
 public:
  // |message_loop| is the thread on which AudioRendererImpl will execute.
  //
  // |sink| is used as the destination for the rendered audio.
  //
  // |decoders| contains the AudioDecoders to use when initializing.
  //
  // |set_decryptor_ready_cb| is fired when the audio decryptor is available
  // (only applicable if the stream is encrypted and we have a decryptor).
  AudioRendererImpl(const scoped_refptr<base::MessageLoopProxy>& message_loop,
                    AudioRendererSink* sink,
                    ScopedVector<AudioDecoder> decoders,
                    const SetDecryptorReadyCB& set_decryptor_ready_cb);
  virtual ~AudioRendererImpl();

  // AudioRenderer implementation.
  virtual void Initialize(DemuxerStream* stream,
                          const PipelineStatusCB& init_cb,
                          const StatisticsCB& statistics_cb,
                          const base::Closure& underflow_cb,
                          const TimeCB& time_cb,
                          const base::Closure& ended_cb,
                          const base::Closure& disabled_cb,
                          const PipelineStatusCB& error_cb) OVERRIDE;
  virtual void Play(const base::Closure& callback) OVERRIDE;
  virtual void Pause(const base::Closure& callback) OVERRIDE;
  virtual void Flush(const base::Closure& callback) OVERRIDE;
  virtual void Stop(const base::Closure& callback) OVERRIDE;
  virtual void SetPlaybackRate(float rate) OVERRIDE;
  virtual void Preroll(base::TimeDelta time,
                       const PipelineStatusCB& cb) OVERRIDE;
  virtual void ResumeAfterUnderflow() OVERRIDE;
  virtual void SetVolume(float volume) OVERRIDE;

  // Disables underflow support.  When used, |state_| will never transition to
  // kUnderflow resulting in Render calls that underflow returning 0 frames
  // instead of some number of silence frames.  Must be called prior to
  // Initialize().
  void DisableUnderflowForTesting();

  // Allows injection of a custom time callback for non-realtime testing.
  typedef base::Callback<base::TimeTicks()> NowCB;
  void set_now_cb_for_testing(const NowCB& now_cb) {
    now_cb_ = now_cb;
  }

 private:
  friend class AudioRendererImplTest;

<<<<<<< HEAD
  enum State {
    kUninitialized,
    kPaused,
=======
  // TODO(acolwell): Add a state machine graph.
  enum State {
    kUninitialized,
    kPaused,
    kFlushing,
>>>>>>> 8c15b39e
    kPrerolling,
    kPlaying,
    kStopped,
    kUnderflow,
    kRebuffering,
  };

  // Callback from the audio decoder delivering decoded audio samples.
  void DecodedAudioReady(AudioDecoder::Status status,
                         const scoped_refptr<AudioBuffer>& buffer);

  // Handles buffers that come out of |splicer_|.
  // Returns true if more buffers are needed.
  bool HandleSplicerBuffer(const scoped_refptr<AudioBuffer>& buffer);

  // Helper functions for AudioDecoder::Status values passed to
  // DecodedAudioReady().
  void HandleAbortedReadOrDecodeError(bool is_decode_error);

  // Estimate earliest time when current buffer can stop playing.
  void UpdateEarliestEndTime_Locked(int frames_filled,
                                    const base::TimeDelta& playback_delay,
                                    const base::TimeTicks& time_now);

  void DoPlay_Locked();
  void DoPause_Locked();

  // AudioRendererSink::RenderCallback implementation.
  //
  // NOTE: These are called on the audio callback thread!
  //
  // Render() fills the given buffer with audio data by delegating to its
  // |algorithm_|. Render() also takes care of updating the clock.
  // Returns the number of frames copied into |audio_bus|, which may be less
  // than or equal to the initial number of frames in |audio_bus|
  //
  // If this method returns fewer frames than the initial number of frames in
  // |audio_bus|, it could be a sign that the pipeline is stalled or unable to
  // stream the data fast enough.  In such scenarios, the callee should zero out
  // unused portions of their buffer to play back silence.
  //
  // Render() updates the pipeline's playback timestamp. If Render() is
  // not called at the same rate as audio samples are played, then the reported
  // timestamp in the pipeline will be ahead of the actual audio playback. In
  // this case |audio_delay_milliseconds| should be used to indicate when in the
  // future should the filled buffer be played.
  virtual int Render(AudioBus* audio_bus,
                     int audio_delay_milliseconds) OVERRIDE;
  virtual void OnRenderError() OVERRIDE;

  // Helper methods that schedule an asynchronous read from the decoder as long
  // as there isn't a pending read.
  //
  // Must be called on |message_loop_|.
  void AttemptRead();
  void AttemptRead_Locked();
  bool CanRead_Locked();
  void ChangeState_Locked(State new_state);

  // Returns true if the data in the buffer is all before
  // |preroll_timestamp_|. This can only return true while
  // in the kPrerolling state.
  bool IsBeforePrerollTime(const scoped_refptr<AudioBuffer>& buffer);

  // Called when |decoder_selector_| has selected |decoder| or is null if no
  // decoder could be selected.
  //
  // |decrypting_demuxer_stream| is non-null if a DecryptingDemuxerStream was
  // created to help decrypt the encrypted stream.
  void OnDecoderSelected(
      scoped_ptr<AudioDecoder> decoder,
      scoped_ptr<DecryptingDemuxerStream> decrypting_demuxer_stream);

  // Used to initiate the flush operation once all pending reads have
  // completed.
  void DoFlush_Locked();

  // Calls |decoder_|.Reset() and arranges for ResetDecoderDone() to get
  // called when the reset completes.
  void ResetDecoder();

  // Called when the |decoder_|.Reset() has completed.
  void ResetDecoderDone();

  scoped_refptr<base::MessageLoopProxy> message_loop_;
  base::WeakPtrFactory<AudioRendererImpl> weak_factory_;
  base::WeakPtr<AudioRendererImpl> weak_this_;

  scoped_ptr<AudioSplicer> splicer_;

  // The sink (destination) for rendered audio. |sink_| must only be accessed
  // on |message_loop_|. |sink_| must never be called under |lock_| or else we
  // may deadlock between |message_loop_| and the audio callback thread.
  scoped_refptr<media::AudioRendererSink> sink_;

  scoped_ptr<AudioDecoderSelector> decoder_selector_;

  // These two will be set by AudioDecoderSelector::SelectAudioDecoder().
  scoped_ptr<AudioDecoder> decoder_;
  scoped_ptr<DecryptingDemuxerStream> decrypting_demuxer_stream_;

  // AudioParameters constructed during Initialize() based on |decoder_|.
  AudioParameters audio_parameters_;

  // Callbacks provided during Initialize().
  PipelineStatusCB init_cb_;
  StatisticsCB statistics_cb_;
  base::Closure underflow_cb_;
  TimeCB time_cb_;
  base::Closure ended_cb_;
  base::Closure disabled_cb_;
  PipelineStatusCB error_cb_;

  // Callback provided to Flush().
  base::Closure flush_cb_;

  // Callback provided to Preroll().
  PipelineStatusCB preroll_cb_;

  // Typically calls base::TimeTicks::Now() but can be overridden by a test.
  NowCB now_cb_;

  // After Initialize() has completed, all variables below must be accessed
  // under |lock_|. ------------------------------------------------------------
  base::Lock lock_;

  // Algorithm for scaling audio.
  scoped_ptr<AudioRendererAlgorithm> algorithm_;

  // Simple state tracking variable.
  State state_;

  // Keep track of whether or not the sink is playing.
  bool sink_playing_;

  // Keep track of our outstanding read to |decoder_|.
  bool pending_read_;

  // Keeps track of whether we received and rendered the end of stream buffer.
  bool received_end_of_stream_;
  bool rendered_end_of_stream_;

  // The timestamp of the last frame (i.e. furthest in the future) buffered as
  // well as the current time that takes current playback delay into account.
  base::TimeDelta audio_time_buffered_;
  base::TimeDelta current_time_;

  base::TimeDelta preroll_timestamp_;

  // We're supposed to know amount of audio data OS or hardware buffered, but
  // that is not always so -- on my Linux box
  // AudioBuffersState::hardware_delay_bytes never reaches 0.
  //
  // As a result we cannot use it to find when stream ends. If we just ignore
  // buffered data we will notify host that stream ended before it is actually
  // did so, I've seen it done ~140ms too early when playing ~150ms file.
  //
  // Instead of trying to invent OS-specific solution for each and every OS we
  // are supporting, use simple workaround: every time we fill the buffer we
  // remember when it should stop playing, and do not assume that buffer is
  // empty till that time. Workaround is not bulletproof, as we don't exactly
  // know when that particular data would start playing, but it is much better
  // than nothing.
  base::TimeTicks earliest_end_time_;
  size_t total_frames_filled_;

  bool underflow_disabled_;

  // True if the renderer receives a buffer with kAborted status during preroll,
  // false otherwise. This flag is cleared on the next Preroll() call.
  bool preroll_aborted_;

  // End variables which must be accessed under |lock_|. ----------------------

  DISALLOW_COPY_AND_ASSIGN(AudioRendererImpl);
};

}  // namespace media

#endif  // MEDIA_FILTERS_AUDIO_RENDERER_IMPL_H_<|MERGE_RESOLUTION|>--- conflicted
+++ resolved
@@ -93,17 +93,11 @@
  private:
   friend class AudioRendererImplTest;
 
-<<<<<<< HEAD
-  enum State {
-    kUninitialized,
-    kPaused,
-=======
   // TODO(acolwell): Add a state machine graph.
   enum State {
     kUninitialized,
     kPaused,
     kFlushing,
->>>>>>> 8c15b39e
     kPrerolling,
     kPlaying,
     kStopped,
