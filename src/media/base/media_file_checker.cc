--- conflicted
+++ resolved
@@ -60,11 +60,7 @@
 
   AVPacket packet;
   scoped_ptr_malloc<AVFrame, media::ScopedPtrAVFreeFrame> frame(
-<<<<<<< HEAD
-      avcodec_alloc_frame());
-=======
       av_frame_alloc());
->>>>>>> 8c15b39e
   int result = 0;
 
   base::Time deadline = base::Time::Now() +
