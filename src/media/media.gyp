--- conflicted
+++ resolved
@@ -1451,9 +1451,6 @@
       'dependencies': [
         'audio_test_config',
         'media_test_support',
-        '../base/base.gyp:test_support_base',
-        '../testing/gmock.gyp:gmock',
-        '../testing/gtest.gyp:gtest',
         '../ui/gfx/gfx.gyp:gfx_test_support',
       ],
       'sources': [
@@ -1647,201 +1644,6 @@
         },
       ], # targets
     }],
-<<<<<<< HEAD
-    ['use_x11==1', {
-      'targets': [
-        {
-          'target_name': 'player_x11',
-          'type': 'executable',
-          'dependencies': [
-            'media',
-            'shared_memory_support',
-            '../base/base.gyp:base',
-            '../ui/gl/gl.gyp:gl',
-            '../ui/gfx/gfx.gyp:gfx',
-            '../ui/gfx/gfx.gyp:gfx_geometry',
-            '../build/linux/system.gyp:x11',
-            '../build/linux/system.gyp:xext',
-            '../build/linux/system.gyp:xrender',
-          ],
-          'conditions': [
-            # Linux/Solaris need libdl for dlopen() and friends.
-            ['OS=="linux" or OS=="solaris"', {
-              'link_settings': {
-                'libraries': [
-                  '-ldl',
-                ],
-              },
-            }],
-          ],
-          'sources': [
-            'tools/player_x11/data_source_logger.cc',
-            'tools/player_x11/data_source_logger.h',
-            'tools/player_x11/gl_video_renderer.cc',
-            'tools/player_x11/gl_video_renderer.h',
-            'tools/player_x11/player_x11.cc',
-            'tools/player_x11/x11_video_renderer.cc',
-            'tools/player_x11/x11_video_renderer.h',
-          ],
-        },
-=======
-    ['OS=="android"', {
-      'targets': [
-        {
-          # TODO(GN)
-          'target_name': 'media_unittests_apk',
-          'type': 'none',
-          'dependencies': [
-            'media_java',
-            'media_unittests',
-          ],
-          'variables': {
-            'test_suite_name': 'media_unittests',
-          },
-          'includes': ['../build/apk_test.gypi'],
-        },
-        {
-          # TODO(GN)
-          'target_name': 'media_perftests_apk',
-          'type': 'none',
-          'dependencies': [
-            'media_java',
-            'media_perftests',
-          ],
-          'variables': {
-            'test_suite_name': 'media_perftests',
-          },
-          'includes': ['../build/apk_test.gypi'],
-        },
-        {
-          # GN: //media/base/android:media_android_jni_headers
-          'target_name': 'media_android_jni_headers',
-          'type': 'none',
-          'sources': [
-            'base/android/java/src/org/chromium/media/AudioManagerAndroid.java',
-            'base/android/java/src/org/chromium/media/AudioRecordInput.java',
-            'base/android/java/src/org/chromium/media/MediaCodecBridge.java',
-            'base/android/java/src/org/chromium/media/MediaDrmBridge.java',
-            'base/android/java/src/org/chromium/media/MediaPlayerBridge.java',
-            'base/android/java/src/org/chromium/media/MediaPlayerListener.java',
-            'base/android/java/src/org/chromium/media/WebAudioMediaCodecBridge.java',
-          ],
-          'variables': {
-            'jni_gen_package': 'media',
-          },
-          'includes': ['../build/jni_generator.gypi'],
-        },
-        {
-          # GN: //media/base/android:video_capture_android_jni_headers
-          'target_name': 'video_capture_android_jni_headers',
-          'type': 'none',
-          'sources': [
-            'base/android/java/src/org/chromium/media/VideoCapture.java',
-            'base/android/java/src/org/chromium/media/VideoCaptureFactory.java',
-          ],
-          'variables': {
-            'jni_gen_package': 'media',
-          },
-          'includes': ['../build/jni_generator.gypi'],
-        },
-        {
-          # GN: //media/base/android:android
-          'target_name': 'player_android',
-          'type': 'static_library',
-          'sources': [
-            'base/android/audio_decoder_job.cc',
-            'base/android/audio_decoder_job.h',
-            'base/android/browser_cdm_factory_android.cc',
-            'base/android/browser_cdm_factory_android.h',
-            'base/android/demuxer_android.h',
-            'base/android/demuxer_stream_player_params.cc',
-            'base/android/demuxer_stream_player_params.h',
-            'base/android/media_client_android.cc',
-            'base/android/media_client_android.h',
-            'base/android/media_codec_bridge.cc',
-            'base/android/media_codec_bridge.h',
-            'base/android/media_codec_player.cc',
-            'base/android/media_codec_player.h',
-            'base/android/media_common_android.h',
-            'base/android/media_decoder_job.cc',
-            'base/android/media_decoder_job.h',
-            'base/android/media_drm_bridge.cc',
-            'base/android/media_drm_bridge.h',
-            'base/android/media_drm_bridge_delegate.cc',
-            'base/android/media_drm_bridge_delegate.h',
-            'base/android/media_jni_registrar.cc',
-            'base/android/media_jni_registrar.h',
-            'base/android/media_player_android.cc',
-            'base/android/media_player_android.h',
-            'base/android/media_player_bridge.cc',
-            'base/android/media_player_bridge.h',
-            'base/android/media_player_listener.cc',
-            'base/android/media_player_listener.h',
-            'base/android/media_player_manager.h',
-            'base/android/media_resource_getter.cc',
-            'base/android/media_resource_getter.h',
-            'base/android/media_source_player.cc',
-            'base/android/media_source_player.h',
-            'base/android/media_url_interceptor.h',
-            'base/android/video_decoder_job.cc',
-            'base/android/video_decoder_job.h',
-            'base/android/webaudio_media_codec_bridge.cc',
-            'base/android/webaudio_media_codec_bridge.h',
-            'base/android/webaudio_media_codec_info.h',
-          ],
-          'dependencies': [
-            '../base/base.gyp:base',
-            '../third_party/widevine/cdm/widevine_cdm.gyp:widevine_cdm_version_h',
-            '../ui/gl/gl.gyp:gl',
-            '../url/url.gyp:url_lib',
-            'media_android_jni_headers',
-          ],
-          'include_dirs': [
-            # Needed by media_drm_bridge.cc.
-            '<(SHARED_INTERMEDIATE_DIR)',
-          ],
-          'defines': [
-            'MEDIA_IMPLEMENTATION',
-          ],
-        },
-        {
-          # GN: //media/base/android:media_java
-          'target_name': 'media_java',
-          'type': 'none',
-          'dependencies': [
-            '../base/base.gyp:base',
-            'media_android_captureapitype',
-            'media_android_imageformat',
-          ],
-          'export_dependent_settings': [
-            '../base/base.gyp:base',
-          ],
-          'variables': {
-            'java_in_dir': 'base/android/java',
-          },
-          'includes': ['../build/java.gypi'],
-        },
-        {
-          # GN: //media/base/android:media_android_captureapitype
-          'target_name': 'media_android_captureapitype',
-          'type': 'none',
-          'variables': {
-            'source_file': 'video/capture/video_capture_device.h',
-          },
-          'includes': [ '../build/android/java_cpp_enum.gypi' ],
-        },
-        {
-          # GN: //media/base/android:media_android_imageformat
-          'target_name': 'media_android_imageformat',
-          'type': 'none',
-          'variables': {
-            'source_file': 'video/capture/android/video_capture_device_android.h',
-          },
-          'includes': [ '../build/android/java_cpp_enum.gypi' ],
-        },
->>>>>>> 85c1c8d2
-      ],
-    }],
     ['media_use_ffmpeg==1', {
       'targets': [
         {
