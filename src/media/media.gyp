--- conflicted
+++ resolved
@@ -1311,127 +1311,6 @@
         },
       ], # targets
     }],
-<<<<<<< HEAD
-    ['OS!="ios"', {
-      'includes': [
-        'media_cdm.gypi',
-      ],
-      'targets': [
-        {
-          # Minimal target for NaCl and other renderer side media clients which
-          # only need to send audio data across the shared memory to the browser
-          # process.
-          'target_name': 'shared_memory_support',
-          'type': '<(component)',
-          'dependencies': [
-            '../base/base.gyp:base',
-          ],
-          'defines': [
-            'MEDIA_IMPLEMENTATION',
-          ],
-          'include_dirs': [
-            '..',
-          ],
-          'includes': [
-            'shared_memory_support.gypi',
-          ],
-          'sources': [
-            '<@(shared_memory_support_sources)',
-          ],
-          'conditions': [
-            ['arm_neon==1', {
-              'defines': [
-                'USE_NEON'
-              ],
-            }],
-            ['target_arch=="ia32" or target_arch=="x64"', {
-              'dependencies': [
-                'shared_memory_support_sse'
-              ],
-            }],
-          ],
-        },
-        {
-          'target_name': 'seek_tester',
-          'type': 'executable',
-          'dependencies': [
-            'media',
-            '../base/base.gyp:base',
-          ],
-          'sources': [
-            'tools/seek_tester/seek_tester.cc',
-          ],
-        },
-        {
-          'target_name': 'demuxer_bench',
-          'type': 'executable',
-          'dependencies': [
-            'media',
-            '../base/base.gyp:base',
-          ],
-          'sources': [
-            'tools/demuxer_bench/demuxer_bench.cc',
-          ],
-          # TODO(jschuh): crbug.com/167187 fix size_t to int truncations.
-          'msvs_disabled_warnings': [ 4267, ],
-        },
-      ],
-    }],
-    ['(OS=="win" or toolkit_uses_gtk==1) and use_aura!=1', {
-      'targets': [
-        {
-          'target_name': 'shader_bench',
-          'type': 'executable',
-          'dependencies': [
-            'media',
-            '../base/base.gyp:base',
-            '../ui/gl/gl.gyp:gl',
-            '../ui/ui.gyp:ui',
-          ],
-          'sources': [
-            'tools/shader_bench/cpu_color_painter.cc',
-            'tools/shader_bench/cpu_color_painter.h',
-            'tools/shader_bench/gpu_color_painter.cc',
-            'tools/shader_bench/gpu_color_painter.h',
-            'tools/shader_bench/gpu_painter.cc',
-            'tools/shader_bench/gpu_painter.h',
-            'tools/shader_bench/painter.cc',
-            'tools/shader_bench/painter.h',
-            'tools/shader_bench/shader_bench.cc',
-            'tools/shader_bench/window.cc',
-            'tools/shader_bench/window.h',
-          ],
-          'conditions': [
-            ['toolkit_uses_gtk==1', {
-              'dependencies': [
-                '../build/linux/system.gyp:gtk',
-              ],
-              'sources': [
-                'tools/shader_bench/window_linux.cc',
-              ],
-            }],
-            ['OS=="win"', {
-              'dependencies': [
-                '../third_party/angle_dx11/src/build_angle.gyp:libEGL',
-              ],
-              'sources': [
-                'tools/shader_bench/window_win.cc',
-              ],
-            }],
-            # See http://crbug.com/162998#c4 for why this is needed.
-            ['OS=="linux" and linux_use_tcmalloc==1', {
-              'dependencies': [
-                '../base/allocator/allocator.gyp:allocator',
-              ],
-            }],
-          ],
-          # TODO(jschuh): crbug.com/167187 fix size_t to int truncations.
-          'msvs_disabled_warnings': [ 4267, ],
-        },
-      ],
-    }],
-=======
->>>>>>> 0704b1ab
     ['use_x11==1', {
       'targets': [
         {
