--- conflicted
+++ resolved
@@ -43,19 +43,6 @@
   }
 }
 
-<<<<<<< HEAD
-void FakeVideoCaptureDevice::GetDeviceSupportedFormats(
-    const Name& device,
-    VideoCaptureCapabilities* formats) {
-  VideoCaptureCapability capture_format;
-  capture_format.color = media::PIXEL_FORMAT_I420;
-  capture_format.width = 640;
-  capture_format.height = 480;
-  capture_format.frame_rate = 1000 / kFakeCaptureTimeoutMs;
-  formats->push_back(capture_format);
-}
-
-=======
 // static
 void FakeVideoCaptureDevice::GetDeviceSupportedFormats(
     const Name& device,
@@ -75,7 +62,6 @@
 }
 
 // static
->>>>>>> 8c15b39e
 VideoCaptureDevice* FakeVideoCaptureDevice::Create(const Name& device_name) {
   if (fail_next_create_) {
     fail_next_create_ = false;
@@ -96,18 +82,10 @@
   fail_next_create_ = true;
 }
 
-<<<<<<< HEAD
-FakeVideoCaptureDevice::FakeVideoCaptureDevice()
-    : state_(kIdle),
-      capture_thread_("CaptureThread"),
-      frame_count_(0),
-      capabilities_roster_index_(0) {
-=======
 // static
 void FakeVideoCaptureDevice::SetNumberOfFakeDevices(size_t number_of_devices) {
   base::subtle::NoBarrier_AtomicExchange(&number_of_devices_,
                                          number_of_devices);
->>>>>>> 8c15b39e
 }
 
 FakeVideoCaptureDevice::FakeVideoCaptureDevice()
@@ -121,34 +99,10 @@
 }
 
 void FakeVideoCaptureDevice::AllocateAndStart(
-<<<<<<< HEAD
-    const VideoCaptureCapability& capture_format,
-    scoped_ptr<VideoCaptureDevice::Client> client) {
-  capture_format_.frame_size_type = capture_format.frame_size_type;
-  if (capture_format.frame_size_type == VariableResolutionVideoCaptureDevice)
-    PopulateCapabilitiesRoster();
-
-  if (state_ != kIdle) {
-    return;  // Wrong state.
-  }
-
-  client_ = client.Pass();
-  capture_format_.color = PIXEL_FORMAT_I420;
-  if (capture_format.width > 320) {  // VGA
-    capture_format_.width = 640;
-    capture_format_.height = 480;
-    capture_format_.frame_rate = 30;
-  } else {  // QVGA
-    capture_format_.width = 320;
-    capture_format_.height = 240;
-    capture_format_.frame_rate = 30;
-  }
-=======
     const VideoCaptureParams& params,
     scoped_ptr<VideoCaptureDevice::Client> client) {
   DCHECK(thread_checker_.CalledOnValidThread());
   DCHECK(!capture_thread_.IsRunning());
->>>>>>> 8c15b39e
 
   capture_thread_.Start();
   capture_thread_.message_loop()->PostTask(
@@ -159,16 +113,6 @@
                  base::Passed(&client)));
 }
 
-<<<<<<< HEAD
-  client_->OnFrameInfo(capture_format_);
-
-  state_ = kCapturing;
-  capture_thread_.Start();
-  capture_thread_.message_loop()->PostTask(
-      FROM_HERE,
-      base::Bind(&FakeVideoCaptureDevice::OnCaptureTask,
-                 base::Unretained(this)));
-=======
 void FakeVideoCaptureDevice::StopAndDeAllocate() {
   DCHECK(thread_checker_.CalledOnValidThread());
   DCHECK(capture_thread_.IsRunning());
@@ -177,7 +121,6 @@
       base::Bind(&FakeVideoCaptureDevice::OnStopAndDeAllocate,
                  base::Unretained(this)));
   capture_thread_.Stop();
->>>>>>> 8c15b39e
 }
 
 void FakeVideoCaptureDevice::OnAllocateAndStart(
@@ -197,17 +140,6 @@
       VideoFrame::AllocationSize(VideoFrame::I420, capture_format_.frame_size);
   fake_frame_.reset(new uint8[fake_frame_size]);
 
-<<<<<<< HEAD
-  client_->OnFrameInfoChanged(capture_format_);
-}
-
-void FakeVideoCaptureDevice::StopAndDeAllocate() {
-  if (state_ != kCapturing) {
-    return;  // Wrong state.
-  }
-  capture_thread_.Stop();
-  state_ = kIdle;
-=======
   capture_thread_.message_loop()->PostTask(
       FROM_HERE,
       base::Bind(&FakeVideoCaptureDevice::OnCaptureTask,
@@ -217,7 +149,6 @@
 void FakeVideoCaptureDevice::OnStopAndDeAllocate() {
   DCHECK_EQ(capture_thread_.message_loop(), base::MessageLoop::current());
   client_.reset();
->>>>>>> 8c15b39e
 }
 
 void FakeVideoCaptureDevice::OnCaptureTask() {
@@ -283,16 +214,11 @@
   frame_count_++;
 
   // Give the captured frame to the client.
-<<<<<<< HEAD
-  client_->OnIncomingCapturedFrame(
-      fake_frame_.get(), frame_size, base::Time::Now(), 0, false, false);
-=======
   client_->OnIncomingCapturedFrame(fake_frame_.get(),
                                    frame_size,
                                    base::Time::Now(),
                                    0,
                                    capture_format_);
->>>>>>> 8c15b39e
   if (!(frame_count_ % kFakeCaptureCapabilityChangePeriod) &&
       format_roster_.size() > 0U) {
     Reallocate();
@@ -305,29 +231,6 @@
       base::TimeDelta::FromMilliseconds(kFakeCaptureTimeoutMs));
 }
 
-<<<<<<< HEAD
-void FakeVideoCaptureDevice::PopulateCapabilitiesRoster() {
-  capabilities_roster_.push_back(
-      media::VideoCaptureCapability(320,
-                                    240,
-                                    30,
-                                    PIXEL_FORMAT_I420,
-                                    VariableResolutionVideoCaptureDevice));
-  capabilities_roster_.push_back(
-      media::VideoCaptureCapability(640,
-                                    480,
-                                    30,
-                                    PIXEL_FORMAT_I420,
-                                    VariableResolutionVideoCaptureDevice));
-  capabilities_roster_.push_back(
-      media::VideoCaptureCapability(800,
-                                    600,
-                                    30,
-                                    PIXEL_FORMAT_I420,
-                                    VariableResolutionVideoCaptureDevice));
-
-  capabilities_roster_index_ = 0;
-=======
 void FakeVideoCaptureDevice::Reallocate() {
   DCHECK_EQ(capture_thread_.message_loop(), base::MessageLoop::current());
   capture_format_ =
@@ -351,7 +254,6 @@
       media::VideoCaptureFormat(gfx::Size(800, 600), 30, PIXEL_FORMAT_I420));
 
   format_roster_index_ = 0;
->>>>>>> 8c15b39e
 }
 
 }  // namespace media