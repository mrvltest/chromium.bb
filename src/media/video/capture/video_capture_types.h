// Copyright (c) 2012 The Chromium Authors. All rights reserved.
// Use of this source code is governed by a BSD-style license that can be
// found in the LICENSE file.

#ifndef MEDIA_VIDEO_CAPTURE_VIDEO_CAPTURE_TYPES_H_
#define MEDIA_VIDEO_CAPTURE_VIDEO_CAPTURE_TYPES_H_

#include <vector>

#include "media/base/media_export.h"
#include "ui/gfx/size.h"

namespace media {

// TODO(wjia): this type should be defined in a common place and
// shared with device manager.
typedef int VideoCaptureSessionId;

// Color formats from camera.
enum VideoPixelFormat {
  PIXEL_FORMAT_UNKNOWN,  // Color format not set.
  PIXEL_FORMAT_I420,
  PIXEL_FORMAT_YUY2,
  PIXEL_FORMAT_UYVY,
  PIXEL_FORMAT_RGB24,
  PIXEL_FORMAT_ARGB,
  PIXEL_FORMAT_MJPEG,
  PIXEL_FORMAT_NV21,
  PIXEL_FORMAT_YV12,
  PIXEL_FORMAT_MAX,
};

// Video capture format specification.
// This class is used by the video capture device to specify the format of every
// frame captured and returned to a client. It is also used to specify a
// supported capture format by a device.
class MEDIA_EXPORT VideoCaptureFormat {
 public:
  VideoCaptureFormat();
  VideoCaptureFormat(const gfx::Size& frame_size,
                     int frame_rate,
                     VideoPixelFormat pixel_format);

  // Checks that all values are in the expected range. All limits are specified
  // in media::Limits.
  bool IsValid() const;

  gfx::Size frame_size;
  int frame_rate;
  VideoPixelFormat pixel_format;
};

<<<<<<< HEAD
// Parameters for starting video capture.
class MEDIA_EXPORT VideoCaptureParams {
 public:
  VideoCaptureParams();
  // Identifies which device is to be started.
  VideoCaptureSessionId session_id;

  // Requests a resolution and format at which the capture will occur.
  VideoCaptureFormat requested_format;
};

// Capabilities describe the format a camera captures video in.
class MEDIA_EXPORT VideoCaptureCapability : public VideoCaptureFormat {
 public:
  VideoCaptureCapability();
  VideoCaptureCapability(int width,
                         int height,
                         int frame_rate,
                         VideoPixelFormat color,
                         VideoCaptureResolutionType frame_size_type);

  VideoPixelFormat color;      // Desired video type.
=======
typedef std::vector<VideoCaptureFormat> VideoCaptureFormats;

// Parameters for starting video capture.
// This class is used by the client of a video capture device to specify the
// format of frames in which the client would like to have captured frames
// returned.
class MEDIA_EXPORT VideoCaptureParams {
 public:
  VideoCaptureParams();

  // Requests a resolution and format at which the capture will occur.
  VideoCaptureFormat requested_format;

  // Allow mid-capture resolution change.
  bool allow_resolution_change;
>>>>>>> 8c15b39e
};

typedef std::vector<VideoCaptureCapability> VideoCaptureCapabilities;

}  // namespace media

#endif  // MEDIA_VIDEO_CAPTURE_VIDEO_CAPTURE_TYPES_H_<|MERGE_RESOLUTION|>--- conflicted
+++ resolved
@@ -50,30 +50,6 @@
   VideoPixelFormat pixel_format;
 };
 
-<<<<<<< HEAD
-// Parameters for starting video capture.
-class MEDIA_EXPORT VideoCaptureParams {
- public:
-  VideoCaptureParams();
-  // Identifies which device is to be started.
-  VideoCaptureSessionId session_id;
-
-  // Requests a resolution and format at which the capture will occur.
-  VideoCaptureFormat requested_format;
-};
-
-// Capabilities describe the format a camera captures video in.
-class MEDIA_EXPORT VideoCaptureCapability : public VideoCaptureFormat {
- public:
-  VideoCaptureCapability();
-  VideoCaptureCapability(int width,
-                         int height,
-                         int frame_rate,
-                         VideoPixelFormat color,
-                         VideoCaptureResolutionType frame_size_type);
-
-  VideoPixelFormat color;      // Desired video type.
-=======
 typedef std::vector<VideoCaptureFormat> VideoCaptureFormats;
 
 // Parameters for starting video capture.
@@ -89,10 +65,7 @@
 
   // Allow mid-capture resolution change.
   bool allow_resolution_change;
->>>>>>> 8c15b39e
 };
-
-typedef std::vector<VideoCaptureCapability> VideoCaptureCapabilities;
 
 }  // namespace media
 
