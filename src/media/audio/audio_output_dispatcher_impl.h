--- conflicted
+++ resolved
@@ -74,16 +74,10 @@
   // opened.
   bool CreateAndOpenStream();
 
-<<<<<<< HEAD
-  // Before a stream is reused, it should sit idle for a bit.  This task is
-  // called once that time has elapsed.
-  void StopStreamTask();
-=======
   // Closes all |idle_streams_|.
   void CloseAllIdleStreams();
   // Similar to CloseAllIdleStreams(), but keeps |keep_alive| streams alive.
   void CloseIdleStreams(size_t keep_alive);
->>>>>>> 8c15b39e
 
   size_t idle_proxies_;
   std::vector<AudioOutputStream*> idle_streams_;
