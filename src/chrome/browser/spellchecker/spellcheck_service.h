--- conflicted
+++ resolved
@@ -16,15 +16,8 @@
 #include "base/memory/scoped_vector.h"
 #include "base/memory/weak_ptr.h"
 #include "base/prefs/pref_change_registrar.h"
-<<<<<<< HEAD
-
-// SHEZ: Remove dependency on Chrome's custom dictionary
-// #include "chrome/browser/spellchecker/spellcheck_custom_dictionary.h"
-
-=======
 #include "build/build_config.h"
 #include "chrome/browser/spellchecker/spellcheck_custom_dictionary.h"
->>>>>>> e1dd8e62
 #include "chrome/browser/spellchecker/spellcheck_hunspell_dictionary.h"
 #include "components/keyed_service/core/keyed_service.h"
 #include "content/public/browser/notification_observer.h"
@@ -162,6 +155,10 @@
   // Pass all renderers some basic initialization information.
   void InitForAllRenderers();
 
+  // Reacts to a change in user preferences on whether auto-spell-correct should
+  // be enabled.
+  void OnEnableAutoSpellCorrectChanged();
+
   // Reacts to a change in user preference on which languages should be used for
   // spellchecking.
   void OnSpellCheckDictionariesChanged();
