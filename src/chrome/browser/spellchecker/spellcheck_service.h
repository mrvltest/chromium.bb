// Copyright (c) 2012 The Chromium Authors. All rights reserved.
// Use of this source code is governed by a BSD-style license that can be
// found in the LICENSE file.

#ifndef CHROME_BROWSER_SPELLCHECKER_SPELLCHECK_SERVICE_H_
#define CHROME_BROWSER_SPELLCHECKER_SPELLCHECK_SERVICE_H_

#include <string>
#include <vector>

#include "base/gtest_prod_util.h"
#include "base/macros.h"
#include "base/memory/scoped_ptr.h"
#include "base/memory/scoped_vector.h"
#include "base/memory/weak_ptr.h"
#include "base/prefs/pref_change_registrar.h"

// SHEZ: Remove dependency on Chrome's custom dictionary
// #include "chrome/browser/spellchecker/spellcheck_custom_dictionary.h"

#include "chrome/browser/spellchecker/spellcheck_hunspell_dictionary.h"
#include "components/keyed_service/core/keyed_service.h"
#include "content/public/browser/notification_observer.h"
#include "content/public/browser/notification_registrar.h"
#include "content/public/browser/spellcheck_data.h"

class SpellCheckHostMetrics;

namespace base {
class WaitableEvent;
class SupportsUserData;
}

namespace content {
class RenderProcessHost;
class BrowserContext;
class NotificationDetails;
class NotificationSource;
}

namespace spellcheck {
// SHEZ: Remove feedback sender
// class FeedbackSender;
}

// Encapsulates the browser side spellcheck service. There is one of these per
// profile and each is created by the SpellCheckServiceFactory.  The
// SpellcheckService maintains any per-profile information about spellcheck.
class SpellcheckService : public KeyedService,
                          public content::NotificationObserver,
                          public content::SpellcheckData::Observer,
<<<<<<< HEAD
                          public SpellcheckCustomDictionary::Observer,
=======
                          // SHEZ: Remove dependency on Chrome's custom dictionary
                          // public SpellcheckCustomDictionary::Observer,
>>>>>>> e7a828b3
                          public SpellcheckHunspellDictionary::Observer {
 public:
  // Event types used for reporting the status of this class and its derived
  // classes to browser tests.
  enum EventType {
    BDICT_NOTINITIALIZED,
    BDICT_CORRUPTED,
  };

  // Dictionary format used for loading an external dictionary.
  enum DictionaryFormat {
    DICT_HUNSPELL,
    DICT_TEXT,
    DICT_UNKNOWN,
  };

  explicit SpellcheckService(content::BrowserContext* context);
  ~SpellcheckService() override;

  base::WeakPtr<SpellcheckService> GetWeakPtr();

#if !defined(OS_MACOSX)
  // Computes |languages| to display in the context menu over a text area for
  // changing spellcheck languages. Returns the number of languages that are
  // enabled, which are always at the beginning of |languages|.
  // TODO(port): this should take a vector of base::string16, but the
  // implementation has some dependencies in l10n util that need porting first.
  static size_t GetSpellCheckLanguages(base::SupportsUserData* context,
                                       std::vector<std::string>* languages);
#endif  // !OS_MACOSX

  // Signals the event attached by AttachTestEvent() to report the specified
  // event to browser tests. This function is called by this class and its
  // derived classes to report their status. This function does not do anything
  // when we do not set an event to |status_event_|.
  static bool SignalStatusEvent(EventType type);

  // Instantiates SpellCheckHostMetrics object and makes it ready for recording
  // metrics. This should be called only if the metrics recording is active.
  void StartRecordingMetrics(bool spellcheck_enabled);

  // Pass the renderer some basic initialization information. Note that the
  // renderer will not load Hunspell until it needs to.
  void InitForRenderer(content::RenderProcessHost* process);

  // Returns a metrics counter associated with this object,
  // or null when metrics recording is disabled.
  SpellCheckHostMetrics* GetMetrics() const;

// SHEZ: Remove dependency on Chrome's custom dictionary
#if 0
  // Returns the instance of the custom dictionary.
  SpellcheckCustomDictionary* GetCustomDictionary();
#endif

  // Returns the instance of the vector of Hunspell dictionaries.
  const ScopedVector<SpellcheckHunspellDictionary>& GetHunspellDictionaries();

  // Returns the instance of the spelling service feedback sender.
  // SHEZ: Remove feedback sender
  // spellcheck::FeedbackSender* GetFeedbackSender();

  // Load a dictionary from a given path. Format specifies how the dictionary
  // is stored. Return value is true if successful.
  bool LoadExternalDictionary(std::string language,
                              std::string locale,
                              std::string path,
                              DictionaryFormat format);

  // Unload a dictionary. The path is given to identify the dictionary.
  // Return value is true if successful.
  bool UnloadExternalDictionary(const std::string& /* path */);

  // NotificationProfile implementation.
  void Observe(int type,
               const content::NotificationSource& source,
               const content::NotificationDetails& details) override;

  // content::SpellcheckData::Observer implementation.
  void OnCustomWordsChanged(
      const std::vector<base::StringPiece>& words_added,
      const std::vector<base::StringPiece>& words_removed) override;

<<<<<<< HEAD
=======
// SHEZ: Remove dependency on Chrome's custom dictionary
#if 0
>>>>>>> e7a828b3
  // SpellcheckCustomDictionary::Observer implementation.
  void OnCustomDictionaryLoaded() override;
  void OnCustomDictionaryChanged(
      const SpellcheckCustomDictionary::Change& dictionary_change) override;
#endif

  // SpellcheckHunspellDictionary::Observer implementation.
  void OnHunspellDictionaryInitialized(const std::string& language) override;
  void OnHunspellDictionaryDownloadBegin(const std::string& language) override;
  void OnHunspellDictionaryDownloadSuccess(
      const std::string& language) override;
  void OnHunspellDictionaryDownloadFailure(
      const std::string& language) override;

 private:
  FRIEND_TEST_ALL_PREFIXES(SpellcheckServiceBrowserTest, DeleteCorruptedBDICT);

  // Attaches an event so browser tests can listen the status events.
  static void AttachStatusEvent(base::WaitableEvent* status_event);

  // Returns the status event type.
  static EventType GetStatusEvent();

  // Pass all renderers some basic initialization information.
  void InitForAllRenderers();

  // Reacts to a change in user preferences on whether auto-spell-correct should
  // be enabled.
  void OnEnableAutoSpellCorrectChanged();

  // Reacts to a change in user preference on which languages should be used for
  // spellchecking.
  void OnSpellCheckDictionariesChanged();

  // Notification handler for changes to prefs::kSpellCheckUseSpellingService.
  void OnUseSpellingServiceChanged();

  // Enables the feedback sender if spelling server is available and enabled.
  // Otherwise disables the feedback sender.
  // SHEZ: Remove feedback sender
  // void UpdateFeedbackSenderState();

  PrefChangeRegistrar pref_change_registrar_;
  content::NotificationRegistrar registrar_;

  // A pointer to the BrowserContext which this service refers to.
  content::BrowserContext* context_;

  scoped_ptr<SpellCheckHostMetrics> metrics_;

  // SHEZ: Remove dependency on Chrome's custom dictionary.
  // scoped_ptr<SpellcheckCustomDictionary> custom_dictionary_;

  ScopedVector<SpellcheckHunspellDictionary> hunspell_dictionaries_;

  // SHEZ: Remove feedback sender
  // scoped_ptr<spellcheck::FeedbackSender> feedback_sender_;

  base::WeakPtrFactory<SpellcheckService> weak_ptr_factory_;

  DISALLOW_COPY_AND_ASSIGN(SpellcheckService);
};

#endif  // CHROME_BROWSER_SPELLCHECKER_SPELLCHECK_SERVICE_H_<|MERGE_RESOLUTION|>--- conflicted
+++ resolved
@@ -49,12 +49,8 @@
 class SpellcheckService : public KeyedService,
                           public content::NotificationObserver,
                           public content::SpellcheckData::Observer,
-<<<<<<< HEAD
-                          public SpellcheckCustomDictionary::Observer,
-=======
                           // SHEZ: Remove dependency on Chrome's custom dictionary
                           // public SpellcheckCustomDictionary::Observer,
->>>>>>> e7a828b3
                           public SpellcheckHunspellDictionary::Observer {
  public:
   // Event types used for reporting the status of this class and its derived
@@ -138,11 +134,8 @@
       const std::vector<base::StringPiece>& words_added,
       const std::vector<base::StringPiece>& words_removed) override;
 
-<<<<<<< HEAD
-=======
 // SHEZ: Remove dependency on Chrome's custom dictionary
 #if 0
->>>>>>> e7a828b3
   // SpellcheckCustomDictionary::Observer implementation.
   void OnCustomDictionaryLoaded() override;
   void OnCustomDictionaryChanged(
