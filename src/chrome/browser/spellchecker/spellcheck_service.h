// Copyright (c) 2012 The Chromium Authors. All rights reserved.
// Use of this source code is governed by a BSD-style license that can be
// found in the LICENSE file.

#ifndef CHROME_BROWSER_SPELLCHECKER_SPELLCHECK_SERVICE_H_
#define CHROME_BROWSER_SPELLCHECKER_SPELLCHECK_SERVICE_H_

#include <string>
#include <vector>

#include "base/gtest_prod_util.h"
#include "base/macros.h"
#include "base/memory/scoped_ptr.h"
#include "base/memory/scoped_vector.h"
#include "base/memory/weak_ptr.h"
#include "base/prefs/pref_change_registrar.h"
#include "chrome/browser/spellchecker/spellcheck_custom_dictionary.h"
#include "chrome/browser/spellchecker/spellcheck_hunspell_dictionary.h"
#include "components/keyed_service/core/keyed_service.h"
#include "content/public/browser/notification_observer.h"
#include "content/public/browser/notification_registrar.h"
#include "content/public/browser/spellcheck_data.h"

class SpellCheckHostMetrics;

namespace base {
class WaitableEvent;
class SupportsUserData;
}

namespace content {
class RenderProcessHost;
class BrowserContext;
class NotificationDetails;
class NotificationSource;
}

namespace spellcheck {
// SHEZ: Remove feedback sender
// class FeedbackSender;
}

// Encapsulates the browser side spellcheck service. There is one of these per
// profile and each is created by the SpellCheckServiceFactory.  The
// SpellcheckService maintains any per-profile information about spellcheck.
class SpellcheckService : public KeyedService,
                          public content::NotificationObserver,
                          public content::SpellcheckData::Observer,
                          public SpellcheckCustomDictionary::Observer,
                          public SpellcheckHunspellDictionary::Observer {
 public:
  // Event types used for reporting the status of this class and its derived
  // classes to browser tests.
  enum EventType {
    BDICT_NOTINITIALIZED,
    BDICT_CORRUPTED,
  };

  // Dictionary format used for loading an external dictionary.
  enum DictionaryFormat {
    DICT_HUNSPELL,
    DICT_TEXT,
    DICT_UNKNOWN,
  };

  explicit SpellcheckService(content::BrowserContext* context);
  ~SpellcheckService() override;

  base::WeakPtr<SpellcheckService> GetWeakPtr();

#if !defined(OS_MACOSX)
  // Computes |languages| to display in the context menu over a text area for
  // changing spellcheck languages. Returns the number of languages that are
  // enabled, which are always at the beginning of |languages|.
  // TODO(port): this should take a vector of base::string16, but the
  // implementation has some dependencies in l10n util that need porting first.
  static size_t GetSpellCheckLanguages(base::SupportsUserData* context,
                                       std::vector<std::string>* languages);
#endif  // !OS_MACOSX

  // Signals the event attached by AttachTestEvent() to report the specified
  // event to browser tests. This function is called by this class and its
  // derived classes to report their status. This function does not do anything
  // when we do not set an event to |status_event_|.
  static bool SignalStatusEvent(EventType type);

  // Instantiates SpellCheckHostMetrics object and makes it ready for recording
  // metrics. This should be called only if the metrics recording is active.
  void StartRecordingMetrics(bool spellcheck_enabled);

  // Pass the renderer some basic initialization information. Note that the
  // renderer will not load Hunspell until it needs to.
  void InitForRenderer(content::RenderProcessHost* process);

  // Returns a metrics counter associated with this object,
  // or null when metrics recording is disabled.
  SpellCheckHostMetrics* GetMetrics() const;

  // Returns the instance of the custom dictionary.
  SpellcheckCustomDictionary* GetCustomDictionary();

<<<<<<< HEAD
  // Returns the instance of the vector of Hunspell dictionaries.
  const ScopedVector<SpellcheckHunspellDictionary>& GetHunspellDictionaries();

  // Returns the instance of the spelling service feedback sender.
  // SHEZ: Remove feedback sender
  // spellcheck::FeedbackSender* GetFeedbackSender();

=======
>>>>>>> 4f0e965c
  // Load a dictionary from a given path. Format specifies how the dictionary
  // is stored. Return value is true if successful.
  bool LoadExternalDictionary(std::string language,
                              std::string locale,
                              std::string path,
                              DictionaryFormat format);

  // Unload a dictionary. The path is given to identify the dictionary.
  // Return value is true if successful.
  bool UnloadExternalDictionary(std::string path);

  // NotificationProfile implementation.
  void Observe(int type,
               const content::NotificationSource& source,
               const content::NotificationDetails& details) override;

  // content::SpellcheckData::Observer implementation.
  void OnCustomWordsChanged(
      const std::vector<base::StringPiece>& words_added,
      const std::vector<base::StringPiece>& words_removed) override;

  // SpellcheckCustomDictionary::Observer implementation.
  void OnCustomDictionaryLoaded() override;
  void OnCustomDictionaryChanged(
      const SpellcheckCustomDictionary::Change& dictionary_change) override;

  // SpellcheckHunspellDictionary::Observer implementation.
  void OnHunspellDictionaryInitialized() override;
  void OnHunspellDictionaryDownloadBegin() override;
  void OnHunspellDictionaryDownloadSuccess() override;
  void OnHunspellDictionaryDownloadFailure() override;

 private:
  FRIEND_TEST_ALL_PREFIXES(SpellcheckServiceBrowserTest, DeleteCorruptedBDICT);

  // Attaches an event so browser tests can listen the status events.
  static void AttachStatusEvent(base::WaitableEvent* status_event);

  // Returns the status event type.
  static EventType GetStatusEvent();

  // Pass all renderers some basic initialization information.
  void InitForAllRenderers();

  // Reacts to a change in user preferences on whether auto-spell-correct should
  // be enabled.
  void OnEnableAutoSpellCorrectChanged();

  // Reacts to a change in user preference on which languages should be used for
  // spellchecking.
  void OnSpellCheckDictionariesChanged();

  // Notification handler for changes to prefs::kSpellCheckUseSpellingService.
  void OnUseSpellingServiceChanged();

  // Enables the feedback sender if spelling server is available and enabled.
  // Otherwise disables the feedback sender.
  // SHEZ: Remove feedback sender
  // void UpdateFeedbackSenderState();

  PrefChangeRegistrar pref_change_registrar_;
  content::NotificationRegistrar registrar_;

  // A pointer to the BrowserContext which this service refers to.
  content::BrowserContext* context_;

  scoped_ptr<SpellCheckHostMetrics> metrics_;

  scoped_ptr<SpellcheckCustomDictionary> custom_dictionary_;

  ScopedVector<SpellcheckHunspellDictionary> hunspell_dictionaries_;

  // SHEZ: Remove feedback sender
  // scoped_ptr<spellcheck::FeedbackSender> feedback_sender_;

  base::WeakPtrFactory<SpellcheckService> weak_ptr_factory_;

  DISALLOW_COPY_AND_ASSIGN(SpellcheckService);
};

#endif  // CHROME_BROWSER_SPELLCHECKER_SPELLCHECK_SERVICE_H_<|MERGE_RESOLUTION|>--- conflicted
+++ resolved
@@ -99,7 +99,6 @@
   // Returns the instance of the custom dictionary.
   SpellcheckCustomDictionary* GetCustomDictionary();
 
-<<<<<<< HEAD
   // Returns the instance of the vector of Hunspell dictionaries.
   const ScopedVector<SpellcheckHunspellDictionary>& GetHunspellDictionaries();
 
@@ -107,8 +106,6 @@
   // SHEZ: Remove feedback sender
   // spellcheck::FeedbackSender* GetFeedbackSender();
 
-=======
->>>>>>> 4f0e965c
   // Load a dictionary from a given path. Format specifies how the dictionary
   // is stored. Return value is true if successful.
   bool LoadExternalDictionary(std::string language,
