// Copyright (c) 2012 The Chromium Authors. All rights reserved.
// Use of this source code is governed by a BSD-style license that can be
// found in the LICENSE file.

#ifndef CHROME_BROWSER_SPELLCHECKER_SPELLCHECK_SERVICE_H_
#define CHROME_BROWSER_SPELLCHECKER_SPELLCHECK_SERVICE_H_

#include "base/compiler_specific.h"
#include "base/gtest_prod_util.h"
#include "base/memory/scoped_ptr.h"
#include "base/memory/scoped_vector.h"
#include "base/memory/weak_ptr.h"
#include "base/prefs/pref_change_registrar.h"

// SHEZ: Remove feedback sender
// #include "chrome/browser/spellchecker/feedback_sender.h"

#include "chrome/browser/spellchecker/spellcheck_custom_dictionary.h"
#include "chrome/browser/spellchecker/spellcheck_hunspell_dictionary.h"
#include "chrome/common/spellcheck_common.h"
#include "components/keyed_service/core/keyed_service.h"
#include "content/public/browser/notification_observer.h"
#include "content/public/browser/notification_registrar.h"
#include "content/public/browser/spellcheck_data.h"

class PrefService;
class SpellCheckHostMetrics;

namespace base {
class WaitableEvent;
}

namespace content {
class RenderProcessHost;
class BrowserContext;
}

// Encapsulates the browser side spellcheck service. There is one of these per
// profile and each is created by the SpellCheckServiceFactory.  The
// SpellcheckService maintains any per-profile information about spellcheck.
class SpellcheckService : public KeyedService,
                          public content::NotificationObserver,
                          public content::SpellcheckData::Observer,
                          public SpellcheckCustomDictionary::Observer,
                          public SpellcheckHunspellDictionary::Observer {
 public:
  // Event types used for reporting the status of this class and its derived
  // classes to browser tests.
  enum EventType {
    BDICT_NOTINITIALIZED,
    BDICT_CORRUPTED,
  };

  // Dictionary format used for loading an external dictionary.
  enum DictionaryFormat {
    DICT_HUNSPELL,
    DICT_TEXT,
    DICT_UNKNOWN,
  };

  explicit SpellcheckService(content::BrowserContext* context);
  ~SpellcheckService() override;

  base::WeakPtr<SpellcheckService> GetWeakPtr();

  // This function computes a vector of strings which are to be displayed in
  // the context menu over a text area for changing spell check languages. It
  // returns the index of the current spell check language in the vector.
  // TODO(port): this should take a vector of base::string16, but the
  // implementation has some dependencies in l10n util that need porting first.
  static int GetSpellCheckLanguages(content::BrowserContext* context,
                                    std::vector<std::string>* languages);

  // Computes a vector of strings which are to be displayed in the context
  // menu from |accept_languages| and |dictionary_language|.
  static void GetSpellCheckLanguagesFromAcceptLanguages(
      const std::vector<std::string>& accept_languages,
      const std::string& dictionary_language,
      std::vector<std::string>* languages);

  // Signals the event attached by AttachTestEvent() to report the specified
  // event to browser tests. This function is called by this class and its
  // derived classes to report their status. This function does not do anything
  // when we do not set an event to |status_event_|.
  static bool SignalStatusEvent(EventType type);

  // Instantiates SpellCheckHostMetrics object and makes it ready for recording
  // metrics. This should be called only if the metrics recording is active.
  void StartRecordingMetrics(bool spellcheck_enabled);

  // Pass the renderer some basic initialization information. Note that the
  // renderer will not load Hunspell until it needs to.
  void InitForRenderer(content::RenderProcessHost* process);

  // Returns a metrics counter associated with this object,
  // or null when metrics recording is disabled.
  SpellCheckHostMetrics* GetMetrics() const;

  // Returns the instance of the custom dictionary.
  SpellcheckCustomDictionary* GetCustomDictionary();

<<<<<<< HEAD
  // Returns the instance of the Hunspell dictionary.
  SpellcheckHunspellDictionary* GetHunspellDictionary();

  // Returns the instance of the spelling service feedback sender.
  // SHEZ: Remove feedback sender
  // spellcheck::FeedbackSender* GetFeedbackSender();

=======
>>>>>>> f5df926d
  // Load a dictionary from a given path. Format specifies how the dictionary
  // is stored. Return value is true if successful.
  bool LoadExternalDictionary(std::string language,
                              std::string locale,
                              std::string path,
                              DictionaryFormat format);

  // Unload a dictionary. The path is given to identify the dictionary.
  // Return value is true if successful.
  bool UnloadExternalDictionary(std::string path);

  // NotificationProfile implementation.
  void Observe(int type,
               const content::NotificationSource& source,
               const content::NotificationDetails& details) override;

  // content::SpellcheckData::Observer implementation.
  void OnCustomWordsChanged(
      const std::vector<base::StringPiece>& words_added,
      const std::vector<base::StringPiece>& words_removed) override;
  void OnAutocorrectWordsChanged(
      const std::map<base::StringPiece, base::StringPiece>& words_added,
      const std::vector<base::StringPiece>& words_removed) override;

  // SpellcheckCustomDictionary::Observer implementation.
  void OnCustomDictionaryLoaded() override;
  void OnCustomDictionaryChanged(
      const SpellcheckCustomDictionary::Change& dictionary_change) override;

  // SpellcheckHunspellDictionary::Observer implementation.
  void OnHunspellDictionaryInitialized() override;
  void OnHunspellDictionaryDownloadBegin() override;
  void OnHunspellDictionaryDownloadSuccess() override;
  void OnHunspellDictionaryDownloadFailure() override;

 private:
  FRIEND_TEST_ALL_PREFIXES(SpellcheckServiceBrowserTest, DeleteCorruptedBDICT);

  // Attaches an event so browser tests can listen the status events.
  static void AttachStatusEvent(base::WaitableEvent* status_event);

  // Returns the status event type.
  static EventType GetStatusEvent();

  // Pass all renderers some basic initialization information.
  void InitForAllRenderers();

  // Reacts to a change in user preferences on auto-spell-correct behavior
  // flags.
  void OnAutoSpellCorrectBehaviorChanged();

  // Reacts to a change in user preference on which language should be used for
  // spellchecking.
  void OnSpellCheckDictionaryChanged();

  // Notification handler for changes to prefs::kSpellCheckUseSpellingService.
  void OnUseSpellingServiceChanged();

  // Enables the feedback sender if spelling server is available and enabled.
  // Otherwise disables the feedback sender.
  // SHEZ: Remove feedback sender
  // void UpdateFeedbackSenderState();

  PrefChangeRegistrar pref_change_registrar_;
  content::NotificationRegistrar registrar_;

  // A pointer to the BrowserContext which this service refers to.
  content::BrowserContext* context_;

  scoped_ptr<SpellCheckHostMetrics> metrics_;

  scoped_ptr<SpellcheckCustomDictionary> custom_dictionary_;

  ScopedVector<SpellcheckHunspellDictionary> hunspell_dictionaries_;

  // SHEZ: Remove feedback sender
  // scoped_ptr<spellcheck::FeedbackSender> feedback_sender_;

  base::WeakPtrFactory<SpellcheckService> weak_ptr_factory_;

  DISALLOW_COPY_AND_ASSIGN(SpellcheckService);
};

#endif  // CHROME_BROWSER_SPELLCHECKER_SPELLCHECK_SERVICE_H_<|MERGE_RESOLUTION|>--- conflicted
+++ resolved
@@ -99,16 +99,6 @@
   // Returns the instance of the custom dictionary.
   SpellcheckCustomDictionary* GetCustomDictionary();
 
-<<<<<<< HEAD
-  // Returns the instance of the Hunspell dictionary.
-  SpellcheckHunspellDictionary* GetHunspellDictionary();
-
-  // Returns the instance of the spelling service feedback sender.
-  // SHEZ: Remove feedback sender
-  // spellcheck::FeedbackSender* GetFeedbackSender();
-
-=======
->>>>>>> f5df926d
   // Load a dictionary from a given path. Format specifies how the dictionary
   // is stored. Return value is true if successful.
   bool LoadExternalDictionary(std::string language,
