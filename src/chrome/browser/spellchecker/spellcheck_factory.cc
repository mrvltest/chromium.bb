--- conflicted
+++ resolved
@@ -70,17 +70,11 @@
 void SpellcheckServiceFactory::RegisterProfilePrefs(
     user_prefs::PrefRegistrySyncable* user_prefs) {
   // TODO(estade): IDS_SPELLCHECK_DICTIONARY should be an ASCII string.
-<<<<<<< HEAD
   // SHEZ: replace IDS_SPELLCHECK_DICTIONARY with hardcoded "en-US"
   // SHEZ: TODO: make this configurable
   user_prefs->RegisterStringPref(
       prefs::kSpellCheckDictionary,
       "en-US",
-=======
-  user_prefs->RegisterStringPref(
-      prefs::kSpellCheckDictionary,
-      l10n_util::GetStringUTF8(IDS_SPELLCHECK_DICTIONARY),
->>>>>>> 3421cf84
       user_prefs::PrefRegistrySyncable::UNSYNCABLE_PREF);
   user_prefs->RegisterBooleanPref(
       prefs::kSpellCheckUseSpellingService,
