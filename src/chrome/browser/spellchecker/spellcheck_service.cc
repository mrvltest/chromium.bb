--- conflicted
+++ resolved
@@ -333,13 +333,9 @@
            content::RenderProcessHost::AllHostsIterator());
        !i.IsAtEnd(); i.Advance()) {
     content::RenderProcessHost* process = i.GetCurrentValue();
-<<<<<<< HEAD
     if (!process || context_ != process->GetBrowserContext())
       continue;
-    process->Send(new SpellCheckMsg_SetAutoSpellCorrectBehavior(flags));
-=======
     process->Send(new SpellCheckMsg_EnableAutoSpellCorrect(enabled));
->>>>>>> 5f027593
   }
 }
 
