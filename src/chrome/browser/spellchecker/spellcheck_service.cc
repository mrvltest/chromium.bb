// Copyright (c) 2012 The Chromium Authors. All rights reserved.
// Use of this source code is governed by a BSD-style license that can be
// found in the LICENSE file.

#include "chrome/browser/spellchecker/spellcheck_service.h"

#include "base/logging.h"
#include "base/prefs/pref_member.h"
#include "base/prefs/pref_service.h"
#include "base/strings/string_split.h"
#include "base/supports_user_data.h"
#include "base/synchronization/waitable_event.h"
#include "build/build_config.h"
#include "chrome/browser/spellchecker/feedback_sender.h"
#include "chrome/browser/spellchecker/spellcheck_factory.h"
#include "chrome/browser/spellchecker/spellcheck_host_metrics.h"
#include "chrome/browser/spellchecker/spellcheck_hunspell_dictionary.h"
#include "chrome/browser/spellchecker/spellcheck_platform.h"
#include "chrome/browser/spellchecker/spelling_service_client.h"
#include "chrome/common/pref_names.h"
#include "chrome/common/spellcheck_bdict_language.h"
#include "chrome/common/spellcheck_common.h"
#include "chrome/common/spellcheck_messages.h"
#include "components/user_prefs/user_prefs.h"
#include "content/public/browser/browser_context.h"
#include "content/public/browser/browser_thread.h"
#include "content/public/browser/notification_service.h"
#include "content/public/browser/notification_types.h"
#include "content/public/browser/render_process_host.h"
#include "ipc/ipc_platform_file.h"

using content::BrowserThread;

// TODO(rlp): I do not like globals, but keeping these for now during
// transition.
// An event used by browser tests to receive status events from this class and
// its derived classes.
base::WaitableEvent* g_status_event = NULL;
SpellcheckService::EventType g_status_type =
    SpellcheckService::BDICT_NOTINITIALIZED;

SpellcheckService::SpellcheckService(content::BrowserContext* context)
    : context_(context),
      weak_ptr_factory_(this) {
  DCHECK_CURRENTLY_ON(BrowserThread::UI);
  PrefService* prefs = user_prefs::UserPrefs::Get(context);
  pref_change_registrar_.Init(prefs);
  StringListPrefMember dictionaries_pref;
  dictionaries_pref.Init(prefs::kSpellCheckDictionaries, prefs);
  std::string first_of_dictionaries;

#if defined(USE_BROWSER_SPELLCHECKER)
  // Ensure that the renderer always knows the platform spellchecking language.
  // This language is used for initialization of the text iterator. If the
  // iterator is not initialized, then the context menu does not show spellcheck
  // suggestions.
  //
  // No migration is necessary, because the spellcheck language preference is
  // not user visible or modifiable in Chrome on Mac.
  dictionaries_pref.SetValue(std::vector<std::string>(
      1, spellcheck_platform::GetSpellCheckerLanguage()));
  first_of_dictionaries = dictionaries_pref.GetValue().front();
#else
  // Migrate preferences from single-language to multi-language schema.
  StringPrefMember single_dictionary_pref;
  single_dictionary_pref.Init(prefs::kSpellCheckDictionary, prefs);
  std::string single_dictionary = single_dictionary_pref.GetValue();

  if (!dictionaries_pref.GetValue().empty())
    first_of_dictionaries = dictionaries_pref.GetValue().front();

  if (first_of_dictionaries.empty() && !single_dictionary.empty()) {
    first_of_dictionaries = single_dictionary;
    dictionaries_pref.SetValue(
        std::vector<std::string>(1, first_of_dictionaries));
  }

  single_dictionary_pref.SetValue("");

  // If a user goes from single language to multi-language spellchecking with
  // spellchecking disabled the dictionaries preference should be blanked.
  // TODO(krb): Remove this block of code when allowing to disable multi-lingual
  // spellcheck.
  if (!prefs->GetBoolean(prefs::kEnableContinuousSpellcheck) &&
      chrome::spellcheck_common::IsMultilingualSpellcheckEnabled()) {
    dictionaries_pref.SetValue(std::vector<std::string>());
    prefs->SetBoolean(prefs::kEnableContinuousSpellcheck, true);
  }

  // If a user goes back to single language spellchecking make sure there is
  // only one language in the dictionaries preference.
  // TODO(krb): Remove this block of code when disabling single-language
  // spellcheck.
  if (!chrome::spellcheck_common::IsMultilingualSpellcheckEnabled() &&
      dictionaries_pref.GetValue().size() > 1) {
    dictionaries_pref.SetValue(
        std::vector<std::string>(1, first_of_dictionaries));
  }
#endif  // defined(USE_BROWSER_SPELLCHECKER)

  std::string language_code;
  std::string country_code;
  chrome::spellcheck_common::GetISOLanguageCountryCodeFromLocale(
      first_of_dictionaries,
      &language_code,
      &country_code);

  // SHEZ: Remove feedback sender
  // feedback_sender_.reset(new spellcheck::FeedbackSender(
  //     context->GetRequestContext(), language_code, country_code));

  pref_change_registrar_.Add(
      prefs::kEnableAutoSpellCorrect,
      base::Bind(&SpellcheckService::OnEnableAutoSpellCorrectChanged,
                 base::Unretained(this)));
  pref_change_registrar_.Add(
      prefs::kSpellCheckDictionaries,
      base::Bind(&SpellcheckService::OnSpellCheckDictionariesChanged,
                 base::Unretained(this)));
  pref_change_registrar_.Add(
      prefs::kSpellCheckUseSpellingService,
      base::Bind(&SpellcheckService::OnUseSpellingServiceChanged,
                 base::Unretained(this)));

  pref_change_registrar_.Add(
      prefs::kEnableContinuousSpellcheck,
      base::Bind(&SpellcheckService::InitForAllRenderers,
                 base::Unretained(this)));

  OnSpellCheckDictionariesChanged();

  content::SpellcheckData* spellcheckData =
      content::SpellcheckData::FromContext(context);
  if (spellcheckData) {
    // If the browser-context has SpellcheckData, then we will use that instead
    // of SpellcheckCustomDictionary, which reads & writes the words list to
    // disk.
    spellcheckData->AddObserver(this);
  }
  else {
    // SHEZ: Remove dependency on Chrome's custom dictionary
    //custom_dictionary_.reset(new SpellcheckCustomDictionary(context_->GetPath()));
    //custom_dictionary_->AddObserver(this);
    //custom_dictionary_->Load();
  }

  registrar_.Add(this,
                 content::NOTIFICATION_RENDERER_PROCESS_CREATED,
                 content::NotificationService::AllSources());
}

SpellcheckService::~SpellcheckService() {
  // Remove pref observers
  pref_change_registrar_.RemoveAll();
}

base::WeakPtr<SpellcheckService> SpellcheckService::GetWeakPtr() {
  return weak_ptr_factory_.GetWeakPtr();
}

#if !defined(OS_MACOSX)
// static
size_t SpellcheckService::GetSpellCheckLanguages(
    base::SupportsUserData* context,
    std::vector<std::string>* languages) {
  PrefService* prefs = user_prefs::UserPrefs::Get(context);
  StringPrefMember accept_languages_pref;
  accept_languages_pref.Init(prefs::kAcceptLanguages, prefs);

  std::vector<std::string> accept_languages = base::SplitString(
      accept_languages_pref.GetValue(), ",",
      base::TRIM_WHITESPACE, base::SPLIT_WANT_ALL);

  StringListPrefMember dictionaries_pref;
  dictionaries_pref.Init(prefs::kSpellCheckDictionaries, prefs);
  *languages = dictionaries_pref.GetValue();
  size_t enabled_spellcheck_languages = languages->size();

  for (std::vector<std::string>::const_iterator i = accept_languages.begin();
       i != accept_languages.end(); ++i) {
    std::string language =
        chrome::spellcheck_common::GetCorrespondingSpellCheckLanguage(*i);
    if (!language.empty() &&
        std::find(languages->begin(), languages->end(), language) ==
            languages->end()) {
      languages->push_back(language);
    }
  }

  return enabled_spellcheck_languages;
}
#endif  // !OS_MACOSX

// static
bool SpellcheckService::SignalStatusEvent(
    SpellcheckService::EventType status_type) {
  DCHECK_CURRENTLY_ON(BrowserThread::UI);

  if (!g_status_event)
    return false;
  g_status_type = status_type;
  g_status_event->Signal();
  return true;
}

void SpellcheckService::StartRecordingMetrics(bool spellcheck_enabled) {
  metrics_.reset(new SpellCheckHostMetrics());
  metrics_->RecordEnabledStats(spellcheck_enabled);
  OnUseSpellingServiceChanged();
}

void SpellcheckService::InitForRenderer(content::RenderProcessHost* process) {
  DCHECK_CURRENTLY_ON(BrowserThread::UI);

  content::BrowserContext* context = process->GetBrowserContext();
  if (SpellcheckServiceFactory::GetForContext(context) != this)
    return;

  PrefService* prefs = user_prefs::UserPrefs::Get(context);
  std::vector<SpellCheckBDictLanguage> bdict_languages;

  for (const auto& hunspell_dictionary : hunspell_dictionaries_) {
    bdict_languages.push_back(SpellCheckBDictLanguage());
    bdict_languages.back().language = hunspell_dictionary->GetLanguage();
    bdict_languages.back().file =
        hunspell_dictionary->GetDictionaryFile().IsValid()
            ? IPC::GetFileHandleForProcess(
                  hunspell_dictionary->GetDictionaryFile().GetPlatformFile(),
                  process->GetHandle(), false)
            : IPC::InvalidPlatformFileForTransit();
  }

<<<<<<< HEAD
  std::set<std::string> empty_string_set;
  const std::set<std::string>* custom_words_ptr = &empty_string_set;

  content::SpellcheckData* spellcheckData =
      content::SpellcheckData::FromContext(context_);
  if (spellcheckData) {
    custom_words_ptr = &spellcheckData->custom_words();
  }

  process->Send(new SpellCheckMsg_Init(
      bdict_languages, *custom_words_ptr,
      prefs->GetBoolean(prefs::kEnableAutoSpellCorrect)));
=======
  process->Send(
      new SpellCheckMsg_Init(bdict_languages, custom_dictionary_->GetWords()));
>>>>>>> b6cd7b0e
  process->Send(new SpellCheckMsg_EnableSpellCheck(
      prefs->GetBoolean(prefs::kEnableContinuousSpellcheck)));
}

SpellCheckHostMetrics* SpellcheckService::GetMetrics() const {
  return metrics_.get();
}

// SHEZ: Remove dependency on Chrome's custom dictionary
#if 0
SpellcheckCustomDictionary* SpellcheckService::GetCustomDictionary() {
  return custom_dictionary_.get();
}
#endif

const ScopedVector<SpellcheckHunspellDictionary>&
SpellcheckService::GetHunspellDictionaries() {
  return hunspell_dictionaries_;
}

// SHEZ: Remove feedback sender
// spellcheck::FeedbackSender* SpellcheckService::GetFeedbackSender() {
//   return feedback_sender_.get();
// }

bool SpellcheckService::LoadExternalDictionary(std::string language,
                                               std::string locale,
                                               std::string path,
                                               DictionaryFormat format) {
  return false;
}

bool SpellcheckService::UnloadExternalDictionary(
    const std::string& /* path */) {
  return false;
}

void SpellcheckService::Observe(int type,
                                const content::NotificationSource& source,
                                const content::NotificationDetails& details) {
  DCHECK(type == content::NOTIFICATION_RENDERER_PROCESS_CREATED);
  content::RenderProcessHost* process =
      content::Source<content::RenderProcessHost>(source).ptr();
  InitForRenderer(process);
}

// content::SpellcheckData::Observer implementation.
void SpellcheckService::OnCustomWordsChanged(
    const std::vector<base::StringPiece>& words_added,
    const std::vector<base::StringPiece>& words_removed) {
  std::set<std::string> words_added_copy;
  std::set<std::string> words_removed_copy;
  for (size_t i = 0; i < words_added.size(); ++i) {
    std::string word;
    words_added[i].CopyToString(&word);
    words_added_copy.insert(word);
  }
  for (size_t i = 0; i < words_removed.size(); ++i) {
    std::string word;
    words_removed[i].CopyToString(&word);
    words_removed_copy.insert(word);
  }
  for (content::RenderProcessHost::iterator i(
          content::RenderProcessHost::AllHostsIterator());
       !i.IsAtEnd(); i.Advance()) {
    content::RenderProcessHost* process = i.GetCurrentValue();
    if (!process || context_ != process->GetBrowserContext())
      continue;
    process->Send(new SpellCheckMsg_CustomDictionaryChanged(
        words_added_copy,
        words_removed_copy));
  }
}

// SHEZ: Remove dependency on Chrome's custom dictionary
#if 0
void SpellcheckService::OnCustomDictionaryLoaded() {
  InitForAllRenderers();
}

void SpellcheckService::OnCustomDictionaryChanged(
    const SpellcheckCustomDictionary::Change& dictionary_change) {
  for (content::RenderProcessHost::iterator i(
          content::RenderProcessHost::AllHostsIterator());
       !i.IsAtEnd(); i.Advance()) {
    content::RenderProcessHost* process = i.GetCurrentValue();
    if (!process || context_ != process->GetBrowserContext())
      continue;
    process->Send(new SpellCheckMsg_CustomDictionaryChanged(
        dictionary_change.to_add(),
        dictionary_change.to_remove()));
  }
}
#endif

void SpellcheckService::OnHunspellDictionaryInitialized(
    const std::string& language) {
  InitForAllRenderers();
}

void SpellcheckService::OnHunspellDictionaryDownloadBegin(
    const std::string& language) {
}

void SpellcheckService::OnHunspellDictionaryDownloadSuccess(
    const std::string& language) {
}

void SpellcheckService::OnHunspellDictionaryDownloadFailure(
    const std::string& language) {
}

// static
void SpellcheckService::AttachStatusEvent(base::WaitableEvent* status_event) {
  DCHECK_CURRENTLY_ON(BrowserThread::UI);

  g_status_event = status_event;
}

// static
SpellcheckService::EventType SpellcheckService::GetStatusEvent() {
  DCHECK_CURRENTLY_ON(BrowserThread::UI);
  return g_status_type;
}

void SpellcheckService::InitForAllRenderers() {
  DCHECK_CURRENTLY_ON(BrowserThread::UI);
  for (content::RenderProcessHost::iterator i(
          content::RenderProcessHost::AllHostsIterator());
       !i.IsAtEnd(); i.Advance()) {
    content::RenderProcessHost* process = i.GetCurrentValue();
    if (process && process->GetHandle())
      InitForRenderer(process);
  }
}

<<<<<<< HEAD
void SpellcheckService::OnEnableAutoSpellCorrectChanged() {
  bool enabled = pref_change_registrar_.prefs()->GetBoolean(
      prefs::kEnableAutoSpellCorrect);
  for (content::RenderProcessHost::iterator i(
           content::RenderProcessHost::AllHostsIterator());
       !i.IsAtEnd(); i.Advance()) {
    content::RenderProcessHost* process = i.GetCurrentValue();
    if (!process || context_ != process->GetBrowserContext())
      continue;
    process->Send(new SpellCheckMsg_EnableAutoSpellCorrect(enabled));
  }
}

=======
>>>>>>> b6cd7b0e
void SpellcheckService::OnSpellCheckDictionariesChanged() {
  for (auto& hunspell_dictionary : hunspell_dictionaries_)
    hunspell_dictionary->RemoveObserver(this);

  PrefService* prefs = user_prefs::UserPrefs::Get(context_);
  DCHECK(prefs);

  const base::ListValue* dictionary_values =
      prefs->GetList(prefs::kSpellCheckDictionaries);

  hunspell_dictionaries_.clear();
  for (const base::Value* dictionary_value : *dictionary_values) {
    std::string dictionary;
    dictionary_value->GetAsString(&dictionary);
    hunspell_dictionaries_.push_back(new SpellcheckHunspellDictionary(
        dictionary, context_->AllowDictionaryDownloads() ? context_->GetRequestContext() : 0, this));
    hunspell_dictionaries_.back()->AddObserver(this);
    hunspell_dictionaries_.back()->Load();
  }

  std::string feedback_language;
  dictionary_values->GetString(0, &feedback_language);
  std::string language_code;
  std::string country_code;
  chrome::spellcheck_common::GetISOLanguageCountryCodeFromLocale(
      feedback_language, &language_code, &country_code);
  // SHEZ: Remove feedback sender
  // feedback_sender_->OnLanguageCountryChange(language_code, country_code);
  // UpdateFeedbackSenderState();
}

void SpellcheckService::OnUseSpellingServiceChanged() {
  bool enabled = pref_change_registrar_.prefs()->GetBoolean(
      prefs::kSpellCheckUseSpellingService);
  if (metrics_)
    metrics_->RecordSpellingServiceStats(enabled);
  // SHEZ: Remove feedback sender
  // UpdateFeedbackSenderState();
}

// SHEZ: Remove feedback sender
// void SpellcheckService::UpdateFeedbackSenderState() {
//   if (SpellingServiceClient::IsAvailable(
//           context_, SpellingServiceClient::SPELLCHECK)) {
//     feedback_sender_->StartFeedbackCollection();
//   } else {
//     feedback_sender_->StopFeedbackCollection();
//   }
// }<|MERGE_RESOLUTION|>--- conflicted
+++ resolved
@@ -230,7 +230,6 @@
             : IPC::InvalidPlatformFileForTransit();
   }
 
-<<<<<<< HEAD
   std::set<std::string> empty_string_set;
   const std::set<std::string>* custom_words_ptr = &empty_string_set;
 
@@ -243,10 +242,6 @@
   process->Send(new SpellCheckMsg_Init(
       bdict_languages, *custom_words_ptr,
       prefs->GetBoolean(prefs::kEnableAutoSpellCorrect)));
-=======
-  process->Send(
-      new SpellCheckMsg_Init(bdict_languages, custom_dictionary_->GetWords()));
->>>>>>> b6cd7b0e
   process->Send(new SpellCheckMsg_EnableSpellCheck(
       prefs->GetBoolean(prefs::kEnableContinuousSpellcheck)));
 }
@@ -383,22 +378,6 @@
   }
 }
 
-<<<<<<< HEAD
-void SpellcheckService::OnEnableAutoSpellCorrectChanged() {
-  bool enabled = pref_change_registrar_.prefs()->GetBoolean(
-      prefs::kEnableAutoSpellCorrect);
-  for (content::RenderProcessHost::iterator i(
-           content::RenderProcessHost::AllHostsIterator());
-       !i.IsAtEnd(); i.Advance()) {
-    content::RenderProcessHost* process = i.GetCurrentValue();
-    if (!process || context_ != process->GetBrowserContext())
-      continue;
-    process->Send(new SpellCheckMsg_EnableAutoSpellCorrect(enabled));
-  }
-}
-
-=======
->>>>>>> b6cd7b0e
 void SpellcheckService::OnSpellCheckDictionariesChanged() {
   for (auto& hunspell_dictionary : hunspell_dictionaries_)
     hunspell_dictionary->RemoveObserver(this);
