// Copyright (c) 2012 The Chromium Authors. All rights reserved.
// Use of this source code is governed by a BSD-style license that can be
// found in the LICENSE file.

#include "chrome/browser/spellchecker/spellcheck_service.h"

#include "base/prefs/pref_member.h"
#include "base/prefs/pref_service.h"
#include "base/strings/string_split.h"
#include "base/synchronization/waitable_event.h"
#include "chrome/browser/spellchecker/spellcheck_factory.h"
#include "chrome/browser/spellchecker/spellcheck_host_metrics.h"
#include "chrome/browser/spellchecker/spellcheck_hunspell_dictionary.h"
#include "chrome/browser/spellchecker/spellcheck_platform_mac.h"
#include "chrome/browser/spellchecker/spelling_service_client.h"
#include "chrome/common/pref_names.h"
#include "chrome/common/spellcheck_messages.h"
#include "components/user_prefs/user_prefs.h"
#include "content/public/browser/browser_context.h"
#include "content/public/browser/browser_thread.h"
#include "content/public/browser/notification_service.h"
#include "content/public/browser/notification_types.h"
#include "content/public/browser/render_process_host.h"
#include "ipc/ipc_platform_file.h"

using content::BrowserThread;
using chrome::spellcheck_common::WordList;
using chrome::spellcheck_common::FileLanguagePair;

// TODO(rlp): I do not like globals, but keeping these for now during
// transition.
// An event used by browser tests to receive status events from this class and
// its derived classes.
base::WaitableEvent* g_status_event = NULL;
SpellcheckService::EventType g_status_type =
    SpellcheckService::BDICT_NOTINITIALIZED;

SpellcheckService::SpellcheckService(content::BrowserContext* context)
    : context_(context),
      weak_ptr_factory_(this) {
  DCHECK(BrowserThread::CurrentlyOn(BrowserThread::UI));
  PrefService* prefs = user_prefs::UserPrefs::Get(context);
  pref_change_registrar_.Init(prefs);

  std::string language_code;
  std::string country_code;
  chrome::spellcheck_common::GetISOLanguageCountryCodeFromLocale(
      prefs->GetString(prefs::kSpellCheckDictionary),
      &language_code,
      &country_code);

  // SHEZ: Remove feedback sender
  // feedback_sender_.reset(new spellcheck::FeedbackSender(
  //     context->GetRequestContext(), language_code, country_code));

  pref_change_registrar_.Add(
      prefs::kAutoSpellCorrectBehavior,
      base::Bind(&SpellcheckService::OnAutoSpellCorrectBehaviorChanged,
                 base::Unretained(this)));
  pref_change_registrar_.Add(
      prefs::kSpellCheckDictionary,
      base::Bind(&SpellcheckService::OnSpellCheckDictionaryChanged,
                 base::Unretained(this)));
 pref_change_registrar_.Add(
     prefs::kSpellCheckUseSpellingService,
     base::Bind(&SpellcheckService::OnUseSpellingServiceChanged,
                base::Unretained(this)));
  pref_change_registrar_.Add(
      prefs::kEnableContinuousSpellcheck,
      base::Bind(&SpellcheckService::InitForAllRenderers,
                 base::Unretained(this)));

  OnSpellCheckDictionaryChanged();

  content::SpellcheckData* spellcheckData =
      content::SpellcheckData::FromContext(context);
  if (spellcheckData) {
    // If the browser-context has SpellcheckData, then we will use that instead
    // of SpellcheckCustomDictionary, which reads & writes the words list to
    // disk.
    spellcheckData->AddObserver(this);
  }
  else {
    custom_dictionary_.reset(new SpellcheckCustomDictionary(context_->GetPath()));
    custom_dictionary_->AddObserver(this);
    custom_dictionary_->Load();
  }

  registrar_.Add(this,
                 content::NOTIFICATION_RENDERER_PROCESS_CREATED,
                 content::NotificationService::AllSources());
}

SpellcheckService::~SpellcheckService() {
  // Remove pref observers
  pref_change_registrar_.RemoveAll();
}

base::WeakPtr<SpellcheckService> SpellcheckService::GetWeakPtr() {
  return weak_ptr_factory_.GetWeakPtr();
}

// static
int SpellcheckService::GetSpellCheckLanguages(
    content::BrowserContext* context,
    std::vector<std::string>* languages) {
  PrefService* prefs = user_prefs::UserPrefs::Get(context);
  StringPrefMember accept_languages_pref;
  StringPrefMember dictionary_language_pref;
  accept_languages_pref.Init(prefs::kAcceptLanguages, prefs);
  dictionary_language_pref.Init(prefs::kSpellCheckDictionary, prefs);
  std::string dictionary_language = dictionary_language_pref.GetValue();

  // Now scan through the list of accept languages, and find possible mappings
  // from this list to the existing list of spell check languages.
  std::vector<std::string> accept_languages;

#if defined(OS_MACOSX)
  if (spellcheck_mac::SpellCheckerAvailable())
    spellcheck_mac::GetAvailableLanguages(&accept_languages);
  else
    base::SplitString(accept_languages_pref.GetValue(), ',', &accept_languages);
#else
  base::SplitString(accept_languages_pref.GetValue(), ',', &accept_languages);
#endif  // !OS_MACOSX

  GetSpellCheckLanguagesFromAcceptLanguages(
      accept_languages, dictionary_language, languages);

  for (size_t i = 0; i < languages->size(); ++i) {
    if ((*languages)[i] == dictionary_language)
      return i;
  }
  return -1;
}

// static
void SpellcheckService::GetSpellCheckLanguagesFromAcceptLanguages(
    const std::vector<std::string>& accept_languages,
    const std::string& dictionary_language,
    std::vector<std::string>* languages) {
  // The current dictionary language should be there.
  languages->push_back(dictionary_language);

  for (std::vector<std::string>::const_iterator i = accept_languages.begin();
       i != accept_languages.end(); ++i) {
    std::string language =
        chrome::spellcheck_common::GetCorrespondingSpellCheckLanguage(*i);
    if (!language.empty() &&
        std::find(languages->begin(), languages->end(), language) ==
        languages->end()) {
      languages->push_back(language);
    }
  }
}

// static
bool SpellcheckService::SignalStatusEvent(
    SpellcheckService::EventType status_type) {
  DCHECK(BrowserThread::CurrentlyOn(BrowserThread::UI));

  if (!g_status_event)
    return false;
  g_status_type = status_type;
  g_status_event->Signal();
  return true;
}

void SpellcheckService::StartRecordingMetrics(bool spellcheck_enabled) {
  metrics_.reset(new SpellCheckHostMetrics());
  metrics_->RecordEnabledStats(spellcheck_enabled);
  OnUseSpellingServiceChanged();
}

void SpellcheckService::InitForRenderer(content::RenderProcessHost* process) {
  DCHECK(BrowserThread::CurrentlyOn(BrowserThread::UI));

  content::BrowserContext* context = process->GetBrowserContext();
  if (SpellcheckServiceFactory::GetForContext(context) != this)
    return;

  PrefService* prefs = user_prefs::UserPrefs::Get(context);
  std::vector<FileLanguagePair> languages;

  typedef ScopedVector<SpellcheckHunspellDictionary>::iterator DictIterator;

  for (DictIterator it = hunspell_dictionaries_.begin();
      it != hunspell_dictionaries_.end();
      ++it) {
    SpellcheckHunspellDictionary *d = *it;
    IPC::PlatformFileForTransit file = IPC::InvalidPlatformFileForTransit();

    if (d->GetDictionaryFile().IsValid()) {
        file = IPC::GetFileHandleForProcess(
            d->GetDictionaryFile().GetPlatformFile(),
            process->GetHandle(), false);
    }

    languages.push_back(FileLanguagePair(file, d->GetLanguage()));
  }

  const std::set<std::string>* custom_words_ptr;
  const std::map<std::string, std::string> empty_autocorrect_words;
  const std::map<std::string, std::string>* autocorrect_words_ptr;

  content::SpellcheckData* spellcheckData =
      content::SpellcheckData::FromContext(context_);
  if (spellcheckData) {
    custom_words_ptr = &spellcheckData->custom_words();
    autocorrect_words_ptr = &spellcheckData->autocorrect_words();
  }
  else {
    DCHECK(custom_dictionary_);
    custom_words_ptr = &custom_dictionary_->GetWords();
    autocorrect_words_ptr = &empty_autocorrect_words;
  }

  process->Send(new SpellCheckMsg_Init(
      languages,
      *custom_words_ptr,
      *autocorrect_words_ptr,
      prefs->GetInteger(prefs::kAutoSpellCorrectBehavior)));
  process->Send(new SpellCheckMsg_EnableSpellCheck(
      prefs->GetBoolean(prefs::kEnableContinuousSpellcheck)));
}

SpellCheckHostMetrics* SpellcheckService::GetMetrics() const {
  return metrics_.get();
}

SpellcheckCustomDictionary* SpellcheckService::GetCustomDictionary() {
  return custom_dictionary_.get();
}

<<<<<<< HEAD
SpellcheckHunspellDictionary* SpellcheckService::GetHunspellDictionary() {
  return hunspell_dictionary_.get();
}

// SHEZ: Remove feedback sender
// spellcheck::FeedbackSender* SpellcheckService::GetFeedbackSender() {
//   return feedback_sender_.get();
// }

=======
>>>>>>> f5df926d
bool SpellcheckService::LoadExternalDictionary(std::string language,
                                               std::string locale,
                                               std::string path,
                                               DictionaryFormat format) {
  return false;
}

bool SpellcheckService::UnloadExternalDictionary(std::string path) {
  return false;
}

void SpellcheckService::Observe(int type,
                                const content::NotificationSource& source,
                                const content::NotificationDetails& details) {
  DCHECK(type == content::NOTIFICATION_RENDERER_PROCESS_CREATED);
  content::RenderProcessHost* process =
      content::Source<content::RenderProcessHost>(source).ptr();
  InitForRenderer(process);
}

// content::SpellcheckData::Observer implementation.
void SpellcheckService::OnCustomWordsChanged(
    const std::vector<base::StringPiece>& words_added,
    const std::vector<base::StringPiece>& words_removed) {
  std::vector<std::string> words_added_copy(words_added.size());
  std::vector<std::string> words_removed_copy(words_removed.size());
  for (size_t i = 0; i < words_added.size(); ++i) {
    words_added[i].CopyToString(&words_added_copy[i]);
  }
  for (size_t i = 0; i < words_removed.size(); ++i) {
    words_removed[i].CopyToString(&words_removed_copy[i]);
  }
  for (content::RenderProcessHost::iterator i(
          content::RenderProcessHost::AllHostsIterator());
       !i.IsAtEnd(); i.Advance()) {
    content::RenderProcessHost* process = i.GetCurrentValue();
    if (!process || context_ != process->GetBrowserContext())
      continue;
    process->Send(new SpellCheckMsg_CustomDictionaryChanged(
        words_added_copy,
        words_removed_copy));
  }
}

void SpellcheckService::OnAutocorrectWordsChanged(
    const std::map<base::StringPiece, base::StringPiece>& words_added,
    const std::vector<base::StringPiece>& words_removed) {
  typedef std::map<base::StringPiece,
                   base::StringPiece>::const_iterator Iterator;
  std::map<std::string, std::string> words_added_copy;
  std::vector<std::string> words_removed_copy(words_removed.size());
  for (Iterator it = words_added.begin(); it != words_added.end(); ++it) {
    it->second.CopyToString(&words_added_copy[it->first.as_string()]);
  }
  for (size_t i = 0; i < words_removed.size(); ++i) {
    words_removed[i].CopyToString(&words_removed_copy[i]);
  }
  for (content::RenderProcessHost::iterator i(
          content::RenderProcessHost::AllHostsIterator());
       !i.IsAtEnd(); i.Advance()) {
    content::RenderProcessHost* process = i.GetCurrentValue();
    if (!process || context_ != process->GetBrowserContext())
      continue;
    process->Send(new SpellCheckMsg_AutocorrectWordsChanged(
        words_added_copy,
        words_removed_copy));
  }
}

void SpellcheckService::OnCustomDictionaryLoaded() {
  InitForAllRenderers();
}

void SpellcheckService::OnCustomDictionaryChanged(
    const SpellcheckCustomDictionary::Change& dictionary_change) {
  for (content::RenderProcessHost::iterator i(
          content::RenderProcessHost::AllHostsIterator());
       !i.IsAtEnd(); i.Advance()) {
    i.GetCurrentValue()->Send(new SpellCheckMsg_CustomDictionaryChanged(
        dictionary_change.to_add(),
        dictionary_change.to_remove()));
  }
}

void SpellcheckService::OnHunspellDictionaryInitialized() {
  InitForAllRenderers();
}

void SpellcheckService::OnHunspellDictionaryDownloadBegin() {
}

void SpellcheckService::OnHunspellDictionaryDownloadSuccess() {
}

void SpellcheckService::OnHunspellDictionaryDownloadFailure() {
}

// static
void SpellcheckService::AttachStatusEvent(base::WaitableEvent* status_event) {
  DCHECK(BrowserThread::CurrentlyOn(BrowserThread::UI));

  g_status_event = status_event;
}

// static
SpellcheckService::EventType SpellcheckService::GetStatusEvent() {
  DCHECK(BrowserThread::CurrentlyOn(BrowserThread::UI));
  return g_status_type;
}

void SpellcheckService::InitForAllRenderers() {
  DCHECK(BrowserThread::CurrentlyOn(BrowserThread::UI));
  for (content::RenderProcessHost::iterator i(
          content::RenderProcessHost::AllHostsIterator());
       !i.IsAtEnd(); i.Advance()) {
    content::RenderProcessHost* process = i.GetCurrentValue();
    if (process && process->GetHandle())
      InitForRenderer(process);
  }
}

void SpellcheckService::OnAutoSpellCorrectBehaviorChanged() {
  int flags = pref_change_registrar_.prefs()->GetInteger(
      prefs::kAutoSpellCorrectBehavior);
  for (content::RenderProcessHost::iterator i(
           content::RenderProcessHost::AllHostsIterator());
       !i.IsAtEnd(); i.Advance()) {
    content::RenderProcessHost* process = i.GetCurrentValue();
    process->Send(new SpellCheckMsg_SetAutoSpellCorrectBehavior(flags));
  }
}

void SpellcheckService::OnSpellCheckDictionaryChanged() {
  // Delete all the SpellcheckHunspellDictionary and unobserve them
  typedef ScopedVector<SpellcheckHunspellDictionary>::iterator Iterator;
  for (Iterator it = hunspell_dictionaries_.begin();
      it != hunspell_dictionaries_.end();
      ++it) {
    SpellcheckHunspellDictionary *hunspell_dictionary = *it;
    hunspell_dictionary->RemoveObserver(this);
  }
  hunspell_dictionaries_.clear();

  // Create the new vector of dictionaries
  PrefService* prefs = user_prefs::UserPrefs::Get(context_);
  DCHECK(prefs);
<<<<<<< HEAD

  std::string dictionary =
      prefs->GetString(prefs::kSpellCheckDictionary);
  hunspell_dictionary_.reset(new SpellcheckHunspellDictionary(
      dictionary, context_->GetRequestContext(), this));
  hunspell_dictionary_->AddObserver(this);
  hunspell_dictionary_->Load();
  std::string language_code;
  std::string country_code;
  chrome::spellcheck_common::GetISOLanguageCountryCodeFromLocale(
      dictionary, &language_code, &country_code);
  // SHEZ: Remove feedback sender
  // feedback_sender_->OnLanguageCountryChange(language_code, country_code);
  // UpdateFeedbackSenderState();
=======
  std::vector<std::string> languages;
  base::SplitString(prefs->GetString(prefs::kSpellCheckDictionary), ',', &languages);

  for (size_t langIndex = 0; langIndex < languages.size(); ++langIndex) {
    SpellcheckHunspellDictionary *hunspell_dictionary
        = new SpellcheckHunspellDictionary(languages[langIndex],
                                           context_->AllowDictionaryDownloads() ? context_->GetRequestContext() : 0,
                                           this);

    hunspell_dictionary->AddObserver(this);
    hunspell_dictionary->Load();
    hunspell_dictionaries_.push_back(hunspell_dictionary);
  }
>>>>>>> f5df926d
}

void SpellcheckService::OnUseSpellingServiceChanged() {
  bool enabled = pref_change_registrar_.prefs()->GetBoolean(
      prefs::kSpellCheckUseSpellingService);
  if (metrics_)
    metrics_->RecordSpellingServiceStats(enabled);
  // SHEZ: Remove feedback sender
  // UpdateFeedbackSenderState();
}

// SHEZ: Remove feedback sender
// void SpellcheckService::UpdateFeedbackSenderState() {
//   if (SpellingServiceClient::IsAvailable(
//           context_, SpellingServiceClient::SPELLCHECK)) {
//     feedback_sender_->StartFeedbackCollection();
//   } else {
//     feedback_sender_->StopFeedbackCollection();
//   }
// }<|MERGE_RESOLUTION|>--- conflicted
+++ resolved
@@ -232,18 +232,6 @@
   return custom_dictionary_.get();
 }
 
-<<<<<<< HEAD
-SpellcheckHunspellDictionary* SpellcheckService::GetHunspellDictionary() {
-  return hunspell_dictionary_.get();
-}
-
-// SHEZ: Remove feedback sender
-// spellcheck::FeedbackSender* SpellcheckService::GetFeedbackSender() {
-//   return feedback_sender_.get();
-// }
-
-=======
->>>>>>> f5df926d
 bool SpellcheckService::LoadExternalDictionary(std::string language,
                                                std::string locale,
                                                std::string path,
@@ -390,22 +378,7 @@
   // Create the new vector of dictionaries
   PrefService* prefs = user_prefs::UserPrefs::Get(context_);
   DCHECK(prefs);
-<<<<<<< HEAD
-
-  std::string dictionary =
-      prefs->GetString(prefs::kSpellCheckDictionary);
-  hunspell_dictionary_.reset(new SpellcheckHunspellDictionary(
-      dictionary, context_->GetRequestContext(), this));
-  hunspell_dictionary_->AddObserver(this);
-  hunspell_dictionary_->Load();
-  std::string language_code;
-  std::string country_code;
-  chrome::spellcheck_common::GetISOLanguageCountryCodeFromLocale(
-      dictionary, &language_code, &country_code);
-  // SHEZ: Remove feedback sender
-  // feedback_sender_->OnLanguageCountryChange(language_code, country_code);
-  // UpdateFeedbackSenderState();
-=======
+
   std::vector<std::string> languages;
   base::SplitString(prefs->GetString(prefs::kSpellCheckDictionary), ',', &languages);
 
@@ -419,7 +392,6 @@
     hunspell_dictionary->Load();
     hunspell_dictionaries_.push_back(hunspell_dictionary);
   }
->>>>>>> f5df926d
 }
 
 void SpellcheckService::OnUseSpellingServiceChanged() {
