--- conflicted
+++ resolved
@@ -42,16 +42,6 @@
   PrefService* prefs = user_prefs::UserPrefs::Get(context);
   pref_change_registrar_.Init(prefs);
 
-<<<<<<< HEAD
-=======
-  std::string language_code;
-  std::string country_code;
-  chrome::spellcheck_common::GetISOLanguageCountryCodeFromLocale(
-      prefs->GetString(prefs::kSpellCheckDictionary),
-      &language_code,
-      &country_code);
-
->>>>>>> 97153604
   pref_change_registrar_.Add(
       prefs::kAutoSpellCorrectBehavior,
       base::Bind(&SpellcheckService::OnAutoSpellCorrectBehaviorChanged,
@@ -227,13 +217,6 @@
   return custom_dictionary_.get();
 }
 
-<<<<<<< HEAD
-SpellcheckHunspellDictionary* SpellcheckService::GetHunspellDictionary() {
-  return hunspell_dictionary_.get();
-}
-
-=======
->>>>>>> 97153604
 bool SpellcheckService::LoadExternalDictionary(std::string language,
                                                std::string locale,
                                                std::string path,
@@ -380,15 +363,6 @@
   // Create the new vector of dictionaries
   PrefService* prefs = user_prefs::UserPrefs::Get(context_);
   DCHECK(prefs);
-<<<<<<< HEAD
-
-  std::string dictionary =
-      prefs->GetString(prefs::kSpellCheckDictionary);
-  hunspell_dictionary_.reset(new SpellcheckHunspellDictionary(
-      dictionary, context_->GetRequestContext(), this));
-  hunspell_dictionary_->AddObserver(this);
-  hunspell_dictionary_->Load();
-=======
   std::vector<std::string> languages;
   base::SplitString(prefs->GetString(prefs::kSpellCheckDictionary), ',', &languages);
 
@@ -402,7 +376,6 @@
     hunspell_dictionary->Load();
     hunspell_dictionaries_.push_back(hunspell_dictionary);
   }
->>>>>>> 97153604
 }
 
 void SpellcheckService::OnUseSpellingServiceChanged() {
