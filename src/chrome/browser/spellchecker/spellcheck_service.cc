--- conflicted
+++ resolved
@@ -110,6 +110,10 @@
   //     context->GetRequestContext(), language_code, country_code));
 
   pref_change_registrar_.Add(
+      prefs::kEnableAutoSpellCorrect,
+      base::Bind(&SpellcheckService::OnEnableAutoSpellCorrectChanged,
+                 base::Unretained(this)));
+  pref_change_registrar_.Add(
       prefs::kSpellCheckDictionaries,
       base::Bind(&SpellcheckService::OnSpellCheckDictionariesChanged,
                  base::Unretained(this)));
@@ -216,16 +220,8 @@
             : IPC::InvalidPlatformFileForTransit();
   }
 
-<<<<<<< HEAD
-  process->Send(new SpellCheckMsg_Init(
-      bdict_languages,
-      // SHEZ: Remove dependency on Chrome's custom dictionary
-      std::set<std::string>(), // custom_dictionary_->GetWords(),
-      prefs->GetBoolean(prefs::kEnableAutoSpellCorrect)));
-=======
   process->Send(
       new SpellCheckMsg_Init(bdict_languages, custom_dictionary_->GetWords()));
->>>>>>> e1dd8e62
   process->Send(new SpellCheckMsg_EnableSpellCheck(
       prefs->GetBoolean(prefs::kEnableContinuousSpellcheck)));
 }
