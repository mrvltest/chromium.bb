// Copyright (c) 2012 The Chromium Authors. All rights reserved.
// Use of this source code is governed by a BSD-style license that can be
// found in the LICENSE file.

#include "chrome/browser/spellchecker/spellcheck_service.h"

#include "base/platform_file.h"
#include "base/prefs/pref_member.h"
#include "base/prefs/pref_service.h"
#include "base/strings/string_split.h"
#include "base/synchronization/waitable_event.h"
#include "chrome/browser/spellchecker/spellcheck_factory.h"
#include "chrome/browser/spellchecker/spellcheck_host_metrics.h"
#include "chrome/browser/spellchecker/spellcheck_hunspell_dictionary.h"
#include "chrome/browser/spellchecker/spellcheck_platform_mac.h"
#include "chrome/browser/spellchecker/spelling_service_client.h"
#include "chrome/common/pref_names.h"
#include "chrome/common/spellcheck_messages.h"
#include "components/user_prefs/user_prefs.h"
#include "content/public/browser/browser_context.h"
#include "content/public/browser/browser_thread.h"
#include "content/public/browser/notification_service.h"
#include "content/public/browser/notification_types.h"
#include "content/public/browser/render_process_host.h"
#include "ipc/ipc_platform_file.h"

using content::BrowserThread;
using chrome::spellcheck_common::WordList;
using chrome::spellcheck_common::FileLanguagePair;

// TODO(rlp): I do not like globals, but keeping these for now during
// transition.
// An event used by browser tests to receive status events from this class and
// its derived classes.
base::WaitableEvent* g_status_event = NULL;
SpellcheckService::EventType g_status_type =
    SpellcheckService::BDICT_NOTINITIALIZED;

SpellcheckService::SpellcheckService(content::BrowserContext* context)
    : context_(context),
      weak_ptr_factory_(this) {
  DCHECK(BrowserThread::CurrentlyOn(BrowserThread::UI));
  PrefService* prefs = user_prefs::UserPrefs::Get(context);
  pref_change_registrar_.Init(prefs);

  std::string language_code;
  std::string country_code;
  chrome::spellcheck_common::GetISOLanguageCountryCodeFromLocale(
      prefs->GetString(prefs::kSpellCheckDictionary),
      &language_code,
      &country_code);

  pref_change_registrar_.Add(
      prefs::kAutoSpellCorrectBehavior,
      base::Bind(&SpellcheckService::OnAutoSpellCorrectBehaviorChanged,
                 base::Unretained(this)));
  pref_change_registrar_.Add(
      prefs::kSpellCheckDictionary,
      base::Bind(&SpellcheckService::OnSpellCheckDictionaryChanged,
                 base::Unretained(this)));
 pref_change_registrar_.Add(
     prefs::kSpellCheckUseSpellingService,
     base::Bind(&SpellcheckService::OnUseSpellingServiceChanged,
                base::Unretained(this)));
  pref_change_registrar_.Add(
      prefs::kEnableContinuousSpellcheck,
      base::Bind(&SpellcheckService::InitForAllRenderers,
                 base::Unretained(this)));

  OnSpellCheckDictionaryChanged();

  content::SpellcheckData* spellcheckData =
      content::SpellcheckData::FromContext(context);
  if (spellcheckData) {
    // If the browser-context has SpellcheckData, then we will use that instead
    // of SpellcheckCustomDictionary, which reads & writes the words list to
    // disk.
    spellcheckData->AddObserver(this);
  }
  else {
    custom_dictionary_.reset(new SpellcheckCustomDictionary(context_->GetPath()));
    custom_dictionary_->AddObserver(this);
    custom_dictionary_->Load();
  }

  registrar_.Add(this,
                 content::NOTIFICATION_RENDERER_PROCESS_CREATED,
                 content::NotificationService::AllSources());
}

SpellcheckService::~SpellcheckService() {
  // Remove pref observers
  pref_change_registrar_.RemoveAll();
}

// static
int SpellcheckService::GetSpellCheckLanguages(
    content::BrowserContext* context,
    std::vector<std::string>* languages) {
  PrefService* prefs = user_prefs::UserPrefs::Get(context);
  StringPrefMember accept_languages_pref;
  StringPrefMember dictionary_language_pref;
  accept_languages_pref.Init(prefs::kAcceptLanguages, prefs);
  dictionary_language_pref.Init(prefs::kSpellCheckDictionary, prefs);
  std::string dictionary_language = dictionary_language_pref.GetValue();

  // Now scan through the list of accept languages, and find possible mappings
  // from this list to the existing list of spell check languages.
  std::vector<std::string> accept_languages;

#if defined(OS_MACOSX)
  if (spellcheck_mac::SpellCheckerAvailable())
    spellcheck_mac::GetAvailableLanguages(&accept_languages);
  else
    base::SplitString(accept_languages_pref.GetValue(), ',', &accept_languages);
#else
  base::SplitString(accept_languages_pref.GetValue(), ',', &accept_languages);
#endif  // !OS_MACOSX

  GetSpellCheckLanguagesFromAcceptLanguages(
      accept_languages, dictionary_language, languages);

  for (size_t i = 0; i < languages->size(); ++i) {
    if ((*languages)[i] == dictionary_language)
      return i;
  }
  return -1;
}

// static
void SpellcheckService::GetSpellCheckLanguagesFromAcceptLanguages(
    const std::vector<std::string>& accept_languages,
    const std::string& dictionary_language,
    std::vector<std::string>* languages) {
  // The current dictionary language should be there.
  languages->push_back(dictionary_language);

  for (std::vector<std::string>::const_iterator i = accept_languages.begin();
       i != accept_languages.end(); ++i) {
    std::string language =
        chrome::spellcheck_common::GetCorrespondingSpellCheckLanguage(*i);
    if (!language.empty() &&
        std::find(languages->begin(), languages->end(), language) ==
        languages->end()) {
      languages->push_back(language);
    }
  }
}

// static
bool SpellcheckService::SignalStatusEvent(
    SpellcheckService::EventType status_type) {
  DCHECK(BrowserThread::CurrentlyOn(BrowserThread::UI));

  if (!g_status_event)
    return false;
  g_status_type = status_type;
  g_status_event->Signal();
  return true;
}

void SpellcheckService::StartRecordingMetrics(bool spellcheck_enabled) {
  metrics_.reset(new SpellCheckHostMetrics());
  metrics_->RecordEnabledStats(spellcheck_enabled);
  OnUseSpellingServiceChanged();
}

void SpellcheckService::InitForRenderer(content::RenderProcessHost* process) {
  DCHECK(BrowserThread::CurrentlyOn(BrowserThread::UI));

  content::BrowserContext* context = process->GetBrowserContext();
  if (SpellcheckServiceFactory::GetForContext(context) != this)
    return;

  PrefService* prefs = user_prefs::UserPrefs::Get(context);
  std::vector<FileLanguagePair> languages;

  typedef ScopedVector<SpellcheckHunspellDictionary>::iterator DictIterator;

<<<<<<< HEAD
  if (hunspell_dictionary_->GetDictionaryFile() !=
      base::kInvalidPlatformFileValue) {
    file = IPC::GetFileHandleForProcess(
        hunspell_dictionary_->GetDictionaryFile(), process->GetHandle(), false);
=======
  for (DictIterator it = hunspell_dictionaries_.begin();
      it != hunspell_dictionaries_.end();
      ++it) {
    SpellcheckHunspellDictionary *d = *it;
    IPC::PlatformFileForTransit file = IPC::InvalidPlatformFileForTransit();

    if (d->GetDictionaryFile() != base::kInvalidPlatformFileValue) {
#if defined(OS_POSIX)
      file = base::FileDescriptor(d->GetDictionaryFile(),
                                  false);
#elif defined(OS_WIN)
      BOOL ok = ::DuplicateHandle(::GetCurrentProcess(),
                                  d->GetDictionaryFile(),
                                  process->GetHandle(),
                                  &file,
                                  0,
                                  false,
                                  DUPLICATE_SAME_ACCESS);
      DCHECK(ok) << ::GetLastError();
#endif
    }

    languages.push_back(FileLanguagePair(file, d->GetLanguage()));
  }

  const std::set<std::string>* custom_words_ptr;
  const std::map<std::string, std::string> empty_autocorrect_words;
  const std::map<std::string, std::string>* autocorrect_words_ptr;

  content::SpellcheckData* spellcheckData =
      content::SpellcheckData::FromContext(context_);
  if (spellcheckData) {
    custom_words_ptr = &spellcheckData->custom_words();
    autocorrect_words_ptr = &spellcheckData->autocorrect_words();
  }
  else {
    DCHECK(custom_dictionary_);
    custom_words_ptr = &custom_dictionary_->GetWords();
    autocorrect_words_ptr = &empty_autocorrect_words;
>>>>>>> 0adf6396
  }

  process->Send(new SpellCheckMsg_Init(
      languages,
      *custom_words_ptr,
      *autocorrect_words_ptr,
      prefs->GetInteger(prefs::kAutoSpellCorrectBehavior)));
  process->Send(new SpellCheckMsg_EnableSpellCheck(
      prefs->GetBoolean(prefs::kEnableContinuousSpellcheck)));
}

SpellCheckHostMetrics* SpellcheckService::GetMetrics() const {
  return metrics_.get();
}

SpellcheckCustomDictionary* SpellcheckService::GetCustomDictionary() {
  return custom_dictionary_.get();
}

bool SpellcheckService::LoadExternalDictionary(std::string language,
                                               std::string locale,
                                               std::string path,
                                               DictionaryFormat format) {
  return false;
}

bool SpellcheckService::UnloadExternalDictionary(std::string path) {
  return false;
}

void SpellcheckService::Observe(int type,
                                const content::NotificationSource& source,
                                const content::NotificationDetails& details) {
  DCHECK(type == content::NOTIFICATION_RENDERER_PROCESS_CREATED);
  content::RenderProcessHost* process =
      content::Source<content::RenderProcessHost>(source).ptr();
  InitForRenderer(process);
}

// content::SpellcheckData::Observer implementation.
void SpellcheckService::OnCustomWordsChanged(
    const std::vector<base::StringPiece>& words_added,
    const std::vector<base::StringPiece>& words_removed) {
  std::vector<std::string> words_added_copy(words_added.size());
  std::vector<std::string> words_removed_copy(words_removed.size());
  for (size_t i = 0; i < words_added.size(); ++i) {
    words_added[i].CopyToString(&words_added_copy[i]);
  }
  for (size_t i = 0; i < words_removed.size(); ++i) {
    words_removed[i].CopyToString(&words_removed_copy[i]);
  }
  for (content::RenderProcessHost::iterator i(
          content::RenderProcessHost::AllHostsIterator());
       !i.IsAtEnd(); i.Advance()) {
    content::RenderProcessHost* process = i.GetCurrentValue();
    if (!process || context_ != process->GetBrowserContext())
      continue;
    process->Send(new SpellCheckMsg_CustomDictionaryChanged(
        words_added_copy,
        words_removed_copy));
  }
}

void SpellcheckService::OnAutocorrectWordsChanged(
    const std::map<base::StringPiece, base::StringPiece>& words_added,
    const std::vector<base::StringPiece>& words_removed) {
  typedef std::map<base::StringPiece,
                   base::StringPiece>::const_iterator Iterator;
  std::map<std::string, std::string> words_added_copy;
  std::vector<std::string> words_removed_copy(words_removed.size());
  for (Iterator it = words_added.begin(); it != words_added.end(); ++it) {
    it->second.CopyToString(&words_added_copy[it->first.as_string()]);
  }
  for (size_t i = 0; i < words_removed.size(); ++i) {
    words_removed[i].CopyToString(&words_removed_copy[i]);
  }
  for (content::RenderProcessHost::iterator i(
          content::RenderProcessHost::AllHostsIterator());
       !i.IsAtEnd(); i.Advance()) {
    content::RenderProcessHost* process = i.GetCurrentValue();
    if (!process || context_ != process->GetBrowserContext())
      continue;
    process->Send(new SpellCheckMsg_AutocorrectWordsChanged(
        words_added_copy,
        words_removed_copy));
  }
}

void SpellcheckService::OnCustomDictionaryLoaded() {
  InitForAllRenderers();
}

void SpellcheckService::OnCustomDictionaryChanged(
    const SpellcheckCustomDictionary::Change& dictionary_change) {
  for (content::RenderProcessHost::iterator i(
          content::RenderProcessHost::AllHostsIterator());
       !i.IsAtEnd(); i.Advance()) {
    i.GetCurrentValue()->Send(new SpellCheckMsg_CustomDictionaryChanged(
        dictionary_change.to_add(),
        dictionary_change.to_remove()));
  }
}

void SpellcheckService::OnHunspellDictionaryInitialized() {
  InitForAllRenderers();
}

void SpellcheckService::OnHunspellDictionaryDownloadBegin() {
}

void SpellcheckService::OnHunspellDictionaryDownloadSuccess() {
}

void SpellcheckService::OnHunspellDictionaryDownloadFailure() {
}

// static
void SpellcheckService::AttachStatusEvent(base::WaitableEvent* status_event) {
  DCHECK(BrowserThread::CurrentlyOn(BrowserThread::UI));

  g_status_event = status_event;
}

// static
SpellcheckService::EventType SpellcheckService::GetStatusEvent() {
  DCHECK(BrowserThread::CurrentlyOn(BrowserThread::UI));
  return g_status_type;
}

void SpellcheckService::InitForAllRenderers() {
  DCHECK(BrowserThread::CurrentlyOn(BrowserThread::UI));
  for (content::RenderProcessHost::iterator i(
          content::RenderProcessHost::AllHostsIterator());
       !i.IsAtEnd(); i.Advance()) {
    content::RenderProcessHost* process = i.GetCurrentValue();
    if (process && process->GetHandle())
      InitForRenderer(process);
  }
}

void SpellcheckService::OnAutoSpellCorrectBehaviorChanged() {
  int flags = pref_change_registrar_.prefs()->GetInteger(
      prefs::kAutoSpellCorrectBehavior);
  for (content::RenderProcessHost::iterator i(
           content::RenderProcessHost::AllHostsIterator());
       !i.IsAtEnd(); i.Advance()) {
    content::RenderProcessHost* process = i.GetCurrentValue();
    process->Send(new SpellCheckMsg_SetAutoSpellCorrectBehavior(flags));
  }
}

void SpellcheckService::OnSpellCheckDictionaryChanged() {
  // Delete all the SpellcheckHunspellDictionary and unobserve them
  typedef ScopedVector<SpellcheckHunspellDictionary>::iterator Iterator;
  for (Iterator it = hunspell_dictionaries_.begin();
      it != hunspell_dictionaries_.end();
      ++it) {
    SpellcheckHunspellDictionary *hunspell_dictionary = *it;
    hunspell_dictionary->RemoveObserver(this);
  }
  hunspell_dictionaries_.clear();

  // Create the new vector of dictionaries
  PrefService* prefs = user_prefs::UserPrefs::Get(context_);
  DCHECK(prefs);
  std::vector<std::string> languages;
  base::SplitString(prefs->GetString(prefs::kSpellCheckDictionary), ',', &languages);

  for (size_t langIndex = 0; langIndex < languages.size(); ++langIndex) {
    SpellcheckHunspellDictionary *hunspell_dictionary
        = new SpellcheckHunspellDictionary(languages[langIndex],
                                           context_->AllowDictionaryDownloads() ? context_->GetRequestContext() : 0,
                                           this);

    hunspell_dictionary->AddObserver(this);
    hunspell_dictionary->Load();
    hunspell_dictionaries_.push_back(hunspell_dictionary);
  }
}

void SpellcheckService::OnUseSpellingServiceChanged() {
  bool enabled = pref_change_registrar_.prefs()->GetBoolean(
      prefs::kSpellCheckUseSpellingService);
  if (metrics_)
    metrics_->RecordSpellingServiceStats(enabled);
}<|MERGE_RESOLUTION|>--- conflicted
+++ resolved
@@ -177,12 +177,6 @@
 
   typedef ScopedVector<SpellcheckHunspellDictionary>::iterator DictIterator;
 
-<<<<<<< HEAD
-  if (hunspell_dictionary_->GetDictionaryFile() !=
-      base::kInvalidPlatformFileValue) {
-    file = IPC::GetFileHandleForProcess(
-        hunspell_dictionary_->GetDictionaryFile(), process->GetHandle(), false);
-=======
   for (DictIterator it = hunspell_dictionaries_.begin();
       it != hunspell_dictionaries_.end();
       ++it) {
@@ -190,19 +184,8 @@
     IPC::PlatformFileForTransit file = IPC::InvalidPlatformFileForTransit();
 
     if (d->GetDictionaryFile() != base::kInvalidPlatformFileValue) {
-#if defined(OS_POSIX)
-      file = base::FileDescriptor(d->GetDictionaryFile(),
-                                  false);
-#elif defined(OS_WIN)
-      BOOL ok = ::DuplicateHandle(::GetCurrentProcess(),
-                                  d->GetDictionaryFile(),
-                                  process->GetHandle(),
-                                  &file,
-                                  0,
-                                  false,
-                                  DUPLICATE_SAME_ACCESS);
-      DCHECK(ok) << ::GetLastError();
-#endif
+        file = IPC::GetFileHandleForProcess(
+            d->GetDictionaryFile(), process->GetHandle(), false);
     }
 
     languages.push_back(FileLanguagePair(file, d->GetLanguage()));
@@ -222,7 +205,6 @@
     DCHECK(custom_dictionary_);
     custom_words_ptr = &custom_dictionary_->GetWords();
     autocorrect_words_ptr = &empty_autocorrect_words;
->>>>>>> 0adf6396
   }
 
   process->Send(new SpellCheckMsg_Init(
