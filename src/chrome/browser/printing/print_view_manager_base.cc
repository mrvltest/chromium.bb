--- conflicted
+++ resolved
@@ -63,21 +63,11 @@
     : PrintManager(web_contents),
       printing_succeeded_(false),
       inside_inner_message_loop_(false),
-<<<<<<< HEAD
-      queue_(g_print_job_manager->queue()) {
-  DCHECK(queue_.get());
-#if !defined(OS_MACOSX)
-  expecting_first_page_ = true;
-#endif  // OS_MACOSX
-=======
 #if !defined(OS_MACOSX)
       expecting_first_page_(true),
 #endif
-      queue_(g_browser_process->print_job_manager()->queue()) {
+      queue_(g_print_job_manager->queue()) {
   DCHECK(queue_.get());
-  Profile* profile =
-      Profile::FromBrowserContext(web_contents->GetBrowserContext());
->>>>>>> 1d41f584
   printing_enabled_.Init(
       prefs::kPrintingEnabled,
       user_prefs::UserPrefs::Get(web_contents->GetBrowserContext()),
