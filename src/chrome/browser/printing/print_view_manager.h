// Copyright (c) 2012 The Chromium Authors. All rights reserved.
// Use of this source code is governed by a BSD-style license that can be
// found in the LICENSE file.

#ifndef CHROME_BROWSER_PRINTING_PRINT_VIEW_MANAGER_H_
#define CHROME_BROWSER_PRINTING_PRINT_VIEW_MANAGER_H_

#include "base/macros.h"
#include "chrome/browser/printing/print_view_manager_base.h"
#include "content/public/browser/web_contents_user_data.h"

namespace content {
class RenderProcessHost;
}

namespace printing {

// Manages the print commands for a WebContents.
class PrintViewManager : public PrintViewManagerBase,
                         public content::WebContentsUserData<PrintViewManager> {
 public:
  ~PrintViewManager() override;

#if defined(ENABLE_BASIC_PRINTING)
  // Same as PrintNow(), but for the case where a user prints with the system
  // dialog from print preview.
<<<<<<< HEAD
  bool PrintForSystemDialogNow();
=======
  // |dialog_shown_callback| is called when the print dialog is shown.
  bool PrintForSystemDialogNow(const base::Closure& dialog_shown_callback);

  // Same as PrintNow(), but for the case where a user press "ctrl+shift+p" to
  // show the native system dialog. This can happen from both initiator and
  // preview dialog.
  bool BasicPrint();
>>>>>>> e1dd8e62
#endif  // ENABLE_BASIC_PRINTING

  // Initiate print preview of the current document by first notifying the
  // renderer. Since this happens asynchronous, the print preview dialog
  // creation will not be completed on the return of this function. Returns
  // false if print preview is impossible at the moment.
  bool PrintPreviewNow(bool selection_only);

  // Notify PrintViewManager that print preview is starting in the renderer for
  // a particular WebNode.
  void PrintPreviewForWebNode();

  // Notify PrintViewManager that print preview has finished. Unfreeze the
  // renderer in the case of scripted print preview.
  void PrintPreviewDone();

  // content::WebContentsObserver implementation.
  bool OnMessageReceived(const IPC::Message& message) override;

  // content::WebContentsObserver implementation.
  void RenderFrameCreated(content::RenderFrameHost* render_frame_host) override;

  // content::WebContentsObserver implementation.
  // Terminates or cancels the print job if one was pending.
  void RenderProcessGone(base::TerminationStatus status) override;

 private:
  explicit PrintViewManager(content::WebContents* web_contents);
  friend class content::WebContentsUserData<PrintViewManager>;

  enum PrintPreviewState {
    NOT_PREVIEWING,
    USER_INITIATED_PREVIEW,
    SCRIPTED_PREVIEW,
  };

  // IPC Message handlers.
  void OnDidShowPrintDialog();
  void OnSetupScriptedPrintPreview(IPC::Message* reply_msg);
  void OnShowScriptedPrintPreview(bool source_is_modifiable);
  void OnScriptedPrintPreviewReply(IPC::Message* reply_msg);

  base::Closure on_print_dialog_shown_callback_;

  // Current state of print preview for this view.
  PrintPreviewState print_preview_state_;

  // Keeps track of the pending callback during scripted print preview.
  content::RenderProcessHost* scripted_print_preview_rph_;

  DISALLOW_COPY_AND_ASSIGN(PrintViewManager);
};

}  // namespace printing

#endif  // CHROME_BROWSER_PRINTING_PRINT_VIEW_MANAGER_H_<|MERGE_RESOLUTION|>--- conflicted
+++ resolved
@@ -24,9 +24,6 @@
 #if defined(ENABLE_BASIC_PRINTING)
   // Same as PrintNow(), but for the case where a user prints with the system
   // dialog from print preview.
-<<<<<<< HEAD
-  bool PrintForSystemDialogNow();
-=======
   // |dialog_shown_callback| is called when the print dialog is shown.
   bool PrintForSystemDialogNow(const base::Closure& dialog_shown_callback);
 
@@ -34,7 +31,6 @@
   // show the native system dialog. This can happen from both initiator and
   // preview dialog.
   bool BasicPrint();
->>>>>>> e1dd8e62
 #endif  // ENABLE_BASIC_PRINTING
 
   // Initiate print preview of the current document by first notifying the
