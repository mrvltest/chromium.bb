// Copyright (c) 2012 The Chromium Authors. All rights reserved.
// Use of this source code is governed by a BSD-style license that can be
// found in the LICENSE file.

// IPC messages for printing.
// Multiply-included message file, hence no include guard.

#include <string>
#include <vector>

#include "base/memory/shared_memory.h"
#include "base/values.h"
#include "content/public/common/common_param_traits.h"
#include "ipc/ipc_message_macros.h"
#include "printing/page_size_margins.h"
#include "printing/print_job_constants.h"
#include "third_party/WebKit/public/web/WebPrintScalingOption.h"
#include "ui/gfx/native_widget_types.h"
#include "ui/gfx/rect.h"

#ifndef CHROME_COMMON_PRINT_MESSAGES_H_
#define CHROME_COMMON_PRINT_MESSAGES_H_

struct PrintMsg_Print_Params {
  PrintMsg_Print_Params();
  ~PrintMsg_Print_Params();

  // Resets the members of the struct to 0.
  void Reset();

  gfx::Size page_size;
  gfx::Size content_size;
  gfx::Rect printable_area;
  int margin_top;
  int margin_left;
  double dpi;
  double min_shrink;
  double max_shrink;
  int desired_dpi;
  int document_cookie;
  bool selection_only;
  bool supports_alpha_blend;
  int32 preview_ui_id;
  int preview_request_id;
  bool is_first_request;
  blink::WebPrintScalingOption print_scaling_option;
  bool print_to_pdf;
  bool display_header_footer;
<<<<<<< HEAD
  string16 title;
  string16 url;
=======
  base::string16 title;
  base::string16 url;
>>>>>>> 8c15b39e
  bool should_print_backgrounds;
};

struct PrintMsg_PrintPages_Params {
  PrintMsg_PrintPages_Params();
  ~PrintMsg_PrintPages_Params();

  // Resets the members of the struct to 0.
  void Reset();

  PrintMsg_Print_Params params;
  std::vector<int> pages;
};

struct PrintHostMsg_RequestPrintPreview_Params {
  PrintHostMsg_RequestPrintPreview_Params();
  ~PrintHostMsg_RequestPrintPreview_Params();
  bool is_modifiable;
  bool webnode_only;
  bool has_selection;
  bool selection_only;
};

#endif  // CHROME_COMMON_PRINT_MESSAGES_H_

#define IPC_MESSAGE_START PrintMsgStart

IPC_ENUM_TRAITS(printing::MarginType)
IPC_ENUM_TRAITS(blink::WebPrintScalingOption)

// Parameters for a render request.
IPC_STRUCT_TRAITS_BEGIN(PrintMsg_Print_Params)
  // Physical size of the page, including non-printable margins,
  // in pixels according to dpi.
  IPC_STRUCT_TRAITS_MEMBER(page_size)

  // In pixels according to dpi_x and dpi_y.
  IPC_STRUCT_TRAITS_MEMBER(content_size)

  // Physical printable area of the page in pixels according to dpi.
  IPC_STRUCT_TRAITS_MEMBER(printable_area)

  // The y-offset of the printable area, in pixels according to dpi.
  IPC_STRUCT_TRAITS_MEMBER(margin_top)

  // The x-offset of the printable area, in pixels according to dpi.
  IPC_STRUCT_TRAITS_MEMBER(margin_left)

  // Specifies dots per inch.
  IPC_STRUCT_TRAITS_MEMBER(dpi)

  // Minimum shrink factor. See PrintSettings::min_shrink for more information.
  IPC_STRUCT_TRAITS_MEMBER(min_shrink)

  // Maximum shrink factor. See PrintSettings::max_shrink for more information.
  IPC_STRUCT_TRAITS_MEMBER(max_shrink)

  // Desired apparent dpi on paper.
  IPC_STRUCT_TRAITS_MEMBER(desired_dpi)

  // Cookie for the document to ensure correctness.
  IPC_STRUCT_TRAITS_MEMBER(document_cookie)

  // Should only print currently selected text.
  IPC_STRUCT_TRAITS_MEMBER(selection_only)

  // Does the printer support alpha blending?
  IPC_STRUCT_TRAITS_MEMBER(supports_alpha_blend)

  // *** Parameters below are used only for print preview. ***

  // The print preview ui associated with this request.
  IPC_STRUCT_TRAITS_MEMBER(preview_ui_id)

  // The id of the preview request.
  IPC_STRUCT_TRAITS_MEMBER(preview_request_id)

  // True if this is the first preview request.
  IPC_STRUCT_TRAITS_MEMBER(is_first_request)

  // Specifies the page scaling option for preview printing.
  IPC_STRUCT_TRAITS_MEMBER(print_scaling_option)

  // True if print to pdf is requested.
  IPC_STRUCT_TRAITS_MEMBER(print_to_pdf)

  // Specifies if the header and footer should be rendered.
  IPC_STRUCT_TRAITS_MEMBER(display_header_footer)

  // Title string to be printed as header if requested by the user.
  IPC_STRUCT_TRAITS_MEMBER(title)

  // URL string to be printed as footer if requested by the user.
  IPC_STRUCT_TRAITS_MEMBER(url)

  // True if print backgrounds is requested by the user.
  IPC_STRUCT_TRAITS_MEMBER(should_print_backgrounds)
IPC_STRUCT_TRAITS_END()

IPC_STRUCT_BEGIN(PrintMsg_PrintPage_Params)
  // Parameters to render the page as a printed page. It must always be the same
  // value for all the document.
  IPC_STRUCT_MEMBER(PrintMsg_Print_Params, params)

  // The page number is the indicator of the square that should be rendered
  // according to the layout specified in PrintMsg_Print_Params.
  IPC_STRUCT_MEMBER(int, page_number)
IPC_STRUCT_END()

IPC_STRUCT_TRAITS_BEGIN(PrintHostMsg_RequestPrintPreview_Params)
  IPC_STRUCT_TRAITS_MEMBER(is_modifiable)
  IPC_STRUCT_TRAITS_MEMBER(webnode_only)
  IPC_STRUCT_TRAITS_MEMBER(has_selection)
  IPC_STRUCT_TRAITS_MEMBER(selection_only)
IPC_STRUCT_TRAITS_END()

IPC_STRUCT_TRAITS_BEGIN(printing::PageSizeMargins)
  IPC_STRUCT_TRAITS_MEMBER(content_width)
  IPC_STRUCT_TRAITS_MEMBER(content_height)
  IPC_STRUCT_TRAITS_MEMBER(margin_left)
  IPC_STRUCT_TRAITS_MEMBER(margin_right)
  IPC_STRUCT_TRAITS_MEMBER(margin_top)
  IPC_STRUCT_TRAITS_MEMBER(margin_bottom)
IPC_STRUCT_TRAITS_END()

IPC_STRUCT_TRAITS_BEGIN(PrintMsg_PrintPages_Params)
  // Parameters to render the page as a printed page. It must always be the same
  // value for all the document.
  IPC_STRUCT_TRAITS_MEMBER(params)

  // If empty, this means a request to render all the printed pages.
  IPC_STRUCT_TRAITS_MEMBER(pages)
IPC_STRUCT_TRAITS_END()

// Parameters to describe a rendered document.
IPC_STRUCT_BEGIN(PrintHostMsg_DidPreviewDocument_Params)
  // A shared memory handle to metafile data.
  IPC_STRUCT_MEMBER(base::SharedMemoryHandle, metafile_data_handle)

  // Size of metafile data.
  IPC_STRUCT_MEMBER(uint32, data_size)

  // Cookie for the document to ensure correctness.
  IPC_STRUCT_MEMBER(int, document_cookie)

  // Store the expected pages count.
  IPC_STRUCT_MEMBER(int, expected_pages_count)

  // Whether the preview can be modified.
  IPC_STRUCT_MEMBER(bool, modifiable)

  // The id of the preview request.
  IPC_STRUCT_MEMBER(int, preview_request_id)
IPC_STRUCT_END()

// Parameters to describe a rendered preview page.
IPC_STRUCT_BEGIN(PrintHostMsg_DidPreviewPage_Params)
  // A shared memory handle to metafile data for a draft document of the page.
  IPC_STRUCT_MEMBER(base::SharedMemoryHandle, metafile_data_handle)

  // Size of metafile data.
  IPC_STRUCT_MEMBER(uint32, data_size)

  // |page_number| is zero-based and can be |printing::INVALID_PAGE_INDEX| if it
  // is just a check.
  IPC_STRUCT_MEMBER(int, page_number)

  // The id of the preview request.
  IPC_STRUCT_MEMBER(int, preview_request_id)
IPC_STRUCT_END()

// Parameters sent along with the page count.
IPC_STRUCT_BEGIN(PrintHostMsg_DidGetPreviewPageCount_Params)
  // Cookie for the document to ensure correctness.
  IPC_STRUCT_MEMBER(int, document_cookie)

  // Total page count.
  IPC_STRUCT_MEMBER(int, page_count)

  // Indicates whether the previewed document is modifiable.
  IPC_STRUCT_MEMBER(bool, is_modifiable)

  // The id of the preview request.
  IPC_STRUCT_MEMBER(int, preview_request_id)

  // Indicates whether the existing preview data needs to be cleared or not.
  IPC_STRUCT_MEMBER(bool, clear_preview_data)
IPC_STRUCT_END()

// Parameters to describe a rendered page.
IPC_STRUCT_BEGIN(PrintHostMsg_DidPrintPage_Params)
  // A shared memory handle to the EMF data. This data can be quite large so a
  // memory map needs to be used.
  IPC_STRUCT_MEMBER(base::SharedMemoryHandle, metafile_data_handle)

  // Size of the metafile data.
  IPC_STRUCT_MEMBER(uint32, data_size)

  // Cookie for the document to ensure correctness.
  IPC_STRUCT_MEMBER(int, document_cookie)

  // Page number.
  IPC_STRUCT_MEMBER(int, page_number)

  // Shrink factor used to render this page.
  IPC_STRUCT_MEMBER(double, actual_shrink)

  // The size of the page the page author specified.
  IPC_STRUCT_MEMBER(gfx::Size, page_size)

  // The printable area the page author specified.
  IPC_STRUCT_MEMBER(gfx::Rect, content_area)
IPC_STRUCT_END()

// Parameters for the IPC message ViewHostMsg_ScriptedPrint
IPC_STRUCT_BEGIN(PrintHostMsg_ScriptedPrint_Params)
  IPC_STRUCT_MEMBER(int, cookie)
  IPC_STRUCT_MEMBER(int, expected_pages_count)
  IPC_STRUCT_MEMBER(bool, has_selection)
  IPC_STRUCT_MEMBER(printing::MarginType, margin_type)
IPC_STRUCT_END()


// Messages sent from the browser to the renderer.

// Tells the render view to initiate print preview for the entire document.
IPC_MESSAGE_ROUTED1(PrintMsg_InitiatePrintPreview, bool /* selection_only */)

// Tells the render view to initiate printing or print preview for a particular
// node, depending on which mode the render view is in.
IPC_MESSAGE_ROUTED0(PrintMsg_PrintNodeUnderContextMenu)

// Tells the renderer to print the print preview tab's PDF plugin without
// showing the print dialog. (This is the final step in the print preview
// workflow.)
IPC_MESSAGE_ROUTED1(PrintMsg_PrintForPrintPreview,
                    base::DictionaryValue /* settings */)

// Tells the render view to switch the CSS to print media type, renders every
// requested pages and switch back the CSS to display media type.
IPC_MESSAGE_ROUTED0(PrintMsg_PrintPages)

// Tells the render view that printing is done so it can clean up.
IPC_MESSAGE_ROUTED1(PrintMsg_PrintingDone,
                    bool /* success */)

// Tells the render view whether scripted printing is blocked or not.
IPC_MESSAGE_ROUTED1(PrintMsg_SetScriptedPrintingBlocked,
                    bool /* blocked */)

// Tells the render view to switch the CSS to print media type, renders every
// requested pages for print preview using the given |settings|. This gets
// called multiple times as the user updates settings.
IPC_MESSAGE_ROUTED1(PrintMsg_PrintPreview,
                    base::DictionaryValue /* settings */)

// Like PrintMsg_PrintPages, but using the print preview document's frame/node.
IPC_MESSAGE_ROUTED0(PrintMsg_PrintForSystemDialog)

// Tells a renderer to stop blocking script initiated printing.
IPC_MESSAGE_ROUTED0(PrintMsg_ResetScriptedPrintCount)

// Messages sent from the renderer to the browser.

#if defined(OS_WIN)
// Duplicates a shared memory handle from the renderer to the browser. Then
// the renderer can flush the handle.
IPC_SYNC_MESSAGE_ROUTED1_1(PrintHostMsg_DuplicateSection,
                           base::SharedMemoryHandle /* renderer handle */,
                           base::SharedMemoryHandle /* browser handle */)
#endif

// Check if printing is enabled.
IPC_SYNC_MESSAGE_ROUTED0_1(PrintHostMsg_IsPrintingEnabled,
                           bool /* is_enabled */)

// Tells the browser that the renderer is done calculating the number of
// rendered pages according to the specified settings.
IPC_MESSAGE_ROUTED2(PrintHostMsg_DidGetPrintedPagesCount,
                    int /* rendered document cookie */,
                    int /* number of rendered pages */)

// Sends the document cookie of the current printer query to the browser.
IPC_MESSAGE_ROUTED1(PrintHostMsg_DidGetDocumentCookie,
                    int /* rendered document cookie */)

// Tells the browser that the print dialog has been shown.
IPC_MESSAGE_ROUTED0(PrintHostMsg_DidShowPrintDialog)

// Sends back to the browser the rendered "printed page" that was requested by
// a ViewMsg_PrintPage message or from scripted printing. The memory handle in
// this message is already valid in the browser process.
IPC_MESSAGE_ROUTED1(PrintHostMsg_DidPrintPage,
                    PrintHostMsg_DidPrintPage_Params /* page content */)

// The renderer wants to know the default print settings.
IPC_SYNC_MESSAGE_ROUTED0_1(PrintHostMsg_GetDefaultPrintSettings,
                           PrintMsg_Print_Params /* default_settings */)

// The renderer wants to update the current print settings with new
// |job_settings|.
IPC_SYNC_MESSAGE_ROUTED2_1(PrintHostMsg_UpdatePrintSettings,
                           int /* document_cookie */,
                           base::DictionaryValue /* job_settings */,
                           PrintMsg_PrintPages_Params /* current_settings */)

// It's the renderer that controls the printing process when it is generated
// by javascript. This step is about showing UI to the user to select the
// final print settings. The output parameter is the same as
// ViewMsg_PrintPages which is executed implicitly.
IPC_SYNC_MESSAGE_ROUTED1_1(PrintHostMsg_ScriptedPrint,
                           PrintHostMsg_ScriptedPrint_Params,
                           PrintMsg_PrintPages_Params
                               /* settings chosen by the user*/)

#if defined(OS_CHROMEOS) || defined(OS_ANDROID)
// Asks the browser to create a temporary file for the renderer to fill
// in resulting NativeMetafile in printing.
IPC_SYNC_MESSAGE_CONTROL1_2(PrintHostMsg_AllocateTempFileForPrinting,
                            int /* render_view_id */,
                            base::FileDescriptor /* temp file fd */,
                            int /* fd in browser*/) // Used only by Chrome OS.
IPC_MESSAGE_CONTROL2(PrintHostMsg_TempFileForPrintingWritten,
                     int /* render_view_id */,
                     int /* fd in browser */) // Used only by Chrome OS.
#endif

// Asks the browser to do print preview.
IPC_MESSAGE_ROUTED1(PrintHostMsg_RequestPrintPreview,
                    PrintHostMsg_RequestPrintPreview_Params /* params */)

// Notify the browser the number of pages in the print preview document.
IPC_MESSAGE_ROUTED1(PrintHostMsg_DidGetPreviewPageCount,
                    PrintHostMsg_DidGetPreviewPageCount_Params /* params */)

// Notify the browser of the default page layout according to the currently
// selected printer and page size.
// |printable_area_in_points| Specifies the printable area in points.
// |has_custom_page_size_style| is true when the printing frame has a custom
// page size css otherwise false.
IPC_MESSAGE_ROUTED3(PrintHostMsg_DidGetDefaultPageLayout,
                    printing::PageSizeMargins /* page layout in points */,
                    gfx::Rect /* printable area in points */,
                    bool /* has custom page size style */)

// Notify the browser a print preview page has been rendered.
IPC_MESSAGE_ROUTED1(PrintHostMsg_DidPreviewPage,
                    PrintHostMsg_DidPreviewPage_Params /* params */)

// Asks the browser whether the print preview has been cancelled.
IPC_SYNC_MESSAGE_ROUTED2_1(PrintHostMsg_CheckForCancel,
                           int32 /* PrintPreviewUI ID */,
                           int /* request id */,
                           bool /* print preview cancelled */)

// Sends back to the browser the complete rendered document (non-draft mode,
// used for printing) that was requested by a PrintMsg_PrintPreview message.
// The memory handle in this message is already valid in the browser process.
IPC_MESSAGE_ROUTED1(PrintHostMsg_MetafileReadyForPrinting,
                    PrintHostMsg_DidPreviewDocument_Params /* params */)

// Tell the browser printing failed.
IPC_MESSAGE_ROUTED1(PrintHostMsg_PrintingFailed,
                    int /* document cookie */)

// Tell the browser print preview failed.
IPC_MESSAGE_ROUTED1(PrintHostMsg_PrintPreviewFailed,
                    int /* document cookie */)

// Tell the browser print preview was cancelled.
IPC_MESSAGE_ROUTED1(PrintHostMsg_PrintPreviewCancelled,
                    int /* document cookie */)

// Tell the browser print preview found the selected printer has invalid
// settings (which typically caused by disconnected network printer or printer
// driver is bogus).
IPC_MESSAGE_ROUTED1(PrintHostMsg_PrintPreviewInvalidPrinterSettings,
                    int /* document cookie */)

// Run a nested message loop in the renderer until print preview for
// window.print() finishes.
IPC_SYNC_MESSAGE_ROUTED0_0(PrintHostMsg_SetupScriptedPrintPreview)

// Tell the browser to show the print preview, when the document is sufficiently
// loaded such that the renderer can determine whether it is modifiable or not.
IPC_MESSAGE_ROUTED1(PrintHostMsg_ShowScriptedPrintPreview,
                    bool /* is_modifiable */)

// Notify the browser that the PDF in the initiator renderer has disabled print
// scaling option.
IPC_MESSAGE_ROUTED0(PrintHostMsg_PrintPreviewScalingDisabled)<|MERGE_RESOLUTION|>--- conflicted
+++ resolved
@@ -46,13 +46,8 @@
   blink::WebPrintScalingOption print_scaling_option;
   bool print_to_pdf;
   bool display_header_footer;
-<<<<<<< HEAD
-  string16 title;
-  string16 url;
-=======
   base::string16 title;
   base::string16 url;
->>>>>>> 8c15b39e
   bool should_print_backgrounds;
 };
 
