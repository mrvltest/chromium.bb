// Copyright (c) 2012 The Chromium Authors. All rights reserved.
// Use of this source code is governed by a BSD-style license that can be
// found in the LICENSE file.

// Multiply-included file, no traditional include guard.
#include <map>
#include <set>
#include <string>
#include <vector>

#include "base/basictypes.h"
#include "base/files/file_path.h"
#include "base/memory/shared_memory.h"
#include "base/process/process.h"
#include "base/strings/string16.h"
#include "base/strings/stringprintf.h"
#include "base/values.h"
#include "build/build_config.h"
#include "chrome/common/autocomplete_match_type.h"
#include "chrome/common/common_param_traits.h"
#include "chrome/common/content_settings.h"
#include "chrome/common/content_settings_pattern.h"
#include "chrome/common/instant_types.h"
#include "chrome/common/ntp_logging_events.h"
#include "chrome/common/omnibox_focus_state.h"
#include "chrome/common/search_provider.h"
#include "chrome/common/translate/language_detection_details.h"
#include "chrome/common/translate/translate_errors.h"
#include "components/nacl/common/nacl_types.h"
#include "content/public/common/common_param_traits.h"
#include "content/public/common/referrer.h"
#include "content/public/common/top_controls_state.h"
#include "extensions/common/stack_frame.h"
#include "ipc/ipc_channel_handle.h"
#include "ipc/ipc_message_macros.h"
#include "ipc/ipc_platform_file.h"
#include "third_party/skia/include/core/SkBitmap.h"
#include "third_party/WebKit/public/web/WebCache.h"
#include "third_party/WebKit/public/web/WebConsoleMessage.h"
#include "ui/base/window_open_disposition.h"
#include "ui/gfx/rect.h"

// Singly-included section for enums and custom IPC traits.
#ifndef CHROME_COMMON_RENDER_MESSAGES_H_
#define CHROME_COMMON_RENDER_MESSAGES_H_

class SkBitmap;

// Command values for the cmd parameter of the
// ViewHost_JavaScriptStressTestControl message. For each command the parameter
// passed has a different meaning:
// For the command kJavaScriptStressTestSetStressRunType the parameter it the
// type taken from the enumeration v8::Testing::StressType.
// For the command kJavaScriptStressTestPrepareStressRun the parameter it the
// number of the stress run about to take place.
enum ViewHostMsg_JavaScriptStressTestControl_Commands {
  kJavaScriptStressTestSetStressRunType = 0,
  kJavaScriptStressTestPrepareStressRun = 1,
};

// This enum is inside a struct so that we can forward-declare the struct in
// others headers without having to include this one.
struct ChromeViewHostMsg_GetPluginInfo_Status {
  enum Value {
    kAllowed,
    kBlocked,
    kClickToPlay,
    kDisabled,
    kNotFound,
    kNPAPINotSupported,
    kOutdatedBlocked,
    kOutdatedDisallowed,
    kUnauthorized,
  };

  ChromeViewHostMsg_GetPluginInfo_Status() : value(kAllowed) {}

  Value value;
};

namespace IPC {

#if defined(OS_POSIX) && !defined(USE_AURA) && !defined(OS_ANDROID)

// TODO(port): this shouldn't exist. However, the plugin stuff is really using
// HWNDS (NativeView), and making Windows calls based on them. I've not figured
// out the deal with plugins yet.
// TODO(android): a gfx::NativeView is the same as a gfx::NativeWindow.
template <>
struct ParamTraits<gfx::NativeView> {
  typedef gfx::NativeView param_type;
  static void Write(Message* m, const param_type& p) {
    NOTIMPLEMENTED();
  }

  static bool Read(const Message* m, PickleIterator* iter, param_type* p) {
    NOTIMPLEMENTED();
    *p = NULL;
    return true;
  }

  static void Log(const param_type& p, std::string* l) {
    l->append(base::StringPrintf("<gfx::NativeView>"));
  }
};

#endif  // defined(OS_POSIX) && !defined(USE_AURA) && !defined(OS_ANDROID)

template <>
struct ParamTraits<ContentSettingsPattern> {
  typedef ContentSettingsPattern param_type;
  static void Write(Message* m, const param_type& p);
  static bool Read(const Message* m, PickleIterator* iter, param_type* r);
  static void Log(const param_type& p, std::string* l);
};

}  // namespace IPC

#endif  // CHROME_COMMON_RENDER_MESSAGES_H_

#define IPC_MESSAGE_START ChromeMsgStart

IPC_ENUM_TRAITS(ChromeViewHostMsg_GetPluginInfo_Status::Value)
IPC_ENUM_TRAITS(OmniboxFocusChangeReason)
IPC_ENUM_TRAITS(OmniboxFocusState)
IPC_ENUM_TRAITS(search_provider::OSDDType)
IPC_ENUM_TRAITS(search_provider::InstallState)
IPC_ENUM_TRAITS(ThemeBackgroundImageAlignment)
IPC_ENUM_TRAITS(ThemeBackgroundImageTiling)
IPC_ENUM_TRAITS(TranslateErrors::Type)
IPC_ENUM_TRAITS(blink::WebConsoleMessage::Level)
IPC_ENUM_TRAITS(content::TopControlsState)

IPC_STRUCT_TRAITS_BEGIN(ChromeViewHostMsg_GetPluginInfo_Status)
IPC_STRUCT_TRAITS_MEMBER(value)
IPC_STRUCT_TRAITS_END()

// Output parameters for ChromeViewHostMsg_GetPluginInfo message.
IPC_STRUCT_BEGIN(ChromeViewHostMsg_GetPluginInfo_Output)
  IPC_STRUCT_MEMBER(ChromeViewHostMsg_GetPluginInfo_Status, status)
  IPC_STRUCT_MEMBER(content::WebPluginInfo, plugin)
  IPC_STRUCT_MEMBER(std::string, actual_mime_type)
  IPC_STRUCT_MEMBER(std::string, group_identifier)
  IPC_STRUCT_MEMBER(base::string16, group_name)
IPC_STRUCT_END()

IPC_STRUCT_TRAITS_BEGIN(ContentSettingsPattern::PatternParts)
  IPC_STRUCT_TRAITS_MEMBER(scheme)
  IPC_STRUCT_TRAITS_MEMBER(is_scheme_wildcard)
  IPC_STRUCT_TRAITS_MEMBER(host)
  IPC_STRUCT_TRAITS_MEMBER(has_domain_wildcard)
  IPC_STRUCT_TRAITS_MEMBER(port)
  IPC_STRUCT_TRAITS_MEMBER(is_port_wildcard)
  IPC_STRUCT_TRAITS_MEMBER(path)
  IPC_STRUCT_TRAITS_MEMBER(is_path_wildcard)
IPC_STRUCT_TRAITS_END()

IPC_STRUCT_TRAITS_BEGIN(ContentSettingPatternSource)
  IPC_STRUCT_TRAITS_MEMBER(primary_pattern)
  IPC_STRUCT_TRAITS_MEMBER(secondary_pattern)
  IPC_STRUCT_TRAITS_MEMBER(setting)
  IPC_STRUCT_TRAITS_MEMBER(source)
  IPC_STRUCT_TRAITS_MEMBER(incognito)
IPC_STRUCT_TRAITS_END()

IPC_STRUCT_TRAITS_BEGIN(InstantSuggestion)
  IPC_STRUCT_TRAITS_MEMBER(text)
  IPC_STRUCT_TRAITS_MEMBER(metadata)
IPC_STRUCT_TRAITS_END()

IPC_STRUCT_TRAITS_BEGIN(InstantMostVisitedItem)
  IPC_STRUCT_TRAITS_MEMBER(url)
  IPC_STRUCT_TRAITS_MEMBER(title)
IPC_STRUCT_TRAITS_END()

IPC_STRUCT_TRAITS_BEGIN(RendererContentSettingRules)
  IPC_STRUCT_TRAITS_MEMBER(image_rules)
  IPC_STRUCT_TRAITS_MEMBER(script_rules)
IPC_STRUCT_TRAITS_END()

IPC_STRUCT_TRAITS_BEGIN(RGBAColor)
  IPC_STRUCT_TRAITS_MEMBER(r)
  IPC_STRUCT_TRAITS_MEMBER(g)
  IPC_STRUCT_TRAITS_MEMBER(b)
  IPC_STRUCT_TRAITS_MEMBER(a)
IPC_STRUCT_TRAITS_END()

IPC_STRUCT_TRAITS_BEGIN(ThemeBackgroundInfo)
  IPC_STRUCT_TRAITS_MEMBER(using_default_theme)
  IPC_STRUCT_TRAITS_MEMBER(background_color)
  IPC_STRUCT_TRAITS_MEMBER(text_color)
  IPC_STRUCT_TRAITS_MEMBER(link_color)
  IPC_STRUCT_TRAITS_MEMBER(text_color_light)
  IPC_STRUCT_TRAITS_MEMBER(header_color)
  IPC_STRUCT_TRAITS_MEMBER(section_border_color)
  IPC_STRUCT_TRAITS_MEMBER(theme_id)
  IPC_STRUCT_TRAITS_MEMBER(image_horizontal_alignment)
  IPC_STRUCT_TRAITS_MEMBER(image_vertical_alignment)
  IPC_STRUCT_TRAITS_MEMBER(image_tiling)
  IPC_STRUCT_TRAITS_MEMBER(image_height)
  IPC_STRUCT_TRAITS_MEMBER(has_attribution)
  IPC_STRUCT_TRAITS_MEMBER(logo_alternate)
IPC_STRUCT_TRAITS_END()

IPC_STRUCT_TRAITS_BEGIN(blink::WebCache::ResourceTypeStat)
  IPC_STRUCT_TRAITS_MEMBER(count)
  IPC_STRUCT_TRAITS_MEMBER(size)
  IPC_STRUCT_TRAITS_MEMBER(liveSize)
  IPC_STRUCT_TRAITS_MEMBER(decodedSize)
IPC_STRUCT_TRAITS_END()

IPC_STRUCT_TRAITS_BEGIN(blink::WebCache::ResourceTypeStats)
  IPC_STRUCT_TRAITS_MEMBER(images)
  IPC_STRUCT_TRAITS_MEMBER(cssStyleSheets)
  IPC_STRUCT_TRAITS_MEMBER(scripts)
  IPC_STRUCT_TRAITS_MEMBER(xslStyleSheets)
  IPC_STRUCT_TRAITS_MEMBER(fonts)
IPC_STRUCT_TRAITS_END()

IPC_STRUCT_TRAITS_BEGIN(blink::WebCache::UsageStats)
  IPC_STRUCT_TRAITS_MEMBER(minDeadCapacity)
  IPC_STRUCT_TRAITS_MEMBER(maxDeadCapacity)
  IPC_STRUCT_TRAITS_MEMBER(capacity)
  IPC_STRUCT_TRAITS_MEMBER(liveSize)
  IPC_STRUCT_TRAITS_MEMBER(deadSize)
IPC_STRUCT_TRAITS_END()

IPC_STRUCT_TRAITS_BEGIN(LanguageDetectionDetails)
  IPC_STRUCT_TRAITS_MEMBER(time)
  IPC_STRUCT_TRAITS_MEMBER(url)
  IPC_STRUCT_TRAITS_MEMBER(content_language)
  IPC_STRUCT_TRAITS_MEMBER(cld_language)
  IPC_STRUCT_TRAITS_MEMBER(is_cld_reliable)
  IPC_STRUCT_TRAITS_MEMBER(html_root_language)
  IPC_STRUCT_TRAITS_MEMBER(adopted_language)
  IPC_STRUCT_TRAITS_MEMBER(contents)
IPC_STRUCT_TRAITS_END()

IPC_STRUCT_TRAITS_BEGIN(extensions::StackFrame)
  IPC_STRUCT_TRAITS_MEMBER(line_number)
  IPC_STRUCT_TRAITS_MEMBER(column_number)
  IPC_STRUCT_TRAITS_MEMBER(source)
  IPC_STRUCT_TRAITS_MEMBER(function)
IPC_STRUCT_TRAITS_END()

IPC_ENUM_TRAITS_MAX_VALUE(NTPLoggingEventType,
                          NTP_NUM_EVENT_TYPES)

//-----------------------------------------------------------------------------
// RenderView messages
// These are messages sent from the browser to the renderer process.

// Tells the renderer to set its maximum cache size to the supplied value.
IPC_MESSAGE_CONTROL3(ChromeViewMsg_SetCacheCapacities,
                     size_t /* min_dead_capacity */,
                     size_t /* max_dead_capacity */,
                     size_t /* capacity */)

// Tells the renderer to clear the cache.
IPC_MESSAGE_CONTROL1(ChromeViewMsg_ClearCache,
                     bool /* on_navigation */)

// Tells the renderer to dump as much memory as it can, perhaps because we
// have memory pressure or the renderer is (or will be) paged out.  This
// should only result in purging objects we can recalculate, e.g. caches or
// JS garbage, not in purging irreplaceable objects.
IPC_MESSAGE_CONTROL0(ChromeViewMsg_PurgeMemory)

// For WebUI testing, this message stores parameters to do ScriptEvalRequest at
// a time which is late enough to not be thrown out, and early enough to be
// before onload events are fired.
IPC_MESSAGE_ROUTED4(ChromeViewMsg_WebUIJavaScript,
                    base::string16,  /* frame_xpath */
                    base::string16,  /* jscript_url */
                    int,  /* ID */
                    bool  /* If true, result is sent back. */)

// Set the content setting rules stored by the renderer.
IPC_MESSAGE_CONTROL1(ChromeViewMsg_SetContentSettingRules,
                     RendererContentSettingRules /* rules */)

// Tells the render view to load all blocked plugins with the given identifier.
IPC_MESSAGE_ROUTED1(ChromeViewMsg_LoadBlockedPlugins,
                    std::string /* identifier */)

// Asks the renderer to send back stats on the WebCore cache broken down by
// resource types.
IPC_MESSAGE_CONTROL0(ChromeViewMsg_GetCacheResourceStats)

// Tells the renderer to create a FieldTrial, and by using a 100% probability
// for the FieldTrial, forces the FieldTrial to have assigned group name.
IPC_MESSAGE_CONTROL2(ChromeViewMsg_SetFieldTrialGroup,
                     std::string /* field trial name */,
                     std::string /* group name that was assigned. */)

// Asks the renderer to send back V8 heap stats.
IPC_MESSAGE_CONTROL0(ChromeViewMsg_GetV8HeapStats)

// Posts a message to the renderer.
IPC_MESSAGE_ROUTED3(ChromeViewMsg_HandleMessageFromExternalHost,
                    std::string /* The message */,
                    std::string /* The origin */,
                    std::string /* The target*/)

IPC_MESSAGE_ROUTED0(ChromeViewMsg_DetermineIfPageSupportsInstant)

IPC_MESSAGE_ROUTED1(ChromeViewMsg_SearchBoxSetDisplayInstantResults,
                    bool /* display_instant_results */)

IPC_MESSAGE_ROUTED2(ChromeViewMsg_SearchBoxFocusChanged,
                    OmniboxFocusState /* new_focus_state */,
                    OmniboxFocusChangeReason /* reason */)

IPC_MESSAGE_ROUTED2(ChromeViewMsg_SearchBoxMarginChange,
                    int /* start */,
                    int /* width */)

IPC_MESSAGE_ROUTED1(ChromeViewMsg_SearchBoxMostVisitedItemsChanged,
                    std::vector<InstantMostVisitedItem> /* items */)

IPC_MESSAGE_ROUTED1(ChromeViewMsg_SearchBoxPromoInformation,
                    bool /* is_app_launcher_enabled */)

IPC_MESSAGE_ROUTED1(ChromeViewMsg_SearchBoxSetInputInProgress,
                    bool /* input_in_progress */)

IPC_MESSAGE_ROUTED1(ChromeViewMsg_SearchBoxSetSuggestionToPrefetch,
                    InstantSuggestion /* suggestion */)

IPC_MESSAGE_ROUTED1(ChromeViewMsg_SearchBoxSubmit,
                    base::string16 /* value */)

IPC_MESSAGE_ROUTED1(ChromeViewMsg_SearchBoxThemeChanged,
                    ThemeBackgroundInfo /* value */)

IPC_MESSAGE_ROUTED2(ChromeViewMsg_ChromeIdentityCheckResult,
<<<<<<< HEAD
                    string16 /* identity */,
=======
                    base::string16 /* identity */,
>>>>>>> 8c15b39e
                    bool /* identity_match */)

IPC_MESSAGE_ROUTED0(ChromeViewMsg_SearchBoxToggleVoiceSearch)

// Toggles visual muting of the render view area. This is on when a constrained
// window is showing.
IPC_MESSAGE_ROUTED1(ChromeViewMsg_SetVisuallyDeemphasized,
                    bool /* deemphazied */)

// Tells the renderer to translate the page contents from one language to
// another.
IPC_MESSAGE_ROUTED4(ChromeViewMsg_TranslatePage,
                    int /* page id */,
                    std::string, /* the script injected in the page */
                    std::string, /* BCP 47/RFC 5646 language code the page
                                    is in */
                    std::string /* BCP 47/RFC 5646 language code to translate
                                   to */)

// Tells the renderer to revert the text of translated page to its original
// contents.
IPC_MESSAGE_ROUTED1(ChromeViewMsg_RevertTranslation,
                    int /* page id */)

// Sent on process startup to indicate whether this process is running in
// incognito mode.
IPC_MESSAGE_CONTROL1(ChromeViewMsg_SetIsIncognitoProcess,
                     bool /* is_incognito_processs */)

// Sent in response to ViewHostMsg_DidBlockDisplayingInsecureContent.
IPC_MESSAGE_ROUTED1(ChromeViewMsg_SetAllowDisplayingInsecureContent,
                    bool /* allowed */)

// Sent in response to ViewHostMsg_DidBlockRunningInsecureContent.
IPC_MESSAGE_ROUTED1(ChromeViewMsg_SetAllowRunningInsecureContent,
                    bool /* allowed */)

// Sent when the profile changes the kSafeBrowsingEnabled preference.
IPC_MESSAGE_ROUTED1(ChromeViewMsg_SetClientSidePhishingDetection,
                    bool /* enable_phishing_detection */)

// Asks the renderer for a thumbnail of the image selected by the most
// recently opened context menu, if there is one. If the image's area
// is greater than thumbnail_min_area it will be downscaled to
// be within thumbnail_max_size. The possibly downsampled image will be
// returned in a ChromeViewHostMsg_RequestThumbnailForContextNode_ACK message.
IPC_MESSAGE_ROUTED2(ChromeViewMsg_RequestThumbnailForContextNode,
                    int /* thumbnail_min_area_pixels */,
                    gfx::Size /* thumbnail_max_size_pixels */)

// Notifies the renderer whether hiding/showing the top controls is enabled,
// what the current state should be, and whether or not to animate to the
// proper state.
IPC_MESSAGE_ROUTED3(ChromeViewMsg_UpdateTopControlsState,
                    content::TopControlsState /* constraints */,
                    content::TopControlsState /* current */,
                    bool /* animate */)


// Updates the window features of the render view.
IPC_MESSAGE_ROUTED1(ChromeViewMsg_SetWindowFeatures,
                    blink::WebWindowFeatures /* window_features */)

IPC_MESSAGE_ROUTED2(ChromeViewHostMsg_RequestThumbnailForContextNode_ACK,
                    SkBitmap /* thumbnail */,
                    gfx::Size /* original size of the image */)

#if defined(OS_ANDROID)
// Asks the renderer to return information about whether the current page can
// be treated as a webapp.
IPC_MESSAGE_ROUTED1(ChromeViewMsg_RetrieveWebappInformation,
                    GURL /* expected_url */)
#endif  // defined(OS_ANDROID)

// chrome.principals messages ------------------------------------------------

// Message sent from the renderer to the browser to get the list of browser
// managed accounts for the given origin.
IPC_SYNC_MESSAGE_CONTROL1_1(ChromeViewHostMsg_GetManagedAccounts,
                            GURL /* current URL */,
                            std::vector<std::string> /* managed accounts */)

// Message sent from the renderer to the browser to show the browser account
// management UI.
IPC_MESSAGE_CONTROL0(ChromeViewHostMsg_ShowBrowserAccountManagementUI)

// JavaScript related messages -----------------------------------------------

// Notify the JavaScript engine in the render to change its parameters
// while performing stress testing.
IPC_MESSAGE_ROUTED2(ChromeViewMsg_JavaScriptStressTestControl,
                    int /* cmd */,
                    int /* param */)

// Asks the renderer to send back FPS.
IPC_MESSAGE_ROUTED0(ChromeViewMsg_GetFPS)

// Tells the view it is displaying an interstitial page.
IPC_MESSAGE_ROUTED0(ChromeViewMsg_SetAsInterstitial)

// Provides the renderer with the results of the browser's investigation into
// why a recent main frame load failed (currently, just DNS probe result).
// NetErrorHelper will receive this mesage and replace or update the error
// page with more specific troubleshooting suggestions.
IPC_MESSAGE_ROUTED1(ChromeViewMsg_NetErrorInfo,
                    int /* DNS probe status */)

//-----------------------------------------------------------------------------
// Misc messages
// These are messages sent from the renderer to the browser process.

// Notification that the language for the tab has been determined.
IPC_MESSAGE_ROUTED2(ChromeViewHostMsg_TranslateLanguageDetermined,
                    LanguageDetectionDetails /* details about lang detection */,
                    bool /* whether the page needs translation */)

IPC_MESSAGE_CONTROL1(ChromeViewHostMsg_UpdatedCacheStats,
                     blink::WebCache::UsageStats /* stats */)

// Tells the browser that content in the current page was blocked due to the
// user's content settings.
IPC_MESSAGE_ROUTED1(ChromeViewHostMsg_ContentBlocked,
                    ContentSettingsType /* type of blocked content */)

// Sent by the renderer process to check whether access to web databases is
// granted by content settings.
IPC_SYNC_MESSAGE_CONTROL5_1(ChromeViewHostMsg_AllowDatabase,
                            int /* render_view_id */,
                            GURL /* origin_url */,
                            GURL /* top origin url */,
                            base::string16 /* database name */,
                            base::string16 /* database display name */,
                            bool /* allowed */)

// Sent by the renderer process to check whether access to DOM Storage is
// granted by content settings.
IPC_SYNC_MESSAGE_CONTROL4_1(ChromeViewHostMsg_AllowDOMStorage,
                            int /* render_view_id */,
                            GURL /* origin_url */,
                            GURL /* top origin url */,
                            bool /* if true local storage, otherwise session */,
                            bool /* allowed */)

// Sent by the renderer process to check whether access to FileSystem is
// granted by content settings.
IPC_SYNC_MESSAGE_CONTROL3_1(ChromeViewHostMsg_AllowFileSystem,
                            int /* render_view_id */,
                            GURL /* origin_url */,
                            GURL /* top origin url */,
                            bool /* allowed */)

// Sent by the renderer process to check whether access to Indexed DBis
// granted by content settings.
IPC_SYNC_MESSAGE_CONTROL4_1(ChromeViewHostMsg_AllowIndexedDB,
                            int /* render_view_id */,
                            GURL /* origin_url */,
                            GURL /* top origin url */,
                            base::string16 /* database name */,
                            bool /* allowed */)

// Return information about a plugin for the given URL and MIME type.
// In contrast to ViewHostMsg_GetPluginInfo in content/, this IPC call knows
// about specific reasons why a plug-in can't be used, for example because it's
// disabled.
IPC_SYNC_MESSAGE_CONTROL4_1(ChromeViewHostMsg_GetPluginInfo,
                            int /* render_frame_id */,
                            GURL /* url */,
                            GURL /* top origin url */,
                            std::string /* mime_type */,
                            ChromeViewHostMsg_GetPluginInfo_Output /* output */)

// Returns whether any internal plugin supporting |mime_type| is registered
// Does not determine whether the plugin can actually be instantiated
// (e.g. whether it is allowed or has all its dependencies).
// When the returned *|is_registered| is true, |additional_param_names| and
// |additional_param_values| contain the name-value pairs, if any, specified
// for the *first* plugin found that is registered for |mime_type|.
IPC_SYNC_MESSAGE_CONTROL1_3(
    ChromeViewHostMsg_IsInternalPluginRegisteredForMimeType,
    std::string /* mime_type */,
    bool /* registered */,
    std::vector<base::string16> /* additional_param_names */,
    std::vector<base::string16> /* additional_param_values */)

#if defined(ENABLE_PLUGIN_INSTALLATION)
// Tells the browser to search for a plug-in that can handle the given MIME
// type. The result will be sent asynchronously to the routing ID
// |placeholder_id|.
IPC_MESSAGE_ROUTED2(ChromeViewHostMsg_FindMissingPlugin,
                    int /* placeholder_id */,
                    std::string /* mime_type */)

// Notifies the browser that a missing plug-in placeholder has been removed, so
// the corresponding PluginPlaceholderHost can be deleted.
IPC_MESSAGE_ROUTED1(ChromeViewHostMsg_RemovePluginPlaceholderHost,
                    int /* placeholder_id */)

// Notifies a missing plug-in placeholder that a plug-in with name |plugin_name|
// has been found.
IPC_MESSAGE_ROUTED1(ChromeViewMsg_FoundMissingPlugin,
                    base::string16 /* plugin_name */)

// Notifies a missing plug-in placeholder that no plug-in has been found.
IPC_MESSAGE_ROUTED0(ChromeViewMsg_DidNotFindMissingPlugin)

// Notifies a missing plug-in placeholder that we have started downloading
// the plug-in.
IPC_MESSAGE_ROUTED0(ChromeViewMsg_StartedDownloadingPlugin)

// Notifies a missing plug-in placeholder that we have finished downloading
// the plug-in.
IPC_MESSAGE_ROUTED0(ChromeViewMsg_FinishedDownloadingPlugin)

// Notifies a missing plug-in placeholder that there was an error downloading
// the plug-in.
IPC_MESSAGE_ROUTED1(ChromeViewMsg_ErrorDownloadingPlugin,
                    std::string /* message */)
#endif  // defined(ENABLE_PLUGIN_INSTALLATION)

// Notifies a missing plug-in placeholder that the user cancelled downloading
// the plug-in.
IPC_MESSAGE_ROUTED0(ChromeViewMsg_CancelledDownloadingPlugin)

// Tells the browser to open chrome://plugins in a new tab. We use a separate
// message because renderer processes aren't allowed to directly navigate to
// chrome:// URLs.
IPC_MESSAGE_ROUTED0(ChromeViewHostMsg_OpenAboutPlugins)

// Tells the browser that there was an error loading a plug-in.
IPC_MESSAGE_ROUTED1(ChromeViewHostMsg_CouldNotLoadPlugin,
                    base::FilePath /* plugin_path */)

// Tells the browser that we blocked a plug-in because NPAPI is not supported.
IPC_MESSAGE_ROUTED1(ChromeViewHostMsg_NPAPINotSupported,
                    std::string /* identifer */)

// Tells the renderer that the NPAPI cannot be used. For example Ash on windows.
IPC_MESSAGE_ROUTED0(ChromeViewMsg_NPAPINotSupported)

// A message for an external host.
IPC_MESSAGE_ROUTED3(ChromeViewHostMsg_ForwardMessageToExternalHost,
                    std::string  /* message */,
                    std::string  /* origin */,
                    std::string  /* target */)

// Notification that the page has an OpenSearch description document
// associated with it.
IPC_MESSAGE_ROUTED3(ChromeViewHostMsg_PageHasOSDD,
                    int32 /* page_id */,
                    GURL /* url of OS description document */,
                    search_provider::OSDDType)

// Find out if the given url's security origin is installed as a search
// provider.
IPC_SYNC_MESSAGE_ROUTED2_1(ChromeViewHostMsg_GetSearchProviderInstallState,
                           GURL /* page url */,
                           GURL /* inquiry url */,
                           search_provider::InstallState /* install */)

// Sends back stats about the V8 heap.
IPC_MESSAGE_CONTROL2(ChromeViewHostMsg_V8HeapStats,
                     int /* size of heap (allocated from the OS) */,
                     int /* bytes in use */)

// Request for a DNS prefetch of the names in the array.
// NameList is typedef'ed std::vector<std::string>
IPC_MESSAGE_CONTROL1(ChromeViewHostMsg_DnsPrefetch,
                     std::vector<std::string> /* hostnames */)

// Request for preconnect to host providing resource specified by URL
IPC_MESSAGE_CONTROL1(ChromeViewHostMsg_Preconnect,
                     GURL /* preconnect target url */)

// Notifies when a plugin couldn't be loaded because it's outdated.
IPC_MESSAGE_ROUTED2(ChromeViewHostMsg_BlockedOutdatedPlugin,
                    int /* placeholder ID */,
                    std::string /* plug-in group identifier */)

// Notifies when a plugin couldn't be loaded because it requires
// user authorization.
IPC_MESSAGE_ROUTED2(ChromeViewHostMsg_BlockedUnauthorizedPlugin,
                    base::string16 /* name */,
                    std::string /* plug-in group identifier */)

// Provide the browser process with information about the WebCore resource
// cache and current renderer framerate.
IPC_MESSAGE_CONTROL1(ChromeViewHostMsg_ResourceTypeStats,
                     blink::WebCache::ResourceTypeStats)

// Notifies the browser that a page has been translated.
IPC_MESSAGE_ROUTED4(ChromeViewHostMsg_PageTranslated,
                    int,                  /* page id */
                    std::string           /* the original language */,
                    std::string           /* the translated language */,
                    TranslateErrors::Type /* the error type if available */)

// Message sent from the renderer to the browser to notify it of a
// window.print() call which should cancel the prerender. The message is sent
// only when the renderer is prerendering.
IPC_MESSAGE_ROUTED0(ChromeViewHostMsg_CancelPrerenderForPrinting)

// Sent by the renderer to check if a URL has permission to trigger a clipboard
// read/write operation from the DOM.
IPC_SYNC_MESSAGE_ROUTED1_1(ChromeViewHostMsg_CanTriggerClipboardRead,
                           GURL /* origin */,
                           bool /* allowed */)
IPC_SYNC_MESSAGE_ROUTED1_1(ChromeViewHostMsg_CanTriggerClipboardWrite,
                           GURL /* origin */,
                           bool /* allowed */)

// Sent by the renderer to check if a URL has permission to access WebGL
// extension WEBGL_debug_renderer_info.
IPC_SYNC_MESSAGE_ROUTED1_1(ChromeViewHostMsg_IsWebGLDebugRendererInfoAllowed,
                           GURL /* origin */,
                           bool /* allowed */)

// Sent when the renderer was prevented from displaying insecure content in
// a secure page by a security policy.  The page may appear incomplete.
IPC_MESSAGE_ROUTED0(ChromeViewHostMsg_DidBlockDisplayingInsecureContent)

// Sent when the renderer was prevented from running insecure content in
// a secure origin by a security policy.  The page may appear incomplete.
IPC_MESSAGE_ROUTED0(ChromeViewHostMsg_DidBlockRunningInsecureContent)

#if defined(OS_ANDROID)
// Contains info about whether the current page can be treated as a webapp.
IPC_MESSAGE_ROUTED4(ChromeViewHostMsg_DidRetrieveWebappInformation,
                    bool /* success */,
                    bool /* is_mobile_webapp_capable */,
                    bool /* is_apple_mobile_webapp_capable */,
                    GURL /* expected_url */)
#endif  // defined(OS_ANDROID)

// The currently displayed PDF has an unsupported feature.
IPC_MESSAGE_ROUTED0(ChromeViewHostMsg_PDFHasUnsupportedFeature)

// Brings up SaveAs... dialog to save specified URL.
IPC_MESSAGE_ROUTED2(ChromeViewHostMsg_PDFSaveURLAs,
                    GURL /* url */,
                    content::Referrer /* referrer */)

// Updates the content restrictions, i.e. to disable print/copy.
IPC_MESSAGE_ROUTED1(ChromeViewHostMsg_PDFUpdateContentRestrictions,
                    int /* restrictions */)

// Brings up a Password... dialog for protected documents.
IPC_SYNC_MESSAGE_ROUTED1_1(ChromeViewHostMsg_PDFModalPromptForPassword,
                           std::string /* prompt */,
                           std::string /* actual_value */)

// This message indicates the error appeared in the frame.
IPC_MESSAGE_ROUTED1(ChromeViewHostMsg_FrameLoadingError,
                    int /* error */)

// This message indicates the monitored frame loading had completed.
IPC_MESSAGE_ROUTED0(ChromeViewHostMsg_FrameLoadingCompleted)

// Provide the browser process with current renderer framerate.
IPC_MESSAGE_CONTROL2(ChromeViewHostMsg_FPS,
                     int /* routing id */,
                     float /* frames per second */)

// Logs events from InstantExtended New Tab Pages.
IPC_MESSAGE_ROUTED2(ChromeViewHostMsg_LogEvent,
                    int /* page_id */,
                    NTPLoggingEventType /* event */)

<<<<<<< HEAD
// The Instant page asks for Chrome identity check against |identity|.
IPC_MESSAGE_ROUTED2(ChromeViewHostMsg_ChromeIdentityCheck,
                    int /* page_id */,
                    string16 /* identity */)
=======
// Logs an impression on one of the Most Visited tile on the InstantExtended
// New Tab Page.
IPC_MESSAGE_ROUTED3(ChromeViewHostMsg_LogImpression,
                    int /* page_id */,
                    int /* position */,
                    base::string16 /* provider */)

// The Instant page asks for Chrome identity check against |identity|.
IPC_MESSAGE_ROUTED2(ChromeViewHostMsg_ChromeIdentityCheck,
                    int /* page_id */,
                    base::string16 /* identity */)
>>>>>>> 8c15b39e

// Tells InstantExtended to set the omnibox focus state.
IPC_MESSAGE_ROUTED2(ChromeViewHostMsg_FocusOmnibox,
                    int /* page_id */,
                    OmniboxFocusState /* state */)

// Tells InstantExtended to paste text into the omnibox.  If text is empty,
// the clipboard contents will be pasted. This causes the omnibox dropdown to
// open.
IPC_MESSAGE_ROUTED2(ChromeViewHostMsg_PasteAndOpenDropdown,
                    int /* page_id */,
                    base::string16 /* text to be pasted */)

// Tells InstantExtended whether the embedded search API is supported.
// See http://dev.chromium.org/embeddedsearch
IPC_MESSAGE_ROUTED2(ChromeViewHostMsg_InstantSupportDetermined,
                    int /* page_id */,
                    bool /* result */)

// Tells InstantExtended to delete a most visited item.
IPC_MESSAGE_ROUTED2(ChromeViewHostMsg_SearchBoxDeleteMostVisitedItem,
                    int /* page_id */,
                    GURL /* url */)

// Tells InstantExtended to navigate the active tab to a possibly privileged
// URL.
IPC_MESSAGE_ROUTED4(ChromeViewHostMsg_SearchBoxNavigate,
                    int /* page_id */,
                    GURL /* destination */,
                    WindowOpenDisposition /* disposition */,
                    bool /*is_most_visited_item_url*/)

// Tells InstantExtended to undo all most visited item deletions.
IPC_MESSAGE_ROUTED1(ChromeViewHostMsg_SearchBoxUndoAllMostVisitedDeletions,
                    int /* page_id */)

// Tells InstantExtended to undo one most visited item deletion.
IPC_MESSAGE_ROUTED2(ChromeViewHostMsg_SearchBoxUndoMostVisitedDeletion,
                    int /* page_id */,
                    GURL /* url */)

// Tells InstantExtended whether the page supports voice search.
IPC_MESSAGE_ROUTED2(ChromeViewHostMsg_SetVoiceSearchSupported,
                    int /* page_id */,
                    bool /* supported */)

// Tells the renderer a list of URLs which should be bounced back to the browser
// process so that they can be assigned to an Instant renderer.
IPC_MESSAGE_CONTROL2(ChromeViewMsg_SetSearchURLs,
                     std::vector<GURL> /* search_urls */,
                     GURL /* new_tab_page_url */)

// Tells listeners that a detailed message was reported to the console by
// WebKit.
IPC_MESSAGE_ROUTED4(ChromeViewHostMsg_DetailedConsoleMessageAdded,
                    base::string16 /* message */,
                    base::string16 /* source */,
                    extensions::StackTrace /* stack trace */,
                    int32 /* severity level */)<|MERGE_RESOLUTION|>--- conflicted
+++ resolved
@@ -334,11 +334,7 @@
                     ThemeBackgroundInfo /* value */)
 
 IPC_MESSAGE_ROUTED2(ChromeViewMsg_ChromeIdentityCheckResult,
-<<<<<<< HEAD
-                    string16 /* identity */,
-=======
                     base::string16 /* identity */,
->>>>>>> 8c15b39e
                     bool /* identity_match */)
 
 IPC_MESSAGE_ROUTED0(ChromeViewMsg_SearchBoxToggleVoiceSearch)
@@ -706,12 +702,6 @@
                     int /* page_id */,
                     NTPLoggingEventType /* event */)
 
-<<<<<<< HEAD
-// The Instant page asks for Chrome identity check against |identity|.
-IPC_MESSAGE_ROUTED2(ChromeViewHostMsg_ChromeIdentityCheck,
-                    int /* page_id */,
-                    string16 /* identity */)
-=======
 // Logs an impression on one of the Most Visited tile on the InstantExtended
 // New Tab Page.
 IPC_MESSAGE_ROUTED3(ChromeViewHostMsg_LogImpression,
@@ -723,7 +713,6 @@
 IPC_MESSAGE_ROUTED2(ChromeViewHostMsg_ChromeIdentityCheck,
                     int /* page_id */,
                     base::string16 /* identity */)
->>>>>>> 8c15b39e
 
 // Tells InstantExtended to set the omnibox focus state.
 IPC_MESSAGE_ROUTED2(ChromeViewHostMsg_FocusOmnibox,
