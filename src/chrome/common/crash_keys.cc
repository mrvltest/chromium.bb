// Copyright (c) 2013 The Chromium Authors. All rights reserved.
// Use of this source code is governed by a BSD-style license that can be
// found in the LICENSE file.

#include "chrome/common/crash_keys.h"

#if 0
#include "base/base_switches.h"
#include "base/command_line.h"
#endif

#include "base/format_macros.h"

#if 0
#include "base/logging.h"
#endif

#include "base/macros.h"

#if 0
#include "base/strings/string_split.h"
#include "base/strings/string_util.h"
#include "base/strings/stringprintf.h"
#endif

#include "build/build_config.h"

#if 0
#include "chrome/common/chrome_switches.h"
#endif

#include "components/flags_ui/flags_ui_switches.h"

#if 0
#include "content/public/common/content_switches.h"
#include "ipc/ipc_switches.h"

#if defined(OS_CHROMEOS)
#include "chrome/common/chrome_switches.h"
#include "gpu/command_buffer/service/gpu_switches.h"
#include "ui/gl/gl_switches.h"
#endif
#endif

namespace crash_keys {

const char kActiveURL[] = "url-chunk";

const char kFontKeyName[] = "font_key_name";

const char kExtensionID[] = "extension-%" PRIuS;
const char kNumExtensionsCount[] = "num-extensions";

const char kShutdownType[] = "shutdown-type";

#if !defined(OS_ANDROID)
const char kGPUVendorID[] = "gpu-venid";
const char kGPUDeviceID[] = "gpu-devid";
#endif
const char kGPUDriverVersion[] = "gpu-driver";
const char kGPUPixelShaderVersion[] = "gpu-psver";
const char kGPUVertexShaderVersion[] = "gpu-vsver";
#if defined(OS_MACOSX)
const char kGPUGLVersion[] = "gpu-glver";
#elif defined(OS_POSIX)
const char kGPUVendor[] = "gpu-gl-vendor";
const char kGPURenderer[] = "gpu-gl-renderer";
#endif

#if defined(OS_WIN)
const char kHungAudioThreadDetails[] = "hung-audio-thread-details";
#endif

const char kPrinterInfo[] = "prn-info-%" PRIuS;

#if defined(OS_CHROMEOS)
const char kNumberOfUsers[] = "num-users";
#endif

#if defined(OS_MACOSX)
namespace mac {

const char kFirstNSException[] = "firstexception";
const char kFirstNSExceptionTrace[] = "firstexception_bt";

const char kLastNSException[] = "lastexception";
const char kLastNSExceptionTrace[] = "lastexception_bt";

const char kNSException[] = "nsexception";
const char kNSExceptionTrace[] = "nsexception_bt";

const char kSendAction[] = "sendaction";

}  // namespace mac
#endif

#if BUILDFLAG(ENABLE_KASKO)
const char kKaskoGuid[] = "kasko-guid";
const char kKaskoEquivalentGuid[] = "kasko-equivalent-guid";
#endif

const char kViewCount[] = "view-count";

const char kZeroEncodeDetails[] = "zero-encode-details";

size_t RegisterChromeCrashKeys() {
  // The following keys may be chunked by the underlying crash logging system,
  // but ultimately constitute a single key-value pair.
  base::debug::CrashKey fixed_keys[] = {

#if 0
#if defined(OS_MACOSX) || defined(OS_WIN)
    { kMetricsClientId, kSmallSize },
#else
    { kClientId, kSmallSize },
#endif
    { kChannel, kSmallSize },
    { kActiveURL, kLargeSize },
    { kNumVariations, kSmallSize },
    { kVariations, kLargeSize },
    { kNumExtensionsCount, kSmallSize },
    { kShutdownType, kSmallSize },
#endif

#if !defined(OS_ANDROID)
    { kGPUVendorID, kSmallSize },
    { kGPUDeviceID, kSmallSize },
#endif
    { kGPUDriverVersion, kSmallSize },
    { kGPUPixelShaderVersion, kSmallSize },
    { kGPUVertexShaderVersion, kSmallSize },
#if defined(OS_MACOSX)
    { kGPUGLVersion, kSmallSize },
#elif defined(OS_POSIX)
    { kGPUVendor, kSmallSize },
    { kGPURenderer, kSmallSize },
#endif

    // content/:
    { "discardable-memory-allocated", kSmallSize },
    { "discardable-memory-free", kSmallSize },
    { kFontKeyName, kSmallSize},
    { "ppapi_path", kMediumSize },
    { "subresource_url", kLargeSize },
    { "total-discardable-memory-allocated", kSmallSize },
#if defined(OS_CHROMEOS)
    { kNumberOfUsers, kSmallSize },
#endif

#if 0
#if defined(OS_MACOSX)
    { mac::kFirstNSException, kMediumSize },
    { mac::kFirstNSExceptionTrace, kMediumSize },
    { mac::kLastNSException, kMediumSize },
    { mac::kLastNSExceptionTrace, kMediumSize },
    { mac::kNSException, kMediumSize },
    { mac::kNSExceptionTrace, kMediumSize },
    { mac::kSendAction, kMediumSize },
    { mac::kZombie, kMediumSize },
    { mac::kZombieTrace, kMediumSize },
    // content/:
    { "channel_error_bt", kMediumSize },
    { "remove_route_bt", kMediumSize },
    { "rwhvm_window", kMediumSize },
    // media/:
    { "VideoCaptureDeviceQTKit", kSmallSize },
#endif
#if BUILDFLAG(ENABLE_KASKO)
    { kKaskoGuid, kSmallSize },
    { kKaskoEquivalentGuid, kSmallSize },
#endif
    { kBug464926CrashKey, kSmallSize },
    { kViewCount, kSmallSize },
    // media/:
#if defined(OS_WIN)
    { kHungAudioThreadDetails, kSmallSize },
#endif
    { kZeroEncodeDetails, kSmallSize },
<<<<<<< HEAD
#endif
=======

    // Temporary for http://crbug.com/575245.
    { "swapout_frame_id", kSmallSize },
    { "swapout_proxy_id", kSmallSize },
    { "swapout_view_id", kSmallSize },
    { "commit_frame_id", kSmallSize },
    { "commit_proxy_id", kSmallSize },
    { "commit_view_id", kSmallSize },
    { "commit_main_render_frame_id", kSmallSize },
    { "newproxy_proxy_id", kSmallSize },
    { "newproxy_view_id", kSmallSize },
    { "newproxy_opener_id", kSmallSize },
    { "newproxy_parent_id", kSmallSize },
    { "rvinit_view_id", kSmallSize },
    { "rvinit_proxy_id", kSmallSize },
    { "rvinit_main_frame_id", kSmallSize },
    { "initrf_frame_id", kSmallSize },
    { "initrf_proxy_id", kSmallSize },
    { "initrf_view_id", kSmallSize },
    { "initrf_main_frame_id", kSmallSize },
    { "initrf_view_is_live", kSmallSize },
>>>>>>> 9f8f03d9
  };

  // This dynamic set of keys is used for sets of key value pairs when gathering
  // a collection of data, like command line switches or extension IDs.
  std::vector<base::debug::CrashKey> keys(
      fixed_keys, fixed_keys + arraysize(fixed_keys));

#if 0
  crash_keys::GetCrashKeysForCommandLineSwitches(&keys);

  // Register the extension IDs.
  {
    static char formatted_keys[kExtensionIDMaxCount][sizeof(kExtensionID) + 1] =
        {{ 0 }};
    const size_t formatted_key_len = sizeof(formatted_keys[0]);
    for (size_t i = 0; i < kExtensionIDMaxCount; ++i) {
      int n = base::snprintf(
          formatted_keys[i], formatted_key_len, kExtensionID, i + 1);
      DCHECK_GT(n, 0);
      base::debug::CrashKey crash_key = { formatted_keys[i], kSmallSize };
      keys.push_back(crash_key);
    }
  }

  // Register the printer info.
  {
    static char formatted_keys[kPrinterInfoCount][sizeof(kPrinterInfo) + 1] =
        {{ 0 }};
    const size_t formatted_key_len = sizeof(formatted_keys[0]);
    for (size_t i = 0; i < kPrinterInfoCount; ++i) {
      // Key names are 1-indexed.
      int n = base::snprintf(
          formatted_keys[i], formatted_key_len, kPrinterInfo, i + 1);
      DCHECK_GT(n, 0);
      base::debug::CrashKey crash_key = { formatted_keys[i], kSmallSize };
      keys.push_back(crash_key);
    }
  }
#endif

  return base::debug::InitCrashKeys(&keys.at(0), keys.size(), kChunkMaxLength);
}

#if 0
static bool IsBoringSwitch(const std::string& flag) {
  static const char* const kIgnoreSwitches[] = {
    switches::kEnableLogging,
    switches::kFlagSwitchesBegin,
    switches::kFlagSwitchesEnd,
    switches::kLoggingLevel,
#if defined(OS_WIN)
    // This file is linked into both chrome.dll and chrome.exe. However //ipc
    // is only in the .dll, so this needs to be a literal rather than the
    // constant.
    "channel",  // switches::kProcessChannelID
#else
    switches::kProcessChannelID,
#endif
    switches::kProcessType,
    switches::kV,
    switches::kVModule,
#if defined(OS_WIN)
    switches::kForceFieldTrials,
    switches::kPluginPath,
#elif defined(OS_MACOSX)
    switches::kMetricsClientID,
#elif defined(OS_CHROMEOS)
    switches::kPpapiFlashArgs,
    switches::kPpapiFlashPath,
    switches::kRegisterPepperPlugins,
    switches::kUIPrioritizeInGpuProcess,
    switches::kUseGL,
    switches::kUserDataDir,
    // Cros/CC flags are specified as raw strings to avoid dependency.
    "child-wallpaper-large",
    "child-wallpaper-small",
    "default-wallpaper-large",
    "default-wallpaper-small",
    "guest-wallpaper-large",
    "guest-wallpaper-small",
    "enterprise-enable-forced-re-enrollment",
    "enterprise-enrollment-initial-modulus",
    "enterprise-enrollment-modulus-limit",
    "login-profile",
    "login-user",
    "max-unused-resource-memory-usage-percentage",
    "termination-message-file",
    "use-cras",
#endif
  };

#if defined(OS_WIN)
  // Just about everything has this, don't bother.
  if (base::StartsWith(flag, "/prefetch:", base::CompareCase::SENSITIVE))
    return true;
#endif

  if (!base::StartsWith(flag, "--", base::CompareCase::SENSITIVE))
    return false;
  size_t end = flag.find("=");
  size_t len = (end == std::string::npos) ? flag.length() - 2 : end - 2;
  for (size_t i = 0; i < arraysize(kIgnoreSwitches); ++i) {
    if (flag.compare(2, len, kIgnoreSwitches[i]) == 0)
      return true;
  }
  return false;
}

void SetCrashKeysFromCommandLine(const base::CommandLine& command_line) {
  return SetSwitchesFromCommandLine(command_line, &IsBoringSwitch);
}

void SetActiveExtensions(const std::set<std::string>& extensions) {
  base::debug::SetCrashKeyValue(kNumExtensionsCount,
      base::StringPrintf("%" PRIuS, extensions.size()));

  std::set<std::string>::const_iterator it = extensions.begin();
  for (size_t i = 0; i < kExtensionIDMaxCount; ++i) {
    std::string key = base::StringPrintf(kExtensionID, i + 1);
    if (it == extensions.end()) {
      base::debug::ClearCrashKey(key);
    } else {
      base::debug::SetCrashKeyValue(key, *it);
      ++it;
    }
  }
}

ScopedPrinterInfo::ScopedPrinterInfo(const base::StringPiece& data) {
  std::vector<std::string> info = base::SplitString(
      data.as_string(), ";", base::TRIM_WHITESPACE, base::SPLIT_WANT_ALL);
  for (size_t i = 0; i < kPrinterInfoCount; ++i) {
    std::string key = base::StringPrintf(kPrinterInfo, i + 1);
    std::string value;
    if (i < info.size())
      value = info[i];
    base::debug::SetCrashKeyValue(key, value);
  }
}

ScopedPrinterInfo::~ScopedPrinterInfo() {
  for (size_t i = 0; i < kPrinterInfoCount; ++i) {
    std::string key = base::StringPrintf(kPrinterInfo, i + 1);
    base::debug::ClearCrashKey(key);
  }
}
#endif
}  // namespace crash_keys<|MERGE_RESOLUTION|>--- conflicted
+++ resolved
@@ -176,9 +176,7 @@
     { kHungAudioThreadDetails, kSmallSize },
 #endif
     { kZeroEncodeDetails, kSmallSize },
-<<<<<<< HEAD
-#endif
-=======
+#endif
 
     // Temporary for http://crbug.com/575245.
     { "swapout_frame_id", kSmallSize },
@@ -200,7 +198,6 @@
     { "initrf_view_id", kSmallSize },
     { "initrf_main_frame_id", kSmallSize },
     { "initrf_view_is_live", kSmallSize },
->>>>>>> 9f8f03d9
   };
 
   // This dynamic set of keys is used for sets of key value pairs when gathering
