--- conflicted
+++ resolved
@@ -5,11 +5,8 @@
 // IPC messages for spellcheck.
 // Multiply-included message file, hence no include guard.
 
-<<<<<<< HEAD
+#include "chrome/common/spellcheck_common.h"
 #include "chrome/common/spellcheck_marker.h"
-=======
-#include "chrome/common/spellcheck_common.h"
->>>>>>> 68f962fd
 #include "chrome/common/spellcheck_result.h"
 #include "ipc/ipc_message_macros.h"
 
@@ -36,22 +33,12 @@
 IPC_MESSAGE_CONTROL1(SpellCheckMsg_EnableSpellCheck,
                      bool)
 
-<<<<<<< HEAD
 // Passes some initialization params from the browser to the renderer's
 // spellchecker. This can be called directly after startup or in (async)
 // response to a RequestDictionary ViewHost message.
-IPC_MESSAGE_CONTROL4(SpellCheckMsg_Init,
-                     IPC::PlatformFileForTransit /* bdict_file */,
-                     std::set<std::string> /* custom_dict_words */,
-                     std::string /* language */,
-=======
-// Passes some initialization params to the renderer's spellchecker. This can
-// be called directly after startup or in (async) response to a
-// RequestDictionary ViewHost message.
 IPC_MESSAGE_CONTROL3(SpellCheckMsg_Init,
                      std::vector<chrome::spellcheck_common::FileLanguagePair> /* languages */,
-                     std::vector<std::string> /* custom_dict_words */,
->>>>>>> 68f962fd
+                     std::set<std::string> /* custom_dict_words */,
                      bool /* auto spell correct */)
 
 // Words have been added and removed in the custom dictionary; update the local
