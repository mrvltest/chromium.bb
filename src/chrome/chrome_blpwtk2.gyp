--- conflicted
+++ resolved
@@ -53,8 +53,6 @@
       ],
       'include_dirs': [ '..' ],
       'sources': [
-        'browser/printing/printing_ui_web_contents_observer.cc',
-        'browser/printing/printing_ui_web_contents_observer.h',
         'browser/printing/print_job.cc',
         'browser/printing/print_job.h',
         'browser/printing/print_job_manager.cc',
@@ -73,11 +71,8 @@
         'browser/printing/printer_query.h',
         'browser/printing/printing_message_filter.cc',
         'browser/printing/printing_message_filter.h',
-<<<<<<< HEAD
-=======
         'browser/printing/printing_ui_web_contents_observer.cc',
         'browser/printing/printing_ui_web_contents_observer.h',
->>>>>>> 8c15b39e
         'browser/spellchecker/spellcheck_custom_dictionary.cc',
         'browser/spellchecker/spellcheck_custom_dictionary.h',
         'browser/spellchecker/spellcheck_dictionary.h',
