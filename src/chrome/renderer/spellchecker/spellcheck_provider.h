--- conflicted
+++ resolved
@@ -58,11 +58,7 @@
   void RequestSpellcheck();
 
   // RenderViewObserver implementation.
-<<<<<<< HEAD
-  virtual void DidFinishLoad(WebKit::WebFrame* frame) OVERRIDE;
-=======
   virtual void DidFinishLoad(blink::WebFrame* frame) OVERRIDE;
->>>>>>> 8c15b39e
   virtual bool OnMessageReceived(const IPC::Message& message) OVERRIDE;
   virtual void FocusedNodeChanged(const blink::WebNode& node) OVERRIDE;
 
