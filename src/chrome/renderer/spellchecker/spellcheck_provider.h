// Copyright (c) 2012 The Chromium Authors. All rights reserved.
// Use of this source code is governed by a BSD-style license that can be
// found in the LICENSE file.

#ifndef CHROME_RENDERER_SPELLCHECKER_SPELLCHECK_PROVIDER_H_
#define CHROME_RENDERER_SPELLCHECKER_SPELLCHECK_PROVIDER_H_

#include <vector>

#include "base/id_map.h"
#include "content/public/renderer/render_view_observer.h"
#include "content/public/renderer/render_view_observer_tracker.h"
#include "third_party/WebKit/public/web/WebSpellCheckClient.h"

class RenderView;
class SpellCheck;
class SpellCheckMarker;
struct SpellCheckResult;

namespace blink {
class WebString;
class WebTextCheckingCompletion;
struct WebTextCheckingResult;
}

// This class deals with invoking browser-side spellcheck mechanism
// which is done asynchronously.
class SpellCheckProvider
    : public content::RenderViewObserver,
      public content::RenderViewObserverTracker<SpellCheckProvider>,
      public blink::WebSpellCheckClient {
 public:
  typedef IDMap<blink::WebTextCheckingCompletion> WebTextCheckCompletions;

  SpellCheckProvider(content::RenderView* render_view,
                     SpellCheck* spellcheck);
  ~SpellCheckProvider() override;

  // Requests async spell and grammar checker to the platform text
  // checker, which is available on the browser process.
  void RequestTextChecking(
      const base::string16& text,
      blink::WebTextCheckingCompletion* completion,
      const std::vector<SpellCheckMarker>& markers);

  // The number of ongoing IPC requests.
  size_t pending_text_request_size() const {
    return text_check_completions_.size();
  }

  // Replace shared spellcheck data.
  void set_spellcheck(SpellCheck* spellcheck) { spellcheck_ = spellcheck; }

  // Enables document-wide spellchecking.
  void EnableSpellcheck(bool enabled);

  // Makes a document-wide spellcheck request.
  void RequestSpellcheck();

  // RenderViewObserver implementation.
<<<<<<< HEAD
  bool OnMessageReceived(const IPC::Message& message) override;
  void FocusedNodeChanged(const blink::WebNode& node) override;
=======
  virtual void DidFinishLoad(blink::WebLocalFrame* frame) OVERRIDE;
  virtual bool OnMessageReceived(const IPC::Message& message) OVERRIDE;
  virtual void FocusedNodeChanged(const blink::WebNode& node) OVERRIDE;
>>>>>>> 0d46546d

 private:
  friend class TestingSpellCheckProvider;

  // Tries to satisfy a spell check request from the cache in |last_request_|.
  // Returns true (and cancels/finishes the completion) if it can, false
  // if the provider should forward the query on.
  bool SatisfyRequestFromCache(const base::string16& text,
                               blink::WebTextCheckingCompletion* completion);

  // blink::WebSpellCheckClient implementation.
  virtual void spellCheck(
      const blink::WebString& text,
      int& offset,
      int& length,
      blink::WebVector<blink::WebString>* optional_suggestions) override;
  virtual void checkTextOfParagraph(
      const blink::WebString& text,
      blink::WebTextCheckingTypeMask mask,
      blink::WebVector<blink::WebTextCheckingResult>* results) override;

  virtual void requestCheckingOfText(
      const blink::WebString& text,
      const blink::WebVector<uint32>& markers,
      const blink::WebVector<unsigned>& marker_offsets,
      blink::WebTextCheckingCompletion* completion) override;

  virtual blink::WebString autoCorrectWord(
      const blink::WebString& misspelled_word) override;
  virtual void showSpellingUI(bool show) override;
  virtual bool isShowingSpellingUI() override;
  virtual void updateSpellingUIWithMisspelledWord(
      const blink::WebString& word) override;

#if !defined(OS_MACOSX)
  void OnRespondSpellingService(
      int identifier,
      bool succeeded,
      const base::string16& text,
      const std::vector<SpellCheckResult>& results);
#endif

  // Returns whether |text| has word characters, i.e. whether a spellchecker
  // needs to check this text.
  bool HasWordCharacters(const base::string16& text, int index) const;

#if defined(OS_MACOSX)
  void OnAdvanceToNextMisspelling();
  void OnRespondTextCheck(
      int identifier,
      const std::vector<SpellCheckResult>& results);
  void OnToggleSpellPanel(bool is_currently_visible);
#endif

  // Holds ongoing spellchecking operations, assigns IDs for the IPC routing.
  WebTextCheckCompletions text_check_completions_;

  // The last text sent to the browser process to spellcheck it and its
  // spellchecking results.
  base::string16 last_request_;
  blink::WebVector<blink::WebTextCheckingResult> last_results_;

  // True if the browser is showing the spelling panel for us.
  bool spelling_panel_visible_;

  // Weak pointer to shared (per RenderView) spellcheck data.
  SpellCheck* spellcheck_;

  DISALLOW_COPY_AND_ASSIGN(SpellCheckProvider);
};

#endif  // CHROME_RENDERER_SPELLCHECKER_SPELLCHECK_PROVIDER_H_<|MERGE_RESOLUTION|>--- conflicted
+++ resolved
@@ -58,14 +58,9 @@
   void RequestSpellcheck();
 
   // RenderViewObserver implementation.
-<<<<<<< HEAD
+  void DidFinishLoad(blink::WebLocalFrame* frame) override;
   bool OnMessageReceived(const IPC::Message& message) override;
   void FocusedNodeChanged(const blink::WebNode& node) override;
-=======
-  virtual void DidFinishLoad(blink::WebLocalFrame* frame) OVERRIDE;
-  virtual bool OnMessageReceived(const IPC::Message& message) OVERRIDE;
-  virtual void FocusedNodeChanged(const blink::WebNode& node) OVERRIDE;
->>>>>>> 0d46546d
 
  private:
   friend class TestingSpellCheckProvider;
