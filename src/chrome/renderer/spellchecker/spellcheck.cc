--- conflicted
+++ resolved
@@ -46,8 +46,6 @@
   return true;
 }
 
-<<<<<<< HEAD
-=======
 class RequestSpellcheckForView : public content::RenderViewVisitor {
  public:
   RequestSpellcheckForView() {}
@@ -63,30 +61,6 @@
   return true;
 }
 
-class DocumentMarkersCollector : public content::RenderViewVisitor {
- public:
-  DocumentMarkersCollector() {}
-  ~DocumentMarkersCollector() override {}
-  const std::vector<uint32>& markers() const { return markers_; }
-  bool Visit(content::RenderView* render_view) override;
-
- private:
-  std::vector<uint32> markers_;
-  DISALLOW_COPY_AND_ASSIGN(DocumentMarkersCollector);
-};
-
-bool DocumentMarkersCollector::Visit(content::RenderView* render_view) {
-  if (!render_view || !render_view->GetWebView())
-    return true;
-  WebVector<uint32> markers;
-  render_view->GetWebView()->spellingMarkers(&markers);
-  for (size_t i = 0; i < markers.size(); ++i)
-    markers_.push_back(markers[i]);
-  // Visit all render views.
-  return true;
-}
-
->>>>>>> 97153604
 class DocumentMarkersRemover : public content::RenderViewVisitor {
  public:
   explicit DocumentMarkersRemover(const std::vector<std::string>& words);
