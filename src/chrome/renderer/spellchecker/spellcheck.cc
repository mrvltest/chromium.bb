// Copyright (c) 2012 The Chromium Authors. All rights reserved.
// Use of this source code is governed by a BSD-style license that can be
// found in the LICENSE file.

#include "chrome/renderer/spellchecker/spellcheck.h"

#include "base/bind.h"
#include "base/message_loop/message_loop_proxy.h"
#include "base/strings/utf_string_conversions.h"
#include "chrome/common/render_messages.h"
#include "chrome/common/spellcheck_common.h"
#include "chrome/common/spellcheck_messages.h"
#include "chrome/common/spellcheck_result.h"
#include "chrome/renderer/spellchecker/spellcheck_language.h"
#include "chrome/renderer/spellchecker/spellcheck_provider.h"
#include "content/public/renderer/render_thread.h"
#include "content/public/renderer/render_view.h"
#include "content/public/renderer/render_view_visitor.h"
#include "third_party/WebKit/public/web/WebTextCheckingCompletion.h"
#include "third_party/WebKit/public/web/WebTextCheckingResult.h"
#include "third_party/WebKit/public/web/WebTextDecorationType.h"
#include "third_party/WebKit/public/web/WebView.h"

using blink::WebVector;
using blink::WebString;
using blink::WebTextCheckingResult;
using blink::WebTextDecorationType;
using chrome::spellcheck_common::FileLanguagePair;

namespace {

class UpdateSpellcheckEnabled : public content::RenderViewVisitor {
 public:
  explicit UpdateSpellcheckEnabled(bool enabled) : enabled_(enabled) {}
  bool Visit(content::RenderView* render_view) override;

 private:
  bool enabled_;  // New spellcheck-enabled state.
  DISALLOW_COPY_AND_ASSIGN(UpdateSpellcheckEnabled);
};

bool UpdateSpellcheckEnabled::Visit(content::RenderView* render_view) {
  SpellCheckProvider* provider = SpellCheckProvider::Get(render_view);
  DCHECK(provider);
  provider->EnableSpellcheck(enabled_);
  return true;
}

class RequestSpellcheckForView : public content::RenderViewVisitor {
<<<<<<< HEAD
 public:
  RequestSpellcheckForView() {}
  bool Visit(content::RenderView* render_view) override;
 private:
  DISALLOW_COPY_AND_ASSIGN(RequestSpellcheckForView);
};

bool RequestSpellcheckForView::Visit(content::RenderView* render_view) {
  SpellCheckProvider* provider = SpellCheckProvider::Get(render_view);
  DCHECK(provider);
  provider->RequestSpellcheck();
  return true;
}

class DocumentMarkersCollector : public content::RenderViewVisitor {
=======
>>>>>>> af5e10de
 public:
  RequestSpellcheckForView() {}
  bool Visit(content::RenderView* render_view) override;
 private:
  DISALLOW_COPY_AND_ASSIGN(RequestSpellcheckForView);
};

bool RequestSpellcheckForView::Visit(content::RenderView* render_view) {
  SpellCheckProvider* provider = SpellCheckProvider::Get(render_view);
  DCHECK(provider);
  provider->RequestSpellcheck();
  return true;
}

class DocumentMarkersRemover : public content::RenderViewVisitor {
 public:
  explicit DocumentMarkersRemover(const std::vector<std::string>& words);
  ~DocumentMarkersRemover() override {}
  bool Visit(content::RenderView* render_view) override;

 private:
  WebVector<WebString> words_;
  DISALLOW_COPY_AND_ASSIGN(DocumentMarkersRemover);
};

DocumentMarkersRemover::DocumentMarkersRemover(
    const std::vector<std::string>& words)
    : words_(words.size()) {
  for (size_t i = 0; i < words.size(); ++i)
    words_[i] = WebString::fromUTF8(words[i]);
}

bool DocumentMarkersRemover::Visit(content::RenderView* render_view) {
  if (render_view && render_view->GetWebView())
    render_view->GetWebView()->removeSpellingMarkersUnderWords(words_);
  return true;
}

}  // namespace

class SpellCheck::SpellcheckRequest {
 public:
  SpellcheckRequest(const base::string16& text,
                    blink::WebTextCheckingCompletion* completion)
      : text_(text), completion_(completion) {
    DCHECK(completion);
  }
  ~SpellcheckRequest() {}

  base::string16 text() { return text_; }
  blink::WebTextCheckingCompletion* completion() { return completion_; }

 private:
  base::string16 text_;  // Text to be checked in this task.

  // The interface to send the misspelled ranges to WebKit.
  blink::WebTextCheckingCompletion* completion_;

  DISALLOW_COPY_AND_ASSIGN(SpellcheckRequest);
};


// Initializes SpellCheck object.
// spellcheck_enabled_ currently MUST be set to true, due to peculiarities of
// the initialization sequence.
// Since it defaults to true, newly created SpellCheckProviders will enable
// spellchecking. After the first word is typed, the provider requests a check,
// which in turn triggers the delayed initialization sequence in SpellCheck.
// This does send a message to the browser side, which triggers the creation
// of the SpellcheckService. That does create the observer for the preference
// responsible for enabling/disabling checking, which allows subsequent changes
// to that preference to be sent to all SpellCheckProviders.
// Setting |spellcheck_enabled_| to false by default prevents that mechanism,
// and as such the SpellCheckProviders will never be notified of different
// values.
// TODO(groby): Simplify this.
SpellCheck::SpellCheck()
    : auto_spell_correct_behavior_(chrome::spellcheck_common::AUTOCORRECT_NONE),
      spellcheck_enabled_(true) {
}

SpellCheck::~SpellCheck() {
}

bool SpellCheck::OnControlMessageReceived(const IPC::Message& message) {
  bool handled = true;
  IPC_BEGIN_MESSAGE_MAP(SpellCheck, message)
    IPC_MESSAGE_HANDLER(SpellCheckMsg_Init, OnInit)
    IPC_MESSAGE_HANDLER(SpellCheckMsg_CustomDictionaryChanged,
                        OnCustomDictionaryChanged)
    IPC_MESSAGE_HANDLER(SpellCheckMsg_AutocorrectWordsChanged,
                        OnAutocorrectWordsChanged)
    IPC_MESSAGE_HANDLER(SpellCheckMsg_SetAutoSpellCorrectBehavior,
                        OnSetAutoSpellCorrectBehavior)
    IPC_MESSAGE_HANDLER(SpellCheckMsg_EnableSpellCheck, OnEnableSpellCheck)
    IPC_MESSAGE_UNHANDLED(handled = false)
  IPC_END_MESSAGE_MAP()

  return handled;
}

void SpellCheck::OnInit(const std::vector<FileLanguagePair>& languages,
                        const std::set<std::string>& custom_words,
                        const std::map<std::string, std::string>& autocorrect_words,
                        int auto_spell_correct_behavior) {
  Init(languages, custom_words, autocorrect_words);
  auto_spell_correct_behavior_ = auto_spell_correct_behavior;
#if !defined(OS_MACOSX)
  PostDelayedSpellCheckTask(pending_request_param_.release());
#endif
}

void SpellCheck::OnCustomDictionaryChanged(
    const std::vector<std::string>& words_added,
    const std::vector<std::string>& words_removed) {
  custom_dictionary_.OnCustomDictionaryChanged(words_added, words_removed);
  if (spellcheck_enabled_) {
    RequestSpellcheckForView requestor;
    content::RenderView::ForEach(&requestor);
  }
<<<<<<< HEAD
}

void SpellCheck::OnAutocorrectWordsChanged(
    const std::map<std::string, std::string>& words_added,
    const std::vector<std::string>& words_removed) {
  typedef std::map<std::string, std::string>::const_iterator SrcIterator;
  typedef std::map<base::string16, base::string16>::iterator DestIterator;
  for (SrcIterator it = words_added.begin(); it != words_added.end(); ++it) {
    base::string16 badWord = base::UTF8ToUTF16(it->first);
    autocorrect_words_[badWord] = base::UTF8ToUTF16(it->second);
  }
  for (size_t i = 0; i < words_removed.size(); ++i) {
    DestIterator it = autocorrect_words_.find(base::UTF8ToUTF16(words_removed[i]));
    if (it != autocorrect_words_.end()) {
      autocorrect_words_.erase(it);
    }
  }
}

=======
}

void SpellCheck::OnAutocorrectWordsChanged(
    const std::map<std::string, std::string>& words_added,
    const std::vector<std::string>& words_removed) {
  typedef std::map<std::string, std::string>::const_iterator SrcIterator;
  typedef std::map<base::string16, base::string16>::iterator DestIterator;
  for (SrcIterator it = words_added.begin(); it != words_added.end(); ++it) {
    base::string16 badWord = base::UTF8ToUTF16(it->first);
    autocorrect_words_[badWord] = base::UTF8ToUTF16(it->second);
  }
  for (size_t i = 0; i < words_removed.size(); ++i) {
    DestIterator it = autocorrect_words_.find(base::UTF8ToUTF16(words_removed[i]));
    if (it != autocorrect_words_.end()) {
      autocorrect_words_.erase(it);
    }
  }
}

>>>>>>> af5e10de
void SpellCheck::OnSetAutoSpellCorrectBehavior(int flags) {
  auto_spell_correct_behavior_ = flags;
}

void SpellCheck::OnEnableSpellCheck(bool enable) {
  spellcheck_enabled_ = enable;
  UpdateSpellcheckEnabled updater(enable);
  content::RenderView::ForEach(&updater);
}

// TODO(groby): Make sure we always have a spelling engine, even before Init()
// is called.
void SpellCheck::Init(const std::vector<FileLanguagePair>& languages,
                      const std::set<std::string>& custom_words,
                      const std::map<std::string, std::string>& autocorrect_words) {
  size_t langCount = languages.size();
  spellcheck_.clear();

  for (size_t langIndex = 0; langIndex < langCount; langIndex++) {
    SpellcheckLanguage *language = new SpellcheckLanguage();
    const FileLanguagePair& flp = languages[langIndex];
    language->Init(IPC::PlatformFileForTransitToFile(flp.first),
                   flp.second);

    spellcheck_[language->GetScriptCode()].push_back(language);
  }

  custom_dictionary_.Init(custom_words);

  typedef std::map<std::string, std::string>::const_iterator MapIterator;
  autocorrect_words_.clear();
  for (MapIterator it = autocorrect_words.begin();
                   it != autocorrect_words.end(); ++it) {
    base::string16 badWord = base::UTF8ToUTF16(it->first);
    autocorrect_words_[badWord] = base::UTF8ToUTF16(it->second);
  }
}

bool SpellCheck::SpellCheckWordInScript(
    const ScopedVector<SpellcheckLanguage>& languages,
    const base::char16* in_word,
    int in_word_len,
    int tag,
    int* misspelling_start,
    int* misspelling_len,
    bool checkForContractions,
    std::set<base::string16>* suggestions_set) {
  DCHECK(in_word_len >= 0);
  DCHECK(misspelling_start && misspelling_len) << "Out vars must be given.";

  *misspelling_start = *misspelling_len = 0;

  int checked_offset = 0;
  while (checked_offset < in_word_len) {
    // Find the first misspelled word in the first language.

    SpellcheckLanguage *firstLang = languages[0];
    std::vector<base::string16> suggestions_vector;
    int segment_misspelling_start;
    int segment_misspelling_len;

    if (firstLang->SpellCheckWord(
        in_word + checked_offset,
        in_word_len - checked_offset,
        tag,
        &segment_misspelling_start,
        &segment_misspelling_len,
        checkForContractions,
        suggestions_set ? &suggestions_vector : 0)) {
      // Everything is OK in the first language, no need to check the other
      // languages.
      return true;
    }

    if (suggestions_set) {
      for (std::size_t i = 0; i < suggestions_vector.size(); ++i) {
        suggestions_set->insert(suggestions_vector[i]);
      }
    }

    // We have a misspelling in the first language!  See if this word is
    // recognized in the custom dictionary or any of the other languages.

    bool alternativeFound =
        custom_dictionary_.SpellCheckWord(in_word + checked_offset,
                                          segment_misspelling_start,
                                          segment_misspelling_len);

    for (size_t langIndex = 1;
        langIndex < languages.size() && !alternativeFound;
        ++langIndex) {
      SpellcheckLanguage *language = languages[langIndex];
      suggestions_vector.clear();

      int tmpStart, tmpLen;
      alternativeFound = language->SpellCheckWord(
          in_word + checked_offset + segment_misspelling_start,
          segment_misspelling_len,
          tag,
          &tmpStart, &tmpLen,
          checkForContractions,
          suggestions_set ? &suggestions_vector : 0);

      if (suggestions_set) {
        for (std::size_t i = 0; i < suggestions_vector.size(); ++i) {
          suggestions_set->insert(suggestions_vector[i]);
        }
      }
    }

    if (!alternativeFound) {
      *misspelling_start = checked_offset + segment_misspelling_start;
      *misspelling_len = segment_misspelling_len;
      return false;
    }
    else {
      checked_offset += segment_misspelling_start + segment_misspelling_len;
    }
  }

  return true;
}

bool SpellCheck::SpellCheckWord(
    const base::char16* in_word,
    int in_word_len,
    int tag,
    int* misspelling_start,
    int* misspelling_len,
    bool checkForContractions,
    std::vector<base::string16>* optional_suggestions) {
  DCHECK(in_word_len >= 0);
  DCHECK(misspelling_start && misspelling_len) << "Out vars must be given.";

  // Do nothing if we need to delay initialization. (Rather than blocking,
  // report the word as correctly spelled.)
  if (InitializeIfNeeded())
    return true;

  *misspelling_start = *misspelling_len = 0;
  if (spellcheck_.empty()) {
    return true;
  }

  std::set<base::string16> suggestions_set;
  std::map<UScriptCode, ScopedVector<SpellcheckLanguage> >::iterator it;

  for (it = spellcheck_.begin(); it != spellcheck_.end(); ++it) {
    int tmp_misspelling_start, tmp_misspelling_len;

    bool found_misspelling = !SpellCheckWordInScript(
          it->second,
          in_word,
          in_word_len,
          tag,
          &tmp_misspelling_start,
          &tmp_misspelling_len,
          checkForContractions,
          optional_suggestions ? &suggestions_set : 0);

    if (!found_misspelling)
      continue;

    if (!*misspelling_len || tmp_misspelling_start < *misspelling_start) {
      *misspelling_start = tmp_misspelling_start;
      *misspelling_len = tmp_misspelling_len;
    }
  }

  if (optional_suggestions) {
    for (std::set<base::string16>::const_iterator it = suggestions_set.begin();
         it != suggestions_set.end();
         ++it)
    {
      optional_suggestions->push_back(*it);
    }
  }

  return !*misspelling_len;
}

bool SpellCheck::SpellCheckParagraph(
    const base::string16& text,
    WebVector<WebTextCheckingResult>* results) {
#if !defined(OS_MACOSX)
  // Mac has its own spell checker, so this method will not be used.
  DCHECK(results);
  std::vector<WebTextCheckingResult> textcheck_results;
  size_t length = text.length();
  size_t offset = 0;

  // Spellcheck::SpellCheckWord() automatically breaks text into words and
  // checks the spellings of the extracted words. This function sets the
  // position and length of the first misspelled word and returns false when
  // the text includes misspelled words. Therefore, we just repeat calling the
  // function until it returns true to check the whole text.
  int misspelling_start = 0;
  int misspelling_length = 0;
  while (offset <= length) {
    if (SpellCheckWord(&text[offset],
                       length - offset,
                       0,
                       &misspelling_start,
                       &misspelling_length,
                       true,
                       NULL)) {
      results->assign(textcheck_results);
      return true;
    }

    if (!custom_dictionary_.SpellCheckWord(
            text, misspelling_start + offset, misspelling_length)) {
      base::string16 replacement;
      textcheck_results.push_back(WebTextCheckingResult(
          blink::WebTextDecorationTypeSpelling,
          misspelling_start + offset,
          misspelling_length,
          replacement));
    }
    offset += misspelling_start + misspelling_length;
  }
  results->assign(textcheck_results);
  return false;
#else
  // This function is only invoked for spell checker functionality that runs
  // on the render thread. OSX builds don't have that.
  NOTREACHED();
  return true;
#endif
}

base::string16 SpellCheck::GetAutoCorrectionWord(const base::string16& word,
                                                 int tag) {
  if (auto_spell_correct_behavior_ & chrome::spellcheck_common::AUTOCORRECT_WORD_MAP) {
    typedef std::map<base::string16, base::string16> WordMap;
    WordMap::const_iterator it = autocorrect_words_.find(word);
    if (it != autocorrect_words_.end()) {
      return it->second;  // Return the configured correction for 'word'.
    }
  }

  base::string16 autocorrect_word;
  if (!(auto_spell_correct_behavior_ & chrome::spellcheck_common::AUTOCORRECT_SWAP_ADJACENT_CHARS))
    return autocorrect_word;  // Return the empty string.

  int word_length = static_cast<int>(word.size());
  if (word_length < 2 ||
      word_length > chrome::spellcheck_common::kMaxAutoCorrectWordSize)
    return autocorrect_word;

  if (InitializeIfNeeded())
    return autocorrect_word;

  base::char16 misspelled_word[
      chrome::spellcheck_common::kMaxAutoCorrectWordSize + 1];
  const base::char16* word_char = word.c_str();
  for (int i = 0; i <= chrome::spellcheck_common::kMaxAutoCorrectWordSize;
       ++i) {
    if (i >= word_length)
      misspelled_word[i] = 0;
    else
      misspelled_word[i] = word_char[i];
  }

  // Swap adjacent characters and spellcheck.
  int misspelling_start, misspelling_len;
  for (int i = 0; i < word_length - 1; i++) {
    // Swap.
    std::swap(misspelled_word[i], misspelled_word[i + 1]);

    // Check spelling.
    misspelling_start = misspelling_len = 0;
    SpellCheckWord(misspelled_word, word_length, tag, &misspelling_start,
                   &misspelling_len, false, NULL);

    // Make decision: if only one swap produced a valid word, then we want to
    // return it. If we found two or more, we don't do autocorrection.
    if (misspelling_len == 0) {
      if (autocorrect_word.empty()) {
        autocorrect_word.assign(misspelled_word);
      } else {
        autocorrect_word.clear();
        break;
      }
    }

    // Restore the swapped characters.
    std::swap(misspelled_word[i], misspelled_word[i + 1]);
  }
  return autocorrect_word;
}

#if !defined(OS_MACOSX)  // OSX uses its own spell checker
void SpellCheck::RequestTextChecking(
    const base::string16& text,
    blink::WebTextCheckingCompletion* completion) {
  // Clean up the previous request before starting a new request.
  if (pending_request_param_.get())
    pending_request_param_->completion()->didCancelCheckingText();

  pending_request_param_.reset(new SpellcheckRequest(
      text, completion));
  // We will check this text after we finish loading the hunspell dictionary.
  if (InitializeIfNeeded())
    return;

  PostDelayedSpellCheckTask(pending_request_param_.release());
}
#endif

bool SpellCheck::InitializeIfNeeded() {
  bool inited = true;
  std::map<UScriptCode, ScopedVector<SpellcheckLanguage> >::iterator it1;

  for (it1 = spellcheck_.begin(); it1 != spellcheck_.end(); ++it1) {
    ScopedVector<SpellcheckLanguage>::iterator it2;

    for (it2 = it1->second.begin(); it2 != it1->second.end(); ++it2) {
      inited &= (*it2)->InitializeIfNeeded();
    }
  }

  return inited;
}

#if !defined(OS_MACOSX) // OSX doesn't have |pending_request_param_|
void SpellCheck::PostDelayedSpellCheckTask(SpellcheckRequest* request) {
  if (!request)
    return;

  base::MessageLoopProxy::current()->PostTask(FROM_HERE,
      base::Bind(&SpellCheck::PerformSpellCheck,
                 AsWeakPtr(),
                 base::Owned(request)));
}
#endif

#if !defined(OS_MACOSX)  // Mac uses its native engine instead.
void SpellCheck::PerformSpellCheck(SpellcheckRequest* param) {
  DCHECK(param);

  bool allEnabled = !spellcheck_.empty();
  std::map<UScriptCode, ScopedVector<SpellcheckLanguage> >::iterator it1;
  for (it1 = spellcheck_.begin(); it1 != spellcheck_.end(); ++it1) {
    ScopedVector<SpellcheckLanguage>::iterator it2;

    for (it2 = it1->second.begin(); it2 != it1->second.end(); ++it2) {
      allEnabled &= (*it2)->IsEnabled();
    }
  }

  if (!allEnabled) {
    param->completion()->didCancelCheckingText();
  } else {
    WebVector<blink::WebTextCheckingResult> results;
    SpellCheckParagraph(param->text(), &results);
    param->completion()->didFinishCheckingText(results);
  }
}
#endif

void SpellCheck::CreateTextCheckingResults(
    ResultFilter filter,
    int line_offset,
    const base::string16& line_text,
    const std::vector<SpellCheckResult>& spellcheck_results,
    WebVector<WebTextCheckingResult>* textcheck_results) {
  // Double-check misspelled words with our spellchecker and attach grammar
  // markers to them if our spellchecker tells they are correct words, i.e. they
  // are probably contextually-misspelled words.
  const base::char16* text = line_text.c_str();
  std::vector<WebTextCheckingResult> list;
  for (size_t i = 0; i < spellcheck_results.size(); ++i) {
    SpellCheckResult::Decoration decoration = spellcheck_results[i].decoration;
    int word_location = spellcheck_results[i].location;
    int word_length = spellcheck_results[i].length;
    int misspelling_start = 0;
    int misspelling_length = 0;
    if (decoration == SpellCheckResult::SPELLING &&
        filter == USE_NATIVE_CHECKER) {
      if (SpellCheckWord(text + word_location, word_length, 0,
                         &misspelling_start, &misspelling_length, true, NULL)) {
        decoration = SpellCheckResult::GRAMMAR;
      }
    }
    if (!custom_dictionary_.SpellCheckWord(
            line_text, word_location, word_length)) {
      list.push_back(WebTextCheckingResult(
          static_cast<WebTextDecorationType>(decoration),
          word_location + line_offset,
          word_length,
          spellcheck_results[i].replacement,
          spellcheck_results[i].hash));
    }
  }
  textcheck_results->assign(list);
}<|MERGE_RESOLUTION|>--- conflicted
+++ resolved
@@ -47,24 +47,6 @@
 }
 
 class RequestSpellcheckForView : public content::RenderViewVisitor {
-<<<<<<< HEAD
- public:
-  RequestSpellcheckForView() {}
-  bool Visit(content::RenderView* render_view) override;
- private:
-  DISALLOW_COPY_AND_ASSIGN(RequestSpellcheckForView);
-};
-
-bool RequestSpellcheckForView::Visit(content::RenderView* render_view) {
-  SpellCheckProvider* provider = SpellCheckProvider::Get(render_view);
-  DCHECK(provider);
-  provider->RequestSpellcheck();
-  return true;
-}
-
-class DocumentMarkersCollector : public content::RenderViewVisitor {
-=======
->>>>>>> af5e10de
  public:
   RequestSpellcheckForView() {}
   bool Visit(content::RenderView* render_view) override;
@@ -185,7 +167,6 @@
     RequestSpellcheckForView requestor;
     content::RenderView::ForEach(&requestor);
   }
-<<<<<<< HEAD
 }
 
 void SpellCheck::OnAutocorrectWordsChanged(
@@ -205,27 +186,6 @@
   }
 }
 
-=======
-}
-
-void SpellCheck::OnAutocorrectWordsChanged(
-    const std::map<std::string, std::string>& words_added,
-    const std::vector<std::string>& words_removed) {
-  typedef std::map<std::string, std::string>::const_iterator SrcIterator;
-  typedef std::map<base::string16, base::string16>::iterator DestIterator;
-  for (SrcIterator it = words_added.begin(); it != words_added.end(); ++it) {
-    base::string16 badWord = base::UTF8ToUTF16(it->first);
-    autocorrect_words_[badWord] = base::UTF8ToUTF16(it->second);
-  }
-  for (size_t i = 0; i < words_removed.size(); ++i) {
-    DestIterator it = autocorrect_words_.find(base::UTF8ToUTF16(words_removed[i]));
-    if (it != autocorrect_words_.end()) {
-      autocorrect_words_.erase(it);
-    }
-  }
-}
-
->>>>>>> af5e10de
 void SpellCheck::OnSetAutoSpellCorrectBehavior(int flags) {
   auto_spell_correct_behavior_ = flags;
 }
