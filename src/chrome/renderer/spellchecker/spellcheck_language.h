// Copyright (c) 2012 The Chromium Authors. All rights reserved.
// Use of this source code is governed by a BSD-style license that can be
// found in the LICENSE file.

#ifndef CHROME_RENDERER_SPELLCHECKER_SPELLCHECK_LANGUAGE_H_
#define CHROME_RENDERER_SPELLCHECKER_SPELLCHECK_LANGUAGE_H_

#include <queue>
#include <string>
#include <vector>

#include "base/files/file.h"
#include "base/memory/scoped_ptr.h"
#include "base/strings/string16.h"
#include "chrome/renderer/spellchecker/spellcheck_worditerator.h"

class SpellingEngine;

class SpellcheckLanguage {
 public:
  enum SpellcheckWordResult {
    // Denotes that every recognized word is spelled correctly, from the point
    // of spellchecking to the end of the text.
    IS_CORRECT,
    // A sequence of skippable characters, such as punctuation, spaces, or
    // characters not recognized by the current spellchecking language.
    IS_SKIPPABLE,
    // A misspelled word has been found in the text.
    IS_MISSPELLED
  };

  SpellcheckLanguage();
  ~SpellcheckLanguage();

  void Init(base::File file, const std::string& language);

<<<<<<< HEAD
  // Spellcheck a sequence of text.
  // |text_length| is the length of the text being spellchecked. The |tag|
  // parameter should either be a unique identifier for the document that the
  // word came from (if the current platform requires it), or 0.
  //
  // - Returns IS_CORRECT if every word from |position_in_text| to the end of
  //   the text is recognized and spelled correctly. Also, returns IS_CORRECT if
  //   the spellchecker failed to initialize.
  //
  // - Returns IS_SKIPPABLE if a sequence of skippable characters, such as
  //   punctuation, spaces, or unrecognized characters, is found.
  //   |skip_or_misspelling_start| and |skip_or_misspelling_len| are then set to
  //   the position and the length of the sequence of skippable characters.
  //
  // - Returns IS_MISSPELLED if a misspelled word is found.
  //   |skip_or_misspelling_start| and |skip_or_misspelling_len| are then set to
  //   the position and length of the misspelled word. In addition, finds the
  //   suggested words for a given misspelled word and puts them into
  //   |*optional_suggestions|. If optional_suggestions is NULL, suggested words
  //   will not be looked up. Note that doing suggest lookups can be slow.
  SpellcheckWordResult SpellCheckWord(
      const base::char16* text_begin,
      int position_in_text,
      int text_length,
      int tag,
      int* skip_or_misspelling_start,
      int* skip_or_misspelling_len,
      std::vector<base::string16>* optional_suggestions);
=======
  // SpellCheck a word.
  // Returns true if spelled correctly, false otherwise.
  // If the spellchecker failed to initialize, always returns true.
  // TODO(groby): This is not true in the multilingual case any more!
  // The |tag| parameter should either be a unique identifier for the document
  // that the word came from (if the current platform requires it), or 0.
  // In addition, finds the suggested words for a given word
  // and puts them into |*optional_suggestions|.
  // If the word is spelled correctly, the vector is empty.
  // If optional_suggestions is NULL, suggested words will not be looked up.
  // Note that doing suggest lookups can be slow.
  bool SpellCheckWord(const base::char16* in_word,
                      int in_word_len,
                      int tag,
                      int* misspelling_start,
                      int* misspelling_len,
                      bool checkForContractions,
                      std::vector<base::string16>* optional_suggestions);
>>>>>>> 4f0e965c

  // Initialize |spellcheck_| if that hasn't happened yet.
  bool InitializeIfNeeded();

  // Return true if the underlying spellcheck engine is enabled.
  bool IsEnabled();

  // Returns the script code the language is based on
  UScriptCode GetScriptCode() const;

 private:
  friend class SpellCheckTest;

  // Returns whether or not the given word is a contraction of valid words
  // (e.g. "word:word").
  bool IsValidContraction(const base::string16& word, int tag);

  // Represents character attributes used for filtering out characters which
  // are not supported by this SpellCheck object.
  SpellcheckCharAttribute character_attributes_;

  // Represents word iterators used in this spellchecker. The |text_iterator_|
  // splits text provided by WebKit into words, contractions, or concatenated
  // words. The |contraction_iterator_| splits a concatenated word extracted by
  // |text_iterator_| into word components so we can treat a concatenated word
  // consisting only of correct words as a correct word.
  SpellcheckWordIterator text_iterator_;
  SpellcheckWordIterator contraction_iterator_;

  // Pointer to a platform-specific spelling engine, if it is in use. This
  // should only be set if hunspell is not used. (I.e. on OSX, for now)
  scoped_ptr<SpellingEngine> platform_spelling_engine_;

  DISALLOW_COPY_AND_ASSIGN(SpellcheckLanguage);
};

#endif  // CHROME_RENDERER_SPELLCHECKER_SPELLCHECK_LANGUAGE_H_<|MERGE_RESOLUTION|>--- conflicted
+++ resolved
@@ -34,7 +34,6 @@
 
   void Init(base::File file, const std::string& language);
 
-<<<<<<< HEAD
   // Spellcheck a sequence of text.
   // |text_length| is the length of the text being spellchecked. The |tag|
   // parameter should either be a unique identifier for the document that the
@@ -62,27 +61,8 @@
       int tag,
       int* skip_or_misspelling_start,
       int* skip_or_misspelling_len,
+      bool checkForContractions,
       std::vector<base::string16>* optional_suggestions);
-=======
-  // SpellCheck a word.
-  // Returns true if spelled correctly, false otherwise.
-  // If the spellchecker failed to initialize, always returns true.
-  // TODO(groby): This is not true in the multilingual case any more!
-  // The |tag| parameter should either be a unique identifier for the document
-  // that the word came from (if the current platform requires it), or 0.
-  // In addition, finds the suggested words for a given word
-  // and puts them into |*optional_suggestions|.
-  // If the word is spelled correctly, the vector is empty.
-  // If optional_suggestions is NULL, suggested words will not be looked up.
-  // Note that doing suggest lookups can be slow.
-  bool SpellCheckWord(const base::char16* in_word,
-                      int in_word_len,
-                      int tag,
-                      int* misspelling_start,
-                      int* misspelling_len,
-                      bool checkForContractions,
-                      std::vector<base::string16>* optional_suggestions);
->>>>>>> 4f0e965c
 
   // Initialize |spellcheck_| if that hasn't happened yet.
   bool InitializeIfNeeded();
