// Copyright (c) 2012 The Chromium Authors. All rights reserved.
// Use of this source code is governed by a BSD-style license that can be
// found in the LICENSE file.

#ifndef CHROME_RENDERER_SPELLCHECKER_SPELLCHECK_LANGUAGE_H_
#define CHROME_RENDERER_SPELLCHECKER_SPELLCHECK_LANGUAGE_H_

#include <queue>
#include <string>
#include <vector>

#include "base/memory/scoped_ptr.h"
#include "base/platform_file.h"
#include "base/strings/string16.h"
#include "chrome/renderer/spellchecker/spellcheck_worditerator.h"

class SpellingEngine;

class SpellcheckLanguage {
 public:
  SpellcheckLanguage();
  ~SpellcheckLanguage();

  void Init(base::PlatformFile file, const std::string& language);

  // SpellCheck a word.
  // Returns true if spelled correctly, false otherwise.
  // If the spellchecker failed to initialize, always returns true.
  // TODO(groby): This is not true in the multilingual case any more!
  // The |tag| parameter should either be a unique identifier for the document
  // that the word came from (if the current platform requires it), or 0.
  // In addition, finds the suggested words for a given word
  // and puts them into |*optional_suggestions|.
  // If the word is spelled correctly, the vector is empty.
  // If optional_suggestions is NULL, suggested words will not be looked up.
  // Note that doing suggest lookups can be slow.
  bool SpellCheckWord(const char16* in_word,
                      int in_word_len,
                      int tag,
                      int* misspelling_start,
                      int* misspelling_len,
                      bool checkForContractions,
<<<<<<< HEAD
                      std::vector<string16>* optional_suggestions);
=======
                      std::vector<base::string16>* optional_suggestions);
>>>>>>> 8c15b39e

  // Initialize |spellcheck_| if that hasn't happened yet.
  bool InitializeIfNeeded();

  // Return true if the underlying spellcheck engine is enabled.
  bool IsEnabled();

 private:
  friend class SpellCheckTest;

  // Returns whether or not the given word is a contraction of valid words
  // (e.g. "word:word").
  bool IsValidContraction(const base::string16& word, int tag);

  // Represents character attributes used for filtering out characters which
  // are not supported by this SpellCheck object.
  SpellcheckCharAttribute character_attributes_;

  // Represents word iterators used in this spellchecker. The |text_iterator_|
  // splits text provided by WebKit into words, contractions, or concatenated
  // words. The |contraction_iterator_| splits a concatenated word extracted by
  // |text_iterator_| into word components so we can treat a concatenated word
  // consisting only of correct words as a correct word.
  SpellcheckWordIterator text_iterator_;
  SpellcheckWordIterator contraction_iterator_;

  // Pointer to a platform-specific spelling engine, if it is in use. This
  // should only be set if hunspell is not used. (I.e. on OSX, for now)
  scoped_ptr<SpellingEngine> platform_spelling_engine_;

  DISALLOW_COPY_AND_ASSIGN(SpellcheckLanguage);
};

#endif  // CHROME_RENDERER_SPELLCHECKER_SPELLCHECK_LANGUAGE_H_<|MERGE_RESOLUTION|>--- conflicted
+++ resolved
@@ -40,11 +40,7 @@
                       int* misspelling_start,
                       int* misspelling_len,
                       bool checkForContractions,
-<<<<<<< HEAD
-                      std::vector<string16>* optional_suggestions);
-=======
                       std::vector<base::string16>* optional_suggestions);
->>>>>>> 8c15b39e
 
   // Initialize |spellcheck_| if that hasn't happened yet.
   bool InitializeIfNeeded();
