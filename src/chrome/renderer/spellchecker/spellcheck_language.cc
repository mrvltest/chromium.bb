// Copyright (c) 2012 The Chromium Authors. All rights reserved.
// Use of this source code is governed by a BSD-style license that can be
// found in the LICENSE file.

#include "chrome/renderer/spellchecker/spellcheck_language.h"

#include "base/logging.h"
#include "chrome/renderer/spellchecker/spellcheck_worditerator.h"
#include "chrome/renderer/spellchecker/spelling_engine.h"


SpellcheckLanguage::SpellcheckLanguage()
    : platform_spelling_engine_(CreateNativeSpellingEngine()) {
}

SpellcheckLanguage::~SpellcheckLanguage() {
}

void SpellcheckLanguage::Init(base::File file, const std::string& language) {
  DCHECK(platform_spelling_engine_.get());
  platform_spelling_engine_->Init(file.Pass());

  character_attributes_.SetDefaultLanguage(language);
  text_iterator_.Reset();
  contraction_iterator_.Reset();
}

bool SpellcheckLanguage::InitializeIfNeeded() {
  DCHECK(platform_spelling_engine_.get());
  return platform_spelling_engine_->InitializeIfNeeded();
}

SpellcheckLanguage::SpellcheckWordResult SpellcheckLanguage::SpellCheckWord(
    const base::char16* text_begin,
    int position_in_text,
    int text_length,
    int tag,
<<<<<<< HEAD
    int* skip_or_misspelling_start,
    int* skip_or_misspelling_len,
=======
    int* misspelling_start,
    int* misspelling_len,
    bool checkForContractions,
>>>>>>> 4f0e965c
    std::vector<base::string16>* optional_suggestions) {
  int remaining_text_len = text_length - position_in_text;
  DCHECK(remaining_text_len >= 0);
  DCHECK(skip_or_misspelling_start && skip_or_misspelling_len)
      << "Out vars must be given.";

  // Do nothing if we need to delay initialization. (Rather than blocking,
  // report the word as correctly spelled.)
  if (InitializeIfNeeded())
    return IS_CORRECT;

  // Do nothing if spell checking is disabled.
  if (!platform_spelling_engine_.get() ||
      !platform_spelling_engine_->IsEnabled())
    return IS_CORRECT;

  *skip_or_misspelling_start = 0;
  *skip_or_misspelling_len = 0;
  if (remaining_text_len == 0)
    return IS_CORRECT;  // No input means always spelled correctly.

  base::string16 word;
  int word_start;
  int word_length;
  if (!text_iterator_.IsInitialized() &&
      !text_iterator_.Initialize(&character_attributes_, true)) {
      // We failed to initialize text_iterator_, return as spelled correctly.
      VLOG(1) << "Failed to initialize SpellcheckWordIterator";
      return IS_CORRECT;
  }

  text_iterator_.SetText(text_begin + position_in_text, remaining_text_len);
  DCHECK(platform_spelling_engine_.get());
  for (SpellcheckWordIterator::WordIteratorStatus status =
           text_iterator_.GetNextWord(&word, &word_start, &word_length);
       status != SpellcheckWordIterator::IS_END_OF_TEXT;
       status = text_iterator_.GetNextWord(&word, &word_start, &word_length)) {
    // Found a character that is not able to be spellchecked so determine how
    // long the sequence of uncheckable characters is and then return.
    if (status == SpellcheckWordIterator::IS_SKIPPABLE) {
      *skip_or_misspelling_start = position_in_text + word_start;
      while (status == SpellcheckWordIterator::IS_SKIPPABLE) {
        *skip_or_misspelling_len += word_length;
        status = text_iterator_.GetNextWord(&word, &word_start, &word_length);
      }
      return IS_SKIPPABLE;
    }

    // Found a word (or a contraction) that the spellchecker can check the
    // spelling of.
    if (platform_spelling_engine_->CheckSpelling(word, tag))
      continue;

    // If the given word is a concatenated word of two or more valid words
    // (e.g. "hello:hello"), we should treat it as a valid word.
    if (checkForContractions && IsValidContraction(word, tag))
      continue;

    *skip_or_misspelling_start = position_in_text + word_start;
    *skip_or_misspelling_len = word_length;

    // Get the list of suggested words.
    if (optional_suggestions) {
      platform_spelling_engine_->FillSuggestionList(word,
                                                    optional_suggestions);
    }
    return IS_MISSPELLED;
  }

  return IS_CORRECT;
}

// Returns whether or not the given string is a valid contraction.
// This function is a fall-back when the SpellcheckWordIterator class
// returns a concatenated word which is not in the selected dictionary
// (e.g. "in'n'out") but each word is valid.
bool SpellcheckLanguage::IsValidContraction(const base::string16& contraction,
                                            int tag) {
  if (!contraction_iterator_.IsInitialized() &&
      !contraction_iterator_.Initialize(&character_attributes_, false)) {
    // We failed to initialize the word iterator, return as spelled correctly.
    VLOG(1) << "Failed to initialize contraction_iterator_";
    return true;
  }

  contraction_iterator_.SetText(contraction.c_str(), contraction.length());

  base::string16 word;
  int word_start;
  int word_length;

  DCHECK(platform_spelling_engine_.get());
  for (SpellcheckWordIterator::WordIteratorStatus status =
           contraction_iterator_.GetNextWord(&word, &word_start, &word_length);
       status != SpellcheckWordIterator::IS_END_OF_TEXT;
       status = contraction_iterator_.GetNextWord(&word, &word_start,
                                                  &word_length)) {
    if (status == SpellcheckWordIterator::IS_SKIPPABLE)
      continue;

    if (!platform_spelling_engine_->CheckSpelling(word, tag))
      return false;
  }
  return true;
}

bool SpellcheckLanguage::IsEnabled() {
  DCHECK(platform_spelling_engine_.get());
  return platform_spelling_engine_->IsEnabled();
}

UScriptCode SpellcheckLanguage::GetScriptCode() const {
  return character_attributes_.GetScriptCode();
}<|MERGE_RESOLUTION|>--- conflicted
+++ resolved
@@ -35,14 +35,9 @@
     int position_in_text,
     int text_length,
     int tag,
-<<<<<<< HEAD
     int* skip_or_misspelling_start,
     int* skip_or_misspelling_len,
-=======
-    int* misspelling_start,
-    int* misspelling_len,
     bool checkForContractions,
->>>>>>> 4f0e965c
     std::vector<base::string16>* optional_suggestions) {
   int remaining_text_len = text_length - position_in_text;
   DCHECK(remaining_text_len >= 0);
