--- conflicted
+++ resolved
@@ -473,16 +473,9 @@
   web_view->setMainFrame(frame);
 
   // LEVI: Remove chrome resources.
-<<<<<<< HEAD
   //base::StringValue html(ResourceBundle::GetSharedInstance().GetLocalizedString(
   //    IDR_PRINT_PREVIEW_PAGE));
-  base::StringValue html("");
-=======
-  //base::StringValue html(
-  //    ResourceBundle::GetSharedInstance().GetLocalizedString(
-  //        IDR_PRINT_PREVIEW_PAGE));
   base::StringValue html(params.header_footer_html);
->>>>>>> 16cff253
   // Load page with script to avoid async operations.
   ExecuteScript(frame, kPageLoadScriptFormat, html);
 
