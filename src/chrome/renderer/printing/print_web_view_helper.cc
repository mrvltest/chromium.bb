// Copyright (c) 2012 The Chromium Authors. All rights reserved.
// Use of this source code is governed by a BSD-style license that can be
// found in the LICENSE file.

#include "chrome/renderer/printing/print_web_view_helper.h"

#include <string>

#include "base/auto_reset.h"
#include "base/command_line.h"
#include "base/json/json_writer.h"
#include "base/logging.h"
#include "base/message_loop/message_loop.h"
#include "base/metrics/histogram.h"
#include "base/process/process_handle.h"
#include "base/strings/string_number_conversions.h"
#include "base/strings/stringprintf.h"
#include "base/strings/utf_string_conversions.h"
#include "chrome/common/chrome_switches.h"
#include "chrome/common/print_messages.h"
#include "chrome/common/render_messages.h"
<<<<<<< HEAD
=======
#include "content/public/renderer/render_frame.h"
>>>>>>> 8c15b39e
#include "content/public/renderer/render_thread.h"
#include "content/public/renderer/render_view.h"
#include "content/public/renderer/web_preferences.h"

// LEVI: Remove chrome resources.
// #include "grit/browser_resources.h"
// #include "grit/generated_resources.h"

#include "net/base/escape.h"
#include "printing/metafile.h"
#include "printing/metafile_impl.h"
#include "printing/units.h"
#include "skia/ext/vector_platform_device_skia.h"
#include "third_party/WebKit/public/platform/WebSize.h"
#include "third_party/WebKit/public/platform/WebURLRequest.h"
#include "third_party/WebKit/public/web/WebConsoleMessage.h"
#include "third_party/WebKit/public/web/WebDocument.h"
#include "third_party/WebKit/public/web/WebElement.h"
#include "third_party/WebKit/public/web/WebFrame.h"
#include "third_party/WebKit/public/web/WebFrameClient.h"
#include "third_party/WebKit/public/web/WebPlugin.h"
#include "third_party/WebKit/public/web/WebPluginDocument.h"
#include "third_party/WebKit/public/web/WebPrintParams.h"
#include "third_party/WebKit/public/web/WebPrintScalingOption.h"
#include "third_party/WebKit/public/web/WebScriptSource.h"
#include "third_party/WebKit/public/web/WebSettings.h"
#include "third_party/WebKit/public/web/WebView.h"
#include "third_party/WebKit/public/web/WebViewClient.h"
#include "ui/base/l10n/l10n_util.h"
#include "ui/base/resource/resource_bundle.h"
#include "webkit/common/webpreferences.h"

namespace printing {

namespace {

enum PrintPreviewHelperEvents {
  PREVIEW_EVENT_REQUESTED,
  PREVIEW_EVENT_CACHE_HIT,  // Unused
  PREVIEW_EVENT_CREATE_DOCUMENT,
  PREVIEW_EVENT_NEW_SETTINGS,  // Unused
  PREVIEW_EVENT_MAX,
};

const double kMinDpi = 1.0;

const char kPageLoadScriptFormat[] =
    "document.open(); document.write(%s); document.close();";

const char kPageSetupScriptFormat[] = "setup(%s);";

void ExecuteScript(blink::WebFrame* frame,
                   const char* script_format,
                   const base::Value& parameters) {
  std::string json;
  base::JSONWriter::Write(&parameters, &json);
  std::string script = base::StringPrintf(script_format, json.c_str());
  frame->executeScript(blink::WebString(UTF8ToUTF16(script)));
}

int GetDPI(const PrintMsg_Print_Params* print_params) {
#if defined(OS_MACOSX)
  // On the Mac, the printable area is in points, don't do any scaling based
  // on dpi.
  return kPointsPerInch;
#else
  return static_cast<int>(print_params->dpi);
#endif  // defined(OS_MACOSX)
}

bool PrintMsg_Print_Params_IsValid(const PrintMsg_Print_Params& params) {
  return !params.content_size.IsEmpty() && !params.page_size.IsEmpty() &&
         !params.printable_area.IsEmpty() && params.document_cookie &&
         params.desired_dpi && params.max_shrink && params.min_shrink &&
         params.dpi && (params.margin_top >= 0) && (params.margin_left >= 0);
}

PrintMsg_Print_Params GetCssPrintParams(
    blink::WebFrame* frame,
    int page_index,
    const PrintMsg_Print_Params& page_params) {
  PrintMsg_Print_Params page_css_params = page_params;
  int dpi = GetDPI(&page_params);

  blink::WebSize page_size_in_pixels(
      ConvertUnit(page_params.page_size.width(), dpi, kPixelsPerInch),
      ConvertUnit(page_params.page_size.height(), dpi, kPixelsPerInch));
  int margin_top_in_pixels =
      ConvertUnit(page_params.margin_top, dpi, kPixelsPerInch);
  int margin_right_in_pixels = ConvertUnit(
      page_params.page_size.width() -
      page_params.content_size.width() - page_params.margin_left,
      dpi, kPixelsPerInch);
  int margin_bottom_in_pixels = ConvertUnit(
      page_params.page_size.height() -
      page_params.content_size.height() - page_params.margin_top,
      dpi, kPixelsPerInch);
  int margin_left_in_pixels = ConvertUnit(
      page_params.margin_left,
      dpi, kPixelsPerInch);

  blink::WebSize original_page_size_in_pixels = page_size_in_pixels;

  if (frame) {
    frame->pageSizeAndMarginsInPixels(page_index,
                                      page_size_in_pixels,
                                      margin_top_in_pixels,
                                      margin_right_in_pixels,
                                      margin_bottom_in_pixels,
                                      margin_left_in_pixels);
  }

  int new_content_width = page_size_in_pixels.width -
                          margin_left_in_pixels - margin_right_in_pixels;
  int new_content_height = page_size_in_pixels.height -
                           margin_top_in_pixels - margin_bottom_in_pixels;

  // Invalid page size and/or margins. We just use the default setting.
  if (new_content_width < 1 || new_content_height < 1) {
    CHECK(frame != NULL);
    page_css_params = GetCssPrintParams(NULL, page_index, page_params);
    return page_css_params;
  }

  page_css_params.content_size = gfx::Size(
      ConvertUnit(new_content_width, kPixelsPerInch, dpi),
      ConvertUnit(new_content_height, kPixelsPerInch, dpi));

  if (original_page_size_in_pixels != page_size_in_pixels) {
    page_css_params.page_size = gfx::Size(
        ConvertUnit(page_size_in_pixels.width, kPixelsPerInch, dpi),
        ConvertUnit(page_size_in_pixels.height, kPixelsPerInch, dpi));
  } else {
    // Printing frame doesn't have any page size css. Pixels to dpi conversion
    // causes rounding off errors. Therefore use the default page size values
    // directly.
    page_css_params.page_size = page_params.page_size;
  }

  page_css_params.margin_top =
      ConvertUnit(margin_top_in_pixels, kPixelsPerInch, dpi);
  page_css_params.margin_left =
      ConvertUnit(margin_left_in_pixels, kPixelsPerInch, dpi);
  return page_css_params;
}

double FitPrintParamsToPage(const PrintMsg_Print_Params& page_params,
                            PrintMsg_Print_Params* params_to_fit) {
  double content_width =
      static_cast<double>(params_to_fit->content_size.width());
  double content_height =
      static_cast<double>(params_to_fit->content_size.height());
  int default_page_size_height = page_params.page_size.height();
  int default_page_size_width = page_params.page_size.width();
  int css_page_size_height = params_to_fit->page_size.height();
  int css_page_size_width = params_to_fit->page_size.width();

  double scale_factor = 1.0f;
  if (page_params.page_size == params_to_fit->page_size)
    return scale_factor;

  if (default_page_size_width < css_page_size_width ||
      default_page_size_height < css_page_size_height) {
    double ratio_width =
        static_cast<double>(default_page_size_width) / css_page_size_width;
    double ratio_height =
        static_cast<double>(default_page_size_height) / css_page_size_height;
    scale_factor = ratio_width < ratio_height ? ratio_width : ratio_height;
    content_width *= scale_factor;
    content_height *= scale_factor;
  }
  params_to_fit->margin_top = static_cast<int>(
      (default_page_size_height - css_page_size_height * scale_factor) / 2 +
      (params_to_fit->margin_top * scale_factor));
  params_to_fit->margin_left = static_cast<int>(
      (default_page_size_width - css_page_size_width * scale_factor) / 2 +
      (params_to_fit->margin_left * scale_factor));
  params_to_fit->content_size = gfx::Size(
      static_cast<int>(content_width), static_cast<int>(content_height));
  params_to_fit->page_size = page_params.page_size;
  return scale_factor;
}

void CalculatePageLayoutFromPrintParams(
    const PrintMsg_Print_Params& params,
    PageSizeMargins* page_layout_in_points) {
  int dpi = GetDPI(&params);
  int content_width = params.content_size.width();
  int content_height = params.content_size.height();

  int margin_bottom = params.page_size.height() -
                      content_height - params.margin_top;
  int margin_right = params.page_size.width() -
                      content_width - params.margin_left;

  page_layout_in_points->content_width =
      ConvertUnit(content_width, dpi, kPointsPerInch);
  page_layout_in_points->content_height =
      ConvertUnit(content_height, dpi, kPointsPerInch);
  page_layout_in_points->margin_top =
      ConvertUnit(params.margin_top, dpi, kPointsPerInch);
  page_layout_in_points->margin_right =
      ConvertUnit(margin_right, dpi, kPointsPerInch);
  page_layout_in_points->margin_bottom =
      ConvertUnit(margin_bottom, dpi, kPointsPerInch);
  page_layout_in_points->margin_left =
      ConvertUnit(params.margin_left, dpi, kPointsPerInch);
}

void EnsureOrientationMatches(const PrintMsg_Print_Params& css_params,
                              PrintMsg_Print_Params* page_params) {
  if ((page_params->page_size.width() > page_params->page_size.height()) ==
      (css_params.page_size.width() > css_params.page_size.height())) {
    return;
  }

  // Swap the |width| and |height| values.
  page_params->page_size.SetSize(page_params->page_size.height(),
                                 page_params->page_size.width());
  page_params->content_size.SetSize(page_params->content_size.height(),
                                    page_params->content_size.width());
  page_params->printable_area.set_size(
      gfx::Size(page_params->printable_area.height(),
                page_params->printable_area.width()));
}

void ComputeWebKitPrintParamsInDesiredDpi(
    const PrintMsg_Print_Params& print_params,
    blink::WebPrintParams* webkit_print_params) {
  int dpi = GetDPI(&print_params);
  webkit_print_params->printerDPI = dpi;
  webkit_print_params->printScalingOption = print_params.print_scaling_option;

  webkit_print_params->printContentArea.width =
      ConvertUnit(print_params.content_size.width(), dpi,
                  print_params.desired_dpi);
  webkit_print_params->printContentArea.height =
      ConvertUnit(print_params.content_size.height(), dpi,
                  print_params.desired_dpi);

  webkit_print_params->printableArea.x =
      ConvertUnit(print_params.printable_area.x(), dpi,
                  print_params.desired_dpi);
  webkit_print_params->printableArea.y =
      ConvertUnit(print_params.printable_area.y(), dpi,
                  print_params.desired_dpi);
  webkit_print_params->printableArea.width =
      ConvertUnit(print_params.printable_area.width(), dpi,
                  print_params.desired_dpi);
  webkit_print_params->printableArea.height =
      ConvertUnit(print_params.printable_area.height(),
                  dpi, print_params.desired_dpi);

  webkit_print_params->paperSize.width =
      ConvertUnit(print_params.page_size.width(), dpi,
                  print_params.desired_dpi);
  webkit_print_params->paperSize.height =
      ConvertUnit(print_params.page_size.height(), dpi,
                  print_params.desired_dpi);
}

blink::WebPlugin* GetPlugin(const blink::WebFrame* frame) {
  return frame->document().isPluginDocument() ?
         frame->document().to<blink::WebPluginDocument>().plugin() : NULL;
}

bool PrintingNodeOrPdfFrame(const blink::WebFrame* frame,
                            const blink::WebNode& node) {
  if (!node.isNull())
    return true;
  blink::WebPlugin* plugin = GetPlugin(frame);
  return plugin && plugin->supportsPaginatedPrint();
}

bool PrintingFrameHasPageSizeStyle(blink::WebFrame* frame,
                                   int total_page_count) {
  if (!frame)
    return false;
  bool frame_has_custom_page_size_style = false;
  for (int i = 0; i < total_page_count; ++i) {
    if (frame->hasCustomPageSizeStyle(i)) {
      frame_has_custom_page_size_style = true;
      break;
    }
  }
  return frame_has_custom_page_size_style;
}

MarginType GetMarginsForPdf(blink::WebFrame* frame,
                            const blink::WebNode& node) {
  if (frame->isPrintScalingDisabledForPlugin(node))
    return NO_MARGINS;
  else
    return PRINTABLE_AREA_MARGINS;
}

bool FitToPageEnabled(const base::DictionaryValue& job_settings) {
  bool fit_to_paper_size = false;
  if (!job_settings.GetBoolean(kSettingFitToPageEnabled, &fit_to_paper_size)) {
    NOTREACHED();
  }
  return fit_to_paper_size;
}

PrintMsg_Print_Params CalculatePrintParamsForCss(
    blink::WebFrame* frame,
    int page_index,
    const PrintMsg_Print_Params& page_params,
    bool ignore_css_margins,
    bool fit_to_page,
    double* scale_factor) {
  PrintMsg_Print_Params css_params = GetCssPrintParams(frame, page_index,
                                                       page_params);

  PrintMsg_Print_Params params = page_params;
  EnsureOrientationMatches(css_params, &params);

  if (ignore_css_margins && fit_to_page)
    return params;

  PrintMsg_Print_Params result_params = css_params;
  if (ignore_css_margins) {
    result_params.margin_top = params.margin_top;
    result_params.margin_left = params.margin_left;

    DCHECK(!fit_to_page);
    // Since we are ignoring the margins, the css page size is no longer
    // valid.
    int default_margin_right = params.page_size.width() -
        params.content_size.width() - params.margin_left;
    int default_margin_bottom = params.page_size.height() -
        params.content_size.height() - params.margin_top;
    result_params.content_size = gfx::Size(
        result_params.page_size.width() - result_params.margin_left -
            default_margin_right,
        result_params.page_size.height() - result_params.margin_top -
            default_margin_bottom);
  }

  if (fit_to_page) {
    double factor = FitPrintParamsToPage(params, &result_params);
    if (scale_factor)
      *scale_factor = factor;
  }
  return result_params;
}

bool IsPrintPreviewEnabled() {
  return CommandLine::ForCurrentProcess()->HasSwitch(
      switches::kRendererPrintPreview);
}

bool IsPrintThrottlingDisabled() {
  return CommandLine::ForCurrentProcess()->HasSwitch(
      switches::kDisableScriptedPrintThrottling);
}

}  // namespace

FrameReference::FrameReference(const blink::WebFrame* frame) {
  Reset(frame);
}

FrameReference::FrameReference() {
  Reset(NULL);
}

FrameReference::~FrameReference() {
}

void FrameReference::Reset(const blink::WebFrame* frame) {
  if (frame) {
    view_ = frame->view();
    frame_name_ = frame->uniqueName();
  } else {
    view_ = NULL;
    frame_name_.reset();
  }
}

blink::WebFrame* FrameReference::GetFrame() {
  return view_ ? view_->findFrameByName(frame_name_) : NULL;
}

blink::WebView* FrameReference::view() {
  return view_;
}

// static - Not anonymous so that platform implementations can use it.
void PrintWebViewHelper::PrintHeaderAndFooter(
    blink::WebCanvas* canvas,
    int page_number,
    int total_pages,
    float webkit_scale_factor,
    const PageSizeMargins& page_layout,
    const base::DictionaryValue& header_footer_info,
    const PrintMsg_Print_Params& params) {
  skia::VectorPlatformDeviceSkia* device =
      static_cast<skia::VectorPlatformDeviceSkia*>(canvas->getTopDevice());
  device->setDrawingArea(SkPDFDevice::kMargin_DrawingArea);

  SkAutoCanvasRestore auto_restore(canvas, true);
  canvas->scale(1 / webkit_scale_factor, 1 / webkit_scale_factor);

  blink::WebSize page_size(page_layout.margin_left + page_layout.margin_right +
                            page_layout.content_width,
                            page_layout.margin_top + page_layout.margin_bottom +
                            page_layout.content_height);

  blink::WebView* web_view = blink::WebView::create(NULL);
  web_view->settings()->setJavaScriptEnabled(true);
  web_view->initializeMainFrame(NULL);

  blink::WebFrame* frame = web_view->mainFrame();

  // LEVI: Remove chrome resources.
  //base::StringValue html(
  //    ResourceBundle::GetSharedInstance().GetLocalizedString(
  //        IDR_PRINT_PREVIEW_PAGE));
  base::StringValue html("");
  // Load page with script to avoid async operations.
  ExecuteScript(frame, kPageLoadScriptFormat, html);

  scoped_ptr<base::DictionaryValue> options(header_footer_info.DeepCopy());
  options->SetDouble("width", page_size.width);
  options->SetDouble("height", page_size.height);
  options->SetDouble("topMargin", page_layout.margin_top);
  options->SetDouble("bottomMargin", page_layout.margin_bottom);
  options->SetString("pageNumber",
                     base::StringPrintf("%d/%d", page_number, total_pages));

  ExecuteScript(frame, kPageSetupScriptFormat, *options);

  blink::WebPrintParams webkit_params(page_size);
  webkit_params.printerDPI = GetDPI(&params);

  frame->printBegin(webkit_params);
  frame->printPage(0, canvas);
  frame->printEnd();

  web_view->close();

  device->setDrawingArea(SkPDFDevice::kContent_DrawingArea);
}

// static - Not anonymous so that platform implementations can use it.
float PrintWebViewHelper::RenderPageContent(blink::WebFrame* frame,
                                            int page_number,
                                            const gfx::Rect& canvas_area,
                                            const gfx::Rect& content_area,
                                            double scale_factor,
                                            blink::WebCanvas* canvas) {
  SkAutoCanvasRestore auto_restore(canvas, true);
  if (content_area != canvas_area) {
    canvas->translate((content_area.x() - canvas_area.x()) / scale_factor,
                      (content_area.y() - canvas_area.y()) / scale_factor);
    SkRect clip_rect(
        SkRect::MakeXYWH(content_area.origin().x() / scale_factor,
                         content_area.origin().y() / scale_factor,
                         content_area.size().width() / scale_factor,
                         content_area.size().height() / scale_factor));
    SkIRect clip_int_rect;
    clip_rect.roundOut(&clip_int_rect);
    SkRegion clip_region(clip_int_rect);
    canvas->setClipRegion(clip_region);
  }
  return frame->printPage(page_number, canvas);
}

// Class that calls the Begin and End print functions on the frame and changes
// the size of the view temporarily to support full page printing..
class PrepareFrameAndViewForPrint : public blink::WebViewClient,
                                    public blink::WebFrameClient {
 public:
  PrepareFrameAndViewForPrint(const PrintMsg_Print_Params& params,
                              blink::WebFrame* frame,
                              const blink::WebNode& node,
                              bool ignore_css_margins);
  virtual ~PrepareFrameAndViewForPrint();

  // Optional. Replaces |frame_| with selection if needed. Will call |on_ready|
  // when completed.
  void CopySelectionIfNeeded(const WebPreferences& preferences,
                             const base::Closure& on_ready);

  // Prepares frame for printing.
  void StartPrinting();

  blink::WebFrame* frame() {
    return frame_.GetFrame();
  }

  const blink::WebNode& node() const {
    return node_to_print_;
  }

  int GetExpectedPageCount() const {
    return expected_pages_count_;
  }

  gfx::Size GetPrintCanvasSize() const;

  void FinishPrinting();

  bool IsLoadingSelection() {
    // It's not selection if not |owns_web_view_|.
    return owns_web_view_ && frame() && frame()->isLoading();
  }

 protected:
  // blink::WebViewClient override:
  virtual void didStopLoading();

  virtual void CallOnReady();

 private:
  void ResizeForPrinting();
  void RestoreSize();
  void CopySelection(const WebPreferences& preferences);

  base::WeakPtrFactory<PrepareFrameAndViewForPrint> weak_ptr_factory_;

  FrameReference frame_;
  blink::WebNode node_to_print_;
  bool owns_web_view_;
  blink::WebPrintParams web_print_params_;
  gfx::Size prev_view_size_;
  gfx::Size prev_scroll_offset_;
  int expected_pages_count_;
  base::Closure on_ready_;
  bool should_print_backgrounds_;
  bool should_print_selection_only_;
  bool is_printing_started_;

  DISALLOW_COPY_AND_ASSIGN(PrepareFrameAndViewForPrint);
};

PrepareFrameAndViewForPrint::PrepareFrameAndViewForPrint(
    const PrintMsg_Print_Params& params,
    blink::WebFrame* frame,
    const blink::WebNode& node,
    bool ignore_css_margins)
    : weak_ptr_factory_(this),
      frame_(frame),
      node_to_print_(node),
      owns_web_view_(false),
      expected_pages_count_(0),
      should_print_backgrounds_(params.should_print_backgrounds),
      should_print_selection_only_(params.selection_only),
      is_printing_started_(false) {
  PrintMsg_Print_Params print_params = params;
  if (!should_print_selection_only_ ||
      !PrintingNodeOrPdfFrame(frame, node_to_print_)) {
    bool fit_to_page = ignore_css_margins &&
                       print_params.print_scaling_option ==
                            blink::WebPrintScalingOptionFitToPrintableArea;
    ComputeWebKitPrintParamsInDesiredDpi(params, &web_print_params_);
    frame->printBegin(web_print_params_, node_to_print_);
    print_params = CalculatePrintParamsForCss(frame, 0, print_params,
                                              ignore_css_margins, fit_to_page,
                                              NULL);
    frame->printEnd();
  }
  ComputeWebKitPrintParamsInDesiredDpi(print_params, &web_print_params_);
}

PrepareFrameAndViewForPrint::~PrepareFrameAndViewForPrint() {
  FinishPrinting();
}

void PrepareFrameAndViewForPrint::ResizeForPrinting() {
  // Layout page according to printer page size. Since WebKit shrinks the
  // size of the page automatically (from 125% to 200%) we trick it to
  // think the page is 125% larger so the size of the page is correct for
  // minimum (default) scaling.
  // This is important for sites that try to fill the page.
  gfx::Size print_layout_size(web_print_params_.printContentArea.width,
                              web_print_params_.printContentArea.height);
  print_layout_size.set_height(
      static_cast<int>(static_cast<double>(print_layout_size.height()) * 1.25));

  if (!frame())
    return;
  blink::WebView* web_view = frame_.view();
  // Backup size and offset.
  if (blink::WebFrame* web_frame = web_view->mainFrame())
    prev_scroll_offset_ = web_frame->scrollOffset();
  prev_view_size_ = web_view->size();

  web_view->resize(print_layout_size);
}


void PrepareFrameAndViewForPrint::StartPrinting() {
  ResizeForPrinting();
  blink::WebView* web_view = frame_.view();
  web_view->settings()->setShouldPrintBackgrounds(should_print_backgrounds_);
  expected_pages_count_ =
      frame()->printBegin(web_print_params_, node_to_print_);
  is_printing_started_ = true;
}

void PrepareFrameAndViewForPrint::CopySelectionIfNeeded(
    const WebPreferences& preferences,
    const base::Closure& on_ready) {
  on_ready_ = on_ready;
  if (should_print_selection_only_)
    CopySelection(preferences);
  else
    didStopLoading();
}

void PrepareFrameAndViewForPrint::CopySelection(
    const WebPreferences& preferences) {
  ResizeForPrinting();
  std::string url_str = "data:text/html;charset=utf-8,";
  url_str.append(
      net::EscapeQueryParamValue(frame()->selectionAsMarkup().utf8(), false));
  RestoreSize();
  // Create a new WebView with the same settings as the current display one.
  // Except that we disable javascript (don't want any active content running
  // on the page).
  WebPreferences prefs = preferences;
  prefs.javascript_enabled = false;
  prefs.java_enabled = false;

  blink::WebView* web_view = blink::WebView::create(this);
  owns_web_view_ = true;
  content::ApplyWebPreferences(prefs, web_view);
  web_view->initializeMainFrame(this);
  frame_.Reset(web_view->mainFrame());
  node_to_print_.reset();

  // When loading is done this will call didStopLoading() and that will do the
  // actual printing.
  frame()->loadRequest(blink::WebURLRequest(GURL(url_str)));
}

void PrepareFrameAndViewForPrint::didStopLoading() {
  DCHECK(!on_ready_.is_null());
  // Don't call callback here, because it can delete |this| and WebView that is
  // called didStopLoading.
  base::MessageLoop::current()->PostTask(
      FROM_HERE,
      base::Bind(&PrepareFrameAndViewForPrint::CallOnReady,
                 weak_ptr_factory_.GetWeakPtr()));
}

void PrepareFrameAndViewForPrint::CallOnReady() {
  return on_ready_.Run();  // Can delete |this|.
}

gfx::Size PrepareFrameAndViewForPrint::GetPrintCanvasSize() const {
  DCHECK(is_printing_started_);
  return gfx::Size(web_print_params_.printContentArea.width,
                   web_print_params_.printContentArea.height);
}

void PrepareFrameAndViewForPrint::RestoreSize() {
  if (frame()) {
    blink::WebView* web_view = frame_.GetFrame()->view();
    web_view->resize(prev_view_size_);
    if (blink::WebFrame* web_frame = web_view->mainFrame())
      web_frame->setScrollOffset(prev_scroll_offset_);
  }
}

void PrepareFrameAndViewForPrint::FinishPrinting() {
  blink::WebFrame* frame = frame_.GetFrame();
  if (frame) {
    blink::WebView* web_view = frame->view();
    if (is_printing_started_) {
      is_printing_started_ = false;
      frame->printEnd();
      if (!owns_web_view_) {
        web_view->settings()->setShouldPrintBackgrounds(false);
        RestoreSize();
      }
    }
    if (owns_web_view_) {
      DCHECK(!frame->isLoading());
      owns_web_view_ = false;
      web_view->close();
    }
  }
  frame_.Reset(NULL);
  on_ready_.Reset();
}

PrintWebViewHelper::PrintWebViewHelper(content::RenderView* render_view)
    : content::RenderViewObserver(render_view),
      content::RenderViewObserverTracker<PrintWebViewHelper>(render_view),
      reset_prep_frame_view_(false),
      is_preview_enabled_(IsPrintPreviewEnabled()),
      is_scripted_print_throttling_disabled_(IsPrintThrottlingDisabled()),
      is_print_ready_metafile_sent_(false),
      ignore_css_margins_(false),
      user_cancelled_scripted_print_count_(0),
      is_scripted_printing_blocked_(false),
      notify_browser_of_print_failure_(true),
      print_for_preview_(false),
      print_node_in_progress_(false),
      is_loading_(false),
      is_scripted_preview_delayed_(false),
      weak_ptr_factory_(this) {
}

PrintWebViewHelper::~PrintWebViewHelper() {}

bool PrintWebViewHelper::IsScriptInitiatedPrintAllowed(
    blink::WebFrame* frame, bool user_initiated) {
#if defined(OS_ANDROID)
  return false;
#endif  // defined(OS_ANDROID)
  if (is_scripted_printing_blocked_)
    return false;
  // If preview is enabled, then the print dialog is tab modal, and the user
  // can always close the tab on a mis-behaving page (the system print dialog
  // is app modal). If the print was initiated through user action, don't
  // throttle. Or, if the command line flag to skip throttling has been set.
  if (!is_scripted_print_throttling_disabled_ &&
      !is_preview_enabled_ &&
      !user_initiated)
    return !IsScriptInitiatedPrintTooFrequent(frame);
  return true;
}

void PrintWebViewHelper::DidStartLoading() {
  is_loading_ = true;
}

void PrintWebViewHelper::DidStopLoading() {
  is_loading_ = false;
  ShowScriptedPrintPreview();
}

// Prints |frame| which called window.print().
void PrintWebViewHelper::PrintPage(blink::WebFrame* frame,
                                   bool user_initiated) {
  DCHECK(frame);

  if (!IsScriptInitiatedPrintAllowed(frame, user_initiated))
    return;
  IncrementScriptedPrintCount();

  if (is_preview_enabled_) {
    print_preview_context_.InitWithFrame(frame);
    RequestPrintPreview(PRINT_PREVIEW_SCRIPTED);
  } else {
    Print(frame, blink::WebNode());
  }
}

bool PrintWebViewHelper::OnMessageReceived(const IPC::Message& message) {
  bool handled = true;
  IPC_BEGIN_MESSAGE_MAP(PrintWebViewHelper, message)
    IPC_MESSAGE_HANDLER(PrintMsg_PrintPages, OnPrintPages)
    IPC_MESSAGE_HANDLER(PrintMsg_PrintForSystemDialog, OnPrintForSystemDialog)
    IPC_MESSAGE_HANDLER(PrintMsg_InitiatePrintPreview, OnInitiatePrintPreview)
    IPC_MESSAGE_HANDLER(PrintMsg_PrintNodeUnderContextMenu,
                        OnPrintNodeUnderContextMenu)
    IPC_MESSAGE_HANDLER(PrintMsg_PrintPreview, OnPrintPreview)
    IPC_MESSAGE_HANDLER(PrintMsg_PrintForPrintPreview, OnPrintForPrintPreview)
    IPC_MESSAGE_HANDLER(PrintMsg_PrintingDone, OnPrintingDone)
    IPC_MESSAGE_HANDLER(PrintMsg_ResetScriptedPrintCount,
                        ResetScriptedPrintCount)
    IPC_MESSAGE_HANDLER(PrintMsg_SetScriptedPrintingBlocked,
                        SetScriptedPrintBlocked)
    IPC_MESSAGE_UNHANDLED(handled = false)
    IPC_END_MESSAGE_MAP()
  return handled;
}

void PrintWebViewHelper::OnPrintForPrintPreview(
    const DictionaryValue& job_settings) {
  DCHECK(is_preview_enabled_);
  // If still not finished with earlier print request simply ignore.
  if (prep_frame_view_)
    return;

  if (!render_view()->GetWebView())
    return;
  blink::WebFrame* main_frame = render_view()->GetWebView()->mainFrame();
  if (!main_frame)
    return;

  blink::WebDocument document = main_frame->document();
  // <object> with id="pdf-viewer" is created in
  // chrome/browser/resources/print_preview/print_preview.js
  blink::WebElement pdf_element = document.getElementById("pdf-viewer");
  if (pdf_element.isNull()) {
    NOTREACHED();
    return;
  }

  // Set |print_for_preview_| flag and autoreset it to back to original
  // on return.
  base::AutoReset<bool> set_printing_flag(&print_for_preview_, true);

  blink::WebFrame* pdf_frame = pdf_element.document().frame();
  if (!UpdatePrintSettings(pdf_frame, pdf_element, job_settings)) {
    LOG(ERROR) << "UpdatePrintSettings failed";
    DidFinishPrinting(FAIL_PRINT);
    return;
  }

  // Print page onto entire page not just printable area. Preview PDF already
  // has content in correct position taking into account page size and printable
  // area.
  // TODO(vitalybuka) : Make this consistent on all platform. This change
  // affects Windows only. On Linux and OSX RenderPagesForPrint does not use
  // printable_area. Also we can't change printable_area deeper inside
  // RenderPagesForPrint for Windows, because it's used also by native
  // printing and it expects real printable_area value.
  // See http://crbug.com/123408
  PrintMsg_Print_Params& print_params = print_pages_params_->params;
  print_params.printable_area = gfx::Rect(print_params.page_size);

  // Render Pages for printing.
  if (!RenderPagesForPrint(pdf_frame, pdf_element)) {
    LOG(ERROR) << "RenderPagesForPrint failed";
    DidFinishPrinting(FAIL_PRINT);
  }
}

bool PrintWebViewHelper::GetPrintFrame(blink::WebFrame** frame) {
  DCHECK(frame);
  blink::WebView* webView = render_view()->GetWebView();
  DCHECK(webView);
  if (!webView)
    return false;

  // If the user has selected text in the currently focused frame we print
  // only that frame (this makes print selection work for multiple frames).
  blink::WebFrame* focusedFrame = webView->focusedFrame();
  *frame = focusedFrame->hasSelection() ? focusedFrame : webView->mainFrame();
  return true;
}

void PrintWebViewHelper::OnPrintPages() {
  blink::WebFrame* frame;
  if (GetPrintFrame(&frame))
    Print(frame, blink::WebNode());
}

void PrintWebViewHelper::OnPrintForSystemDialog() {
  blink::WebFrame* frame = print_preview_context_.source_frame();
  if (!frame) {
    NOTREACHED();
    return;
  }

  Print(frame, print_preview_context_.source_node());
}

void PrintWebViewHelper::GetPageSizeAndContentAreaFromPageLayout(
    const PageSizeMargins& page_layout_in_points,
    gfx::Size* page_size,
    gfx::Rect* content_area) {
  *page_size = gfx::Size(
      page_layout_in_points.content_width +
          page_layout_in_points.margin_right +
          page_layout_in_points.margin_left,
      page_layout_in_points.content_height +
          page_layout_in_points.margin_top +
          page_layout_in_points.margin_bottom);
  *content_area = gfx::Rect(page_layout_in_points.margin_left,
                            page_layout_in_points.margin_top,
                            page_layout_in_points.content_width,
                            page_layout_in_points.content_height);
}

void PrintWebViewHelper::UpdateFrameMarginsCssInfo(
    const base::DictionaryValue& settings) {
  int margins_type = 0;
  if (!settings.GetInteger(kSettingMarginsType, &margins_type))
    margins_type = DEFAULT_MARGINS;
  ignore_css_margins_ = (margins_type != DEFAULT_MARGINS);
}

bool PrintWebViewHelper::IsPrintToPdfRequested(
    const base::DictionaryValue& job_settings) {
  bool print_to_pdf = false;
  if (!job_settings.GetBoolean(kSettingPrintToPDF, &print_to_pdf))
    NOTREACHED();
  return print_to_pdf;
}

blink::WebPrintScalingOption PrintWebViewHelper::GetPrintScalingOption(
    bool source_is_html, const base::DictionaryValue& job_settings,
    const PrintMsg_Print_Params& params) {
  DCHECK(!print_for_preview_);

  if (params.print_to_pdf)
    return blink::WebPrintScalingOptionSourceSize;

  if (!source_is_html) {
    if (!FitToPageEnabled(job_settings))
      return blink::WebPrintScalingOptionNone;

    bool no_plugin_scaling =
        print_preview_context_.source_frame()->isPrintScalingDisabledForPlugin(
            print_preview_context_.source_node());

    if (params.is_first_request && no_plugin_scaling)
      return blink::WebPrintScalingOptionNone;
  }
  return blink::WebPrintScalingOptionFitToPrintableArea;
}

void PrintWebViewHelper::OnPrintPreview(const base::DictionaryValue& settings) {
  DCHECK(is_preview_enabled_);
  print_preview_context_.OnPrintPreview();

  UMA_HISTOGRAM_ENUMERATION("PrintPreview.PreviewEvent",
                            PREVIEW_EVENT_REQUESTED, PREVIEW_EVENT_MAX);

  if (!UpdatePrintSettings(print_preview_context_.source_frame(),
                           print_preview_context_.source_node(), settings)) {
    if (print_preview_context_.last_error() != PREVIEW_ERROR_BAD_SETTING) {
      Send(new PrintHostMsg_PrintPreviewInvalidPrinterSettings(
          routing_id(), print_pages_params_->params.document_cookie));
      notify_browser_of_print_failure_ = false;  // Already sent.
    }
    DidFinishPrinting(FAIL_PREVIEW);
    return;
  }

  // If we are previewing a pdf and the print scaling is disabled, send a
  // message to browser.
  if (print_pages_params_->params.is_first_request &&
      !print_preview_context_.IsModifiable() &&
      print_preview_context_.source_frame()->isPrintScalingDisabledForPlugin(
          print_preview_context_.source_node())) {
    Send(new PrintHostMsg_PrintPreviewScalingDisabled(routing_id()));
  }

  is_print_ready_metafile_sent_ = false;

  // PDF printer device supports alpha blending.
  print_pages_params_->params.supports_alpha_blend = true;

  bool generate_draft_pages = false;
  if (!settings.GetBoolean(kSettingGenerateDraftData,
                           &generate_draft_pages)) {
    NOTREACHED();
  }
  print_preview_context_.set_generate_draft_pages(generate_draft_pages);

  PrepareFrameForPreviewDocument();
}

void PrintWebViewHelper::PrepareFrameForPreviewDocument() {
  reset_prep_frame_view_ = false;

  if (!print_pages_params_ || CheckForCancel()) {
    DidFinishPrinting(FAIL_PREVIEW);
    return;
  }

  // Don't reset loading frame or WebKit will fail assert. Just retry when
  // current selection is loaded.
  if (prep_frame_view_ && prep_frame_view_->IsLoadingSelection()) {
    reset_prep_frame_view_ = true;
    return;
  }

  const PrintMsg_Print_Params& print_params = print_pages_params_->params;
  prep_frame_view_.reset(
      new PrepareFrameAndViewForPrint(print_params,
                                      print_preview_context_.source_frame(),
                                      print_preview_context_.source_node(),
                                      ignore_css_margins_));
  prep_frame_view_->CopySelectionIfNeeded(
      render_view()->GetWebkitPreferences(),
      base::Bind(&PrintWebViewHelper::OnFramePreparedForPreviewDocument,
                 base::Unretained(this)));
}

void PrintWebViewHelper::OnFramePreparedForPreviewDocument() {
  if (reset_prep_frame_view_) {
    PrepareFrameForPreviewDocument();
    return;
  }
  DidFinishPrinting(CreatePreviewDocument() ? OK : FAIL_PREVIEW);
}

bool PrintWebViewHelper::CreatePreviewDocument() {
  if (!print_pages_params_ || CheckForCancel())
    return false;

  UMA_HISTOGRAM_ENUMERATION("PrintPreview.PreviewEvent",
                            PREVIEW_EVENT_CREATE_DOCUMENT, PREVIEW_EVENT_MAX);

  const PrintMsg_Print_Params& print_params = print_pages_params_->params;
  const std::vector<int>& pages = print_pages_params_->pages;

  if (!print_preview_context_.CreatePreviewDocument(prep_frame_view_.release(),
                                                    pages)) {
    return false;
  }

  PageSizeMargins default_page_layout;
  ComputePageLayoutInPointsForCss(print_preview_context_.prepared_frame(), 0,
                                  print_params, ignore_css_margins_, NULL,
                                  &default_page_layout);

  bool has_page_size_style = PrintingFrameHasPageSizeStyle(
      print_preview_context_.prepared_frame(),
      print_preview_context_.total_page_count());
  int dpi = GetDPI(&print_params);

  gfx::Rect printable_area_in_points(
      ConvertUnit(print_params.printable_area.x(), dpi, kPointsPerInch),
      ConvertUnit(print_params.printable_area.y(), dpi, kPointsPerInch),
      ConvertUnit(print_params.printable_area.width(), dpi, kPointsPerInch),
      ConvertUnit(print_params.printable_area.height(), dpi, kPointsPerInch));

  // Margins: Send default page layout to browser process.
  Send(new PrintHostMsg_DidGetDefaultPageLayout(routing_id(),
                                                default_page_layout,
                                                printable_area_in_points,
                                                has_page_size_style));

  PrintHostMsg_DidGetPreviewPageCount_Params params;
  params.page_count = print_preview_context_.total_page_count();
  params.is_modifiable = print_preview_context_.IsModifiable();
  params.document_cookie = print_params.document_cookie;
  params.preview_request_id = print_params.preview_request_id;
  params.clear_preview_data = print_preview_context_.generate_draft_pages();
  Send(new PrintHostMsg_DidGetPreviewPageCount(routing_id(), params));
  if (CheckForCancel())
    return false;

  while (!print_preview_context_.IsFinalPageRendered()) {
    int page_number = print_preview_context_.GetNextPageNumber();
    DCHECK_GE(page_number, 0);
    if (!RenderPreviewPage(page_number, print_params))
      return false;

    if (CheckForCancel())
      return false;

    // We must call PrepareFrameAndViewForPrint::FinishPrinting() (by way of
    // print_preview_context_.AllPagesRendered()) before calling
    // FinalizePrintReadyDocument() when printing a PDF because the plugin
    // code does not generate output until we call FinishPrinting().  We do not
    // generate draft pages for PDFs, so IsFinalPageRendered() and
    // IsLastPageOfPrintReadyMetafile() will be true in the same iteration of
    // the loop.
    if (print_preview_context_.IsFinalPageRendered())
      print_preview_context_.AllPagesRendered();

    if (print_preview_context_.IsLastPageOfPrintReadyMetafile()) {
      DCHECK(print_preview_context_.IsModifiable() ||
             print_preview_context_.IsFinalPageRendered());
      if (!FinalizePrintReadyDocument())
        return false;
    }
  }
  print_preview_context_.Finished();
  return true;
}

bool PrintWebViewHelper::FinalizePrintReadyDocument() {
  DCHECK(!is_print_ready_metafile_sent_);
  print_preview_context_.FinalizePrintReadyDocument();

  // Get the size of the resulting metafile.
  PreviewMetafile* metafile = print_preview_context_.metafile();
  uint32 buf_size = metafile->GetDataSize();
  DCHECK_GT(buf_size, 0u);

  PrintHostMsg_DidPreviewDocument_Params preview_params;
  preview_params.data_size = buf_size;
  preview_params.document_cookie = print_pages_params_->params.document_cookie;
  preview_params.expected_pages_count =
      print_preview_context_.total_page_count();
  preview_params.modifiable = print_preview_context_.IsModifiable();
  preview_params.preview_request_id =
      print_pages_params_->params.preview_request_id;

  // Ask the browser to create the shared memory for us.
  if (!CopyMetafileDataToSharedMem(metafile,
                                   &(preview_params.metafile_data_handle))) {
    LOG(ERROR) << "CopyMetafileDataToSharedMem failed";
    print_preview_context_.set_error(PREVIEW_ERROR_METAFILE_COPY_FAILED);
    return false;
  }
  is_print_ready_metafile_sent_ = true;

  Send(new PrintHostMsg_MetafileReadyForPrinting(routing_id(), preview_params));
  return true;
}

void PrintWebViewHelper::OnPrintingDone(bool success) {
  notify_browser_of_print_failure_ = false;
  if (!success)
    LOG(ERROR) << "Failure in OnPrintingDone";
  DidFinishPrinting(success ? OK : FAIL_PRINT);
}

void PrintWebViewHelper::SetScriptedPrintBlocked(bool blocked) {
  is_scripted_printing_blocked_ = blocked;
}

void PrintWebViewHelper::OnPrintNodeUnderContextMenu() {
  PrintNode(render_view()->GetContextMenuNode());
}

void PrintWebViewHelper::OnInitiatePrintPreview(bool selection_only) {
  DCHECK(is_preview_enabled_);
  blink::WebFrame* frame = NULL;
  GetPrintFrame(&frame);
  DCHECK(frame);
  print_preview_context_.InitWithFrame(frame);
  RequestPrintPreview(selection_only ?
                      PRINT_PREVIEW_USER_INITIATED_SELECTION :
                      PRINT_PREVIEW_USER_INITIATED_ENTIRE_FRAME);
}

bool PrintWebViewHelper::IsPrintingEnabled() {
  bool result = false;
  Send(new PrintHostMsg_IsPrintingEnabled(routing_id(), &result));
  return result;
}

void PrintWebViewHelper::PrintNode(const blink::WebNode& node) {
  if (node.isNull() || !node.document().frame()) {
    // This can occur when the context menu refers to an invalid WebNode.
    // See http://crbug.com/100890#c17 for a repro case.
    return;
  }

  if (print_node_in_progress_) {
    // This can happen as a result of processing sync messages when printing
    // from ppapi plugins. It's a rare case, so its OK to just fail here.
    // See http://crbug.com/159165.
    return;
  }

  print_node_in_progress_ = true;

  // Make a copy of the node, in case RenderView::OnContextMenuClosed resets
  // its |context_menu_node_|.
  if (is_preview_enabled_) {
    print_preview_context_.InitWithNode(node);
    RequestPrintPreview(PRINT_PREVIEW_USER_INITIATED_CONTEXT_NODE);
  } else {
    blink::WebNode duplicate_node(node);
    Print(duplicate_node.document().frame(), duplicate_node);
  }

  print_node_in_progress_ = false;
}

void PrintWebViewHelper::Print(blink::WebFrame* frame,
                               const blink::WebNode& node) {
  // If still not finished with earlier print request simply ignore.
  if (prep_frame_view_)
    return;

  FrameReference frame_ref(frame);

  int expected_page_count = 0;
  if (!CalculateNumberOfPages(frame, node, &expected_page_count)) {
    DidFinishPrinting(FAIL_PRINT_INIT);
    return;  // Failed to init print page settings.
  }

  // Some full screen plugins can say they don't want to print.
  if (!expected_page_count) {
    DidFinishPrinting(FAIL_PRINT);
    return;
  }

  // Ask the browser to show UI to retrieve the final print settings.
  if (!GetPrintSettingsFromUser(frame_ref.GetFrame(), node,
                                expected_page_count)) {
    DidFinishPrinting(OK);  // Release resources and fail silently.
    return;
  }

  // Render Pages for printing.
  if (!RenderPagesForPrint(frame_ref.GetFrame(), node)) {
    LOG(ERROR) << "RenderPagesForPrint failed";
    DidFinishPrinting(FAIL_PRINT);
  }
  ResetScriptedPrintCount();
}

void PrintWebViewHelper::DidFinishPrinting(PrintingResult result) {
  switch (result) {
    case OK:
      break;

    case FAIL_PRINT_INIT:
      DCHECK(!notify_browser_of_print_failure_);
      break;

    case FAIL_PRINT:
      if (notify_browser_of_print_failure_ && print_pages_params_.get()) {
        int cookie = print_pages_params_->params.document_cookie;
        Send(new PrintHostMsg_PrintingFailed(routing_id(), cookie));
      }
      break;

    case FAIL_PREVIEW:
      DCHECK(is_preview_enabled_);
      int cookie = print_pages_params_.get() ?
          print_pages_params_->params.document_cookie : 0;
      if (notify_browser_of_print_failure_) {
        LOG(ERROR) << "CreatePreviewDocument failed";
        Send(new PrintHostMsg_PrintPreviewFailed(routing_id(), cookie));
      } else {
        Send(new PrintHostMsg_PrintPreviewCancelled(routing_id(), cookie));
      }
      print_preview_context_.Failed(notify_browser_of_print_failure_);
      break;
  }
  prep_frame_view_.reset();
  print_pages_params_.reset();
  notify_browser_of_print_failure_ = true;
}

void PrintWebViewHelper::OnFramePreparedForPrintPages() {
  PrintPages();
  FinishFramePrinting();
}

void PrintWebViewHelper::PrintPages() {
  if (!prep_frame_view_)  // Printing is already canceled or failed.
    return;
  prep_frame_view_->StartPrinting();

  int page_count = prep_frame_view_->GetExpectedPageCount();
  if (!page_count) {
    LOG(ERROR) << "Can't print 0 pages.";
    return DidFinishPrinting(FAIL_PRINT);
  }

  const PrintMsg_PrintPages_Params& params = *print_pages_params_;
  const PrintMsg_Print_Params& print_params = params.params;

#if !defined(OS_CHROMEOS) && !defined(OS_ANDROID)
  // TODO(vitalybuka): should be page_count or valid pages from params.pages.
  // See http://crbug.com/161576
  Send(new PrintHostMsg_DidGetPrintedPagesCount(routing_id(),
                                                print_params.document_cookie,
                                                page_count));
#endif  // !defined(OS_CHROMEOS)

  if (print_params.preview_ui_id < 0) {
    // Printing for system dialog.
    int printed_count = params.pages.empty() ? page_count : params.pages.size();
#if !defined(OS_CHROMEOS)
    UMA_HISTOGRAM_COUNTS("PrintPreview.PageCount.SystemDialog", printed_count);
#else
    UMA_HISTOGRAM_COUNTS("PrintPreview.PageCount.PrintToCloudPrintWebDialog",
                         printed_count);
#endif  // !defined(OS_CHROMEOS)
  }


  if (!PrintPagesNative(prep_frame_view_->frame(), page_count,
                        prep_frame_view_->GetPrintCanvasSize())) {
    LOG(ERROR) << "Printing failed.";
    return DidFinishPrinting(FAIL_PRINT);
  }
}

void PrintWebViewHelper::FinishFramePrinting() {
  prep_frame_view_.reset();
}

#if defined(OS_MACOSX) || defined(OS_WIN)
<<<<<<< HEAD
bool PrintWebViewHelper::PrintPagesNative(WebKit::WebFrame* frame,
=======
bool PrintWebViewHelper::PrintPagesNative(blink::WebFrame* frame,
>>>>>>> 8c15b39e
                                          int page_count,
                                          const gfx::Size& canvas_size) {
  const PrintMsg_PrintPages_Params& params = *print_pages_params_;
  const PrintMsg_Print_Params& print_params = params.params;

  PrintMsg_PrintPage_Params page_params;
  page_params.params = print_params;
  if (params.pages.empty()) {
    for (int i = 0; i < page_count; ++i) {
      page_params.page_number = i;
      PrintPageInternal(page_params, canvas_size, frame);
    }
  } else {
    for (size_t i = 0; i < params.pages.size(); ++i) {
      if (params.pages[i] >= page_count)
        break;
      page_params.page_number = params.pages[i];
      PrintPageInternal(page_params, canvas_size, frame);
    }
  }
  return true;
}

#endif  // OS_MACOSX || OS_WIN

// static - Not anonymous so that platform implementations can use it.
void PrintWebViewHelper::ComputePageLayoutInPointsForCss(
    blink::WebFrame* frame,
    int page_index,
    const PrintMsg_Print_Params& page_params,
    bool ignore_css_margins,
    double* scale_factor,
    PageSizeMargins* page_layout_in_points) {
  PrintMsg_Print_Params params = CalculatePrintParamsForCss(
      frame, page_index, page_params, ignore_css_margins,
      page_params.print_scaling_option ==
          blink::WebPrintScalingOptionFitToPrintableArea,
      scale_factor);
  CalculatePageLayoutFromPrintParams(params, page_layout_in_points);
}

bool PrintWebViewHelper::InitPrintSettings(bool fit_to_paper_size) {
  PrintMsg_PrintPages_Params settings;
  Send(new PrintHostMsg_GetDefaultPrintSettings(routing_id(),
                                                &settings.params));
  // Check if the printer returned any settings, if the settings is empty, we
  // can safely assume there are no printer drivers configured. So we safely
  // terminate.
  bool result = true;
  if (!PrintMsg_Print_Params_IsValid(settings.params))
    result = false;

  if (result &&
      (settings.params.dpi < kMinDpi || settings.params.document_cookie == 0)) {
    // Invalid print page settings.
    NOTREACHED();
    result = false;
  }

  // Reset to default values.
  ignore_css_margins_ = false;
  settings.pages.clear();

  settings.params.print_scaling_option =
      blink::WebPrintScalingOptionSourceSize;
  if (fit_to_paper_size) {
    settings.params.print_scaling_option =
        blink::WebPrintScalingOptionFitToPrintableArea;
  }

  print_pages_params_.reset(new PrintMsg_PrintPages_Params(settings));
  return result;
}

bool PrintWebViewHelper::CalculateNumberOfPages(blink::WebFrame* frame,
                                                const blink::WebNode& node,
                                                int* number_of_pages) {
  DCHECK(frame);
  bool fit_to_paper_size = !(PrintingNodeOrPdfFrame(frame, node));
  if (!InitPrintSettings(fit_to_paper_size)) {
    notify_browser_of_print_failure_ = false;
    render_view()->RunModalAlertDialog(
        frame,
        // TODO(LEVI): Set this to what it really should be
        // l10n_util::GetStringUTF16(IDS_PRINT_PREVIEW_INVALID_PRINTER_SETTINGS));
        string16(L"Invalid printer settings"));
    return false;
  }

  const PrintMsg_Print_Params& params = print_pages_params_->params;
  PrepareFrameAndViewForPrint prepare(params, frame, node, ignore_css_margins_);
  prepare.StartPrinting();

  Send(new PrintHostMsg_DidGetDocumentCookie(routing_id(),
                                             params.document_cookie));
  *number_of_pages = prepare.GetExpectedPageCount();
  return true;
}

bool PrintWebViewHelper::UpdatePrintSettings(
    blink::WebFrame* frame,
    const blink::WebNode& node,
    const base::DictionaryValue& passed_job_settings) {
  DCHECK(is_preview_enabled_);
  const base::DictionaryValue* job_settings = &passed_job_settings;
  base::DictionaryValue modified_job_settings;
  if (job_settings->empty()) {
    if (!print_for_preview_)
      print_preview_context_.set_error(PREVIEW_ERROR_BAD_SETTING);
    return false;
  }

  bool source_is_html = true;
  if (print_for_preview_) {
    if (!job_settings->GetBoolean(kSettingPreviewModifiable, &source_is_html)) {
      NOTREACHED();
    }
  } else {
    source_is_html = !PrintingNodeOrPdfFrame(frame, node);
  }

  if (print_for_preview_ || !source_is_html) {
    modified_job_settings.MergeDictionary(job_settings);
    modified_job_settings.SetBoolean(kSettingHeaderFooterEnabled, false);
    modified_job_settings.SetInteger(kSettingMarginsType, NO_MARGINS);
    job_settings = &modified_job_settings;
  }

  // Send the cookie so that UpdatePrintSettings can reuse PrinterQuery when
  // possible.
  int cookie = print_pages_params_.get() ?
      print_pages_params_->params.document_cookie : 0;
  PrintMsg_PrintPages_Params settings;
  Send(new PrintHostMsg_UpdatePrintSettings(routing_id(), cookie, *job_settings,
                                            &settings));
  print_pages_params_.reset(new PrintMsg_PrintPages_Params(settings));

  if (!PrintMsg_Print_Params_IsValid(settings.params)) {
    if (!print_for_preview_) {
      print_preview_context_.set_error(PREVIEW_ERROR_INVALID_PRINTER_SETTINGS);
    } else {
      // PrintForPrintPreview
      blink::WebFrame* print_frame = NULL;
      // This may not be the right frame, but the alert will be modal,
      // therefore it works well enough.
      GetPrintFrame(&print_frame);
      if (print_frame) {
        render_view()->RunModalAlertDialog(
            print_frame,
            string16(L"Invalid printer settings"));
      }
    }
    return false;
  }

  if (settings.params.dpi < kMinDpi || !settings.params.document_cookie) {
    print_preview_context_.set_error(PREVIEW_ERROR_UPDATING_PRINT_SETTINGS);
    return false;
  }

  if (!job_settings->GetInteger(kPreviewUIID, &settings.params.preview_ui_id)) {
    NOTREACHED();
    print_preview_context_.set_error(PREVIEW_ERROR_BAD_SETTING);
    return false;
  }

  if (!print_for_preview_) {
    // Validate expected print preview settings.
    if (!job_settings->GetInteger(kPreviewRequestID,
                                  &settings.params.preview_request_id) ||
        !job_settings->GetBoolean(kIsFirstRequest,
                                  &settings.params.is_first_request)) {
      NOTREACHED();
      print_preview_context_.set_error(PREVIEW_ERROR_BAD_SETTING);
      return false;
    }

    settings.params.print_to_pdf = IsPrintToPdfRequested(*job_settings);
    UpdateFrameMarginsCssInfo(*job_settings);
    settings.params.print_scaling_option = GetPrintScalingOption(
        source_is_html, *job_settings, settings.params);

    // Header/Footer: Set |header_footer_info_|.
    if (settings.params.display_header_footer) {
      header_footer_info_.reset(new base::DictionaryValue());
      header_footer_info_->SetDouble(kSettingHeaderFooterDate,
                                     base::Time::Now().ToJsTime());
      header_footer_info_->SetString(kSettingHeaderFooterURL,
                                     settings.params.url);
      header_footer_info_->SetString(kSettingHeaderFooterTitle,
                                     settings.params.title);
    }
  }

  print_pages_params_.reset(new PrintMsg_PrintPages_Params(settings));
  Send(new PrintHostMsg_DidGetDocumentCookie(routing_id(),
                                             settings.params.document_cookie));

  return true;
}

bool PrintWebViewHelper::GetPrintSettingsFromUser(blink::WebFrame* frame,
                                                  const blink::WebNode& node,
                                                  int expected_pages_count) {
  PrintHostMsg_ScriptedPrint_Params params;
  PrintMsg_PrintPages_Params print_settings;

  params.cookie = print_pages_params_->params.document_cookie;
  params.has_selection = frame->hasSelection();
  params.expected_pages_count = expected_pages_count;
  MarginType margin_type = DEFAULT_MARGINS;
  if (PrintingNodeOrPdfFrame(frame, node))
    margin_type = GetMarginsForPdf(frame, node);
  params.margin_type = margin_type;

  Send(new PrintHostMsg_DidShowPrintDialog(routing_id()));

  // PrintHostMsg_ScriptedPrint will reset print_scaling_option, so we save the
  // value before and restore it afterwards.
  blink::WebPrintScalingOption scaling_option =
      print_pages_params_->params.print_scaling_option;

  print_pages_params_.reset();
  IPC::SyncMessage* msg =
      new PrintHostMsg_ScriptedPrint(routing_id(), params, &print_settings);
  msg->EnableMessagePumping();
  Send(msg);
  print_pages_params_.reset(new PrintMsg_PrintPages_Params(print_settings));

  print_pages_params_->params.print_scaling_option = scaling_option;
  return (print_settings.params.dpi && print_settings.params.document_cookie);
}

bool PrintWebViewHelper::RenderPagesForPrint(blink::WebFrame* frame,
                                             const blink::WebNode& node) {
  if (!frame || prep_frame_view_)
    return false;
  const PrintMsg_PrintPages_Params& params = *print_pages_params_;
  const PrintMsg_Print_Params& print_params = params.params;
  prep_frame_view_.reset(
      new PrepareFrameAndViewForPrint(print_params, frame, node,
                                      ignore_css_margins_));
  DCHECK(!print_pages_params_->params.selection_only ||
         print_pages_params_->pages.empty());
  prep_frame_view_->CopySelectionIfNeeded(
      render_view()->GetWebkitPreferences(),
      base::Bind(&PrintWebViewHelper::OnFramePreparedForPrintPages,
                 base::Unretained(this)));
  return true;
}

#if defined(OS_POSIX)
bool PrintWebViewHelper::CopyMetafileDataToSharedMem(
    Metafile* metafile,
    base::SharedMemoryHandle* shared_mem_handle) {
  uint32 buf_size = metafile->GetDataSize();
  scoped_ptr<base::SharedMemory> shared_buf(
      content::RenderThread::Get()->HostAllocateSharedMemoryBuffer(
          buf_size).release());

  if (shared_buf.get()) {
    if (shared_buf->Map(buf_size)) {
      metafile->GetData(shared_buf->memory(), buf_size);
      shared_buf->GiveToProcess(base::GetCurrentProcessHandle(),
                                shared_mem_handle);
      return true;
    }
  }
  NOTREACHED();
  return false;
}
#endif  // defined(OS_POSIX)

bool PrintWebViewHelper::IsScriptInitiatedPrintTooFrequent(
    blink::WebFrame* frame) {
  const int kMinSecondsToIgnoreJavascriptInitiatedPrint = 2;
  const int kMaxSecondsToIgnoreJavascriptInitiatedPrint = 32;
  bool too_frequent = false;

  // Check if there is script repeatedly trying to print and ignore it if too
  // frequent.  The first 3 times, we use a constant wait time, but if this
  // gets excessive, we switch to exponential wait time. So for a page that
  // calls print() in a loop the user will need to cancel the print dialog
  // after: [2, 2, 2, 4, 8, 16, 32, 32, ...] seconds.
  // This gives the user time to navigate from the page.
  if (user_cancelled_scripted_print_count_ > 0) {
    base::TimeDelta diff = base::Time::Now() - last_cancelled_script_print_;
    int min_wait_seconds = kMinSecondsToIgnoreJavascriptInitiatedPrint;
    if (user_cancelled_scripted_print_count_ > 3) {
      min_wait_seconds = std::min(
          kMinSecondsToIgnoreJavascriptInitiatedPrint <<
              (user_cancelled_scripted_print_count_ - 3),
          kMaxSecondsToIgnoreJavascriptInitiatedPrint);
    }
    if (diff.InSeconds() < min_wait_seconds) {
      too_frequent = true;
    }
  }

  if (!too_frequent)
    return false;

  blink::WebString message(
      blink::WebString::fromUTF8("Ignoring too frequent calls to print()."));
  frame->addMessageToConsole(
      blink::WebConsoleMessage(
          blink::WebConsoleMessage::LevelWarning, message));
  return true;
}

void PrintWebViewHelper::ResetScriptedPrintCount() {
  // Reset cancel counter on successful print.
  user_cancelled_scripted_print_count_ = 0;
}

void PrintWebViewHelper::IncrementScriptedPrintCount() {
  ++user_cancelled_scripted_print_count_;
  last_cancelled_script_print_ = base::Time::Now();
}


void PrintWebViewHelper::ShowScriptedPrintPreview() {
  if (is_scripted_preview_delayed_) {
    is_scripted_preview_delayed_ = false;
    Send(new PrintHostMsg_ShowScriptedPrintPreview(routing_id(),
            print_preview_context_.IsModifiable()));
  }
}

void PrintWebViewHelper::RequestPrintPreview(PrintPreviewRequestType type) {
  const bool is_modifiable = print_preview_context_.IsModifiable();
  const bool has_selection = print_preview_context_.HasSelection();
  PrintHostMsg_RequestPrintPreview_Params params;
  params.is_modifiable = is_modifiable;
  params.has_selection = has_selection;
  switch (type) {
    case PRINT_PREVIEW_SCRIPTED: {
      // Shows scripted print preview in two stages.
      // 1. PrintHostMsg_SetupScriptedPrintPreview blocks this call and JS by
      //    pumping messages here.
      // 2. PrintHostMsg_ShowScriptedPrintPreview shows preview once the
      //    document has been loaded.
      is_scripted_preview_delayed_ = true;
      if (is_loading_ && GetPlugin(print_preview_context_.source_frame())) {
        // Wait for DidStopLoading. Plugins may not know the correct
        // |is_modifiable| value until they are fully loaded, which occurs when
        // DidStopLoading() is called. Defer showing the preview until then.
      } else {
        base::MessageLoop::current()->PostTask(
            FROM_HERE,
            base::Bind(&PrintWebViewHelper::ShowScriptedPrintPreview,
                       weak_ptr_factory_.GetWeakPtr()));
      }
      IPC::SyncMessage* msg =
          new PrintHostMsg_SetupScriptedPrintPreview(routing_id());
      msg->EnableMessagePumping();
      Send(msg);
      is_scripted_preview_delayed_ = false;
      return;
    }
    case PRINT_PREVIEW_USER_INITIATED_ENTIRE_FRAME: {
      break;
    }
    case PRINT_PREVIEW_USER_INITIATED_SELECTION: {
      DCHECK(has_selection);
      params.selection_only = has_selection;
      break;
    }
    case PRINT_PREVIEW_USER_INITIATED_CONTEXT_NODE: {
      params.webnode_only = true;
      break;
    }
    default: {
      NOTREACHED();
      return;
    }
  }
  Send(new PrintHostMsg_RequestPrintPreview(routing_id(), params));
}

bool PrintWebViewHelper::CheckForCancel() {
  const PrintMsg_Print_Params& print_params = print_pages_params_->params;
  bool cancel = false;
  Send(new PrintHostMsg_CheckForCancel(routing_id(),
                                       print_params.preview_ui_id,
                                       print_params.preview_request_id,
                                       &cancel));
  if (cancel)
    notify_browser_of_print_failure_ = false;
  return cancel;
}

bool PrintWebViewHelper::PreviewPageRendered(int page_number,
                                             Metafile* metafile) {
  DCHECK_GE(page_number, FIRST_PAGE_INDEX);

  // For non-modifiable files, |metafile| should be NULL, so do not bother
  // sending a message. If we don't generate draft metafiles, |metafile| is
  // NULL.
  if (!print_preview_context_.IsModifiable() ||
      !print_preview_context_.generate_draft_pages()) {
    DCHECK(!metafile);
    return true;
  }

  if (!metafile) {
    NOTREACHED();
    print_preview_context_.set_error(
        PREVIEW_ERROR_PAGE_RENDERED_WITHOUT_METAFILE);
    return false;
  }

  PrintHostMsg_DidPreviewPage_Params preview_page_params;
  // Get the size of the resulting metafile.
  uint32 buf_size = metafile->GetDataSize();
  DCHECK_GT(buf_size, 0u);
  if (!CopyMetafileDataToSharedMem(
      metafile, &(preview_page_params.metafile_data_handle))) {
    LOG(ERROR) << "CopyMetafileDataToSharedMem failed";
    print_preview_context_.set_error(PREVIEW_ERROR_METAFILE_COPY_FAILED);
    return false;
  }
  preview_page_params.data_size = buf_size;
  preview_page_params.page_number = page_number;
  preview_page_params.preview_request_id =
      print_pages_params_->params.preview_request_id;

  Send(new PrintHostMsg_DidPreviewPage(routing_id(), preview_page_params));
  return true;
}

PrintWebViewHelper::PrintPreviewContext::PrintPreviewContext()
    : total_page_count_(0),
      current_page_index_(0),
      generate_draft_pages_(true),
      print_ready_metafile_page_count_(0),
      error_(PREVIEW_ERROR_NONE),
      state_(UNINITIALIZED) {
}

PrintWebViewHelper::PrintPreviewContext::~PrintPreviewContext() {
}

void PrintWebViewHelper::PrintPreviewContext::InitWithFrame(
    blink::WebFrame* web_frame) {
  DCHECK(web_frame);
  DCHECK(!IsRendering());
  state_ = INITIALIZED;
  source_frame_.Reset(web_frame);
  source_node_.reset();
}

void PrintWebViewHelper::PrintPreviewContext::InitWithNode(
    const blink::WebNode& web_node) {
  DCHECK(!web_node.isNull());
  DCHECK(web_node.document().frame());
  DCHECK(!IsRendering());
  state_ = INITIALIZED;
  source_frame_.Reset(web_node.document().frame());
  source_node_ = web_node;
}

void PrintWebViewHelper::PrintPreviewContext::OnPrintPreview() {
  DCHECK_EQ(INITIALIZED, state_);
  ClearContext();
}

bool PrintWebViewHelper::PrintPreviewContext::CreatePreviewDocument(
    PrepareFrameAndViewForPrint* prepared_frame,
    const std::vector<int>& pages) {
  DCHECK_EQ(INITIALIZED, state_);
  state_ = RENDERING;

  // Need to make sure old object gets destroyed first.
  prep_frame_view_.reset(prepared_frame);
  prep_frame_view_->StartPrinting();

  total_page_count_ = prep_frame_view_->GetExpectedPageCount();
  if (total_page_count_ == 0) {
    LOG(ERROR) << "CreatePreviewDocument got 0 page count";
    set_error(PREVIEW_ERROR_ZERO_PAGES);
    return false;
  }

  metafile_.reset(new PreviewMetafile);
  if (!metafile_->Init()) {
    set_error(PREVIEW_ERROR_METAFILE_INIT_FAILED);
    LOG(ERROR) << "PreviewMetafile Init failed";
    return false;
  }

  current_page_index_ = 0;
  pages_to_render_ = pages;
  // Sort and make unique.
  std::sort(pages_to_render_.begin(), pages_to_render_.end());
  pages_to_render_.resize(std::unique(pages_to_render_.begin(),
                                      pages_to_render_.end()) -
                          pages_to_render_.begin());
  // Remove invalid pages.
  pages_to_render_.resize(std::lower_bound(pages_to_render_.begin(),
                                           pages_to_render_.end(),
                                           total_page_count_) -
                          pages_to_render_.begin());
  print_ready_metafile_page_count_ = pages_to_render_.size();
  if (pages_to_render_.empty()) {
    print_ready_metafile_page_count_ = total_page_count_;
    // Render all pages.
    for (int i = 0; i < total_page_count_; ++i)
      pages_to_render_.push_back(i);
  } else if (generate_draft_pages_) {
    int pages_index = 0;
    for (int i = 0; i < total_page_count_; ++i) {
      if (pages_index < print_ready_metafile_page_count_ &&
          i == pages_to_render_[pages_index]) {
        pages_index++;
        continue;
      }
      pages_to_render_.push_back(i);
    }
  }

  document_render_time_ = base::TimeDelta();
  begin_time_ = base::TimeTicks::Now();

  return true;
}

void PrintWebViewHelper::PrintPreviewContext::RenderedPreviewPage(
    const base::TimeDelta& page_time) {
  DCHECK_EQ(RENDERING, state_);
  document_render_time_ += page_time;
  UMA_HISTOGRAM_TIMES("PrintPreview.RenderPDFPageTime", page_time);
}

void PrintWebViewHelper::PrintPreviewContext::AllPagesRendered() {
  DCHECK_EQ(RENDERING, state_);
  state_ = DONE;
  prep_frame_view_->FinishPrinting();
}

void PrintWebViewHelper::PrintPreviewContext::FinalizePrintReadyDocument() {
  DCHECK(IsRendering());

  base::TimeTicks begin_time = base::TimeTicks::Now();
  metafile_->FinishDocument();

  if (print_ready_metafile_page_count_ <= 0) {
    NOTREACHED();
    return;
  }

  UMA_HISTOGRAM_MEDIUM_TIMES("PrintPreview.RenderToPDFTime",
                             document_render_time_);
  base::TimeDelta total_time = (base::TimeTicks::Now() - begin_time) +
                               document_render_time_;
  UMA_HISTOGRAM_MEDIUM_TIMES("PrintPreview.RenderAndGeneratePDFTime",
                             total_time);
  UMA_HISTOGRAM_MEDIUM_TIMES("PrintPreview.RenderAndGeneratePDFTimeAvgPerPage",
                             total_time / pages_to_render_.size());
}

void PrintWebViewHelper::PrintPreviewContext::Finished() {
  DCHECK_EQ(DONE, state_);
  state_ = INITIALIZED;
  ClearContext();
}

void PrintWebViewHelper::PrintPreviewContext::Failed(bool report_error) {
  DCHECK(state_ == INITIALIZED || state_ == RENDERING);
  state_ = INITIALIZED;
  if (report_error) {
    DCHECK_NE(PREVIEW_ERROR_NONE, error_);
    UMA_HISTOGRAM_ENUMERATION("PrintPreview.RendererError", error_,
                              PREVIEW_ERROR_LAST_ENUM);
  }
  ClearContext();
}

int PrintWebViewHelper::PrintPreviewContext::GetNextPageNumber() {
  DCHECK_EQ(RENDERING, state_);
  if (IsFinalPageRendered())
    return -1;
  return pages_to_render_[current_page_index_++];
}

bool PrintWebViewHelper::PrintPreviewContext::IsRendering() const {
  return state_ == RENDERING || state_ == DONE;
}

bool PrintWebViewHelper::PrintPreviewContext::IsModifiable() {
  // The only kind of node we can print right now is a PDF node.
  return !PrintingNodeOrPdfFrame(source_frame(), source_node_);
}

bool PrintWebViewHelper::PrintPreviewContext::HasSelection() {
  return IsModifiable() && source_frame()->hasSelection();
}

bool PrintWebViewHelper::PrintPreviewContext::IsLastPageOfPrintReadyMetafile()
    const {
  DCHECK(IsRendering());
  return current_page_index_ == print_ready_metafile_page_count_;
}

bool  PrintWebViewHelper::PrintPreviewContext::IsFinalPageRendered() const {
  DCHECK(IsRendering());
  return static_cast<size_t>(current_page_index_) == pages_to_render_.size();
}

void PrintWebViewHelper::PrintPreviewContext::set_generate_draft_pages(
    bool generate_draft_pages) {
  DCHECK_EQ(INITIALIZED, state_);
  generate_draft_pages_ = generate_draft_pages;
}

void PrintWebViewHelper::PrintPreviewContext::set_error(
    enum PrintPreviewErrorBuckets error) {
  error_ = error;
}

blink::WebFrame* PrintWebViewHelper::PrintPreviewContext::source_frame() {
  DCHECK(state_ != UNINITIALIZED);
  return source_frame_.GetFrame();
}

const blink::WebNode&
    PrintWebViewHelper::PrintPreviewContext::source_node() const {
  DCHECK(state_ != UNINITIALIZED);
  return source_node_;
}

blink::WebFrame* PrintWebViewHelper::PrintPreviewContext::prepared_frame() {
  DCHECK(state_ != UNINITIALIZED);
  return prep_frame_view_->frame();
}

const blink::WebNode&
    PrintWebViewHelper::PrintPreviewContext::prepared_node() const {
  DCHECK(state_ != UNINITIALIZED);
  return prep_frame_view_->node();
}

int PrintWebViewHelper::PrintPreviewContext::total_page_count() const {
  DCHECK(state_ != UNINITIALIZED);
  return total_page_count_;
}

bool PrintWebViewHelper::PrintPreviewContext::generate_draft_pages() const {
  return generate_draft_pages_;
}

PreviewMetafile* PrintWebViewHelper::PrintPreviewContext::metafile() {
  DCHECK(IsRendering());
  return metafile_.get();
}

int PrintWebViewHelper::PrintPreviewContext::last_error() const {
  return error_;
}

gfx::Size PrintWebViewHelper::PrintPreviewContext::GetPrintCanvasSize() const {
  DCHECK(IsRendering());
  return prep_frame_view_->GetPrintCanvasSize();
}

void PrintWebViewHelper::PrintPreviewContext::ClearContext() {
  prep_frame_view_.reset();
  metafile_.reset();
  pages_to_render_.clear();
  error_ = PREVIEW_ERROR_NONE;
}

}  // namespace printing<|MERGE_RESOLUTION|>--- conflicted
+++ resolved
@@ -19,10 +19,7 @@
 #include "chrome/common/chrome_switches.h"
 #include "chrome/common/print_messages.h"
 #include "chrome/common/render_messages.h"
-<<<<<<< HEAD
-=======
 #include "content/public/renderer/render_frame.h"
->>>>>>> 8c15b39e
 #include "content/public/renderer/render_thread.h"
 #include "content/public/renderer/render_view.h"
 #include "content/public/renderer/web_preferences.h"
@@ -1299,11 +1296,7 @@
 }
 
 #if defined(OS_MACOSX) || defined(OS_WIN)
-<<<<<<< HEAD
-bool PrintWebViewHelper::PrintPagesNative(WebKit::WebFrame* frame,
-=======
 bool PrintWebViewHelper::PrintPagesNative(blink::WebFrame* frame,
->>>>>>> 8c15b39e
                                           int page_count,
                                           const gfx::Size& canvas_size) {
   const PrintMsg_PrintPages_Params& params = *print_pages_params_;
