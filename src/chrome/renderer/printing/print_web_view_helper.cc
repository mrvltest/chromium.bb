--- conflicted
+++ resolved
@@ -19,11 +19,7 @@
 #include "chrome/common/chrome_switches.h"
 #include "chrome/common/print_messages.h"
 #include "chrome/common/render_messages.h"
-<<<<<<< HEAD
-#include "chrome/renderer/prerender/prerender_helper.h"
 #include "content/public/renderer/render_frame.h"
-=======
->>>>>>> 91940a09
 #include "content/public/renderer/render_thread.h"
 #include "content/public/renderer/render_view.h"
 #include "content/public/renderer/web_preferences.h"
@@ -765,16 +761,6 @@
                                    bool user_initiated) {
   DCHECK(frame);
 
-<<<<<<< HEAD
-  // Allow Prerendering to cancel this print request if necessary.
-  if (prerender::PrerenderHelper::IsPrerendering(
-          render_view()->GetMainRenderFrame())) {
-    Send(new ChromeViewHostMsg_CancelPrerenderForPrinting(routing_id()));
-    return;
-  }
-
-=======
->>>>>>> 91940a09
   if (!IsScriptInitiatedPrintAllowed(frame, user_initiated))
     return;
   IncrementScriptedPrintCount();
