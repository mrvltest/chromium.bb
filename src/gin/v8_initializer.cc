--- conflicted
+++ resolved
@@ -252,7 +252,7 @@
   OpenSnapshotFileIfNecessary();
   LoadV8FileResult result = MapVerify(g_snapshot_pf, g_snapshot_region,
 #if defined(V8_VERIFY_EXTERNAL_STARTUP_DATA)
-                                      g_snapshot_fingerprint,
+                                      GetV8SnapshotFingerprint(),
 #endif
                                       &g_mapped_snapshot);
   // V8 can't start up without the source of the natives, but it can
@@ -268,21 +268,12 @@
   OpenNativesFileIfNecessary();
   LoadV8FileResult result = MapVerify(g_natives_pf, g_natives_region,
 #if defined(V8_VERIFY_EXTERNAL_STARTUP_DATA)
-<<<<<<< HEAD
-                                      g_natives_fingerprint,
+                                      GetV8NativesFingerprint(),
 #endif
                                       &g_mapped_natives);
   if (result != V8_LOAD_SUCCESS) {
     LOG(FATAL) << "Couldn't mmap v8 natives data file, status code is "
                << static_cast<int>(result);
-=======
-  } else if (!VerifyV8SnapshotFile(g_mapped_natives, GetV8NativesFingerprint()) ||
-             !VerifyV8SnapshotFile(g_mapped_snapshot, GetV8SnapshotFingerprint())) {
-    result = LoadV8SnapshotResult::FAILED_VERIFY;
-#endif  // V8_VERIFY_EXTERNAL_STARTUP_DATA
-  } else {
-    result = LoadV8SnapshotResult::SUCCESS;
->>>>>>> b23d14d8
   }
 }
 
@@ -307,7 +298,7 @@
   if (!MapV8File(snapshot_pf, snapshot_region, &g_mapped_snapshot))
     result = V8_LOAD_FAILED_MAP;
 #if defined(V8_VERIFY_EXTERNAL_STARTUP_DATA)
-  if (!VerifyV8StartupFile(&g_mapped_snapshot, g_snapshot_fingerprint))
+  if (!VerifyV8StartupFile(&g_mapped_snapshot, GetV8SnapshotFingerprint()))
     result = V8_LOAD_FAILED_VERIFY;
 #endif  // V8_VERIFY_EXTERNAL_STARTUP_DATA
   UMA_HISTOGRAM_ENUMERATION("V8.Initializer.LoadV8Snapshot.Result", result,
@@ -334,7 +325,7 @@
     LOG(FATAL) << "Couldn't mmap v8 natives data file";
   }
 #if defined(V8_VERIFY_EXTERNAL_STARTUP_DATA)
-  if (!VerifyV8StartupFile(&g_mapped_natives, g_natives_fingerprint)) {
+  if (!VerifyV8StartupFile(&g_mapped_natives, GetV8NativesFingerprint())) {
     LOG(FATAL) << "Couldn't verify contents of v8 natives data file";
   }
 #endif  // V8_VERIFY_EXTERNAL_STARTUP_DATA
