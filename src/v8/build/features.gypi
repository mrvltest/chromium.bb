# Copyright 2013 the V8 project authors. All rights reserved.
# Redistribution and use in source and binary forms, with or without
# modification, are permitted provided that the following conditions are
# met:
#
#     * Redistributions of source code must retain the above copyright
#       notice, this list of conditions and the following disclaimer.
#     * Redistributions in binary form must reproduce the above
#       copyright notice, this list of conditions and the following
#       disclaimer in the documentation and/or other materials provided
#       with the distribution.
#     * Neither the name of Google Inc. nor the names of its
#       contributors may be used to endorse or promote products derived
#       from this software without specific prior written permission.
#
# THIS SOFTWARE IS PROVIDED BY THE COPYRIGHT HOLDERS AND CONTRIBUTORS
# "AS IS" AND ANY EXPRESS OR IMPLIED WARRANTIES, INCLUDING, BUT NOT
# LIMITED TO, THE IMPLIED WARRANTIES OF MERCHANTABILITY AND FITNESS FOR
# A PARTICULAR PURPOSE ARE DISCLAIMED. IN NO EVENT SHALL THE COPYRIGHT
# OWNER OR CONTRIBUTORS BE LIABLE FOR ANY DIRECT, INDIRECT, INCIDENTAL,
# SPECIAL, EXEMPLARY, OR CONSEQUENTIAL DAMAGES (INCLUDING, BUT NOT
# LIMITED TO, PROCUREMENT OF SUBSTITUTE GOODS OR SERVICES; LOSS OF USE,
# DATA, OR PROFITS; OR BUSINESS INTERRUPTION) HOWEVER CAUSED AND ON ANY
# THEORY OF LIABILITY, WHETHER IN CONTRACT, STRICT LIABILITY, OR TORT
# (INCLUDING NEGLIGENCE OR OTHERWISE) ARISING IN ANY WAY OUT OF THE USE
# OF THIS SOFTWARE, EVEN IF ADVISED OF THE POSSIBILITY OF SUCH DAMAGE.

# Compile time controlled V8 features.

{
  'variables': {
    'v8_compress_startup_data%': 'off',

    'v8_enable_debugger_support%': 1,

    'v8_enable_disassembler%': 0,

    'v8_enable_gdbjit%': 0,

    'v8_object_print%': 0,

    'v8_enable_verify_heap%': 0,

    'v8_use_snapshot%': 'true',

    # With post mortem support enabled, metadata is embedded into libv8 that
    # describes various parameters of the VM for use by debuggers. See
    # tools/gen-postmortem-metadata.py for details.
    'v8_postmortem_support%': 'false',

    # Interpreted regexp engine exists as platform-independent alternative
    # based where the regular expression is compiled to a bytecode.
    'v8_interpreted_regexp%': 0,

    # Enable ECMAScript Internationalization API. Enabling this feature will
    # add a dependency on the ICU library.
    'v8_enable_i18n_support%': 1,

    # Enable compiler warnings when using V8_DEPRECATED apis.
    'v8_deprecation_warnings%': 0,
<<<<<<< HEAD
=======

    # Use the v8 provided v8::Platform implementation.
    'v8_use_default_platform%': 1,
>>>>>>> 8c15b39e
  },
  'target_defaults': {
    'conditions': [
      ['v8_enable_debugger_support==1', {
        'defines': ['ENABLE_DEBUGGER_SUPPORT',],
      }],
      ['v8_enable_disassembler==1', {
        'defines': ['ENABLE_DISASSEMBLER',],
      }],
      ['v8_enable_gdbjit==1', {
        'defines': ['ENABLE_GDB_JIT_INTERFACE',],
      }],
      ['v8_object_print==1', {
        'defines': ['OBJECT_PRINT',],
      }],
      ['v8_enable_verify_heap==1', {
        'defines': ['VERIFY_HEAP',],
      }],
      ['v8_interpreted_regexp==1', {
        'defines': ['V8_INTERPRETED_REGEXP',],
      }],
      ['v8_deprecation_warnings==1', {
        'defines': ['V8_DEPRECATION_WARNINGS',],
      }],
      ['v8_enable_i18n_support==1', {
        'defines': ['V8_I18N_SUPPORT',],
      }],
      ['v8_use_default_platform==1', {
        'defines': ['V8_USE_DEFAULT_PLATFORM',],
      }],
      ['v8_compress_startup_data=="bz2"', {
        'defines': [
          'COMPRESS_STARTUP_DATA_BZ2',
        ],
      }],
    ],  # conditions
    'configurations': {
      'Debug': {
        'variables': {
          'v8_enable_extra_checks%': 1,
          'v8_enable_handle_zapping%': 1,
        },
        'conditions': [
          ['v8_enable_extra_checks==1', {
            'defines': ['ENABLE_EXTRA_CHECKS',],
          }],
          ['v8_enable_handle_zapping==1', {
            'defines': ['ENABLE_HANDLE_ZAPPING',],
          }],
        ],
      },  # Debug
      'Release': {
        'variables': {
          'v8_enable_extra_checks%': 0,
          'v8_enable_handle_zapping%': 0,
        },
        'conditions': [
          ['v8_enable_extra_checks==1', {
            'defines': ['ENABLE_EXTRA_CHECKS',],
          }],
          ['v8_enable_handle_zapping==1', {
            'defines': ['ENABLE_HANDLE_ZAPPING',],
          }],
        ],  # conditions
      },  # Release
    },  # configurations
  },  # target_defaults
}<|MERGE_RESOLUTION|>--- conflicted
+++ resolved
@@ -58,12 +58,9 @@
 
     # Enable compiler warnings when using V8_DEPRECATED apis.
     'v8_deprecation_warnings%': 0,
-<<<<<<< HEAD
-=======
 
     # Use the v8 provided v8::Platform implementation.
     'v8_use_default_platform%': 1,
->>>>>>> 8c15b39e
   },
   'target_defaults': {
     'conditions': [
