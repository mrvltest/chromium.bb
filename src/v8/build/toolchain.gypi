# Copyright 2013 the V8 project authors. All rights reserved.
# Redistribution and use in source and binary forms, with or without
# modification, are permitted provided that the following conditions are
# met:
#
#     * Redistributions of source code must retain the above copyright
#       notice, this list of conditions and the following disclaimer.
#     * Redistributions in binary form must reproduce the above
#       copyright notice, this list of conditions and the following
#       disclaimer in the documentation and/or other materials provided
#       with the distribution.
#     * Neither the name of Google Inc. nor the names of its
#       contributors may be used to endorse or promote products derived
#       from this software without specific prior written permission.
#
# THIS SOFTWARE IS PROVIDED BY THE COPYRIGHT HOLDERS AND CONTRIBUTORS
# "AS IS" AND ANY EXPRESS OR IMPLIED WARRANTIES, INCLUDING, BUT NOT
# LIMITED TO, THE IMPLIED WARRANTIES OF MERCHANTABILITY AND FITNESS FOR
# A PARTICULAR PURPOSE ARE DISCLAIMED. IN NO EVENT SHALL THE COPYRIGHT
# OWNER OR CONTRIBUTORS BE LIABLE FOR ANY DIRECT, INDIRECT, INCIDENTAL,
# SPECIAL, EXEMPLARY, OR CONSEQUENTIAL DAMAGES (INCLUDING, BUT NOT
# LIMITED TO, PROCUREMENT OF SUBSTITUTE GOODS OR SERVICES; LOSS OF USE,
# DATA, OR PROFITS; OR BUSINESS INTERRUPTION) HOWEVER CAUSED AND ON ANY
# THEORY OF LIABILITY, WHETHER IN CONTRACT, STRICT LIABILITY, OR TORT
# (INCLUDING NEGLIGENCE OR OTHERWISE) ARISING IN ANY WAY OUT OF THE USE
# OF THIS SOFTWARE, EVEN IF ADVISED OF THE POSSIBILITY OF SUCH DAMAGE.

# Shared definitions for all V8-related targets.

{
  'variables': {
    'msvs_use_common_release': 0,
    'clang%': 0,
    'asan%': 0,
    'lsan%': 0,
    'msan%': 0,
    'tsan%': 0,
    'ubsan%': 0,
    'ubsan_vptr%': 0,
    'v8_target_arch%': '<(target_arch)',
    'v8_host_byteorder%': '<!(python -c "import sys; print sys.byteorder")',
    # Native Client builds currently use the V8 ARM JIT and
    # arm/simulator-arm.cc to defer the significant effort required
    # for NaCl JIT support. The nacl_target_arch variable provides
    # the 'true' target arch for places in this file that need it.
    # TODO(bradchen): get rid of nacl_target_arch when someday
    # NaCl V8 builds stop using the ARM simulator
    'nacl_target_arch%': 'none',     # must be set externally
    'v8_as_shared_library%': 1,

    # Setting 'v8_can_use_vfp32dregs' to 'true' will cause V8 to use the VFP
    # registers d16-d31 in the generated code, both in the snapshot and for the
    # ARM target. Leaving the default value of 'false' will avoid the use of
    # these registers in the snapshot and use CPU feature probing when running
    # on the target.
    'v8_can_use_vfp32dregs%': 'false',
    'arm_test_noprobe%': 'off',

    # Similar to vfp but on MIPS.
    'v8_can_use_fpu_instructions%': 'true',

    # Similar to the ARM hard float ABI but on MIPS.
    'v8_use_mips_abi_hardfloat%': 'true',

    'v8_enable_backtrace%': 0,

    # Enable profiling support. Only required on Windows.
    'v8_enable_prof%': 0,

    # Some versions of GCC 4.5 seem to need -fno-strict-aliasing.
    'v8_no_strict_aliasing%': 0,

    # Chrome needs this definition unconditionally. For standalone V8 builds,
    # it's handled in build/standalone.gypi.
    'want_separate_host_toolset%': 1,

    # Toolset the d8 binary should be compiled for. Possible values are 'host'
    # and 'target'. If you want to run v8 tests, it needs to be set to 'target'.
    # The setting is ignored if want_separate_host_toolset is 0.
    'v8_toolset_for_d8%': 'target',

    'host_os%': '<(OS)',
    'werror%': '-Werror',
    # For a shared library build, results in "libv8-<(soname_version).so".
    'soname_version%': '',

    # Allow to suppress the array bounds warning (default is no suppression).
    'wno_array_bounds%': '',

    # Override where to find binutils
    'binutils_dir%': '',

    'conditions': [
      ['OS=="linux" and host_arch=="x64"', {
        'binutils_dir%': 'third_party/binutils/Linux_x64/Release/bin',
      }],
      ['OS=="linux" and host_arch=="ia32"', {
        'binutils_dir%': 'third_party/binutils/Linux_ia32/Release/bin',
      }],

      # linux_use_bundled_gold: whether to use the gold linker binary checked
      # into third_party/binutils.  Force this off via GYP_DEFINES when you
      # are using a custom toolchain and need to control -B in ldflags.
      # Do not use 32-bit gold on 32-bit hosts as it runs out address space
      # for component=static_library builds.
      ['OS=="linux" and (target_arch=="x64" or target_arch=="arm")', {
        'linux_use_bundled_gold%': 1,
      }, {
        'linux_use_bundled_gold%': 0,
      }],
      # linux_use_bundled_binutils: whether to use the binary binutils
      # checked into third_party/binutils.  These are not multi-arch so cannot
      # be used except on x86 and x86-64 (the only two architectures which
      # are currently checke in).  Force this off via GYP_DEFINES when you
      # are using a custom toolchain and need to control -B in cflags.
      ['OS=="linux" and (target_arch=="ia32" or target_arch=="x64")', {
        'linux_use_bundled_binutils%': 1,
      }, {
        'linux_use_bundled_binutils%': 0,
      }],
      # linux_use_gold_flags: whether to use build flags that rely on gold.
      # On by default for x64 Linux.
      ['OS=="linux" and target_arch=="x64"', {
        'linux_use_gold_flags%': 1,
      }, {
        'linux_use_gold_flags%': 0,
      }],
    ],

    # Link-Time Optimizations
    'use_lto%': 0,

    'variables': {
      # This is set when building the Android WebView inside the Android build
      # system, using the 'android' gyp backend.
      'android_webview_build%': 0,
    },
    # Copy it out one scope.
    'android_webview_build%': '<(android_webview_build)',
  },
  'conditions': [
    ['host_arch=="ia32" or host_arch=="x64" or \
      host_arch=="ppc" or host_arch=="ppc64" or \
      clang==1', {
      'variables': {
        'host_cxx_is_biarch%': 1,
       },
     }, {
      'variables': {
        'host_cxx_is_biarch%': 0,
      },
    }],
    ['target_arch=="ia32" or target_arch=="x64" or target_arch=="x87" or \
      target_arch=="ppc" or target_arch=="ppc64" or \
      clang==1', {
      'variables': {
        'target_cxx_is_biarch%': 1,
       },
     }, {
      'variables': {
        'target_cxx_is_biarch%': 0,
      },
    }],
  ],
  'target_defaults': {
    'conditions': [
      ['v8_target_arch=="arm"', {
        'defines': [
          'V8_TARGET_ARCH_ARM',
        ],
        'conditions': [
          [ 'arm_version==7 or arm_version=="default"', {
            'defines': [
              'CAN_USE_ARMV7_INSTRUCTIONS',
            ],
          }],
          [ 'arm_fpu=="vfpv3-d16" or arm_fpu=="default"', {
            'defines': [
              'CAN_USE_VFP3_INSTRUCTIONS',
            ],
          }],
          [ 'arm_fpu=="vfpv3"', {
            'defines': [
              'CAN_USE_VFP3_INSTRUCTIONS',
              'CAN_USE_VFP32DREGS',
            ],
          }],
          [ 'arm_fpu=="neon"', {
            'defines': [
              'CAN_USE_VFP3_INSTRUCTIONS',
              'CAN_USE_VFP32DREGS',
              'CAN_USE_NEON',
            ],
          }],
          [ 'arm_test_noprobe=="on"', {
            'defines': [
              'ARM_TEST_NO_FEATURE_PROBE',
            ],
          }],
        ],
        'target_conditions': [
          ['_toolset=="host"', {
            'conditions': [
              ['v8_target_arch==host_arch and android_webview_build==0', {
                # Host built with an Arm CXX compiler.
                'conditions': [
                  [ 'arm_version==7', {
                    'cflags': ['-march=armv7-a',],
                  }],
                  [ 'arm_version==7 or arm_version=="default"', {
                    'conditions': [
                      [ 'arm_fpu!="default"', {
                        'cflags': ['-mfpu=<(arm_fpu)',],
                      }],
                    ],
                  }],
                  [ 'arm_float_abi!="default"', {
                    'cflags': ['-mfloat-abi=<(arm_float_abi)',],
                  }],
                  [ 'arm_thumb==1', {
                    'cflags': ['-mthumb',],
                  }],
                  [ 'arm_thumb==0', {
                    'cflags': ['-marm',],
                  }],
                ],
              }, {
                # 'v8_target_arch!=host_arch'
                # Host not built with an Arm CXX compiler (simulator build).
                'conditions': [
                  [ 'arm_float_abi=="hard"', {
                    'defines': [
                      'USE_EABI_HARDFLOAT=1',
                    ],
                  }],
                  [ 'arm_float_abi=="softfp" or arm_float_abi=="default"', {
                    'defines': [
                      'USE_EABI_HARDFLOAT=0',
                    ],
                  }],
                ],
              }],
            ],
          }],  # _toolset=="host"
          ['_toolset=="target"', {
            'conditions': [
              ['v8_target_arch==target_arch and android_webview_build==0', {
                # Target built with an Arm CXX compiler.
                'conditions': [
                  [ 'arm_version==7', {
                    'cflags': ['-march=armv7-a',],
                  }],
                  [ 'arm_version==7 or arm_version=="default"', {
                    'conditions': [
                      [ 'arm_fpu!="default"', {
                        'cflags': ['-mfpu=<(arm_fpu)',],
                      }],
                    ],
                  }],
                  [ 'arm_float_abi!="default"', {
                    'cflags': ['-mfloat-abi=<(arm_float_abi)',],
                  }],
                  [ 'arm_thumb==1', {
                    'cflags': ['-mthumb',],
                  }],
                  [ 'arm_thumb==0', {
                    'cflags': ['-marm',],
                  }],
                ],
              }, {
                # 'v8_target_arch!=target_arch'
                # Target not built with an Arm CXX compiler (simulator build).
                'conditions': [
                  [ 'arm_float_abi=="hard"', {
                    'defines': [
                      'USE_EABI_HARDFLOAT=1',
                    ],
                  }],
                  [ 'arm_float_abi=="softfp" or arm_float_abi=="default"', {
                    'defines': [
                      'USE_EABI_HARDFLOAT=0',
                    ],
                  }],
                ],
              }],
              # Disable LTO for v8
              # v8 is optimized for speed, which takes precedence over
              # size optimization in LTO.
              ['use_lto==1', {
                'cflags!': [
                  '-flto',
                  '-ffat-lto-objects',
                ],
              }],
            ],
          }],  # _toolset=="target"
        ],
      }],  # v8_target_arch=="arm"
      ['v8_target_arch=="arm64"', {
        'defines': [
          'V8_TARGET_ARCH_ARM64',
        ],
      }],
      ['v8_target_arch=="ppc" or v8_target_arch=="ppc64"', {
        'defines': [
          'V8_TARGET_ARCH_PPC',
        ],
        'conditions': [
          ['v8_target_arch=="ppc64"', {
            'defines': [
              'V8_TARGET_ARCH_PPC64',
            ],
          }],
          ['v8_host_byteorder=="little"', {
            'defines': [
              'V8_TARGET_ARCH_PPC_LE',
            ],
          }],
          ['v8_host_byteorder=="big"', {
            'defines': [
              'V8_TARGET_ARCH_PPC_BE',
            ],
            'conditions': [
              ['OS=="aix"', {
                # Work around AIX ceil, trunc and round oddities.
                'cflags': [ '-mcpu=power5+ -mfprnd' ],
              }],
              ['OS=="aix"', {
                # Work around AIX assembler popcntb bug.
                'cflags': [ '-mno-popcntb' ],
              }],
            ],
          }],
        ],
      }],  # ppc
      ['v8_target_arch=="ia32"', {
        'defines': [
          'V8_TARGET_ARCH_IA32',
        ],
      }],  # v8_target_arch=="ia32"
      ['v8_target_arch=="x87"', {
        'defines': [
          'V8_TARGET_ARCH_X87',
        ],
        'cflags': ['-march=i586'],
      }],  # v8_target_arch=="x87"
      ['v8_target_arch=="mips"', {
        'defines': [
          'V8_TARGET_ARCH_MIPS',
        ],
        'conditions': [
          [ 'v8_can_use_fpu_instructions=="true"', {
            'defines': [
              'CAN_USE_FPU_INSTRUCTIONS',
            ],
          }],
          [ 'v8_use_mips_abi_hardfloat=="true"', {
            'defines': [
              '__mips_hard_float=1',
              'CAN_USE_FPU_INSTRUCTIONS',
            ],
          }, {
            'defines': [
              '__mips_soft_float=1'
            ]
          }],
        ],
        'target_conditions': [
          ['_toolset=="target"', {
            'conditions': [
              ['v8_target_arch==target_arch and android_webview_build==0', {
                # Target built with a Mips CXX compiler.
                'cflags': [
                  '-EB',
                  '-Wno-error=array-bounds',  # Workaround https://gcc.gnu.org/bugzilla/show_bug.cgi?id=56273
                ],
                'ldflags': ['-EB'],
                'conditions': [
                  [ 'v8_use_mips_abi_hardfloat=="true"', {
                    'cflags': ['-mhard-float'],
                    'ldflags': ['-mhard-float'],
                  }, {
                    'cflags': ['-msoft-float'],
                    'ldflags': ['-msoft-float'],
                  }],
                  ['mips_arch_variant=="r6"', {
                    'defines': [
                      '_MIPS_ARCH_MIPS32R6',
                      'FPU_MODE_FP64',
                    ],
                    'cflags!': ['-mfp32', '-mfpxx'],
                    'cflags': ['-mips32r6', '-Wa,-mips32r6'],
                    'ldflags': [
                      '-mips32r6',
                      '-Wl,--dynamic-linker=$(LDSO_PATH)',
                      '-Wl,--rpath=$(LD_R_PATH)',
                    ],
                  }],
                  ['mips_arch_variant=="r2"', {
                    'conditions': [
                      [ 'mips_fpu_mode=="fp64"', {
                        'defines': [
                          '_MIPS_ARCH_MIPS32R2',
                          'FPU_MODE_FP64',
                        ],
                        'cflags': ['-mfp64'],
                      }],
                      ['mips_fpu_mode=="fpxx"', {
                        'defines': [
                          '_MIPS_ARCH_MIPS32R2',
                          'FPU_MODE_FPXX',
                        ],
                        'cflags': ['-mfpxx'],
                      }],
                      ['mips_fpu_mode=="fp32"', {
                        'defines': [
                          '_MIPS_ARCH_MIPS32R2',
                          'FPU_MODE_FP32',
                        ],
                        'cflags': ['-mfp32'],
                      }],
                    ],
                    'cflags': ['-mips32r2', '-Wa,-mips32r2'],
                    'ldflags': ['-mips32r2'],
                  }],
                  ['mips_arch_variant=="r1"', {
                    'defines': [
                      'FPU_MODE_FP32',
                    ],
                    'cflags!': ['-mfp64', '-mfpxx'],
                    'cflags': ['-mips32', '-Wa,-mips32'],
                    'ldflags': ['-mips32'],
                  }],
                  ['mips_arch_variant=="rx"', {
                    'defines': [
                      '_MIPS_ARCH_MIPS32RX',
                      'FPU_MODE_FPXX',
                    ],
                    'cflags!': ['-mfp64', '-mfp32'],
                    'cflags': ['-mips32', '-Wa,-mips32', '-mfpxx'],
                    'ldflags': ['-mips32'],
                  }],
                ],
              }, {
                # 'v8_target_arch!=target_arch'
                # Target not built with an MIPS CXX compiler (simulator build).
                'conditions': [
                  ['mips_arch_variant=="r6"', {
                    'defines': [
                      '_MIPS_ARCH_MIPS32R6',
                      'FPU_MODE_FP64',
                    ],
                  }],
                  ['mips_arch_variant=="r2"', {
                    'conditions': [
                      [ 'mips_fpu_mode=="fp64"', {
                        'defines': [
                          '_MIPS_ARCH_MIPS32R2',
                          'FPU_MODE_FP64',
                        ],
                      }],
                      ['mips_fpu_mode=="fpxx"', {
                        'defines': [
                          '_MIPS_ARCH_MIPS32R2',
                          'FPU_MODE_FPXX',
                        ],
                      }],
                      ['mips_fpu_mode=="fp32"', {
                        'defines': [
                          '_MIPS_ARCH_MIPS32R2',
                          'FPU_MODE_FP32',
                        ],
                      }],
                    ],
                  }],
                  ['mips_arch_variant=="r1"', {
                    'defines': [
                      'FPU_MODE_FP32',
                    ],
                  }],
                  ['mips_arch_variant=="rx"', {
                    'defines': [
                      '_MIPS_ARCH_MIPS32RX',
                      'FPU_MODE_FPXX',
                    ],
                  }],
                ],
              }],
            ],
          }],  #_toolset=="target"
          ['_toolset=="host"', {
            'conditions': [
              ['mips_arch_variant=="rx"', {
                'defines': [
                  '_MIPS_ARCH_MIPS32RX',
                  'FPU_MODE_FPXX',
                ],
              }],
              ['mips_arch_variant=="r6"', {
                'defines': [
                  '_MIPS_ARCH_MIPS32R6',
                  'FPU_MODE_FP64',
                ],
              }],
              ['mips_arch_variant=="r2"', {
                'conditions': [
                  ['mips_fpu_mode=="fp64"', {
                    'defines': [
                      '_MIPS_ARCH_MIPS32R2',
                      'FPU_MODE_FP64',
                    ],
                  }],
                  ['mips_fpu_mode=="fpxx"', {
                    'defines': [
                      '_MIPS_ARCH_MIPS32R2',
                      'FPU_MODE_FPXX',
                    ],
                  }],
                  ['mips_fpu_mode=="fp32"', {
                    'defines': [
                      '_MIPS_ARCH_MIPS32R2',
                      'FPU_MODE_FP32'
                    ],
                  }],
                ],
              }],
              ['mips_arch_variant=="r1"', {
                'defines': ['FPU_MODE_FP32',],
              }],
            ]
          }],  #_toolset=="host"
        ],
      }],  # v8_target_arch=="mips"
      ['v8_target_arch=="mipsel"', {
        'defines': [
          'V8_TARGET_ARCH_MIPS',
        ],
        'conditions': [
          [ 'v8_can_use_fpu_instructions=="true"', {
            'defines': [
              'CAN_USE_FPU_INSTRUCTIONS',
            ],
          }],
          [ 'v8_use_mips_abi_hardfloat=="true"', {
            'defines': [
              '__mips_hard_float=1',
              'CAN_USE_FPU_INSTRUCTIONS',
            ],
          }, {
            'defines': [
              '__mips_soft_float=1'
            ],
          }],
        ],
        'target_conditions': [
          ['_toolset=="target"', {
            'conditions': [
              ['v8_target_arch==target_arch and android_webview_build==0', {
                # Target built with a Mips CXX compiler.
                'cflags': [
                  '-EL',
                  '-Wno-error=array-bounds',  # Workaround https://gcc.gnu.org/bugzilla/show_bug.cgi?id=56273
                ],
                'ldflags': ['-EL'],
                'conditions': [
                  [ 'v8_use_mips_abi_hardfloat=="true"', {
                    'cflags': ['-mhard-float'],
                    'ldflags': ['-mhard-float'],
                  }, {
                    'cflags': ['-msoft-float'],
                    'ldflags': ['-msoft-float'],
                  }],
                  ['mips_arch_variant=="r6"', {
                    'defines': [
                      '_MIPS_ARCH_MIPS32R6',
                      'FPU_MODE_FP64',
                    ],
                    'cflags!': ['-mfp32', '-mfpxx'],
                    'cflags': ['-mips32r6', '-Wa,-mips32r6'],
                    'ldflags': [
                      '-mips32r6',
                      '-Wl,--dynamic-linker=$(LDSO_PATH)',
                      '-Wl,--rpath=$(LD_R_PATH)',
                    ],
                  }],
                  ['mips_arch_variant=="r2"', {
                    'conditions': [
                      [ 'mips_fpu_mode=="fp64"', {
                        'defines': [
                          '_MIPS_ARCH_MIPS32R2',
                          'FPU_MODE_FP64',
                        ],
                        'cflags': ['-mfp64'],
                      }],
                      ['mips_fpu_mode=="fpxx"', {
                        'defines': [
                          '_MIPS_ARCH_MIPS32R2',
                          'FPU_MODE_FPXX',
                        ],
                        'cflags': ['-mfpxx'],
                      }],
                      ['mips_fpu_mode=="fp32"', {
                        'defines': [
                          '_MIPS_ARCH_MIPS32R2',
                          'FPU_MODE_FP32',
                        ],
                        'cflags': ['-mfp32'],
                      }],
                    ],
                    'cflags': ['-mips32r2', '-Wa,-mips32r2'],
                    'ldflags': ['-mips32r2'],
                  }],
                  ['mips_arch_variant=="r1"', {
                    'cflags!': ['-mfp64', '-mfpxx'],
                    'cflags': ['-mips32', '-Wa,-mips32'],
                    'ldflags': ['-mips32'],
                  }],
                  ['mips_arch_variant=="rx"', {
                    'defines': [
                      '_MIPS_ARCH_MIPS32RX',
                      'FPU_MODE_FPXX',
                    ],
                    'cflags!': ['-mfp64', '-mfp32'],
                    'cflags': ['-mips32', '-Wa,-mips32', '-mfpxx'],
                    'ldflags': ['-mips32'],
                  }],
                  ['mips_arch_variant=="loongson"', {
                    'defines': [
                      '_MIPS_ARCH_LOONGSON',
                      'FPU_MODE_FP32',
                    ],
                    'cflags!': ['-mfp64', '-mfp32', '-mfpxx'],
                    'cflags': ['-mips3', '-Wa,-mips3'],
                  }],
                ],
              }, {
                # 'v8_target_arch!=target_arch'
                # Target not built with an MIPS CXX compiler (simulator build).
                'conditions': [
                  ['mips_arch_variant=="r6"', {
                    'defines': [
                      '_MIPS_ARCH_MIPS32R6',
                      'FPU_MODE_FP64',
                    ],
                  }],
                  ['mips_arch_variant=="r2"', {
                    'conditions': [
                      [ 'mips_fpu_mode=="fp64"', {
                        'defines': [
                          '_MIPS_ARCH_MIPS32R2',
                          'FPU_MODE_FP64',
                        ],
                      }],
                      ['mips_fpu_mode=="fpxx"', {
                        'defines': [
                          '_MIPS_ARCH_MIPS32R2',
                          'FPU_MODE_FPXX',
                        ],
                      }],
                      ['mips_fpu_mode=="fp32"', {
                        'defines': [
                          '_MIPS_ARCH_MIPS32R2',
                          'FPU_MODE_FP32',
                        ],
                      }],
                    ],
                  }],
                  ['mips_arch_variant=="r1"', {
                    'defines': [
                      'FPU_MODE_FP32',
                    ],
                  }],
                  ['mips_arch_variant=="rx"', {
                    'defines': [
                      '_MIPS_ARCH_MIPS32RX',
                      'FPU_MODE_FPXX',
                    ],
                  }],
                  ['mips_arch_variant=="loongson"', {
                    'defines': [
                      '_MIPS_ARCH_LOONGSON',
                      'FPU_MODE_FP32',
                    ],
                  }],
                ],
              }],
            ],
          }], #_toolset=="target
          ['_toolset=="host"', {
            'conditions': [
              ['mips_arch_variant=="rx"', {
                'defines': [
                  '_MIPS_ARCH_MIPS32RX',
                  'FPU_MODE_FPXX',
                ],
              }],
              ['mips_arch_variant=="r6"', {
                'defines': [
                  '_MIPS_ARCH_MIPS32R6',
                  'FPU_MODE_FP64',
                ],
              }],
              ['mips_arch_variant=="r2"', {
                'conditions': [
                  ['mips_fpu_mode=="fp64"', {
                    'defines': [
                      '_MIPS_ARCH_MIPS32R2',
                      'FPU_MODE_FP64',
                    ],
                  }],
                  ['mips_fpu_mode=="fpxx"', {
                    'defines': [
                      '_MIPS_ARCH_MIPS32R2',
                      'FPU_MODE_FPXX',
                    ],
                  }],
                  ['mips_fpu_mode=="fp32"', {
                    'defines': [
                      '_MIPS_ARCH_MIPS32R2',
                      'FPU_MODE_FP32'
                    ],
                  }],
                ],
              }],
              ['mips_arch_variant=="r1"', {
                'defines': ['FPU_MODE_FP32',],
              }],
              ['mips_arch_variant=="loongson"', {
                'defines': [
                  '_MIPS_ARCH_LOONGSON',
                  'FPU_MODE_FP32',
                ],
              }],
            ]
          }],
        ],
      }],  # v8_target_arch=="mipsel"
      ['v8_target_arch=="mips64el"', {
        'defines': [
          'V8_TARGET_ARCH_MIPS64',
        ],
        'conditions': [
          [ 'v8_can_use_fpu_instructions=="true"', {
            'defines': [
              'CAN_USE_FPU_INSTRUCTIONS',
            ],
          }],
          [ 'v8_use_mips_abi_hardfloat=="true"', {
            'defines': [
              '__mips_hard_float=1',
              'CAN_USE_FPU_INSTRUCTIONS',
            ],
          }, {
            'defines': [
              '__mips_soft_float=1'
            ],
          }],
         ],
        'target_conditions': [
          ['_toolset=="target"', {
            'conditions': [
              ['v8_target_arch==target_arch and android_webview_build==0', {
                'cflags': [
                  '-EL',
                  '-Wno-error=array-bounds',  # Workaround https://gcc.gnu.org/bugzilla/show_bug.cgi?id=56273
                ],
                'ldflags': ['-EL'],
                'conditions': [
                  [ 'v8_use_mips_abi_hardfloat=="true"', {
                    'cflags': ['-mhard-float'],
                    'ldflags': ['-mhard-float'],
                  }, {
                    'cflags': ['-msoft-float'],
                    'ldflags': ['-msoft-float'],
                  }],
                  ['mips_arch_variant=="r6"', {
                    'defines': ['_MIPS_ARCH_MIPS64R6',],
                    'cflags': ['-mips64r6', '-mabi=64', '-Wa,-mips64r6'],
                    'ldflags': [
                      '-mips64r6', '-mabi=64',
                      '-Wl,--dynamic-linker=$(LDSO_PATH)',
                      '-Wl,--rpath=$(LD_R_PATH)',
                    ],
                  }],
                  ['mips_arch_variant=="r2"', {
                    'defines': ['_MIPS_ARCH_MIPS64R2',],
                    'cflags': ['-mips64r2', '-mabi=64', '-Wa,-mips64r2'],
                    'ldflags': [
                      '-mips64r2', '-mabi=64',
                      '-Wl,--dynamic-linker=$(LDSO_PATH)',
                      '-Wl,--rpath=$(LD_R_PATH)',
                    ],
                  }],
                ],
              }, {
                # 'v8_target_arch!=target_arch'
                # Target not built with an MIPS CXX compiler (simulator build).
                'conditions': [
                  ['mips_arch_variant=="r6"', {
                    'defines': ['_MIPS_ARCH_MIPS64R6',],
                  }],
                  ['mips_arch_variant=="r2"', {
                    'defines': ['_MIPS_ARCH_MIPS64R2',],
                  }],
                ],
              }],
            ],
          }],  #'_toolset=="target"
          ['_toolset=="host"', {
            'conditions': [
              ['mips_arch_variant=="r6"', {
                'defines': ['_MIPS_ARCH_MIPS64R6',],
              }],
              ['mips_arch_variant=="r2"', {
                'defines': ['_MIPS_ARCH_MIPS64R2',],
              }],
            ],
          }],  #'_toolset=="host"
        ],
      }],  # v8_target_arch=="mips64el"
      ['v8_target_arch=="x64"', {
        'defines': [
          'V8_TARGET_ARCH_X64',
        ],
        'xcode_settings': {
          'ARCHS': [ 'x86_64' ],
        },
        'msvs_settings': {
          'VCLinkerTool': {
            'StackReserveSize': '2097152',
          },
        },
        'msvs_configuration_platform': 'x64',
      }],  # v8_target_arch=="x64"
      ['v8_target_arch=="x32"', {
        'defines': [
          # x32 port shares the source code with x64 port.
          'V8_TARGET_ARCH_X64',
          'V8_TARGET_ARCH_32_BIT',
        ],
        'cflags': [
          '-mx32',
          # Inhibit warning if long long type is used.
          '-Wno-long-long',
        ],
        'ldflags': [
          '-mx32',
        ],
      }],  # v8_target_arch=="x32"
      ['linux_use_gold_flags==1', {
        # Newer gccs and clangs support -fuse-ld, use the flag to force gold
        # selection.
        # gcc -- http://gcc.gnu.org/onlinedocs/gcc-4.8.0/gcc/Optimize-Options.html
        'ldflags': [ '-fuse-ld=gold', ],
      }],
      ['linux_use_bundled_binutils==1', {
        'cflags': [
          '-B<!(cd <(DEPTH) && pwd -P)/<(binutils_dir)',
        ],
      }],
      ['linux_use_bundled_gold==1', {
        # Put our binutils, which contains gold in the search path. We pass
        # the path to gold to the compiler. gyp leaves unspecified what the
        # cwd is when running the compiler, so the normal gyp path-munging
        # fails us. This hack gets the right path.
        'ldflags': [
          '-B<!(cd <(DEPTH) && pwd -P)/<(binutils_dir)',
        ],
      }],
      ['OS=="win"', {
        'defines': [
          'WIN32',
        ],
        # 4351: VS 2005 and later are warning us that they've fixed a bug
        #       present in VS 2003 and earlier.
        'msvs_disabled_warnings': [4351],
        'msvs_configuration_attributes': {
          'OutputDirectory': '<(DEPTH)\\build\\$(ConfigurationName)',
          'IntermediateDirectory': '$(OutDir)\\obj\\$(ProjectName)',
          'CharacterSet': '1',
        },
      }],
      ['OS=="win" and v8_target_arch=="ia32"', {
        'msvs_settings': {
          'VCCLCompilerTool': {
            # Ensure no surprising artifacts from 80bit double math with x86.
            'AdditionalOptions': ['/arch:SSE2'],
          },
        },
      }],
      ['OS=="win" and v8_enable_prof==1', {
        'msvs_settings': {
          'VCLinkerTool': {
            'GenerateMapFile': 'true',
          },
        },
      }],
      ['(OS=="linux" or OS=="freebsd" or OS=="openbsd" or OS=="solaris" \
         or OS=="netbsd" or OS=="mac" or OS=="android" or OS=="qnx") and \
        v8_target_arch=="ia32"', {
        'cflags': [
          '-msse2',
          '-mfpmath=sse',
          '-mmmx',  # Allows mmintrin.h for MMX intrinsics.
        ],
      }],
      ['(OS=="linux" or OS=="freebsd" or OS=="openbsd" or OS=="solaris" \
         or OS=="netbsd" or OS=="mac" or OS=="android" or OS=="qnx") and \
        (v8_target_arch=="arm" or v8_target_arch=="ia32" or \
         v8_target_arch=="x87" or v8_target_arch=="mips" or \
         v8_target_arch=="mipsel" or v8_target_arch=="ppc")', {
        'target_conditions': [
          ['_toolset=="host"', {
            'conditions': [
              ['host_cxx_is_biarch==1', {
                'cflags': [ '-m32' ],
                'ldflags': [ '-m32' ]
              }],
            ],
            'xcode_settings': {
              'ARCHS': [ 'i386' ],
            },
          }],
          ['_toolset=="target"', {
            'conditions': [
              ['target_cxx_is_biarch==1 and nacl_target_arch!="nacl_x64"', {
                'cflags': [ '-m32' ],
                'ldflags': [ '-m32' ],
              }],
              # Enable feedback-directed optimisation when building in android.
              [ 'android_webview_build == 1', {
                'aosp_build_settings': {
                  'LOCAL_FDO_SUPPORT': 'true',
                },
              }],
            ],
            'xcode_settings': {
              'ARCHS': [ 'i386' ],
            },
          }],
        ],
      }],
      ['(OS=="linux" or OS=="android") and \
        (v8_target_arch=="x64" or v8_target_arch=="arm64" or \
         v8_target_arch=="ppc64")', {
        'target_conditions': [
          ['_toolset=="host"', {
            'conditions': [
              ['host_cxx_is_biarch==1', {
                'cflags': [ '-m64' ],
                'ldflags': [ '-m64' ]
              }],
             ],
           }],
           ['_toolset=="target"', {
             'conditions': [
               ['target_cxx_is_biarch==1', {
                 'cflags': [ '-m64' ],
                 'ldflags': [ '-m64' ],
               }],
               # Enable feedback-directed optimisation when building in android.
               [ 'android_webview_build == 1', {
                 'aosp_build_settings': {
                   'LOCAL_FDO_SUPPORT': 'true',
                 },
               }],
             ]
           }],
         ],
      }],
      ['OS=="linux" or OS=="freebsd" or OS=="openbsd" or OS=="solaris" \
         or OS=="netbsd" or OS=="qnx" or OS=="aix"', {
        'conditions': [
          [ 'v8_no_strict_aliasing==1', {
            'cflags': [ '-fno-strict-aliasing' ],
          }],
        ],  # conditions
      }],
      ['OS=="solaris"', {
        'defines': [ '__C99FEATURES__=1' ],  # isinf() etc.
      }],
      ['OS=="freebsd" or OS=="openbsd"', {
        'cflags': [ '-I/usr/local/include' ],
      }],
      ['OS=="netbsd"', {
        'cflags': [ '-I/usr/pkg/include' ],
      }],
      ['OS=="aix"', {
        'defines': [
          # Support for malloc(0)
          '_LINUX_SOURCE_COMPAT=1',
          '_ALL_SOURCE=1'],
        'conditions': [
          [ 'v8_target_arch=="ppc"', {
            'ldflags': [ '-Wl,-bmaxdata:0x60000000/dsa' ],
          }],
          [ 'v8_target_arch=="ppc64"', {
            'cflags': [ '-maix64' ],
            'ldflags': [ '-maix64' ],
          }],
        ],
      }],
    ],  # conditions
    'configurations': {
      # Abstract configuration for v8_optimized_debug == 0.
      'DebugBase0': {
        'abstract': 1,
        'msvs_settings': {
          'VCCLCompilerTool': {
            'Optimization': '0',
            'RuntimeLibrary': '1',  # /MTd
            'conditions': [
            ],
          },
          'VCLinkerTool': {
            'LinkIncremental': '2',
          },
        },
        'variables': {
          'v8_enable_slow_dchecks%': 1,
        },
        'conditions': [
          ['OS=="linux" or OS=="freebsd" or OS=="openbsd" or OS=="netbsd" or \
            OS=="qnx" or OS=="aix"', {
            'cflags!': [
              '-O3',
              '-O2',
              '-O1',
              '-Os',
            ],
            'cflags': [
              '-fdata-sections',
              '-ffunction-sections',
            ],
          }],
          ['OS=="mac"', {
            'xcode_settings': {
               'GCC_OPTIMIZATION_LEVEL': '0',  # -O0
            },
          }],
          ['v8_enable_slow_dchecks==1', {
            'defines': [
              'ENABLE_SLOW_DCHECKS',
            ],
          }],
        ],
      },  # DebugBase0
      # Abstract configuration for v8_optimized_debug == 1.
      'DebugBase1': {
        'abstract': 1,
        'msvs_settings': {
          'VCCLCompilerTool': {
<<<<<<< HEAD
=======
            'Optimization': '1',
            'RuntimeLibrary': '1',  # /MTd
            'InlineFunctionExpansion': '2',
            'EnableIntrinsicFunctions': 'true',
            'FavorSizeOrSpeed': '0',
            'StringPooling': 'true',
            'BasicRuntimeChecks': '0',
            'conditions': [
            ],
          },
          'VCLinkerTool': {
            'LinkIncremental': '2',
          },
        },
        'defines': [
          'ENABLE_SLOW_DCHECKS',
        ],
        'conditions': [
          ['OS=="linux" or OS=="freebsd" or OS=="openbsd" or OS=="netbsd" or \
            OS=="qnx"', {
            'cflags!': [
              '-O0',
              '-O3', # TODO(2807) should be -O1.
              '-O2',
              '-Os',
            ],
            'cflags': [
              '-fdata-sections',
              '-ffunction-sections',
              '-O1', # TODO(2807) should be -O3.
            ],
          }],
          ['OS=="mac"', {
            'xcode_settings': {
               'GCC_OPTIMIZATION_LEVEL': '3',  # -O3
               'GCC_STRICT_ALIASING': 'YES',
            },
          }],
        ],
      },  # DebugBase1
      # Abstract configuration for v8_optimized_debug == 2.
      'DebugBase2': {
        'abstract': 1,
        'msvs_settings': {
          'VCCLCompilerTool': {
>>>>>>> 97153604
            'Optimization': '2',
            'RuntimeLibrary': '1',  # /MTd
            'InlineFunctionExpansion': '2',
            'EnableIntrinsicFunctions': 'true',
            'FavorSizeOrSpeed': '0',
            'StringPooling': 'true',
            'BasicRuntimeChecks': '0',
            'conditions': [
            ],
          },
          'VCLinkerTool': {
            'LinkIncremental': '1',
            'OptimizeReferences': '2',
            'EnableCOMDATFolding': '2',
          },
        },
        'variables': {
          'v8_enable_slow_dchecks%': 0,
        },
        'conditions': [
          ['OS=="linux" or OS=="freebsd" or OS=="openbsd" or OS=="netbsd" or \
            OS=="qnx" or OS=="aix"', {
            'cflags!': [
              '-O0',
              '-O1',
              '-Os',
            ],
            'cflags': [
              '-fdata-sections',
              '-ffunction-sections',
            ],
            'conditions': [
              # TODO(crbug.com/272548): Avoid -O3 in NaCl
              # Don't use -O3 with sanitizers.
              ['nacl_target_arch=="none" and asan==0 and msan==0 and lsan==0 \
                and tsan==0 and ubsan==0 and ubsan_vptr==0', {
                'cflags': ['-O3'],
                'cflags!': ['-O2'],
                }, {
                'cflags': ['-O2'],
                'cflags!': ['-O3'],
              }],
            ],
          }],
          ['OS=="mac"', {
            'xcode_settings': {
              'GCC_OPTIMIZATION_LEVEL': '3',  # -O3
              'GCC_STRICT_ALIASING': 'YES',
            },
          }],
          ['v8_enable_slow_dchecks==1', {
            'defines': [
              'ENABLE_SLOW_DCHECKS',
            ],
          }],
        ],
      },  # DebugBase1
      # Common settings for the Debug configuration.
      'DebugBaseCommon': {
        'abstract': 1,
        'defines': [
          'ENABLE_DISASSEMBLER',
          'V8_ENABLE_CHECKS',
          'OBJECT_PRINT',
          'VERIFY_HEAP',
          'DEBUG',
          'TRACE_MAPS'
        ],
        'conditions': [
          ['OS=="linux" or OS=="freebsd" or OS=="openbsd" or OS=="netbsd" or \
            OS=="qnx" or OS=="aix"', {
            'cflags': [ '-Woverloaded-virtual', '<(wno_array_bounds)', ],
          }],
          ['OS=="linux" and v8_enable_backtrace==1', {
            # Support for backtrace_symbols.
            'ldflags': [ '-rdynamic' ],
          }],
          ['OS=="aix"', {
            'ldflags': [ '-Wl,-bbigtoc' ],
          }],
          ['OS=="android"', {
            'variables': {
              'android_full_debug%': 1,
            },
            'conditions': [
              ['android_full_debug==0', {
                # Disable full debug if we want a faster v8 in a debug build.
                # TODO(2304): pass DISABLE_DEBUG_ASSERT instead of hiding DEBUG.
                'defines!': [
                  'DEBUG',
                  'ENABLE_SLOW_DCHECKS',
                ],
              }],
            ],
          }],
          ['linux_use_gold_flags==1', {
            'target_conditions': [
              ['_toolset=="target"', {
                'ldflags': [
                  # Experimentation found that using four linking threads
                  # saved ~20% of link time.
                  # https://groups.google.com/a/chromium.org/group/chromium-dev/browse_thread/thread/281527606915bb36
                  # Only apply this to the target linker, since the host
                  # linker might not be gold, but isn't used much anyway.
                  '-Wl,--threads',
                  '-Wl,--thread-count=4',
                ],
              }],
            ],
          }],
        ],
      },  # DebugBaseCommon
      'Debug': {
        'inherit_from': ['DebugBaseCommon'],
        'conditions': [
          ['v8_optimized_debug==0', {
            'inherit_from': ['DebugBase0'],
          }, {
            'inherit_from': ['DebugBase1'],
          }],
        ],
      },  # Debug
      'Release': {
        'variables': {
          'v8_enable_slow_dchecks%': 0,
        },
        'conditions': [
          ['OS=="linux" or OS=="freebsd" or OS=="openbsd" or OS=="netbsd" \
            or OS=="aix"', {
            'cflags!': [
              '-Os',
            ],
            'cflags': [
              '-fdata-sections',
              '-ffunction-sections',
              '<(wno_array_bounds)',
            ],
            'conditions': [
              # TODO(crbug.com/272548): Avoid -O3 in NaCl
              # Don't use -O3 with sanitizers.
              ['nacl_target_arch=="none" and asan==0 and msan==0 and lsan==0 \
                and tsan==0 and ubsan==0 and ubsan_vptr==0', {
                'cflags': ['-O3'],
                'cflags!': ['-O2'],
              }, {
                'cflags': ['-O2'],
                'cflags!': ['-O3'],
              }],
            ],
          }],
          ['OS=="android"', {
            'cflags!': [
              '-O3',
              '-Os',
            ],
            'cflags': [
              '-fdata-sections',
              '-ffunction-sections',
              '-O2',
            ],
          }],
          ['OS=="mac"', {
            'xcode_settings': {
              'GCC_OPTIMIZATION_LEVEL': '3',  # -O3

              # -fstrict-aliasing.  Mainline gcc
              # enables this at -O2 and above,
              # but Apple gcc does not unless it
              # is specified explicitly.
              'GCC_STRICT_ALIASING': 'YES',
            },
          }],  # OS=="mac"
          ['OS=="win"', {
            'msvs_settings': {
              'VCCLCompilerTool': {
                'Optimization': '2',
                'InlineFunctionExpansion': '2',
                'EnableIntrinsicFunctions': 'true',
                'FavorSizeOrSpeed': '0',
                'StringPooling': 'true',
                'RuntimeLibrary': '0',  #/MT
                'conditions': [
                ],
              },
              'VCLinkerTool': {
                'LinkIncremental': '1',
                'OptimizeReferences': '2',
                'EnableCOMDATFolding': '2',
              },
            },
          }],  # OS=="win"
          ['v8_enable_slow_dchecks==1', {
            'defines': [
              'ENABLE_SLOW_DCHECKS',
            ],
          }],
        ],  # conditions
      },  # Release
    },  # configurations
  },  # target_defaults
}<|MERGE_RESOLUTION|>--- conflicted
+++ resolved
@@ -1050,54 +1050,6 @@
         'abstract': 1,
         'msvs_settings': {
           'VCCLCompilerTool': {
-<<<<<<< HEAD
-=======
-            'Optimization': '1',
-            'RuntimeLibrary': '1',  # /MTd
-            'InlineFunctionExpansion': '2',
-            'EnableIntrinsicFunctions': 'true',
-            'FavorSizeOrSpeed': '0',
-            'StringPooling': 'true',
-            'BasicRuntimeChecks': '0',
-            'conditions': [
-            ],
-          },
-          'VCLinkerTool': {
-            'LinkIncremental': '2',
-          },
-        },
-        'defines': [
-          'ENABLE_SLOW_DCHECKS',
-        ],
-        'conditions': [
-          ['OS=="linux" or OS=="freebsd" or OS=="openbsd" or OS=="netbsd" or \
-            OS=="qnx"', {
-            'cflags!': [
-              '-O0',
-              '-O3', # TODO(2807) should be -O1.
-              '-O2',
-              '-Os',
-            ],
-            'cflags': [
-              '-fdata-sections',
-              '-ffunction-sections',
-              '-O1', # TODO(2807) should be -O3.
-            ],
-          }],
-          ['OS=="mac"', {
-            'xcode_settings': {
-               'GCC_OPTIMIZATION_LEVEL': '3',  # -O3
-               'GCC_STRICT_ALIASING': 'YES',
-            },
-          }],
-        ],
-      },  # DebugBase1
-      # Abstract configuration for v8_optimized_debug == 2.
-      'DebugBase2': {
-        'abstract': 1,
-        'msvs_settings': {
-          'VCCLCompilerTool': {
->>>>>>> 97153604
             'Optimization': '2',
             'RuntimeLibrary': '1',  # /MTd
             'InlineFunctionExpansion': '2',
