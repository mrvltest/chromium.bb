--- conflicted
+++ resolved
@@ -59,11 +59,7 @@
         ['v8_as_shared_library==1', {
           'type': 'shared_library',
           'sources': [
-<<<<<<< HEAD
-=======
-            '../../src/defaults.cc',
             '../../src/blpv8.rc',
->>>>>>> 91940a09
             # Note: on non-Windows we still build this file so that gyp
             # has some sources to link into the component.
             '../../src/v8dll-main.cc',
