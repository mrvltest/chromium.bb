# Copyright 2012 the V8 project authors. All rights reserved.
# Redistribution and use in source and binary forms, with or without
# modification, are permitted provided that the following conditions are
# met:
#
#     * Redistributions of source code must retain the above copyright
#       notice, this list of conditions and the following disclaimer.
#     * Redistributions in binary form must reproduce the above
#       copyright notice, this list of conditions and the following
#       disclaimer in the documentation and/or other materials provided
#       with the distribution.
#     * Neither the name of Google Inc. nor the names of its
#       contributors may be used to endorse or promote products derived
#       from this software without specific prior written permission.
#
# THIS SOFTWARE IS PROVIDED BY THE COPYRIGHT HOLDERS AND CONTRIBUTORS
# "AS IS" AND ANY EXPRESS OR IMPLIED WARRANTIES, INCLUDING, BUT NOT
# LIMITED TO, THE IMPLIED WARRANTIES OF MERCHANTABILITY AND FITNESS FOR
# A PARTICULAR PURPOSE ARE DISCLAIMED. IN NO EVENT SHALL THE COPYRIGHT
# OWNER OR CONTRIBUTORS BE LIABLE FOR ANY DIRECT, INDIRECT, INCIDENTAL,
# SPECIAL, EXEMPLARY, OR CONSEQUENTIAL DAMAGES (INCLUDING, BUT NOT
# LIMITED TO, PROCUREMENT OF SUBSTITUTE GOODS OR SERVICES; LOSS OF USE,
# DATA, OR PROFITS; OR BUSINESS INTERRUPTION) HOWEVER CAUSED AND ON ANY
# THEORY OF LIABILITY, WHETHER IN CONTRACT, STRICT LIABILITY, OR TORT
# (INCLUDING NEGLIGENCE OR OTHERWISE) ARISING IN ANY WAY OUT OF THE USE
# OF THIS SOFTWARE, EVEN IF ADVISED OF THE POSSIBILITY OF SUCH DAMAGE.

{
  'includes': ['../../build/common.gypi'],
  'targets': [
    {
      'target_name': 'v8',
      'dependencies_traverse': 1,
      'conditions': [
        ['want_separate_host_toolset==1', {
          'toolsets': ['host', 'target'],
        }, {
          'toolsets': ['target'],
        }],
        ['v8_use_snapshot=="true"', {
          # The dependency on v8_base should come from a transitive
          # dependency however the Android toolchain requires libv8_base.a
          # to appear before libv8_snapshot.a so it's listed explicitly.
          'dependencies': ['v8_base.<(v8_target_arch)', 'v8_snapshot'],
        },
        {
<<<<<<< HEAD
          # The dependency on v8_base should come from a transitive
          # dependency however the Android toolchain requires libv8_base.a
          # to appear before libv8_snapshot.a so it's listed explicitly.
          'dependencies': [
            'v8_base.<(v8_target_arch)',
            'v8_nosnapshot.<(v8_target_arch)',
          ],
        }],
        ['component=="shared_library"', {
          'type': '<(component)',
          'sources': [
            # Note: on non-Windows we still build this file so that gyp
            # has some sources to link into the component.
            '../../src/v8dll-main.cc',
          ],
          'defines': [
            'V8_SHARED',
            'BUILDING_V8_SHARED',
=======
          'target_name': 'v8',
          'dependencies_traverse': 1,
          'conditions': [
            ['want_separate_host_toolset==1', {
              'toolsets': ['host', 'target'],
            }, {
              'toolsets': ['target'],
            }],
            ['v8_use_snapshot=="true"', {
              # The dependency on v8_base should come from a transitive
              # dependency however the Android toolchain requires libv8_base.a
              # to appear before libv8_snapshot.a so it's listed explicitly.
              'dependencies': ['v8_base.<(v8_target_arch)', 'v8_snapshot'],
            },
            {
              # The dependency on v8_base should come from a transitive
              # dependency however the Android toolchain requires libv8_base.a
              # to appear before libv8_snapshot.a so it's listed explicitly.
              'dependencies': [
                'v8_base.<(v8_target_arch)',
                'v8_nosnapshot.<(v8_target_arch)',
              ],
            }],
            ['component=="shared_library"', {
              'type': '<(component)',
              'sources': [
                '../../src/blpv8.rc',
                # Note: on non-Windows we still build this file so that gyp
                # has some sources to link into the component.
                '../../src/v8dll-main.cc',
              ],
              'dependencies': [
                '../../../blpwtk2/blpwtk2.gyp:blpwtk2_generate_sources',
              ],
              'defines': [
                'V8_SHARED',
                'BUILDING_V8_SHARED',
              ],
              'direct_dependent_settings': {
                'defines': [
                  'V8_SHARED',
                  'USING_V8_SHARED',
                ],
              },
              'target_conditions': [
                ['OS=="android" and _toolset=="target"', {
                  'libraries': [
                    '-llog',
                  ],
                  'include_dirs': [
                    'src/common/android/include',
                  ],
                }],
              ],
              'conditions': [
                ['bb_version!=""', {
                  'product_name': 'blpv8.<(bb_version)',
                }],
                ['OS=="mac"', {
                  'xcode_settings': {
                    'OTHER_LDFLAGS': ['-dynamiclib', '-all_load']
                  },
                }],
                ['soname_version!=""', {
                  'product_extension': 'so.<(soname_version)',
                }],
              ],
            },
            {
              'type': 'none',
            }],
>>>>>>> 68f962fd
          ],
          'direct_dependent_settings': {
            'defines': [
              'V8_SHARED',
              'USING_V8_SHARED',
            ],
          },
          'target_conditions': [
            ['OS=="android" and _toolset=="target"', {
              'libraries': [
                '-llog',
              ],
              'include_dirs': [
                'src/common/android/include',
              ],
            }],
          ],
          'conditions': [
            ['OS=="mac"', {
              'xcode_settings': {
                'OTHER_LDFLAGS': ['-dynamiclib', '-all_load']
              },
            }],
            ['soname_version!=""', {
              'product_extension': 'so.<(soname_version)',
            }],
          ],
        },
        {
          'type': 'none',
        }],
      ],
      'direct_dependent_settings': {
        'include_dirs': [
          '../../include',
        ],
      },
    },
    {
      'target_name': 'v8_snapshot',
      'type': 'static_library',
      'conditions': [
        ['want_separate_host_toolset==1', {
          'toolsets': ['host', 'target'],
          'dependencies': [
            'mksnapshot.<(v8_target_arch)#host',
            'js2c#host',
          ],
        }, {
          'toolsets': ['target'],
          'dependencies': ['mksnapshot.<(v8_target_arch)', 'js2c'],
        }],
        ['component=="shared_library"', {
          'defines': [
            'V8_SHARED',
            'BUILDING_V8_SHARED',
          ],
          'direct_dependent_settings': {
            'defines': [
              'V8_SHARED',
              'USING_V8_SHARED',
            ],
          },
        }],
      ],
      'dependencies': [
        'v8_base.<(v8_target_arch)',
      ],
      'include_dirs+': [
        '../../src',
      ],
      'sources': [
        '<(SHARED_INTERMEDIATE_DIR)/libraries.cc',
        '<(SHARED_INTERMEDIATE_DIR)/experimental-libraries.cc',
        '<(INTERMEDIATE_DIR)/snapshot.cc',
      ],
      'actions': [
        {
          'action_name': 'run_mksnapshot',
          'inputs': [
            '<(PRODUCT_DIR)/<(EXECUTABLE_PREFIX)mksnapshot.<(v8_target_arch)<(EXECUTABLE_SUFFIX)',
          ],
          'outputs': [
            '<(INTERMEDIATE_DIR)/snapshot.cc',
          ],
          'variables': {
            'mksnapshot_flags': [
              '--log-snapshot-positions',
              '--logfile', '<(INTERMEDIATE_DIR)/snapshot.log',
            ],
          },
          'action': [
            '<@(_inputs)',
            '<@(mksnapshot_flags)',
            '<@(_outputs)'
          ],
        },
      ],
    },
    {
      'target_name': 'v8_nosnapshot.<(v8_target_arch)',
      'type': 'static_library',
      'dependencies': [
        'v8_base.<(v8_target_arch)',
      ],
      'include_dirs+': [
        '../../src',
      ],
      'sources': [
        '<(SHARED_INTERMEDIATE_DIR)/libraries.cc',
        '<(SHARED_INTERMEDIATE_DIR)/experimental-libraries.cc',
        '../../src/snapshot-empty.cc',
      ],
      'conditions': [
        ['want_separate_host_toolset==1', {
          'toolsets': ['host', 'target'],
          'dependencies': ['js2c#host'],
        }, {
          'toolsets': ['target'],
          'dependencies': ['js2c'],
        }],
        ['component=="shared_library"', {
          'defines': [
            'BUILDING_V8_SHARED',
            'V8_SHARED',
          ],
        }],
      ]
    },
    {
      'target_name': 'v8_base.<(v8_target_arch)',
      'type': 'static_library',
      'variables': {
        'optimize': 'max',
      },
      'include_dirs+': [
        '../../src',
      ],
      'sources': [  ### gcmole(all) ###
        '../../src/accessors.cc',
        '../../src/accessors.h',
        '../../src/allocation.cc',
        '../../src/allocation.h',
        '../../src/api.cc',
        '../../src/api.h',
        '../../src/apiutils.h',
        '../../src/arguments.cc',
        '../../src/arguments.h',
        '../../src/assembler.cc',
        '../../src/assembler.h',
        '../../src/assert-scope.h',
        '../../src/ast.cc',
        '../../src/ast.h',
        '../../src/atomicops.h',
        '../../src/atomicops_internals_x86_gcc.cc',
        '../../src/bignum-dtoa.cc',
        '../../src/bignum-dtoa.h',
        '../../src/bignum.cc',
        '../../src/bignum.h',
        '../../src/bootstrapper.cc',
        '../../src/bootstrapper.h',
        '../../src/builtins.cc',
        '../../src/builtins.h',
        '../../src/bytecodes-irregexp.h',
        '../../src/cached-powers.cc',
        '../../src/cached-powers.h',
        '../../src/char-predicates-inl.h',
        '../../src/char-predicates.h',
        '../../src/checks.cc',
        '../../src/checks.h',
        '../../src/circular-queue-inl.h',
        '../../src/circular-queue.cc',
        '../../src/circular-queue.h',
        '../../src/code-stubs.cc',
        '../../src/code-stubs.h',
        '../../src/code-stubs-hydrogen.cc',
        '../../src/code.h',
        '../../src/codegen.cc',
        '../../src/codegen.h',
        '../../src/compilation-cache.cc',
        '../../src/compilation-cache.h',
        '../../src/compiler.cc',
        '../../src/compiler.h',
        '../../src/contexts.cc',
        '../../src/contexts.h',
        '../../src/conversions-inl.h',
        '../../src/conversions.cc',
        '../../src/conversions.h',
        '../../src/counters.cc',
        '../../src/counters.h',
        '../../src/cpu-profiler-inl.h',
        '../../src/cpu-profiler.cc',
        '../../src/cpu-profiler.h',
        '../../src/cpu.h',
        '../../src/data-flow.cc',
        '../../src/data-flow.h',
        '../../src/date.cc',
        '../../src/date.h',
        '../../src/dateparser-inl.h',
        '../../src/dateparser.cc',
        '../../src/dateparser.h',
        '../../src/debug-agent.cc',
        '../../src/debug-agent.h',
        '../../src/debug.cc',
        '../../src/debug.h',
        '../../src/deoptimizer.cc',
        '../../src/deoptimizer.h',
        '../../src/disasm.h',
        '../../src/disassembler.cc',
        '../../src/disassembler.h',
        '../../src/diy-fp.cc',
        '../../src/diy-fp.h',
        '../../src/double.h',
        '../../src/dtoa.cc',
        '../../src/dtoa.h',
        '../../src/elements-kind.cc',
        '../../src/elements-kind.h',
        '../../src/elements.cc',
        '../../src/elements.h',
        '../../src/execution.cc',
        '../../src/execution.h',
        '../../src/extensions/externalize-string-extension.cc',
        '../../src/extensions/externalize-string-extension.h',
        '../../src/extensions/gc-extension.cc',
        '../../src/extensions/gc-extension.h',
        '../../src/extensions/statistics-extension.cc',
        '../../src/extensions/statistics-extension.h',
        '../../src/factory.cc',
        '../../src/factory.h',
        '../../src/fast-dtoa.cc',
        '../../src/fast-dtoa.h',
        '../../src/fixed-dtoa.cc',
        '../../src/fixed-dtoa.h',
        '../../src/flag-definitions.h',
        '../../src/flags.cc',
        '../../src/flags.h',
        '../../src/frames-inl.h',
        '../../src/frames.cc',
        '../../src/frames.h',
        '../../src/full-codegen.cc',
        '../../src/full-codegen.h',
        '../../src/func-name-inferrer.cc',
        '../../src/func-name-inferrer.h',
        '../../src/gdb-jit.cc',
        '../../src/gdb-jit.h',
        '../../src/global-handles.cc',
        '../../src/global-handles.h',
        '../../src/globals.h',
        '../../src/handles-inl.h',
        '../../src/handles.cc',
        '../../src/handles.h',
        '../../src/hashmap.h',
        '../../src/heap-inl.h',
        '../../src/heap-profiler.cc',
        '../../src/heap-profiler.h',
        '../../src/heap-snapshot-generator-inl.h',
        '../../src/heap-snapshot-generator.cc',
        '../../src/heap-snapshot-generator.h',
        '../../src/heap.cc',
        '../../src/heap.h',
        '../../src/hydrogen-environment-liveness.cc',
        '../../src/hydrogen-environment-liveness.h',
        '../../src/hydrogen-instructions.cc',
        '../../src/hydrogen-instructions.h',
        '../../src/hydrogen.cc',
        '../../src/hydrogen.h',
        '../../src/hydrogen-gvn.cc',
        '../../src/hydrogen-gvn.h',
        '../../src/ic-inl.h',
        '../../src/ic.cc',
        '../../src/ic.h',
        '../../src/incremental-marking.cc',
        '../../src/incremental-marking.h',
        '../../src/interface.cc',
        '../../src/interface.h',
        '../../src/interpreter-irregexp.cc',
        '../../src/interpreter-irregexp.h',
        '../../src/isolate.cc',
        '../../src/isolate.h',
        '../../src/json-parser.h',
        '../../src/json-stringifier.h',
        '../../src/jsregexp-inl.h',
        '../../src/jsregexp.cc',
        '../../src/jsregexp.h',
        '../../src/lazy-instance.h',
        '../../src/list-inl.h',
        '../../src/list.h',
        '../../src/lithium-allocator-inl.h',
        '../../src/lithium-allocator.cc',
        '../../src/lithium-allocator.h',
        '../../src/lithium.cc',
        '../../src/lithium.h',
        '../../src/liveedit.cc',
        '../../src/liveedit.h',
        '../../src/log-inl.h',
        '../../src/log-utils.cc',
        '../../src/log-utils.h',
        '../../src/log.cc',
        '../../src/log.h',
        '../../src/macro-assembler.h',
        '../../src/mark-compact.cc',
        '../../src/mark-compact.h',
        '../../src/marking-thread.h',
        '../../src/marking-thread.cc',
        '../../src/messages.cc',
        '../../src/messages.h',
        '../../src/natives.h',
        '../../src/objects-debug.cc',
        '../../src/objects-inl.h',
        '../../src/objects-printer.cc',
        '../../src/objects-visiting.cc',
        '../../src/objects-visiting.h',
        '../../src/objects.cc',
        '../../src/objects.h',
        '../../src/once.cc',
        '../../src/once.h',
        '../../src/optimizing-compiler-thread.h',
        '../../src/optimizing-compiler-thread.cc',
        '../../src/parser.cc',
        '../../src/parser.h',
        '../../src/platform-posix.h',
        '../../src/platform-tls-mac.h',
        '../../src/platform-tls-win32.h',
        '../../src/platform-tls.h',
        '../../src/platform.h',
        '../../src/preparse-data-format.h',
        '../../src/preparse-data.cc',
        '../../src/preparse-data.h',
        '../../src/preparser.cc',
        '../../src/preparser.h',
        '../../src/prettyprinter.cc',
        '../../src/prettyprinter.h',
        '../../src/profile-generator-inl.h',
        '../../src/profile-generator.cc',
        '../../src/profile-generator.h',
        '../../src/property-details.h',
        '../../src/property.cc',
        '../../src/property.h',
        '../../src/regexp-macro-assembler-irregexp-inl.h',
        '../../src/regexp-macro-assembler-irregexp.cc',
        '../../src/regexp-macro-assembler-irregexp.h',
        '../../src/regexp-macro-assembler-tracer.cc',
        '../../src/regexp-macro-assembler-tracer.h',
        '../../src/regexp-macro-assembler.cc',
        '../../src/regexp-macro-assembler.h',
        '../../src/regexp-stack.cc',
        '../../src/regexp-stack.h',
        '../../src/rewriter.cc',
        '../../src/rewriter.h',
        '../../src/runtime-profiler.cc',
        '../../src/runtime-profiler.h',
        '../../src/runtime.cc',
        '../../src/runtime.h',
        '../../src/safepoint-table.cc',
        '../../src/safepoint-table.h',
        '../../src/sampler.cc',
        '../../src/sampler.h',
        '../../src/scanner-character-streams.cc',
        '../../src/scanner-character-streams.h',
        '../../src/scanner.cc',
        '../../src/scanner.h',
        '../../src/scopeinfo.cc',
        '../../src/scopeinfo.h',
        '../../src/scopes.cc',
        '../../src/scopes.h',
        '../../src/serialize.cc',
        '../../src/serialize.h',
        '../../src/small-pointer-list.h',
        '../../src/smart-pointers.h',
        '../../src/snapshot-common.cc',
        '../../src/snapshot.h',
        '../../src/spaces-inl.h',
        '../../src/spaces.cc',
        '../../src/spaces.h',
        '../../src/store-buffer-inl.h',
        '../../src/store-buffer.cc',
        '../../src/store-buffer.h',
        '../../src/string-search.cc',
        '../../src/string-search.h',
        '../../src/string-stream.cc',
        '../../src/string-stream.h',
        '../../src/strtod.cc',
        '../../src/strtod.h',
        '../../src/stub-cache.cc',
        '../../src/stub-cache.h',
        '../../src/sweeper-thread.h',
        '../../src/sweeper-thread.cc',
        '../../src/token.cc',
        '../../src/token.h',
        '../../src/transitions-inl.h',
        '../../src/transitions.cc',
        '../../src/transitions.h',
        '../../src/type-info.cc',
        '../../src/type-info.h',
        '../../src/types.cc',
        '../../src/types.h',
        '../../src/typing.cc',
        '../../src/typing.h',
        '../../src/unbound-queue-inl.h',
        '../../src/unbound-queue.h',
        '../../src/unicode-inl.h',
        '../../src/unicode.cc',
        '../../src/unicode.h',
        '../../src/uri.h',
        '../../src/utils-inl.h',
        '../../src/utils.cc',
        '../../src/utils.h',
        '../../src/v8-counters.cc',
        '../../src/v8-counters.h',
        '../../src/v8.cc',
        '../../src/v8.h',
        '../../src/v8checks.h',
        '../../src/v8conversions.cc',
        '../../src/v8conversions.h',
        '../../src/v8globals.h',
        '../../src/v8memory.h',
        '../../src/v8threads.cc',
        '../../src/v8threads.h',
        '../../src/v8utils.cc',
        '../../src/v8utils.h',
        '../../src/variables.cc',
        '../../src/variables.h',
        '../../src/version.cc',
        '../../src/version.h',
        '../../src/vm-state-inl.h',
        '../../src/vm-state.h',
        '../../src/zone-inl.h',
        '../../src/zone.cc',
        '../../src/zone.h',
      ],
      'conditions': [
        ['want_separate_host_toolset==1', {
          'toolsets': ['host', 'target'],
        }, {
          'toolsets': ['target'],
        }],
        ['v8_target_arch=="arm"', {
          'sources': [  ### gcmole(arch:arm) ###
            '../../src/arm/assembler-arm-inl.h',
            '../../src/arm/assembler-arm.cc',
            '../../src/arm/assembler-arm.h',
            '../../src/arm/builtins-arm.cc',
            '../../src/arm/code-stubs-arm.cc',
            '../../src/arm/code-stubs-arm.h',
            '../../src/arm/codegen-arm.cc',
            '../../src/arm/codegen-arm.h',
            '../../src/arm/constants-arm.h',
            '../../src/arm/constants-arm.cc',
            '../../src/arm/cpu-arm.cc',
            '../../src/arm/debug-arm.cc',
            '../../src/arm/deoptimizer-arm.cc',
            '../../src/arm/disasm-arm.cc',
            '../../src/arm/frames-arm.cc',
            '../../src/arm/frames-arm.h',
            '../../src/arm/full-codegen-arm.cc',
            '../../src/arm/ic-arm.cc',
            '../../src/arm/lithium-arm.cc',
            '../../src/arm/lithium-arm.h',
            '../../src/arm/lithium-codegen-arm.cc',
            '../../src/arm/lithium-codegen-arm.h',
            '../../src/arm/lithium-gap-resolver-arm.cc',
            '../../src/arm/lithium-gap-resolver-arm.h',
            '../../src/arm/macro-assembler-arm.cc',
            '../../src/arm/macro-assembler-arm.h',
            '../../src/arm/regexp-macro-assembler-arm.cc',
            '../../src/arm/regexp-macro-assembler-arm.h',
            '../../src/arm/simulator-arm.cc',
            '../../src/arm/stub-cache-arm.cc',
          ],
        }],
        ['v8_target_arch=="ia32" or v8_target_arch=="mac" or OS=="mac"', {
          'sources': [  ### gcmole(arch:ia32) ###
            '../../src/ia32/assembler-ia32-inl.h',
            '../../src/ia32/assembler-ia32.cc',
            '../../src/ia32/assembler-ia32.h',
            '../../src/ia32/builtins-ia32.cc',
            '../../src/ia32/code-stubs-ia32.cc',
            '../../src/ia32/code-stubs-ia32.h',
            '../../src/ia32/codegen-ia32.cc',
            '../../src/ia32/codegen-ia32.h',
            '../../src/ia32/cpu-ia32.cc',
            '../../src/ia32/debug-ia32.cc',
            '../../src/ia32/deoptimizer-ia32.cc',
            '../../src/ia32/disasm-ia32.cc',
            '../../src/ia32/frames-ia32.cc',
            '../../src/ia32/frames-ia32.h',
            '../../src/ia32/full-codegen-ia32.cc',
            '../../src/ia32/ic-ia32.cc',
            '../../src/ia32/lithium-codegen-ia32.cc',
            '../../src/ia32/lithium-codegen-ia32.h',
            '../../src/ia32/lithium-gap-resolver-ia32.cc',
            '../../src/ia32/lithium-gap-resolver-ia32.h',
            '../../src/ia32/lithium-ia32.cc',
            '../../src/ia32/lithium-ia32.h',
            '../../src/ia32/macro-assembler-ia32.cc',
            '../../src/ia32/macro-assembler-ia32.h',
            '../../src/ia32/regexp-macro-assembler-ia32.cc',
            '../../src/ia32/regexp-macro-assembler-ia32.h',
            '../../src/ia32/stub-cache-ia32.cc',
          ],
        }],
        ['v8_target_arch=="mipsel"', {
          'sources': [  ### gcmole(arch:mipsel) ###
            '../../src/mips/assembler-mips.cc',
            '../../src/mips/assembler-mips.h',
            '../../src/mips/assembler-mips-inl.h',
            '../../src/mips/builtins-mips.cc',
            '../../src/mips/codegen-mips.cc',
            '../../src/mips/codegen-mips.h',
            '../../src/mips/code-stubs-mips.cc',
            '../../src/mips/code-stubs-mips.h',
            '../../src/mips/constants-mips.cc',
            '../../src/mips/constants-mips.h',
            '../../src/mips/cpu-mips.cc',
            '../../src/mips/debug-mips.cc',
            '../../src/mips/deoptimizer-mips.cc',
            '../../src/mips/disasm-mips.cc',
            '../../src/mips/frames-mips.cc',
            '../../src/mips/frames-mips.h',
            '../../src/mips/full-codegen-mips.cc',
            '../../src/mips/ic-mips.cc',
            '../../src/mips/lithium-codegen-mips.cc',
            '../../src/mips/lithium-codegen-mips.h',
            '../../src/mips/lithium-gap-resolver-mips.cc',
            '../../src/mips/lithium-gap-resolver-mips.h',
            '../../src/mips/lithium-mips.cc',
            '../../src/mips/lithium-mips.h',
            '../../src/mips/macro-assembler-mips.cc',
            '../../src/mips/macro-assembler-mips.h',
            '../../src/mips/regexp-macro-assembler-mips.cc',
            '../../src/mips/regexp-macro-assembler-mips.h',
            '../../src/mips/simulator-mips.cc',
            '../../src/mips/stub-cache-mips.cc',
          ],
        }],
        ['v8_target_arch=="x64" or v8_target_arch=="mac" or OS=="mac"', {
          'sources': [  ### gcmole(arch:x64) ###
            '../../src/x64/assembler-x64-inl.h',
            '../../src/x64/assembler-x64.cc',
            '../../src/x64/assembler-x64.h',
            '../../src/x64/builtins-x64.cc',
            '../../src/x64/code-stubs-x64.cc',
            '../../src/x64/code-stubs-x64.h',
            '../../src/x64/codegen-x64.cc',
            '../../src/x64/codegen-x64.h',
            '../../src/x64/cpu-x64.cc',
            '../../src/x64/debug-x64.cc',
            '../../src/x64/deoptimizer-x64.cc',
            '../../src/x64/disasm-x64.cc',
            '../../src/x64/frames-x64.cc',
            '../../src/x64/frames-x64.h',
            '../../src/x64/full-codegen-x64.cc',
            '../../src/x64/ic-x64.cc',
            '../../src/x64/lithium-codegen-x64.cc',
            '../../src/x64/lithium-codegen-x64.h',
            '../../src/x64/lithium-gap-resolver-x64.cc',
            '../../src/x64/lithium-gap-resolver-x64.h',
            '../../src/x64/lithium-x64.cc',
            '../../src/x64/lithium-x64.h',
            '../../src/x64/macro-assembler-x64.cc',
            '../../src/x64/macro-assembler-x64.h',
            '../../src/x64/regexp-macro-assembler-x64.cc',
            '../../src/x64/regexp-macro-assembler-x64.h',
            '../../src/x64/stub-cache-x64.cc',
          ],
        }],
        ['OS=="linux"', {
            'link_settings': {
              'conditions': [
                ['v8_compress_startup_data=="bz2"', {
                  'libraries': [
                    '-lbz2',
                  ]
                }],
              ],
            },
            'sources': [  ### gcmole(os:linux) ###
              '../../src/platform-linux.cc',
              '../../src/platform-posix.cc'
            ],
          }
        ],
        ['OS=="android"', {
            'defines': [
              'CAN_USE_VFP_INSTRUCTIONS',
            ],
            'sources': [
              '../../src/platform-posix.cc',
            ],
            'conditions': [
              ['host_os=="mac"', {
                'target_conditions': [
                  ['_toolset=="host"', {
                    'sources': [
                      '../../src/platform-macos.cc'
                    ]
                  }, {
                    'sources': [
                      '../../src/platform-linux.cc'
                    ]
                  }],
                ],
              }, {
                'sources': [
                  '../../src/platform-linux.cc'
                ]
              }],
            ],
          },
        ],
        ['OS=="freebsd"', {
            'link_settings': {
              'libraries': [
                '-L/usr/local/lib -lexecinfo',
            ]},
            'sources': [
              '../../src/platform-freebsd.cc',
              '../../src/platform-posix.cc'
            ],
          }
        ],
        ['OS=="openbsd"', {
            'link_settings': {
              'libraries': [
                '-L/usr/local/lib -lexecinfo',
            ]},
            'sources': [
              '../../src/platform-openbsd.cc',
              '../../src/platform-posix.cc'
            ],
          }
        ],
        ['OS=="netbsd"', {
            'link_settings': {
              'libraries': [
                '-L/usr/pkg/lib -Wl,-R/usr/pkg/lib -lexecinfo',
            ]},
            'sources': [
              '../../src/platform-openbsd.cc',
              '../../src/platform-posix.cc'
            ],
          }
        ],
        ['OS=="solaris"', {
            'link_settings': {
              'libraries': [
                '-lsocket -lnsl',
            ]},
            'sources': [
              '../../src/platform-solaris.cc',
              '../../src/platform-posix.cc',
            ],
          }
        ],
        ['OS=="mac"', {
          'sources': [
            '../../src/platform-macos.cc',
            '../../src/platform-posix.cc'
          ]},
        ],
        ['OS=="win"', {
          'variables': {
            'gyp_generators': '<!(echo $GYP_GENERATORS)',
          },
          'conditions': [
            ['gyp_generators=="make"', {
              'variables': {
                'build_env': '<!(uname -o)',
              },
              'conditions': [
                ['build_env=="Cygwin"', {
                  'sources': [
                    '../../src/platform-cygwin.cc',
                    '../../src/platform-posix.cc',
                  ],
                }, {
                  'sources': [
                    '../../src/platform-win32.cc',
                    '../../src/win32-math.h',
                    '../../src/win32-math.cc',
                  ],
                }],
              ],
              'link_settings':  {
                'libraries': [ '-lwinmm', '-lws2_32' ],
              },
            }, {
              'sources': [
                '../../src/platform-win32.cc',
                '../../src/win32-math.h',
                '../../src/win32-math.cc',
              ],
              'msvs_disabled_warnings': [4351, 4355, 4800],
              'link_settings':  {
                'libraries': [ '-lwinmm.lib', '-lws2_32.lib' ],
              },
            }],
          ],
        }],
        ['component=="shared_library"', {
          'defines': [
            'BUILDING_V8_SHARED',
            'V8_SHARED',
          ],
        }],
        ['v8_postmortem_support=="true"', {
          'sources': [
            '<(SHARED_INTERMEDIATE_DIR)/debug-support.cc',
          ]
        }],
      ],
    },
    {
      'target_name': 'js2c',
      'type': 'none',
      'conditions': [
        ['want_separate_host_toolset==1', {
          'toolsets': ['host'],
        }, {
          'toolsets': ['target'],
        }],
      ],
      'variables': {
        'library_files': [
          '../../src/runtime.js',
          '../../src/v8natives.js',
          '../../src/array.js',
          '../../src/string.js',
          '../../src/uri.js',
          '../../src/math.js',
          '../../src/messages.js',
          '../../src/apinatives.js',
          '../../src/debug-debugger.js',
          '../../src/mirror-debugger.js',
          '../../src/liveedit-debugger.js',
          '../../src/date.js',
          '../../src/json.js',
          '../../src/regexp.js',
          '../../src/macros.py',
        ],
        'experimental_library_files': [
          '../../src/macros.py',
          '../../src/symbol.js',
          '../../src/proxy.js',
          '../../src/collection.js',
          '../../src/object-observe.js',
          '../../src/arraybuffer.js',
          '../../src/typedarray.js',
          '../../src/generator.js'
        ],
      },
      'actions': [
        {
          'action_name': 'js2c',
          'inputs': [
            '../../tools/js2c.py',
            '<@(library_files)',
          ],
          'outputs': [
            '<(SHARED_INTERMEDIATE_DIR)/libraries.cc',
          ],
          'action': [
            'python',
            '../../tools/js2c.py',
            '<@(_outputs)',
            'CORE',
            '<(v8_compress_startup_data)',
            '<@(library_files)'
          ],
        },
        {
          'action_name': 'js2c_experimental',
          'inputs': [
            '../../tools/js2c.py',
            '<@(experimental_library_files)',
          ],
          'outputs': [
            '<(SHARED_INTERMEDIATE_DIR)/experimental-libraries.cc',
          ],
          'action': [
            'python',
            '../../tools/js2c.py',
            '<@(_outputs)',
            'EXPERIMENTAL',
            '<(v8_compress_startup_data)',
            '<@(experimental_library_files)'
          ],
        },
      ],
    },
    {
      'target_name': 'postmortem-metadata',
      'type': 'none',
      'variables': {
        'heapobject_files': [
            '../../src/objects.h',
            '../../src/objects-inl.h',
        ],
      },
      'actions': [
          {
            'action_name': 'gen-postmortem-metadata',
            'inputs': [
              '../../tools/gen-postmortem-metadata.py',
              '<@(heapobject_files)',
            ],
            'outputs': [
              '<(SHARED_INTERMEDIATE_DIR)/debug-support.cc',
            ],
            'action': [
              'python',
              '../../tools/gen-postmortem-metadata.py',
              '<@(_outputs)',
              '<@(heapobject_files)'
            ]
          }
        ]
    },
    {
      'target_name': 'mksnapshot.<(v8_target_arch)',
      'type': 'executable',
      'dependencies': [
        'v8_base.<(v8_target_arch)',
        'v8_nosnapshot.<(v8_target_arch)',
      ],
      'include_dirs+': [
        '../../src',
      ],
      'sources': [
        '../../src/mksnapshot.cc',
      ],
      'conditions': [
        ['want_separate_host_toolset==1', {
          'toolsets': ['host'],
        }, {
          'toolsets': ['target'],
        }],
        ['v8_compress_startup_data=="bz2"', {
          'libraries': [
            '-lbz2',
          ]
        }],
      ],
    },
    {
      'target_name': 'v8_shell',
      'type': 'executable',
      'dependencies': [
        'v8'
      ],
      'sources': [
        '../../samples/shell.cc',
      ],
      'conditions': [
        ['want_separate_host_toolset==1', {
          'toolsets': ['host'],
        }, {
          'toolsets': ['target'],
        }],
        ['OS=="win"', {
          # This could be gotten by not setting chromium_code, if that's OK.
          'defines': ['_CRT_SECURE_NO_WARNINGS'],
        }],
        ['v8_compress_startup_data=="bz2"', {
          'libraries': [
            '-lbz2',
          ]
        }],
      ],
    },
  ],
}<|MERGE_RESOLUTION|>--- conflicted
+++ resolved
@@ -44,7 +44,6 @@
           'dependencies': ['v8_base.<(v8_target_arch)', 'v8_snapshot'],
         },
         {
-<<<<<<< HEAD
           # The dependency on v8_base should come from a transitive
           # dependency however the Android toolchain requires libv8_base.a
           # to appear before libv8_snapshot.a so it's listed explicitly.
@@ -56,86 +55,17 @@
         ['component=="shared_library"', {
           'type': '<(component)',
           'sources': [
+            '../../src/blpv8.rc',
             # Note: on non-Windows we still build this file so that gyp
             # has some sources to link into the component.
             '../../src/v8dll-main.cc',
           ],
+          'dependencies': [
+            '../../../blpwtk2/blpwtk2.gyp:blpwtk2_generate_sources',
+          ],
           'defines': [
             'V8_SHARED',
             'BUILDING_V8_SHARED',
-=======
-          'target_name': 'v8',
-          'dependencies_traverse': 1,
-          'conditions': [
-            ['want_separate_host_toolset==1', {
-              'toolsets': ['host', 'target'],
-            }, {
-              'toolsets': ['target'],
-            }],
-            ['v8_use_snapshot=="true"', {
-              # The dependency on v8_base should come from a transitive
-              # dependency however the Android toolchain requires libv8_base.a
-              # to appear before libv8_snapshot.a so it's listed explicitly.
-              'dependencies': ['v8_base.<(v8_target_arch)', 'v8_snapshot'],
-            },
-            {
-              # The dependency on v8_base should come from a transitive
-              # dependency however the Android toolchain requires libv8_base.a
-              # to appear before libv8_snapshot.a so it's listed explicitly.
-              'dependencies': [
-                'v8_base.<(v8_target_arch)',
-                'v8_nosnapshot.<(v8_target_arch)',
-              ],
-            }],
-            ['component=="shared_library"', {
-              'type': '<(component)',
-              'sources': [
-                '../../src/blpv8.rc',
-                # Note: on non-Windows we still build this file so that gyp
-                # has some sources to link into the component.
-                '../../src/v8dll-main.cc',
-              ],
-              'dependencies': [
-                '../../../blpwtk2/blpwtk2.gyp:blpwtk2_generate_sources',
-              ],
-              'defines': [
-                'V8_SHARED',
-                'BUILDING_V8_SHARED',
-              ],
-              'direct_dependent_settings': {
-                'defines': [
-                  'V8_SHARED',
-                  'USING_V8_SHARED',
-                ],
-              },
-              'target_conditions': [
-                ['OS=="android" and _toolset=="target"', {
-                  'libraries': [
-                    '-llog',
-                  ],
-                  'include_dirs': [
-                    'src/common/android/include',
-                  ],
-                }],
-              ],
-              'conditions': [
-                ['bb_version!=""', {
-                  'product_name': 'blpv8.<(bb_version)',
-                }],
-                ['OS=="mac"', {
-                  'xcode_settings': {
-                    'OTHER_LDFLAGS': ['-dynamiclib', '-all_load']
-                  },
-                }],
-                ['soname_version!=""', {
-                  'product_extension': 'so.<(soname_version)',
-                }],
-              ],
-            },
-            {
-              'type': 'none',
-            }],
->>>>>>> 68f962fd
           ],
           'direct_dependent_settings': {
             'defines': [
@@ -154,6 +84,9 @@
             }],
           ],
           'conditions': [
+            ['bb_version!=""', {
+              'product_name': 'blpv8.<(bb_version)',
+            }],
             ['OS=="mac"', {
               'xcode_settings': {
                 'OTHER_LDFLAGS': ['-dynamiclib', '-all_load']
