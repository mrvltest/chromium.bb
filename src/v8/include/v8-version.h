// Copyright 2015 the V8 project authors. All rights reserved.
// Use of this source code is governed by a BSD-style license that can be
// found in the LICENSE file.

#ifndef V8_INCLUDE_VERSION_H_  // V8_VERSION_H_ conflicts with src/version.h
#define V8_INCLUDE_VERSION_H_

// These macros define the version number for the current version.
// NOTE these macros are used by some of the tool scripts and the build
// system so their names cannot be changed without changing the scripts.
#define V8_MAJOR_VERSION 4
<<<<<<< HEAD
#define V8_MINOR_VERSION 3
#define V8_BUILD_NUMBER 61
#define V8_PATCH_LEVEL 34
=======
#define V8_MINOR_VERSION 4
#define V8_BUILD_NUMBER 63
#define V8_PATCH_LEVEL 8
>>>>>>> de2fe6b6

// Use 1 for candidates and 0 otherwise.
// (Boolean macro values are not supported by all preprocessors.)
#define V8_IS_CANDIDATE_VERSION 0

#endif  // V8_INCLUDE_VERSION_H_<|MERGE_RESOLUTION|>--- conflicted
+++ resolved
@@ -9,15 +9,9 @@
 // NOTE these macros are used by some of the tool scripts and the build
 // system so their names cannot be changed without changing the scripts.
 #define V8_MAJOR_VERSION 4
-<<<<<<< HEAD
-#define V8_MINOR_VERSION 3
-#define V8_BUILD_NUMBER 61
-#define V8_PATCH_LEVEL 34
-=======
 #define V8_MINOR_VERSION 4
 #define V8_BUILD_NUMBER 63
 #define V8_PATCH_LEVEL 8
->>>>>>> de2fe6b6
 
 // Use 1 for candidates and 0 otherwise.
 // (Boolean macro values are not supported by all preprocessors.)
