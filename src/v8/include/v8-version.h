// Copyright 2015 the V8 project authors. All rights reserved.
// Use of this source code is governed by a BSD-style license that can be
// found in the LICENSE file.

#ifndef V8_INCLUDE_VERSION_H_  // V8_VERSION_H_ conflicts with src/version.h
#define V8_INCLUDE_VERSION_H_

// These macros define the version number for the current version.
// NOTE these macros are used by some of the tool scripts and the build
// system so their names cannot be changed without changing the scripts.
#define V8_MAJOR_VERSION 4
<<<<<<< HEAD
#define V8_MINOR_VERSION 5
#define V8_BUILD_NUMBER 103
#define V8_PATCH_LEVEL 35
=======
#define V8_MINOR_VERSION 6
#define V8_BUILD_NUMBER 85
#define V8_PATCH_LEVEL 21
>>>>>>> db960c73

// Use 1 for candidates and 0 otherwise.
// (Boolean macro values are not supported by all preprocessors.)
#define V8_IS_CANDIDATE_VERSION 0

#endif  // V8_INCLUDE_VERSION_H_<|MERGE_RESOLUTION|>--- conflicted
+++ resolved
@@ -9,15 +9,9 @@
 // NOTE these macros are used by some of the tool scripts and the build
 // system so their names cannot be changed without changing the scripts.
 #define V8_MAJOR_VERSION 4
-<<<<<<< HEAD
-#define V8_MINOR_VERSION 5
-#define V8_BUILD_NUMBER 103
-#define V8_PATCH_LEVEL 35
-=======
 #define V8_MINOR_VERSION 6
 #define V8_BUILD_NUMBER 85
 #define V8_PATCH_LEVEL 21
->>>>>>> db960c73
 
 // Use 1 for candidates and 0 otherwise.
 // (Boolean macro values are not supported by all preprocessors.)
