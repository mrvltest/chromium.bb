--- conflicted
+++ resolved
@@ -483,23 +483,15 @@
    * Starts recording JS allocations immediately as they arrive and tracking of
    * heap objects population statistics.
    */
-<<<<<<< HEAD
-  void StartRecordingHeapAllocations();
-=======
   V8_DEPRECATED("Use StartTrackingHeapObjects instead",
                 void StartRecordingHeapAllocations());
->>>>>>> 8c15b39e
 
   /**
    * Stops recording JS allocations and tracking of heap objects population
    * statistics, cleans all collected heap objects population statistics data.
    */
-<<<<<<< HEAD
-  void StopRecordingHeapAllocations();
-=======
   V8_DEPRECATED("Use StopTrackingHeapObjects instead",
                 void StopRecordingHeapAllocations());
->>>>>>> 8c15b39e
 
 
  private:
