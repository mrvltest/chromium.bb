--- conflicted
+++ resolved
@@ -80,8 +80,6 @@
 
   Handle<WeakHashTable> NewWeakHashTable(int at_least_space_for);
 
-  Handle<WeakHashTable> NewWeakHashTable(int at_least_space_for);
-
   Handle<DescriptorArray> NewDescriptorArray(int number_of_descriptors,
                                              int slack = 0);
   Handle<DeoptimizationInputData> NewDeoptimizationInputData(
@@ -349,11 +347,8 @@
 
   void SetContent(Handle<JSArray> array, Handle<FixedArrayBase> elements);
 
-<<<<<<< HEAD
-=======
   Handle<JSGeneratorObject> NewJSGeneratorObject(Handle<JSFunction> function);
 
->>>>>>> 8c15b39e
   Handle<JSArrayBuffer> NewJSArrayBuffer();
 
   Handle<JSTypedArray> NewJSTypedArray(ExternalArrayType type);
