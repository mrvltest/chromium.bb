--- conflicted
+++ resolved
@@ -2120,11 +2120,7 @@
     }
   }
 
-<<<<<<< HEAD
-  return *target;
-=======
   return target;
->>>>>>> d6a01d7b
 }
 
 
