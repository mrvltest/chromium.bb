// Copyright 2012 the V8 project authors. All rights reserved.
// Redistribution and use in source and binary forms, with or without
// modification, are permitted provided that the following conditions are
// met:
//
//     * Redistributions of source code must retain the above copyright
//       notice, this list of conditions and the following disclaimer.
//     * Redistributions in binary form must reproduce the above
//       copyright notice, this list of conditions and the following
//       disclaimer in the documentation and/or other materials provided
//       with the distribution.
//     * Neither the name of Google Inc. nor the names of its
//       contributors may be used to endorse or promote products derived
//       from this software without specific prior written permission.
//
// THIS SOFTWARE IS PROVIDED BY THE COPYRIGHT HOLDERS AND CONTRIBUTORS
// "AS IS" AND ANY EXPRESS OR IMPLIED WARRANTIES, INCLUDING, BUT NOT
// LIMITED TO, THE IMPLIED WARRANTIES OF MERCHANTABILITY AND FITNESS FOR
// A PARTICULAR PURPOSE ARE DISCLAIMED. IN NO EVENT SHALL THE COPYRIGHT
// OWNER OR CONTRIBUTORS BE LIABLE FOR ANY DIRECT, INDIRECT, INCIDENTAL,
// SPECIAL, EXEMPLARY, OR CONSEQUENTIAL DAMAGES (INCLUDING, BUT NOT
// LIMITED TO, PROCUREMENT OF SUBSTITUTE GOODS OR SERVICES; LOSS OF USE,
// DATA, OR PROFITS; OR BUSINESS INTERRUPTION) HOWEVER CAUSED AND ON ANY
// THEORY OF LIABILITY, WHETHER IN CONTRACT, STRICT LIABILITY, OR TORT
// (INCLUDING NEGLIGENCE OR OTHERWISE) ARISING IN ANY WAY OUT OF THE USE
// OF THIS SOFTWARE, EVEN IF ADVISED OF THE POSSIBILITY OF SUCH DAMAGE.

#include "v8.h"

#include "codegen.h"
#include "compiler.h"
#include "debug.h"
#include "full-codegen.h"
#include "liveedit.h"
#include "macro-assembler.h"
#include "prettyprinter.h"
#include "scopes.h"
#include "scopeinfo.h"
#include "snapshot.h"
#include "stub-cache.h"

namespace v8 {
namespace internal {

void BreakableStatementChecker::Check(Statement* stmt) {
  Visit(stmt);
}


void BreakableStatementChecker::Check(Expression* expr) {
  Visit(expr);
}


void BreakableStatementChecker::VisitVariableDeclaration(
    VariableDeclaration* decl) {
}

void BreakableStatementChecker::VisitFunctionDeclaration(
    FunctionDeclaration* decl) {
}

void BreakableStatementChecker::VisitModuleDeclaration(
    ModuleDeclaration* decl) {
}

void BreakableStatementChecker::VisitImportDeclaration(
    ImportDeclaration* decl) {
}

void BreakableStatementChecker::VisitExportDeclaration(
    ExportDeclaration* decl) {
}


void BreakableStatementChecker::VisitModuleLiteral(ModuleLiteral* module) {
}


void BreakableStatementChecker::VisitModuleVariable(ModuleVariable* module) {
}


void BreakableStatementChecker::VisitModulePath(ModulePath* module) {
}


void BreakableStatementChecker::VisitModuleUrl(ModuleUrl* module) {
}


void BreakableStatementChecker::VisitModuleStatement(ModuleStatement* stmt) {
}


void BreakableStatementChecker::VisitBlock(Block* stmt) {
}


void BreakableStatementChecker::VisitExpressionStatement(
    ExpressionStatement* stmt) {
  // Check if expression is breakable.
  Visit(stmt->expression());
}


void BreakableStatementChecker::VisitEmptyStatement(EmptyStatement* stmt) {
}


void BreakableStatementChecker::VisitIfStatement(IfStatement* stmt) {
  // If the condition is breakable the if statement is breakable.
  Visit(stmt->condition());
}


void BreakableStatementChecker::VisitContinueStatement(
    ContinueStatement* stmt) {
}


void BreakableStatementChecker::VisitBreakStatement(BreakStatement* stmt) {
}


void BreakableStatementChecker::VisitReturnStatement(ReturnStatement* stmt) {
  // Return is breakable if the expression is.
  Visit(stmt->expression());
}


void BreakableStatementChecker::VisitWithStatement(WithStatement* stmt) {
  Visit(stmt->expression());
}


void BreakableStatementChecker::VisitSwitchStatement(SwitchStatement* stmt) {
  // Switch statements breakable if the tag expression is.
  Visit(stmt->tag());
}


void BreakableStatementChecker::VisitDoWhileStatement(DoWhileStatement* stmt) {
  // Mark do while as breakable to avoid adding a break slot in front of it.
  is_breakable_ = true;
}


void BreakableStatementChecker::VisitWhileStatement(WhileStatement* stmt) {
  // Mark while statements breakable if the condition expression is.
  Visit(stmt->cond());
}


void BreakableStatementChecker::VisitForStatement(ForStatement* stmt) {
  // Mark for statements breakable if the condition expression is.
  if (stmt->cond() != NULL) {
    Visit(stmt->cond());
  }
}


void BreakableStatementChecker::VisitForInStatement(ForInStatement* stmt) {
  // Mark for in statements breakable if the enumerable expression is.
  Visit(stmt->enumerable());
}


void BreakableStatementChecker::VisitForOfStatement(ForOfStatement* stmt) {
  // For-of is breakable because of the next() call.
  is_breakable_ = true;
}


void BreakableStatementChecker::VisitTryCatchStatement(
    TryCatchStatement* stmt) {
  // Mark try catch as breakable to avoid adding a break slot in front of it.
  is_breakable_ = true;
}


void BreakableStatementChecker::VisitTryFinallyStatement(
    TryFinallyStatement* stmt) {
  // Mark try finally as breakable to avoid adding a break slot in front of it.
  is_breakable_ = true;
}


void BreakableStatementChecker::VisitDebuggerStatement(
    DebuggerStatement* stmt) {
  // The debugger statement is breakable.
  is_breakable_ = true;
}


void BreakableStatementChecker::VisitCaseClause(CaseClause* clause) {
}


void BreakableStatementChecker::VisitFunctionLiteral(FunctionLiteral* expr) {
}


void BreakableStatementChecker::VisitNativeFunctionLiteral(
    NativeFunctionLiteral* expr) {
}


void BreakableStatementChecker::VisitConditional(Conditional* expr) {
}


void BreakableStatementChecker::VisitVariableProxy(VariableProxy* expr) {
}


void BreakableStatementChecker::VisitLiteral(Literal* expr) {
}


void BreakableStatementChecker::VisitRegExpLiteral(RegExpLiteral* expr) {
}


void BreakableStatementChecker::VisitObjectLiteral(ObjectLiteral* expr) {
}


void BreakableStatementChecker::VisitArrayLiteral(ArrayLiteral* expr) {
}


void BreakableStatementChecker::VisitAssignment(Assignment* expr) {
  // If assigning to a property (including a global property) the assignment is
  // breakable.
  VariableProxy* proxy = expr->target()->AsVariableProxy();
  Property* prop = expr->target()->AsProperty();
  if (prop != NULL || (proxy != NULL && proxy->var()->IsUnallocated())) {
    is_breakable_ = true;
    return;
  }

  // Otherwise the assignment is breakable if the assigned value is.
  Visit(expr->value());
}


void BreakableStatementChecker::VisitYield(Yield* expr) {
  // Yield is breakable if the expression is.
  Visit(expr->expression());
}


void BreakableStatementChecker::VisitThrow(Throw* expr) {
  // Throw is breakable if the expression is.
  Visit(expr->exception());
}


void BreakableStatementChecker::VisitProperty(Property* expr) {
  // Property load is breakable.
  is_breakable_ = true;
}


void BreakableStatementChecker::VisitCall(Call* expr) {
  // Function calls both through IC and call stub are breakable.
  is_breakable_ = true;
}


void BreakableStatementChecker::VisitCallNew(CallNew* expr) {
  // Function calls through new are breakable.
  is_breakable_ = true;
}


void BreakableStatementChecker::VisitCallRuntime(CallRuntime* expr) {
}


void BreakableStatementChecker::VisitUnaryOperation(UnaryOperation* expr) {
  Visit(expr->expression());
}


void BreakableStatementChecker::VisitCountOperation(CountOperation* expr) {
  Visit(expr->expression());
}


void BreakableStatementChecker::VisitBinaryOperation(BinaryOperation* expr) {
  Visit(expr->left());
  if (expr->op() != Token::AND &&
      expr->op() != Token::OR) {
    Visit(expr->right());
  }
}


void BreakableStatementChecker::VisitCompareOperation(CompareOperation* expr) {
  Visit(expr->left());
  Visit(expr->right());
}


void BreakableStatementChecker::VisitThisFunction(ThisFunction* expr) {
}


#define __ ACCESS_MASM(masm())

bool FullCodeGenerator::MakeCode(CompilationInfo* info) {
  Isolate* isolate = info->isolate();
  Handle<Script> script = info->script();
  if (!script->IsUndefined() && !script->source()->IsUndefined()) {
    int len = String::cast(script->source())->length();
    isolate->counters()->total_full_codegen_source_size()->Increment(len);
  }
  CodeGenerator::MakeCodePrologue(info, "full");
  const int kInitialBufferSize = 4 * KB;
  MacroAssembler masm(info->isolate(), NULL, kInitialBufferSize);
#ifdef ENABLE_GDB_JIT_INTERFACE
  masm.positions_recorder()->StartGDBJITLineInfoRecording();
#endif
  LOG_CODE_EVENT(isolate,
                 CodeStartLinePosInfoRecordEvent(masm.positions_recorder()));

  FullCodeGenerator cgen(&masm, info);
  cgen.Generate();
  if (cgen.HasStackOverflow()) {
    ASSERT(!isolate->has_pending_exception());
    return false;
  }
  unsigned table_offset = cgen.EmitBackEdgeTable();

  Code::Flags flags = Code::ComputeFlags(Code::FUNCTION);
  Handle<Code> code = CodeGenerator::MakeCodeEpilogue(&masm, flags, info);
  code->set_optimizable(info->IsOptimizable() &&
                        !info->function()->dont_optimize() &&
                        info->function()->scope()->AllowsLazyCompilation());
  cgen.PopulateDeoptimizationData(code);
  cgen.PopulateTypeFeedbackInfo(code);
  cgen.PopulateTypeFeedbackCells(code);
  code->set_has_deoptimization_support(info->HasDeoptimizationSupport());
  code->set_handler_table(*cgen.handler_table());
#ifdef ENABLE_DEBUGGER_SUPPORT
  code->set_compiled_optimizable(info->IsOptimizable());
#endif  // ENABLE_DEBUGGER_SUPPORT
  code->set_allow_osr_at_loop_nesting_level(0);
  code->set_profiler_ticks(0);
  code->set_back_edge_table_offset(table_offset);
  code->set_back_edges_patched_for_osr(false);
  CodeGenerator::PrintCode(code, info);
  info->SetCode(code);
#ifdef ENABLE_GDB_JIT_INTERFACE
  if (FLAG_gdbjit) {
    GDBJITLineInfo* lineinfo =
        masm.positions_recorder()->DetachGDBJITLineInfo();
    GDBJIT(RegisterDetailedLineInfo(*code, lineinfo));
  }
#endif
  void* line_info = masm.positions_recorder()->DetachJITHandlerData();
  LOG_CODE_EVENT(isolate, CodeEndLinePosInfoRecordEvent(*code, line_info));
  return true;
}


unsigned FullCodeGenerator::EmitBackEdgeTable() {
  // The back edge table consists of a length (in number of entries)
  // field, and then a sequence of entries.  Each entry is a pair of AST id
  // and code-relative pc offset.
  masm()->Align(kIntSize);
  unsigned offset = masm()->pc_offset();
  unsigned length = back_edges_.length();
  __ dd(length);
  for (unsigned i = 0; i < length; ++i) {
    __ dd(back_edges_[i].id.ToInt());
    __ dd(back_edges_[i].pc);
    __ dd(back_edges_[i].loop_depth);
  }
  return offset;
}


void FullCodeGenerator::PopulateDeoptimizationData(Handle<Code> code) {
  // Fill in the deoptimization information.
  ASSERT(info_->HasDeoptimizationSupport() || bailout_entries_.is_empty());
  if (!info_->HasDeoptimizationSupport()) return;
  int length = bailout_entries_.length();
  Handle<DeoptimizationOutputData> data = isolate()->factory()->
      NewDeoptimizationOutputData(length, TENURED);
  for (int i = 0; i < length; i++) {
    data->SetAstId(i, bailout_entries_[i].id);
    data->SetPcAndState(i, Smi::FromInt(bailout_entries_[i].pc_and_state));
  }
  code->set_deoptimization_data(*data);
}


void FullCodeGenerator::PopulateTypeFeedbackInfo(Handle<Code> code) {
  Handle<TypeFeedbackInfo> info = isolate()->factory()->NewTypeFeedbackInfo();
  info->set_ic_total_count(ic_total_count_);
  ASSERT(!isolate()->heap()->InNewSpace(*info));
  code->set_type_feedback_info(*info);
}


void FullCodeGenerator::Initialize() {
  // The generation of debug code must match between the snapshot code and the
  // code that is generated later.  This is assumed by the debugger when it is
  // calculating PC offsets after generating a debug version of code.  Therefore
  // we disable the production of debug code in the full compiler if we are
  // either generating a snapshot or we booted from a snapshot.
  generate_debug_code_ = FLAG_debug_code &&
                         !Serializer::enabled() &&
                         !Snapshot::HaveASnapshotToStartFrom();
  masm_->set_emit_debug_code(generate_debug_code_);
  masm_->set_predictable_code_size(true);
  InitializeAstVisitor(info_->isolate());
}


void FullCodeGenerator::PopulateTypeFeedbackCells(Handle<Code> code) {
  if (type_feedback_cells_.is_empty()) return;
  int length = type_feedback_cells_.length();
  int array_size = TypeFeedbackCells::LengthOfFixedArray(length);
  Handle<TypeFeedbackCells> cache = Handle<TypeFeedbackCells>::cast(
      isolate()->factory()->NewFixedArray(array_size, TENURED));
  for (int i = 0; i < length; i++) {
    cache->SetAstId(i, type_feedback_cells_[i].ast_id);
    cache->SetCell(i, *type_feedback_cells_[i].cell);
  }
  TypeFeedbackInfo::cast(code->type_feedback_info())->set_type_feedback_cells(
      *cache);
}



void FullCodeGenerator::PrepareForBailout(Expression* node, State state) {
  PrepareForBailoutForId(node->id(), state);
}


void FullCodeGenerator::RecordJSReturnSite(Call* call) {
  // We record the offset of the function return so we can rebuild the frame
  // if the function was inlined, i.e., this is the return address in the
  // inlined function's frame.
  //
  // The state is ignored.  We defensively set it to TOS_REG, which is the
  // real state of the unoptimized code at the return site.
  PrepareForBailoutForId(call->ReturnId(), TOS_REG);
#ifdef DEBUG
  // In debug builds, mark the return so we can verify that this function
  // was called.
  ASSERT(!call->return_is_recorded_);
  call->return_is_recorded_ = true;
#endif
}


void FullCodeGenerator::PrepareForBailoutForId(BailoutId id, State state) {
  // There's no need to prepare this code for bailouts from already optimized
  // code or code that can't be optimized.
  if (!info_->HasDeoptimizationSupport()) return;
  unsigned pc_and_state =
      StateField::encode(state) | PcField::encode(masm_->pc_offset());
  ASSERT(Smi::IsValid(pc_and_state));
  BailoutEntry entry = { id, pc_and_state };
  ASSERT(!prepared_bailout_ids_.Contains(id.ToInt()));
  prepared_bailout_ids_.Add(id.ToInt(), zone());
  bailout_entries_.Add(entry, zone());
}


void FullCodeGenerator::RecordTypeFeedbackCell(
    TypeFeedbackId id, Handle<Cell> cell) {
  TypeFeedbackCellEntry entry = { id, cell };
  type_feedback_cells_.Add(entry, zone());
}


void FullCodeGenerator::RecordBackEdge(BailoutId ast_id) {
  // The pc offset does not need to be encoded and packed together with a state.
  ASSERT(masm_->pc_offset() > 0);
  ASSERT(loop_depth() > 0);
  uint8_t depth = Min(loop_depth(), Code::kMaxLoopNestingMarker);
  BackEdgeEntry entry =
      { ast_id, static_cast<unsigned>(masm_->pc_offset()), depth };
  back_edges_.Add(entry, zone());
}


bool FullCodeGenerator::ShouldInlineSmiCase(Token::Value op) {
  // Inline smi case inside loops, but not division and modulo which
  // are too complicated and take up too much space.
  if (op == Token::DIV ||op == Token::MOD) return false;
  if (FLAG_always_inline_smi_code) return true;
  return loop_depth_ > 0;
}


void FullCodeGenerator::EffectContext::Plug(Register reg) const {
}


void FullCodeGenerator::AccumulatorValueContext::Plug(Register reg) const {
  __ Move(result_register(), reg);
}


void FullCodeGenerator::StackValueContext::Plug(Register reg) const {
  __ Push(reg);
}


void FullCodeGenerator::TestContext::Plug(Register reg) const {
  // For simplicity we always test the accumulator register.
  __ Move(result_register(), reg);
  codegen()->PrepareForBailoutBeforeSplit(condition(), false, NULL, NULL);
  codegen()->DoTest(this);
}


void FullCodeGenerator::EffectContext::PlugTOS() const {
  __ Drop(1);
}


void FullCodeGenerator::AccumulatorValueContext::PlugTOS() const {
  __ Pop(result_register());
}


void FullCodeGenerator::StackValueContext::PlugTOS() const {
}


void FullCodeGenerator::TestContext::PlugTOS() const {
  // For simplicity we always test the accumulator register.
  __ Pop(result_register());
  codegen()->PrepareForBailoutBeforeSplit(condition(), false, NULL, NULL);
  codegen()->DoTest(this);
}


void FullCodeGenerator::EffectContext::PrepareTest(
    Label* materialize_true,
    Label* materialize_false,
    Label** if_true,
    Label** if_false,
    Label** fall_through) const {
  // In an effect context, the true and the false case branch to the
  // same label.
  *if_true = *if_false = *fall_through = materialize_true;
}


void FullCodeGenerator::AccumulatorValueContext::PrepareTest(
    Label* materialize_true,
    Label* materialize_false,
    Label** if_true,
    Label** if_false,
    Label** fall_through) const {
  *if_true = *fall_through = materialize_true;
  *if_false = materialize_false;
}


void FullCodeGenerator::StackValueContext::PrepareTest(
    Label* materialize_true,
    Label* materialize_false,
    Label** if_true,
    Label** if_false,
    Label** fall_through) const {
  *if_true = *fall_through = materialize_true;
  *if_false = materialize_false;
}


void FullCodeGenerator::TestContext::PrepareTest(
    Label* materialize_true,
    Label* materialize_false,
    Label** if_true,
    Label** if_false,
    Label** fall_through) const {
  *if_true = true_label_;
  *if_false = false_label_;
  *fall_through = fall_through_;
}


void FullCodeGenerator::DoTest(const TestContext* context) {
  DoTest(context->condition(),
         context->true_label(),
         context->false_label(),
         context->fall_through());
}


void FullCodeGenerator::AllocateModules(ZoneList<Declaration*>* declarations) {
  ASSERT(scope_->is_global_scope());

  for (int i = 0; i < declarations->length(); i++) {
    ModuleDeclaration* declaration = declarations->at(i)->AsModuleDeclaration();
    if (declaration != NULL) {
      ModuleLiteral* module = declaration->module()->AsModuleLiteral();
      if (module != NULL) {
        Comment cmnt(masm_, "[ Link nested modules");
        Scope* scope = module->body()->scope();
        Interface* interface = scope->interface();
        ASSERT(interface->IsModule() && interface->IsFrozen());

        interface->Allocate(scope->module_var()->index());

        // Set up module context.
        ASSERT(scope->interface()->Index() >= 0);
        __ Push(Smi::FromInt(scope->interface()->Index()));
        __ Push(scope->GetScopeInfo());
        __ CallRuntime(Runtime::kPushModuleContext, 2);
        StoreToFrameField(StandardFrameConstants::kContextOffset,
                          context_register());

        AllocateModules(scope->declarations());

        // Pop module context.
        LoadContextField(context_register(), Context::PREVIOUS_INDEX);
        // Update local stack frame context field.
        StoreToFrameField(StandardFrameConstants::kContextOffset,
                          context_register());
      }
    }
  }
}


// Modules have their own local scope, represented by their own context.
// Module instance objects have an accessor for every export that forwards
// access to the respective slot from the module's context. (Exports that are
// modules themselves, however, are simple data properties.)
//
// All modules have a _hosting_ scope/context, which (currently) is the
// (innermost) enclosing global scope. To deal with recursion, nested modules
// are hosted by the same scope as global ones.
//
// For every (global or nested) module literal, the hosting context has an
// internal slot that points directly to the respective module context. This
// enables quick access to (statically resolved) module members by 2-dimensional
// access through the hosting context. For example,
//
//   module A {
//     let x;
//     module B { let y; }
//   }
//   module C { let z; }
//
// allocates contexts as follows:
//
// [header| .A | .B | .C | A | C ]  (global)
//           |    |    |
//           |    |    +-- [header| z ]  (module)
//           |    |
//           |    +------- [header| y ]  (module)
//           |
//           +------------ [header| x | B ]  (module)
//
// Here, .A, .B, .C are the internal slots pointing to the hosted module
// contexts, whereas A, B, C hold the actual instance objects (note that every
// module context also points to the respective instance object through its
// extension slot in the header).
//
// To deal with arbitrary recursion and aliases between modules,
// they are created and initialized in several stages. Each stage applies to
// all modules in the hosting global scope, including nested ones.
//
// 1. Allocate: for each module _literal_, allocate the module contexts and
//    respective instance object and wire them up. This happens in the
//    PushModuleContext runtime function, as generated by AllocateModules
//    (invoked by VisitDeclarations in the hosting scope).
//
// 2. Bind: for each module _declaration_ (i.e. literals as well as aliases),
//    assign the respective instance object to respective local variables. This
//    happens in VisitModuleDeclaration, and uses the instance objects created
//    in the previous stage.
//    For each module _literal_, this phase also constructs a module descriptor
//    for the next stage. This happens in VisitModuleLiteral.
//
// 3. Populate: invoke the DeclareModules runtime function to populate each
//    _instance_ object with accessors for it exports. This is generated by
//    DeclareModules (invoked by VisitDeclarations in the hosting scope again),
//    and uses the descriptors generated in the previous stage.
//
// 4. Initialize: execute the module bodies (and other code) in sequence. This
//    happens by the separate statements generated for module bodies. To reenter
//    the module scopes properly, the parser inserted ModuleStatements.

void FullCodeGenerator::VisitDeclarations(
    ZoneList<Declaration*>* declarations) {
  Handle<FixedArray> saved_modules = modules_;
  int saved_module_index = module_index_;
  ZoneList<Handle<Object> >* saved_globals = globals_;
  ZoneList<Handle<Object> > inner_globals(10, zone());
  globals_ = &inner_globals;

  if (scope_->num_modules() != 0) {
    // This is a scope hosting modules. Allocate a descriptor array to pass
    // to the runtime for initialization.
    Comment cmnt(masm_, "[ Allocate modules");
    ASSERT(scope_->is_global_scope());
    modules_ =
        isolate()->factory()->NewFixedArray(scope_->num_modules(), TENURED);
    module_index_ = 0;

    // Generate code for allocating all modules, including nested ones.
    // The allocated contexts are stored in internal variables in this scope.
    AllocateModules(declarations);
  }

  AstVisitor::VisitDeclarations(declarations);

  if (scope_->num_modules() != 0) {
    // Initialize modules from descriptor array.
    ASSERT(module_index_ == modules_->length());
    DeclareModules(modules_);
    modules_ = saved_modules;
    module_index_ = saved_module_index;
  }

  if (!globals_->is_empty()) {
    // Invoke the platform-dependent code generator to do the actual
    // declaration of the global functions and variables.
    Handle<FixedArray> array =
       isolate()->factory()->NewFixedArray(globals_->length(), TENURED);
    for (int i = 0; i < globals_->length(); ++i)
      array->set(i, *globals_->at(i));
    DeclareGlobals(array);
  }

  globals_ = saved_globals;
}


void FullCodeGenerator::VisitModuleLiteral(ModuleLiteral* module) {
  Block* block = module->body();
  Scope* saved_scope = scope();
  scope_ = block->scope();
  Interface* interface = scope_->interface();

  Comment cmnt(masm_, "[ ModuleLiteral");
  SetStatementPosition(block);

  ASSERT(!modules_.is_null());
  ASSERT(module_index_ < modules_->length());
  int index = module_index_++;

  // Set up module context.
  ASSERT(interface->Index() >= 0);
  __ Push(Smi::FromInt(interface->Index()));
  __ Push(Smi::FromInt(0));
  __ CallRuntime(Runtime::kPushModuleContext, 2);
  StoreToFrameField(StandardFrameConstants::kContextOffset, context_register());

  {
    Comment cmnt(masm_, "[ Declarations");
    VisitDeclarations(scope_->declarations());
  }

  // Populate the module description.
  Handle<ModuleInfo> description =
      ModuleInfo::Create(isolate(), interface, scope_);
  modules_->set(index, *description);

  scope_ = saved_scope;
  // Pop module context.
  LoadContextField(context_register(), Context::PREVIOUS_INDEX);
  // Update local stack frame context field.
  StoreToFrameField(StandardFrameConstants::kContextOffset, context_register());
}


void FullCodeGenerator::VisitModuleVariable(ModuleVariable* module) {
  // Nothing to do.
  // The instance object is resolved statically through the module's interface.
}


void FullCodeGenerator::VisitModulePath(ModulePath* module) {
  // Nothing to do.
  // The instance object is resolved statically through the module's interface.
}


void FullCodeGenerator::VisitModuleUrl(ModuleUrl* module) {
  // TODO(rossberg): dummy allocation for now.
  Scope* scope = module->body()->scope();
  Interface* interface = scope_->interface();

  ASSERT(interface->IsModule() && interface->IsFrozen());
  ASSERT(!modules_.is_null());
  ASSERT(module_index_ < modules_->length());
  interface->Allocate(scope->module_var()->index());
  int index = module_index_++;

  Handle<ModuleInfo> description =
      ModuleInfo::Create(isolate(), interface, scope_);
  modules_->set(index, *description);
}


int FullCodeGenerator::DeclareGlobalsFlags() {
  ASSERT(DeclareGlobalsLanguageMode::is_valid(language_mode()));
  return DeclareGlobalsEvalFlag::encode(is_eval()) |
      DeclareGlobalsNativeFlag::encode(is_native()) |
      DeclareGlobalsLanguageMode::encode(language_mode());
}


void FullCodeGenerator::SetFunctionPosition(FunctionLiteral* fun) {
  CodeGenerator::RecordPositions(masm_, fun->start_position());
}


void FullCodeGenerator::SetReturnPosition(FunctionLiteral* fun) {
  CodeGenerator::RecordPositions(masm_, fun->end_position() - 1);
}


void FullCodeGenerator::SetStatementPosition(Statement* stmt) {
#ifdef ENABLE_DEBUGGER_SUPPORT
  if (!isolate()->debugger()->IsDebuggerActive()) {
    CodeGenerator::RecordPositions(masm_, stmt->position());
  } else {
    // Check if the statement will be breakable without adding a debug break
    // slot.
    BreakableStatementChecker checker(isolate());
    checker.Check(stmt);
    // Record the statement position right here if the statement is not
    // breakable. For breakable statements the actual recording of the
    // position will be postponed to the breakable code (typically an IC).
    bool position_recorded = CodeGenerator::RecordPositions(
        masm_, stmt->position(), !checker.is_breakable());
    // If the position recording did record a new position generate a debug
    // break slot to make the statement breakable.
    if (position_recorded) {
      Debug::GenerateSlot(masm_);
    }
  }
#else
  CodeGenerator::RecordPositions(masm_, stmt->position());
#endif
}


void FullCodeGenerator::SetExpressionPosition(Expression* expr) {
#ifdef ENABLE_DEBUGGER_SUPPORT
  if (!isolate()->debugger()->IsDebuggerActive()) {
    CodeGenerator::RecordPositions(masm_, expr->position());
  } else {
    // Check if the expression will be breakable without adding a debug break
    // slot.
    BreakableStatementChecker checker(isolate());
    checker.Check(expr);
    // Record a statement position right here if the expression is not
    // breakable. For breakable expressions the actual recording of the
    // position will be postponed to the breakable code (typically an IC).
    // NOTE this will record a statement position for something which might
    // not be a statement. As stepping in the debugger will only stop at
    // statement positions this is used for e.g. the condition expression of
    // a do while loop.
    bool position_recorded = CodeGenerator::RecordPositions(
        masm_, expr->position(), !checker.is_breakable());
    // If the position recording did record a new position generate a debug
    // break slot to make the statement breakable.
    if (position_recorded) {
      Debug::GenerateSlot(masm_);
    }
  }
#else
  CodeGenerator::RecordPositions(masm_, pos);
#endif
}


void FullCodeGenerator::SetStatementPosition(int pos) {
  CodeGenerator::RecordPositions(masm_, pos);
}


void FullCodeGenerator::SetSourcePosition(int pos) {
  if (pos != RelocInfo::kNoPosition) {
    masm_->positions_recorder()->RecordPosition(pos);
  }
}


// Lookup table for code generators for  special runtime calls which are
// generated inline.
#define INLINE_FUNCTION_GENERATOR_ADDRESS(Name, argc, ressize)          \
    &FullCodeGenerator::Emit##Name,

const FullCodeGenerator::InlineFunctionGenerator
  FullCodeGenerator::kInlineFunctionGenerators[] = {
    INLINE_FUNCTION_LIST(INLINE_FUNCTION_GENERATOR_ADDRESS)
    INLINE_RUNTIME_FUNCTION_LIST(INLINE_FUNCTION_GENERATOR_ADDRESS)
  };
#undef INLINE_FUNCTION_GENERATOR_ADDRESS


FullCodeGenerator::InlineFunctionGenerator
  FullCodeGenerator::FindInlineFunctionGenerator(Runtime::FunctionId id) {
    int lookup_index =
        static_cast<int>(id) - static_cast<int>(Runtime::kFirstInlineFunction);
    ASSERT(lookup_index >= 0);
    ASSERT(static_cast<size_t>(lookup_index) <
           ARRAY_SIZE(kInlineFunctionGenerators));
    return kInlineFunctionGenerators[lookup_index];
}


void FullCodeGenerator::EmitInlineRuntimeCall(CallRuntime* expr) {
  const Runtime::Function* function = expr->function();
  ASSERT(function != NULL);
  ASSERT(function->intrinsic_type == Runtime::INLINE);
  InlineFunctionGenerator generator =
      FindInlineFunctionGenerator(function->function_id);
  ((*this).*(generator))(expr);
}


void FullCodeGenerator::EmitGeneratorNext(CallRuntime* expr) {
  ZoneList<Expression*>* args = expr->arguments();
  ASSERT(args->length() == 2);
  EmitGeneratorResume(args->at(0), args->at(1), JSGeneratorObject::NEXT);
}


void FullCodeGenerator::EmitGeneratorThrow(CallRuntime* expr) {
  ZoneList<Expression*>* args = expr->arguments();
  ASSERT(args->length() == 2);
  EmitGeneratorResume(args->at(0), args->at(1), JSGeneratorObject::THROW);
}


void FullCodeGenerator::EmitDebugBreakInOptimizedCode(CallRuntime* expr) {
  context()->Plug(handle(Smi::FromInt(0), isolate()));
}


void FullCodeGenerator::VisitBinaryOperation(BinaryOperation* expr) {
  switch (expr->op()) {
    case Token::COMMA:
      return VisitComma(expr);
    case Token::OR:
    case Token::AND:
      return VisitLogicalExpression(expr);
    default:
      return VisitArithmeticExpression(expr);
  }
}


void FullCodeGenerator::VisitInDuplicateContext(Expression* expr) {
  if (context()->IsEffect()) {
    VisitForEffect(expr);
  } else if (context()->IsAccumulatorValue()) {
    VisitForAccumulatorValue(expr);
  } else if (context()->IsStackValue()) {
    VisitForStackValue(expr);
  } else if (context()->IsTest()) {
    const TestContext* test = TestContext::cast(context());
    VisitForControl(expr, test->true_label(), test->false_label(),
                    test->fall_through());
  }
}


void FullCodeGenerator::VisitComma(BinaryOperation* expr) {
  Comment cmnt(masm_, "[ Comma");
  VisitForEffect(expr->left());
  VisitInDuplicateContext(expr->right());
}


void FullCodeGenerator::VisitLogicalExpression(BinaryOperation* expr) {
  bool is_logical_and = expr->op() == Token::AND;
  Comment cmnt(masm_, is_logical_and ? "[ Logical AND" :  "[ Logical OR");
  Expression* left = expr->left();
  Expression* right = expr->right();
  BailoutId right_id = expr->RightId();
  Label done;

  if (context()->IsTest()) {
    Label eval_right;
    const TestContext* test = TestContext::cast(context());
    if (is_logical_and) {
      VisitForControl(left, &eval_right, test->false_label(), &eval_right);
    } else {
      VisitForControl(left, test->true_label(), &eval_right, &eval_right);
    }
    PrepareForBailoutForId(right_id, NO_REGISTERS);
    __ bind(&eval_right);

  } else if (context()->IsAccumulatorValue()) {
    VisitForAccumulatorValue(left);
    // We want the value in the accumulator for the test, and on the stack in
    // case we need it.
    __ Push(result_register());
    Label discard, restore;
    if (is_logical_and) {
      DoTest(left, &discard, &restore, &restore);
    } else {
      DoTest(left, &restore, &discard, &restore);
    }
    __ bind(&restore);
    __ Pop(result_register());
    __ jmp(&done);
    __ bind(&discard);
    __ Drop(1);
    PrepareForBailoutForId(right_id, NO_REGISTERS);

  } else if (context()->IsStackValue()) {
    VisitForAccumulatorValue(left);
    // We want the value in the accumulator for the test, and on the stack in
    // case we need it.
    __ Push(result_register());
    Label discard;
    if (is_logical_and) {
      DoTest(left, &discard, &done, &discard);
    } else {
      DoTest(left, &done, &discard, &discard);
    }
    __ bind(&discard);
    __ Drop(1);
    PrepareForBailoutForId(right_id, NO_REGISTERS);

  } else {
    ASSERT(context()->IsEffect());
    Label eval_right;
    if (is_logical_and) {
      VisitForControl(left, &eval_right, &done, &eval_right);
    } else {
      VisitForControl(left, &done, &eval_right, &eval_right);
    }
    PrepareForBailoutForId(right_id, NO_REGISTERS);
    __ bind(&eval_right);
  }

  VisitInDuplicateContext(right);
  __ bind(&done);
}


void FullCodeGenerator::VisitArithmeticExpression(BinaryOperation* expr) {
  Token::Value op = expr->op();
  Comment cmnt(masm_, "[ ArithmeticExpression");
  Expression* left = expr->left();
  Expression* right = expr->right();
  OverwriteMode mode =
      left->ResultOverwriteAllowed()
      ? OVERWRITE_LEFT
      : (right->ResultOverwriteAllowed() ? OVERWRITE_RIGHT : NO_OVERWRITE);

  VisitForStackValue(left);
  VisitForAccumulatorValue(right);

  SetSourcePosition(expr->position());
  if (ShouldInlineSmiCase(op)) {
    EmitInlineSmiBinaryOp(expr, op, mode, left, right);
  } else {
    EmitBinaryOp(expr, op, mode);
  }
}


void FullCodeGenerator::VisitBlock(Block* stmt) {
  Comment cmnt(masm_, "[ Block");
  NestedBlock nested_block(this, stmt);
  SetStatementPosition(stmt);

  Scope* saved_scope = scope();
  // Push a block context when entering a block with block scoped variables.
  if (stmt->scope() != NULL) {
    scope_ = stmt->scope();
    ASSERT(!scope_->is_module_scope());
    { Comment cmnt(masm_, "[ Extend block context");
      Handle<ScopeInfo> scope_info = scope_->GetScopeInfo();
      int heap_slots = scope_info->ContextLength() - Context::MIN_CONTEXT_SLOTS;
      __ Push(scope_info);
      PushFunctionArgumentForContextAllocation();
      if (heap_slots <= FastNewBlockContextStub::kMaximumSlots) {
        FastNewBlockContextStub stub(heap_slots);
        __ CallStub(&stub);
      } else {
        __ CallRuntime(Runtime::kPushBlockContext, 2);
      }

      // Replace the context stored in the frame.
      StoreToFrameField(StandardFrameConstants::kContextOffset,
                        context_register());
    }
    { Comment cmnt(masm_, "[ Declarations");
      VisitDeclarations(scope_->declarations());
    }
  }

  PrepareForBailoutForId(stmt->EntryId(), NO_REGISTERS);
  VisitStatements(stmt->statements());
  scope_ = saved_scope;
  __ bind(nested_block.break_label());
  PrepareForBailoutForId(stmt->ExitId(), NO_REGISTERS);

  // Pop block context if necessary.
  if (stmt->scope() != NULL) {
    LoadContextField(context_register(), Context::PREVIOUS_INDEX);
    // Update local stack frame context field.
    StoreToFrameField(StandardFrameConstants::kContextOffset,
                      context_register());
  }
}


void FullCodeGenerator::VisitModuleStatement(ModuleStatement* stmt) {
  Comment cmnt(masm_, "[ Module context");

  __ Push(Smi::FromInt(stmt->proxy()->interface()->Index()));
  __ Push(Smi::FromInt(0));
  __ CallRuntime(Runtime::kPushModuleContext, 2);
  StoreToFrameField(
      StandardFrameConstants::kContextOffset, context_register());

  Scope* saved_scope = scope_;
  scope_ = stmt->body()->scope();
  VisitStatements(stmt->body()->statements());
  scope_ = saved_scope;
  LoadContextField(context_register(), Context::PREVIOUS_INDEX);
  // Update local stack frame context field.
  StoreToFrameField(StandardFrameConstants::kContextOffset,
                    context_register());
}


void FullCodeGenerator::VisitExpressionStatement(ExpressionStatement* stmt) {
  Comment cmnt(masm_, "[ ExpressionStatement");
  SetStatementPosition(stmt);
  VisitForEffect(stmt->expression());
}


void FullCodeGenerator::VisitEmptyStatement(EmptyStatement* stmt) {
  Comment cmnt(masm_, "[ EmptyStatement");
  SetStatementPosition(stmt);
}


void FullCodeGenerator::VisitIfStatement(IfStatement* stmt) {
  Comment cmnt(masm_, "[ IfStatement");
  SetStatementPosition(stmt);
  Label then_part, else_part, done;

  if (stmt->HasElseStatement()) {
    VisitForControl(stmt->condition(), &then_part, &else_part, &then_part);
    PrepareForBailoutForId(stmt->ThenId(), NO_REGISTERS);
    __ bind(&then_part);
    Visit(stmt->then_statement());
    __ jmp(&done);

    PrepareForBailoutForId(stmt->ElseId(), NO_REGISTERS);
    __ bind(&else_part);
    Visit(stmt->else_statement());
  } else {
    VisitForControl(stmt->condition(), &then_part, &done, &then_part);
    PrepareForBailoutForId(stmt->ThenId(), NO_REGISTERS);
    __ bind(&then_part);
    Visit(stmt->then_statement());

    PrepareForBailoutForId(stmt->ElseId(), NO_REGISTERS);
  }
  __ bind(&done);
  PrepareForBailoutForId(stmt->IfId(), NO_REGISTERS);
}


void FullCodeGenerator::VisitContinueStatement(ContinueStatement* stmt) {
  Comment cmnt(masm_,  "[ ContinueStatement");
  SetStatementPosition(stmt);
  NestedStatement* current = nesting_stack_;
  int stack_depth = 0;
  int context_length = 0;
  // When continuing, we clobber the unpredictable value in the accumulator
  // with one that's safe for GC.  If we hit an exit from the try block of
  // try...finally on our way out, we will unconditionally preserve the
  // accumulator on the stack.
  ClearAccumulator();
  while (!current->IsContinueTarget(stmt->target())) {
    current = current->Exit(&stack_depth, &context_length);
  }
  __ Drop(stack_depth);
  if (context_length > 0) {
    while (context_length > 0) {
      LoadContextField(context_register(), Context::PREVIOUS_INDEX);
      --context_length;
    }
    StoreToFrameField(StandardFrameConstants::kContextOffset,
                      context_register());
  }

  __ jmp(current->AsIteration()->continue_label());
}


void FullCodeGenerator::VisitBreakStatement(BreakStatement* stmt) {
  Comment cmnt(masm_,  "[ BreakStatement");
  SetStatementPosition(stmt);
  NestedStatement* current = nesting_stack_;
  int stack_depth = 0;
  int context_length = 0;
  // When breaking, we clobber the unpredictable value in the accumulator
  // with one that's safe for GC.  If we hit an exit from the try block of
  // try...finally on our way out, we will unconditionally preserve the
  // accumulator on the stack.
  ClearAccumulator();
  while (!current->IsBreakTarget(stmt->target())) {
    current = current->Exit(&stack_depth, &context_length);
  }
  __ Drop(stack_depth);
  if (context_length > 0) {
    while (context_length > 0) {
      LoadContextField(context_register(), Context::PREVIOUS_INDEX);
      --context_length;
    }
    StoreToFrameField(StandardFrameConstants::kContextOffset,
                      context_register());
  }

  __ jmp(current->AsBreakable()->break_label());
}


void FullCodeGenerator::EmitUnwindBeforeReturn() {
  NestedStatement* current = nesting_stack_;
  int stack_depth = 0;
  int context_length = 0;
  while (current != NULL) {
    current = current->Exit(&stack_depth, &context_length);
  }
  __ Drop(stack_depth);
}


void FullCodeGenerator::VisitReturnStatement(ReturnStatement* stmt) {
  Comment cmnt(masm_, "[ ReturnStatement");
  SetStatementPosition(stmt);
  Expression* expr = stmt->expression();
  VisitForAccumulatorValue(expr);
  EmitUnwindBeforeReturn();
  EmitReturnSequence();
}


void FullCodeGenerator::VisitWithStatement(WithStatement* stmt) {
  Comment cmnt(masm_, "[ WithStatement");
  SetStatementPosition(stmt);

  VisitForStackValue(stmt->expression());
  PushFunctionArgumentForContextAllocation();
  __ CallRuntime(Runtime::kPushWithContext, 2);
  StoreToFrameField(StandardFrameConstants::kContextOffset, context_register());

  Scope* saved_scope = scope();
  scope_ = stmt->scope();
  { WithOrCatch body(this);
    Visit(stmt->statement());
  }
  scope_ = saved_scope;

  // Pop context.
  LoadContextField(context_register(), Context::PREVIOUS_INDEX);
  // Update local stack frame context field.
  StoreToFrameField(StandardFrameConstants::kContextOffset, context_register());
}


void FullCodeGenerator::VisitDoWhileStatement(DoWhileStatement* stmt) {
  Comment cmnt(masm_, "[ DoWhileStatement");
  SetStatementPosition(stmt);
  Label body, book_keeping;

  Iteration loop_statement(this, stmt);
  increment_loop_depth();

  __ bind(&body);
  Visit(stmt->body());

  // Record the position of the do while condition and make sure it is
  // possible to break on the condition.
  __ bind(loop_statement.continue_label());
  PrepareForBailoutForId(stmt->ContinueId(), NO_REGISTERS);
  SetExpressionPosition(stmt->cond());
  VisitForControl(stmt->cond(),
                  &book_keeping,
                  loop_statement.break_label(),
                  &book_keeping);

  // Check stack before looping.
  PrepareForBailoutForId(stmt->BackEdgeId(), NO_REGISTERS);
  __ bind(&book_keeping);
  EmitBackEdgeBookkeeping(stmt, &body);
  __ jmp(&body);

  PrepareForBailoutForId(stmt->ExitId(), NO_REGISTERS);
  __ bind(loop_statement.break_label());
  decrement_loop_depth();
}


void FullCodeGenerator::VisitWhileStatement(WhileStatement* stmt) {
  Comment cmnt(masm_, "[ WhileStatement");
  Label test, body;

  Iteration loop_statement(this, stmt);
  increment_loop_depth();

  // Emit the test at the bottom of the loop.
  __ jmp(&test);

  PrepareForBailoutForId(stmt->BodyId(), NO_REGISTERS);
  __ bind(&body);
  Visit(stmt->body());

  // Emit the statement position here as this is where the while
  // statement code starts.
  __ bind(loop_statement.continue_label());
  SetStatementPosition(stmt);

  // Check stack before looping.
  EmitBackEdgeBookkeeping(stmt, &body);

  __ bind(&test);
  VisitForControl(stmt->cond(),
                  &body,
                  loop_statement.break_label(),
                  loop_statement.break_label());

  PrepareForBailoutForId(stmt->ExitId(), NO_REGISTERS);
  __ bind(loop_statement.break_label());
  decrement_loop_depth();
}


void FullCodeGenerator::VisitForStatement(ForStatement* stmt) {
  Comment cmnt(masm_, "[ ForStatement");
  Label test, body;

  Iteration loop_statement(this, stmt);

  // Set statement position for a break slot before entering the for-body.
  SetStatementPosition(stmt);

  if (stmt->init() != NULL) {
    Visit(stmt->init());
  }

  increment_loop_depth();
  // Emit the test at the bottom of the loop (even if empty).
  __ jmp(&test);

  PrepareForBailoutForId(stmt->BodyId(), NO_REGISTERS);
  __ bind(&body);
  Visit(stmt->body());

  PrepareForBailoutForId(stmt->ContinueId(), NO_REGISTERS);
  __ bind(loop_statement.continue_label());
  if (stmt->next() != NULL) {
    Visit(stmt->next());
  }

  // Emit the statement position here as this is where the for
  // statement code starts.
  SetStatementPosition(stmt);

  // Check stack before looping.
  EmitBackEdgeBookkeeping(stmt, &body);

  __ bind(&test);
  if (stmt->cond() != NULL) {
    VisitForControl(stmt->cond(),
                    &body,
                    loop_statement.break_label(),
                    loop_statement.break_label());
  } else {
    __ jmp(&body);
  }

  PrepareForBailoutForId(stmt->ExitId(), NO_REGISTERS);
  __ bind(loop_statement.break_label());
  decrement_loop_depth();
}


void FullCodeGenerator::VisitTryCatchStatement(TryCatchStatement* stmt) {
  Comment cmnt(masm_, "[ TryCatchStatement");
  SetStatementPosition(stmt);
  // The try block adds a handler to the exception handler chain before
  // entering, and removes it again when exiting normally.  If an exception
  // is thrown during execution of the try block, the handler is consumed
  // and control is passed to the catch block with the exception in the
  // result register.

  Label try_entry, handler_entry, exit;
  __ jmp(&try_entry);
  __ bind(&handler_entry);
  handler_table()->set(stmt->index(), Smi::FromInt(handler_entry.pos()));
  // Exception handler code, the exception is in the result register.
  // Extend the context before executing the catch block.
  { Comment cmnt(masm_, "[ Extend catch context");
    __ Push(stmt->variable()->name());
    __ Push(result_register());
    PushFunctionArgumentForContextAllocation();
    __ CallRuntime(Runtime::kPushCatchContext, 3);
    StoreToFrameField(StandardFrameConstants::kContextOffset,
                      context_register());
  }

  Scope* saved_scope = scope();
  scope_ = stmt->scope();
  ASSERT(scope_->declarations()->is_empty());
  { WithOrCatch catch_body(this);
    Visit(stmt->catch_block());
  }
  // Restore the context.
  LoadContextField(context_register(), Context::PREVIOUS_INDEX);
  StoreToFrameField(StandardFrameConstants::kContextOffset, context_register());
  scope_ = saved_scope;
  __ jmp(&exit);

  // Try block code. Sets up the exception handler chain.
  __ bind(&try_entry);
  __ PushTryHandler(StackHandler::CATCH, stmt->index());
  { TryCatch try_body(this);
    Visit(stmt->try_block());
  }
  __ PopTryHandler();
  __ bind(&exit);
}


void FullCodeGenerator::VisitTryFinallyStatement(TryFinallyStatement* stmt) {
  Comment cmnt(masm_, "[ TryFinallyStatement");
  SetStatementPosition(stmt);
  // Try finally is compiled by setting up a try-handler on the stack while
  // executing the try body, and removing it again afterwards.
  //
  // The try-finally construct can enter the finally block in three ways:
  // 1. By exiting the try-block normally. This removes the try-handler and
  //    calls the finally block code before continuing.
  // 2. By exiting the try-block with a function-local control flow transfer
  //    (break/continue/return). The site of the, e.g., break removes the
  //    try handler and calls the finally block code before continuing
  //    its outward control transfer.
  // 3. By exiting the try-block with a thrown exception.
  //    This can happen in nested function calls. It traverses the try-handler
  //    chain and consumes the try-handler entry before jumping to the
  //    handler code. The handler code then calls the finally-block before
  //    rethrowing the exception.
  //
  // The finally block must assume a return address on top of the stack
  // (or in the link register on ARM chips) and a value (return value or
  // exception) in the result register (rax/eax/r0), both of which must
  // be preserved. The return address isn't GC-safe, so it should be
  // cooked before GC.
  Label try_entry, handler_entry, finally_entry;

  // Jump to try-handler setup and try-block code.
  __ jmp(&try_entry);
  __ bind(&handler_entry);
  handler_table()->set(stmt->index(), Smi::FromInt(handler_entry.pos()));
  // Exception handler code.  This code is only executed when an exception
  // is thrown.  The exception is in the result register, and must be
  // preserved by the finally block.  Call the finally block and then
  // rethrow the exception if it returns.
  __ Call(&finally_entry);
  __ Push(result_register());
  __ CallRuntime(Runtime::kReThrow, 1);

  // Finally block implementation.
  __ bind(&finally_entry);
  EnterFinallyBlock();
  { Finally finally_body(this);
    Visit(stmt->finally_block());
  }
  ExitFinallyBlock();  // Return to the calling code.

  // Set up try handler.
  __ bind(&try_entry);
  __ PushTryHandler(StackHandler::FINALLY, stmt->index());
  { TryFinally try_body(this, &finally_entry);
    Visit(stmt->try_block());
  }
  __ PopTryHandler();
  // Execute the finally block on the way out.  Clobber the unpredictable
  // value in the result register with one that's safe for GC because the
  // finally block will unconditionally preserve the result register on the
  // stack.
  ClearAccumulator();
  __ Call(&finally_entry);
}


void FullCodeGenerator::VisitDebuggerStatement(DebuggerStatement* stmt) {
#ifdef ENABLE_DEBUGGER_SUPPORT
  Comment cmnt(masm_, "[ DebuggerStatement");
  SetStatementPosition(stmt);

  __ DebugBreak();
  // Ignore the return value.
#endif
}


void FullCodeGenerator::VisitCaseClause(CaseClause* clause) {
  UNREACHABLE();
}


void FullCodeGenerator::VisitConditional(Conditional* expr) {
  Comment cmnt(masm_, "[ Conditional");
  Label true_case, false_case, done;
  VisitForControl(expr->condition(), &true_case, &false_case, &true_case);

  PrepareForBailoutForId(expr->ThenId(), NO_REGISTERS);
  __ bind(&true_case);
  SetExpressionPosition(expr->then_expression());
  if (context()->IsTest()) {
    const TestContext* for_test = TestContext::cast(context());
    VisitForControl(expr->then_expression(),
                    for_test->true_label(),
                    for_test->false_label(),
                    NULL);
  } else {
    VisitInDuplicateContext(expr->then_expression());
    __ jmp(&done);
  }

  PrepareForBailoutForId(expr->ElseId(), NO_REGISTERS);
  __ bind(&false_case);
  SetExpressionPosition(expr->else_expression());
  VisitInDuplicateContext(expr->else_expression());
  // If control flow falls through Visit, merge it with true case here.
  if (!context()->IsTest()) {
    __ bind(&done);
  }
}


void FullCodeGenerator::VisitLiteral(Literal* expr) {
  Comment cmnt(masm_, "[ Literal");
  context()->Plug(expr->value());
}


void FullCodeGenerator::VisitFunctionLiteral(FunctionLiteral* expr) {
  Comment cmnt(masm_, "[ FunctionLiteral");

  // Build the function boilerplate and instantiate it.
  Handle<SharedFunctionInfo> function_info =
      Compiler::BuildFunctionInfo(expr, script());
  if (function_info.is_null()) {
    SetStackOverflow();
    return;
  }
  EmitNewClosure(function_info, expr->pretenure());
}


void FullCodeGenerator::VisitNativeFunctionLiteral(
    NativeFunctionLiteral* expr) {
  Comment cmnt(masm_, "[ NativeFunctionLiteral");

  // Compute the function template for the native function.
  Handle<String> name = expr->name();
  v8::Handle<v8::FunctionTemplate> fun_template =
<<<<<<< HEAD
      expr->extension()->GetNativeFunction(v8::Utils::ToLocal(name));
=======
      expr->extension()->GetNativeFunctionTemplate(
          reinterpret_cast<v8::Isolate*>(isolate()), v8::Utils::ToLocal(name));
>>>>>>> 8c15b39e
  ASSERT(!fun_template.IsEmpty());

  // Instantiate the function and create a shared function info from it.
  Handle<JSFunction> fun = Utils::OpenHandle(*fun_template->GetFunction());
  const int literals = fun->NumberOfLiterals();
  Handle<Code> code = Handle<Code>(fun->shared()->code());
  Handle<Code> construct_stub = Handle<Code>(fun->shared()->construct_stub());
  bool is_generator = false;
  Handle<SharedFunctionInfo> shared =
      isolate()->factory()->NewSharedFunctionInfo(name, literals, is_generator,
          code, Handle<ScopeInfo>(fun->shared()->scope_info()));
  shared->set_construct_stub(*construct_stub);

  // Copy the function data to the shared function info.
  shared->set_function_data(fun->shared()->function_data());
  int parameters = fun->shared()->formal_parameter_count();
  shared->set_formal_parameter_count(parameters);

  EmitNewClosure(shared, false);
}


void FullCodeGenerator::VisitThrow(Throw* expr) {
  Comment cmnt(masm_, "[ Throw");
  VisitForStackValue(expr->exception());
  __ CallRuntime(Runtime::kThrow, 1);
  // Never returns here.
}


FullCodeGenerator::NestedStatement* FullCodeGenerator::TryCatch::Exit(
    int* stack_depth,
    int* context_length) {
  // The macros used here must preserve the result register.
  __ Drop(*stack_depth);
  __ PopTryHandler();
  *stack_depth = 0;
  return previous_;
}


bool FullCodeGenerator::TryLiteralCompare(CompareOperation* expr) {
  Expression* sub_expr;
  Handle<String> check;
  if (expr->IsLiteralCompareTypeof(&sub_expr, &check)) {
    EmitLiteralCompareTypeof(expr, sub_expr, check);
    return true;
  }

  if (expr->IsLiteralCompareUndefined(&sub_expr, isolate())) {
    EmitLiteralCompareNil(expr, sub_expr, kUndefinedValue);
    return true;
  }

  if (expr->IsLiteralCompareNull(&sub_expr)) {
    EmitLiteralCompareNil(expr, sub_expr, kNullValue);
    return true;
  }

  return false;
}


void BackEdgeTable::Patch(Isolate* isolate,
                          Code* unoptimized) {
  DisallowHeapAllocation no_gc;
  Code* patch = isolate->builtins()->builtin(Builtins::kOnStackReplacement);

  // Iterate over the back edge table and patch every interrupt
  // call to an unconditional call to the replacement code.
  int loop_nesting_level = unoptimized->allow_osr_at_loop_nesting_level();

  BackEdgeTable back_edges(unoptimized, &no_gc);
  for (uint32_t i = 0; i < back_edges.length(); i++) {
    if (static_cast<int>(back_edges.loop_depth(i)) == loop_nesting_level) {
      ASSERT_EQ(INTERRUPT, GetBackEdgeState(isolate,
                                            unoptimized,
                                            back_edges.pc(i)));
      PatchAt(unoptimized, back_edges.pc(i), ON_STACK_REPLACEMENT, patch);
    }
  }

  unoptimized->set_back_edges_patched_for_osr(true);
  ASSERT(Verify(isolate, unoptimized, loop_nesting_level));
}


void BackEdgeTable::Revert(Isolate* isolate,
                           Code* unoptimized) {
  DisallowHeapAllocation no_gc;
  Code* patch = isolate->builtins()->builtin(Builtins::kInterruptCheck);

  // Iterate over the back edge table and revert the patched interrupt calls.
  ASSERT(unoptimized->back_edges_patched_for_osr());
  int loop_nesting_level = unoptimized->allow_osr_at_loop_nesting_level();

  BackEdgeTable back_edges(unoptimized, &no_gc);
  for (uint32_t i = 0; i < back_edges.length(); i++) {
    if (static_cast<int>(back_edges.loop_depth(i)) <= loop_nesting_level) {
      ASSERT_NE(INTERRUPT, GetBackEdgeState(isolate,
                                            unoptimized,
                                            back_edges.pc(i)));
      PatchAt(unoptimized, back_edges.pc(i), INTERRUPT, patch);
    }
  }

  unoptimized->set_back_edges_patched_for_osr(false);
  unoptimized->set_allow_osr_at_loop_nesting_level(0);
  // Assert that none of the back edges are patched anymore.
  ASSERT(Verify(isolate, unoptimized, -1));
}


void BackEdgeTable::AddStackCheck(CompilationInfo* info) {
  DisallowHeapAllocation no_gc;
  Isolate* isolate = info->isolate();
  Code* code = info->shared_info()->code();
  Address pc = code->instruction_start() + info->osr_pc_offset();
  ASSERT_EQ(ON_STACK_REPLACEMENT, GetBackEdgeState(isolate, code, pc));
  Code* patch = isolate->builtins()->builtin(Builtins::kOsrAfterStackCheck);
  PatchAt(code, pc, OSR_AFTER_STACK_CHECK, patch);
}


void BackEdgeTable::RemoveStackCheck(CompilationInfo* info) {
  DisallowHeapAllocation no_gc;
  Isolate* isolate = info->isolate();
  Code* code = info->shared_info()->code();
  Address pc = code->instruction_start() + info->osr_pc_offset();
  if (GetBackEdgeState(isolate, code, pc) == OSR_AFTER_STACK_CHECK) {
    Code* patch = isolate->builtins()->builtin(Builtins::kOnStackReplacement);
    PatchAt(code, pc, ON_STACK_REPLACEMENT, patch);
  }
}


#ifdef DEBUG
bool BackEdgeTable::Verify(Isolate* isolate,
                           Code* unoptimized,
                           int loop_nesting_level) {
  DisallowHeapAllocation no_gc;
  BackEdgeTable back_edges(unoptimized, &no_gc);
  for (uint32_t i = 0; i < back_edges.length(); i++) {
    uint32_t loop_depth = back_edges.loop_depth(i);
    CHECK_LE(static_cast<int>(loop_depth), Code::kMaxLoopNestingMarker);
    // Assert that all back edges for shallower loops (and only those)
    // have already been patched.
    CHECK_EQ((static_cast<int>(loop_depth) <= loop_nesting_level),
             GetBackEdgeState(isolate,
                              unoptimized,
                              back_edges.pc(i)) != INTERRUPT);
  }
  return true;
}
#endif  // DEBUG


#undef __


} }  // namespace v8::internal<|MERGE_RESOLUTION|>--- conflicted
+++ resolved
@@ -1579,12 +1579,8 @@
   // Compute the function template for the native function.
   Handle<String> name = expr->name();
   v8::Handle<v8::FunctionTemplate> fun_template =
-<<<<<<< HEAD
-      expr->extension()->GetNativeFunction(v8::Utils::ToLocal(name));
-=======
       expr->extension()->GetNativeFunctionTemplate(
           reinterpret_cast<v8::Isolate*>(isolate()), v8::Utils::ToLocal(name));
->>>>>>> 8c15b39e
   ASSERT(!fun_template.IsEmpty());
 
   // Instantiate the function and create a shared function info from it.
