--- conflicted
+++ resolved
@@ -1311,10 +1311,6 @@
 
 
 void AllocationSite::Initialize() {
-<<<<<<< HEAD
-  SetElementsKind(GetInitialFastElementsKind());
-  set_nested_site(Smi::FromInt(0));
-=======
   set_transition_info(Smi::FromInt(0));
   SetElementsKind(GetInitialFastElementsKind());
   set_nested_site(Smi::FromInt(0));
@@ -1331,7 +1327,6 @@
   set_pretenure_decision(Smi::FromInt(kZombie));
   // Clear all non-smi fields
   set_transition_info(Smi::FromInt(0));
->>>>>>> 8c15b39e
   set_dependent_code(DependentCode::cast(GetHeap()->empty_fixed_array()),
                      SKIP_WRITE_BARRIER);
 }
@@ -3951,39 +3946,14 @@
 
 
 int Code::major_key() {
-<<<<<<< HEAD
-  ASSERT(kind() == STUB ||
-         kind() == HANDLER ||
-         kind() == BINARY_OP_IC ||
-         kind() == COMPARE_IC ||
-         kind() == COMPARE_NIL_IC ||
-         kind() == STORE_IC ||
-         kind() == LOAD_IC ||
-         kind() == KEYED_LOAD_IC ||
-         kind() == TO_BOOLEAN_IC);
-=======
   ASSERT(has_major_key());
->>>>>>> 8c15b39e
   return StubMajorKeyField::decode(
       READ_UINT32_FIELD(this, kKindSpecificFlags2Offset));
 }
 
 
 void Code::set_major_key(int major) {
-<<<<<<< HEAD
-  ASSERT(kind() == STUB ||
-         kind() == HANDLER ||
-         kind() == BINARY_OP_IC ||
-         kind() == COMPARE_IC ||
-         kind() == COMPARE_NIL_IC ||
-         kind() == LOAD_IC ||
-         kind() == KEYED_LOAD_IC ||
-         kind() == STORE_IC ||
-         kind() == KEYED_STORE_IC ||
-         kind() == TO_BOOLEAN_IC);
-=======
   ASSERT(has_major_key());
->>>>>>> 8c15b39e
   ASSERT(0 <= major && major < 256);
   int previous = READ_UINT32_FIELD(this, kKindSpecificFlags2Offset);
   int updated = StubMajorKeyField::update(previous, major);
@@ -4648,13 +4618,10 @@
 
 ACCESSORS(AllocationSite, transition_info, Object, kTransitionInfoOffset)
 ACCESSORS(AllocationSite, nested_site, Object, kNestedSiteOffset)
-<<<<<<< HEAD
-=======
 ACCESSORS_TO_SMI(AllocationSite, memento_found_count, kMementoFoundCountOffset)
 ACCESSORS_TO_SMI(AllocationSite, memento_create_count,
                  kMementoCreateCountOffset)
 ACCESSORS_TO_SMI(AllocationSite, pretenure_decision, kPretenureDecisionOffset)
->>>>>>> 8c15b39e
 ACCESSORS(AllocationSite, dependent_code, DependentCode,
           kDependentCodeOffset)
 ACCESSORS(AllocationSite, weak_next, Object, kWeakNextOffset)
