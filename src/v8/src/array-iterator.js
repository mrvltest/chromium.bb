// Copyright 2013 the V8 project authors. All rights reserved.
// Redistribution and use in source and binary forms, with or without
// modification, are permitted provided that the following conditions are
// met:
//
//     * Redistributions of source code must retain the above copyright
//       notice, this list of conditions and the following disclaimer.
//     * Redistributions in binary form must reproduce the above
//       copyright notice, this list of conditions and the following
//       disclaimer in the documentation and/or other materials provided
//       with the distribution.
//     * Neither the name of Google Inc. nor the names of its
//       contributors may be used to endorse or promote products derived
//       from this software without specific prior written permission.
//
// THIS SOFTWARE IS PROVIDED BY THE COPYRIGHT HOLDERS AND CONTRIBUTORS
// 'AS IS" AND ANY EXPRESS OR IMPLIED WARRANTIES, INCLUDING, BUT NOT
// LIMITED TO, THE IMPLIED WARRANTIES OF MERCHANTABILITY AND FITNESS FOR
// A PARTICULAR PURPOSE ARE DISCLAIMED. IN NO EVENT SHALL THE COPYRIGHT
// OWNER OR CONTRIBUTORS BE LIABLE FOR ANY DIRECT, INDIRECT, INCIDENTAL,
// SPECIAL, EXEMPLARY, OR CONSEQUENTIAL DAMAGES (INCLUDING, BUT NOT
// LIMITED TO, PROCUREMENT OF SUBSTITUTE GOODS OR SERVICES; LOSS OF USE,
// DATA, OR PROFITS; OR BUSINESS INTERRUPTION) HOWEVER CAUSED AND ON ANY
// THEORY OF LIABILITY, WHETHER IN CONTRACT, STRICT LIABILITY, OR TORT
// (INCLUDING NEGLIGENCE OR OTHERWISE) ARISING IN ANY WAY OUT OF THE USE
// OF THIS SOFTWARE, EVEN IF ADVISED OF THE POSSIBILITY OF SUCH DAMAGE.

'use strict';

// This file relies on the fact that the following declaration has been made
// in runtime.js:
// var $Array = global.Array;

var ARRAY_ITERATOR_KIND_KEYS = 1;
var ARRAY_ITERATOR_KIND_VALUES = 2;
var ARRAY_ITERATOR_KIND_ENTRIES = 3;
// The spec draft also has "sparse" but it is never used.

<<<<<<< HEAD
var iteratorObjectSymbol = %CreateSymbol(UNDEFINED);
var arrayIteratorNextIndexSymbol = %CreateSymbol(UNDEFINED);
var arrayIterationKindSymbol = %CreateSymbol(UNDEFINED);
=======
var iteratorObjectSymbol = NEW_PRIVATE("iterator_object");
var arrayIteratorNextIndexSymbol = NEW_PRIVATE("iterator_next");
var arrayIterationKindSymbol = NEW_PRIVATE("iterator_kind");
>>>>>>> 8c15b39e

function ArrayIterator() {}

// 15.4.5.1 CreateArrayIterator Abstract Operation
function CreateArrayIterator(array, kind) {
  var object = ToObject(array);
  var iterator = new ArrayIterator;
  SET_PRIVATE(iterator, iteratorObjectSymbol, object);
  SET_PRIVATE(iterator, arrayIteratorNextIndexSymbol, 0);
  SET_PRIVATE(iterator, arrayIterationKindSymbol, kind);
  return iterator;
}

// 15.19.4.3.4 CreateItrResultObject
function CreateIteratorResultObject(value, done) {
  return {value: value, done: done};
}

// 15.4.5.2.2 ArrayIterator.prototype.next( )
function ArrayIteratorNext() {
  var iterator = ToObject(this);
  var array = GET_PRIVATE(iterator, iteratorObjectSymbol);
  if (!array) {
    throw MakeTypeError('incompatible_method_receiver',
                        ['Array Iterator.prototype.next']);
  }

  var index = GET_PRIVATE(iterator, arrayIteratorNextIndexSymbol);
  var itemKind = GET_PRIVATE(iterator, arrayIterationKindSymbol);
  var length = TO_UINT32(array.length);

  // "sparse" is never used.

  if (index >= length) {
<<<<<<< HEAD
    iterator[arrayIteratorNextIndexSymbol] = 1 / 0; // Infinity
=======
    SET_PRIVATE(iterator, arrayIteratorNextIndexSymbol, INFINITY);
>>>>>>> 8c15b39e
    return CreateIteratorResultObject(UNDEFINED, true);
  }

  SET_PRIVATE(iterator, arrayIteratorNextIndexSymbol, index + 1);

  if (itemKind == ARRAY_ITERATOR_KIND_VALUES)
    return CreateIteratorResultObject(array[index], false);

  if (itemKind == ARRAY_ITERATOR_KIND_ENTRIES)
    return CreateIteratorResultObject([index, array[index]], false);

  return CreateIteratorResultObject(index, false);
}

function ArrayEntries() {
  return CreateArrayIterator(this, ARRAY_ITERATOR_KIND_ENTRIES);
}

function ArrayValues() {
  return CreateArrayIterator(this, ARRAY_ITERATOR_KIND_VALUES);
}

function ArrayKeys() {
  return CreateArrayIterator(this, ARRAY_ITERATOR_KIND_KEYS);
}

function SetUpArrayIterator() {
  %CheckIsBootstrapping();

  %FunctionSetInstanceClassName(ArrayIterator, 'Array Iterator');
  %FunctionSetReadOnlyPrototype(ArrayIterator);

  InstallFunctions(ArrayIterator.prototype, DONT_ENUM, $Array(
    'next', ArrayIteratorNext
  ));
}

SetUpArrayIterator();

function ExtendArrayPrototype() {
  %CheckIsBootstrapping();

  InstallFunctions($Array.prototype, DONT_ENUM, $Array(
    'entries', ArrayEntries,
    'values', ArrayValues,
    'keys', ArrayKeys
  ));
}

ExtendArrayPrototype();<|MERGE_RESOLUTION|>--- conflicted
+++ resolved
@@ -36,15 +36,9 @@
 var ARRAY_ITERATOR_KIND_ENTRIES = 3;
 // The spec draft also has "sparse" but it is never used.
 
-<<<<<<< HEAD
-var iteratorObjectSymbol = %CreateSymbol(UNDEFINED);
-var arrayIteratorNextIndexSymbol = %CreateSymbol(UNDEFINED);
-var arrayIterationKindSymbol = %CreateSymbol(UNDEFINED);
-=======
 var iteratorObjectSymbol = NEW_PRIVATE("iterator_object");
 var arrayIteratorNextIndexSymbol = NEW_PRIVATE("iterator_next");
 var arrayIterationKindSymbol = NEW_PRIVATE("iterator_kind");
->>>>>>> 8c15b39e
 
 function ArrayIterator() {}
 
@@ -79,11 +73,7 @@
   // "sparse" is never used.
 
   if (index >= length) {
-<<<<<<< HEAD
-    iterator[arrayIteratorNextIndexSymbol] = 1 / 0; // Infinity
-=======
     SET_PRIVATE(iterator, arrayIteratorNextIndexSymbol, INFINITY);
->>>>>>> 8c15b39e
     return CreateIteratorResultObject(UNDEFINED, true);
   }
 
