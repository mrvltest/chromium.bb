--- conflicted
+++ resolved
@@ -5727,17 +5727,6 @@
     factor = kMinHeapGrowingFactor;
   }
 
-<<<<<<< HEAD
-  const double kConservativeHeapGrowingFactor = 1.3;
-  if (gc_idle_time_handler_.ShouldGrowHeapSlowly()) {
-    factor = Min(factor, kConservativeHeapGrowingFactor);
-  }
-
-
-  idle_factor = Min(factor, idle_max_factor);
-
-=======
->>>>>>> 617677b2
   old_generation_allocation_limit_ =
       CalculateOldGenerationAllocationLimit(factor, old_gen_size);
 
