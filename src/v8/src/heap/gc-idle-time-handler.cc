// Copyright 2014 the V8 project authors. All rights reserved.
// Use of this source code is governed by a BSD-style license that can be
// found in the LICENSE file.

#include "src/flags.h"
#include "src/heap/gc-idle-time-handler.h"
#include "src/heap/gc-tracer.h"
#include "src/utils.h"

namespace v8 {
namespace internal {

const double GCIdleTimeHandler::kConservativeTimeRatio = 0.9;
const size_t GCIdleTimeHandler::kMaxMarkCompactTimeInMs = 1000;
const size_t GCIdleTimeHandler::kMaxFinalIncrementalMarkCompactTimeInMs = 1000;
const double GCIdleTimeHandler::kHighContextDisposalRate = 100;
const size_t GCIdleTimeHandler::kMinTimeForOverApproximatingWeakClosureInMs = 1;


void GCIdleTimeAction::Print() {
  switch (type) {
    case DONE:
      PrintF("done");
      break;
    case DO_NOTHING:
      PrintF("no action");
      break;
    case DO_INCREMENTAL_MARKING:
      PrintF("incremental marking with step %" V8_PTR_PREFIX "d / ms",
             parameter);
      if (additional_work) {
        PrintF("; finalized marking");
      }
      break;
    case DO_SCAVENGE:
      PrintF("scavenge");
      break;
    case DO_FULL_GC:
      PrintF("full GC");
      break;
    case DO_FINALIZE_SWEEPING:
      PrintF("finalize sweeping");
      break;
  }
}


void GCIdleTimeHandler::HeapState::Print() {
  PrintF("contexts_disposed=%d ", contexts_disposed);
  PrintF("contexts_disposal_rate=%f ", contexts_disposal_rate);
  PrintF("size_of_objects=%" V8_PTR_PREFIX "d ", size_of_objects);
  PrintF("incremental_marking_stopped=%d ", incremental_marking_stopped);
  PrintF("sweeping_in_progress=%d ", sweeping_in_progress);
  PrintF("has_low_allocation_rate=%d", has_low_allocation_rate);
  PrintF("mark_compact_speed=%" V8_PTR_PREFIX "d ",
         mark_compact_speed_in_bytes_per_ms);
  PrintF("incremental_marking_speed=%" V8_PTR_PREFIX "d ",
         incremental_marking_speed_in_bytes_per_ms);
  PrintF("scavenge_speed=%" V8_PTR_PREFIX "d ", scavenge_speed_in_bytes_per_ms);
  PrintF("new_space_size=%" V8_PTR_PREFIX "d ", used_new_space_size);
  PrintF("new_space_capacity=%" V8_PTR_PREFIX "d ", new_space_capacity);
  PrintF("new_space_allocation_throughput=%" V8_PTR_PREFIX "d ",
         new_space_allocation_throughput_in_bytes_per_ms);
}


size_t GCIdleTimeHandler::EstimateMarkingStepSize(
    size_t idle_time_in_ms, size_t marking_speed_in_bytes_per_ms) {
  DCHECK(idle_time_in_ms > 0);

  if (marking_speed_in_bytes_per_ms == 0) {
    marking_speed_in_bytes_per_ms = kInitialConservativeMarkingSpeed;
  }

  size_t marking_step_size = marking_speed_in_bytes_per_ms * idle_time_in_ms;
  if (marking_step_size / marking_speed_in_bytes_per_ms != idle_time_in_ms) {
    // In the case of an overflow we return maximum marking step size.
    return kMaximumMarkingStepSize;
  }

  if (marking_step_size > kMaximumMarkingStepSize)
    return kMaximumMarkingStepSize;

  return static_cast<size_t>(marking_step_size * kConservativeTimeRatio);
}


size_t GCIdleTimeHandler::EstimateMarkCompactTime(
    size_t size_of_objects, size_t mark_compact_speed_in_bytes_per_ms) {
  // TODO(hpayer): Be more precise about the type of mark-compact event. It
  // makes a huge difference if compaction is happening.
  if (mark_compact_speed_in_bytes_per_ms == 0) {
    mark_compact_speed_in_bytes_per_ms = kInitialConservativeMarkCompactSpeed;
  }
  size_t result = size_of_objects / mark_compact_speed_in_bytes_per_ms;
  return Min(result, kMaxMarkCompactTimeInMs);
}


size_t GCIdleTimeHandler::EstimateFinalIncrementalMarkCompactTime(
    size_t size_of_objects,
    size_t final_incremental_mark_compact_speed_in_bytes_per_ms) {
  if (final_incremental_mark_compact_speed_in_bytes_per_ms == 0) {
    final_incremental_mark_compact_speed_in_bytes_per_ms =
        kInitialConservativeFinalIncrementalMarkCompactSpeed;
  }
  size_t result =
      size_of_objects / final_incremental_mark_compact_speed_in_bytes_per_ms;
  return Min(result, kMaxFinalIncrementalMarkCompactTimeInMs);
}


bool GCIdleTimeHandler::ShouldDoScavenge(
    size_t idle_time_in_ms, size_t new_space_size, size_t used_new_space_size,
    size_t scavenge_speed_in_bytes_per_ms,
    size_t new_space_allocation_throughput_in_bytes_per_ms) {
  if (idle_time_in_ms >= kMinBackgroundIdleTime) {
    // It is better to do full GC for the background tab.
    return false;
  }
  size_t new_space_allocation_limit =
      kMaxScheduledIdleTime * scavenge_speed_in_bytes_per_ms;

  // If the limit is larger than the new space size, then scavenging used to be
  // really fast. We can take advantage of the whole new space.
  if (new_space_allocation_limit > new_space_size) {
    new_space_allocation_limit = new_space_size;
  }

  // We do not know the allocation throughput before the first scavenge.
  // TODO(hpayer): Estimate allocation throughput before the first scavenge.
  if (new_space_allocation_throughput_in_bytes_per_ms == 0) {
    new_space_allocation_limit =
        static_cast<size_t>(new_space_size * kConservativeTimeRatio);
  } else {
    // We have to trigger scavenge before we reach the end of new space.
    size_t adjust_limit = new_space_allocation_throughput_in_bytes_per_ms *
                          kTimeUntilNextIdleEvent;
    if (adjust_limit > new_space_allocation_limit) {
      new_space_allocation_limit = 0;
    } else {
      new_space_allocation_limit -= adjust_limit;
    }
  }

  // The allocated new space limit to trigger a scavange has to be at least
  // kMinimumNewSpaceSizeToPerformScavenge.
  if (new_space_allocation_limit < kMinimumNewSpaceSizeToPerformScavenge) {
    new_space_allocation_limit = kMinimumNewSpaceSizeToPerformScavenge;
  }

  if (scavenge_speed_in_bytes_per_ms == 0) {
    scavenge_speed_in_bytes_per_ms = kInitialConservativeScavengeSpeed;
  }

  if (new_space_allocation_limit <= used_new_space_size) {
    if (used_new_space_size / scavenge_speed_in_bytes_per_ms <=
        idle_time_in_ms) {
      return true;
    }
  }
  return false;
}


bool GCIdleTimeHandler::ShouldDoMarkCompact(
    size_t idle_time_in_ms, size_t size_of_objects,
    size_t mark_compact_speed_in_bytes_per_ms) {
  return idle_time_in_ms >= kMaxScheduledIdleTime &&
         idle_time_in_ms >=
             EstimateMarkCompactTime(size_of_objects,
                                     mark_compact_speed_in_bytes_per_ms);
}


bool GCIdleTimeHandler::ShouldDoContextDisposalMarkCompact(
    int contexts_disposed, double contexts_disposal_rate) {
  return contexts_disposed > 0 && contexts_disposal_rate > 0 &&
         contexts_disposal_rate < kHighContextDisposalRate;
}


bool GCIdleTimeHandler::ShouldDoFinalIncrementalMarkCompact(
    size_t idle_time_in_ms, size_t size_of_objects,
    size_t final_incremental_mark_compact_speed_in_bytes_per_ms) {
  return idle_time_in_ms >=
         EstimateFinalIncrementalMarkCompactTime(
             size_of_objects,
             final_incremental_mark_compact_speed_in_bytes_per_ms);
}


bool GCIdleTimeHandler::ShouldDoOverApproximateWeakClosure(
    size_t idle_time_in_ms) {
  // TODO(jochen): Estimate the time it will take to build the object groups.
  return idle_time_in_ms >= kMinTimeForOverApproximatingWeakClosureInMs;
}


GCIdleTimeAction GCIdleTimeHandler::NothingOrDone(double idle_time_in_ms) {
  if (idle_time_in_ms >= kMinBackgroundIdleTime) {
<<<<<<< HEAD
    return GCIdleTimeAction::Nothing();
  }
  if (idle_times_which_made_no_progress_per_mode_ >=
      kMaxNoProgressIdleTimesPerMode) {
    return GCIdleTimeAction::Done();
  } else {
    idle_times_which_made_no_progress_per_mode_++;
    return GCIdleTimeAction::Nothing();
  }
}


// The idle time handler has three modes and transitions between them
// as shown in the diagram:
//
//  kReduceLatency -----> kReduceMemory -----> kDone
//      ^    ^                  |                |
//      |    |                  |                |
//      |    +------------------+                |
//      |                                        |
//      +----------------------------------------+
//
// In kReduceLatency mode the handler only starts incremental marking
// if can_start_incremental_marking is false.
// In kReduceMemory mode the handler can force a new GC cycle by starting
// incremental marking even if can_start_incremental_marking is false. It can
// cause at most X idle GCs.
// In kDone mode the idle time handler does nothing.
//
// The initial mode is kReduceLatency.
//
// kReduceLatency => kReduceMemory transition happens if there were Y
// consecutive long idle notifications without any mutator GC. This is our
// notion of "mutator is idle".
//
// kReduceMemory => kDone transition happens after X idle GCs.
//
// kReduceMemory => kReduceLatency transition happens if N mutator GCs
// were performed meaning that the mutator is active.
//
// kDone => kReduceLatency transition happens if there were M mutator GCs or
// context was disposed.
//
// X = kMaxIdleMarkCompacts
// Y = kLongIdleNotificationsBeforeMutatorIsIdle
// N = #(idle GCs)
// M = kGCsBeforeMutatorIsActive
GCIdleTimeAction GCIdleTimeHandler::Compute(double idle_time_in_ms,
                                            HeapState heap_state) {
  Mode next_mode = NextMode(heap_state);

  // Immediately go from reduce latency to reduce memory mode in
  // background tab.
  if (next_mode == kReduceLatency &&
      idle_time_in_ms >= kMinBackgroundIdleTime) {
    next_mode = kReduceMemory;
  }

  if (next_mode != mode_) {
    mode_ = next_mode;
    ResetCounters();
  }

  UpdateCounters(idle_time_in_ms);

  if (mode_ == kDone) {
=======
    return GCIdleTimeAction::Nothing();
  }
  if (idle_times_which_made_no_progress_ >= kMaxNoProgressIdleTimes) {
>>>>>>> 617677b2
    return GCIdleTimeAction::Done();
  } else {
    idle_times_which_made_no_progress_++;
    return GCIdleTimeAction::Nothing();
  }
}


// The following logic is implemented by the controller:
// (1) If we don't have any idle time, do nothing, unless a context was
// disposed, incremental marking is stopped, and the heap is small. Then do
// a full GC.
// (2) If the context disposal rate is high and we cannot perform a full GC,
// we do nothing until the context disposal rate becomes lower.
// (3) If the new space is almost full and we can affort a scavenge or if the
// next scavenge will very likely take long, then a scavenge is performed.
// (4) If sweeping is in progress and we received a large enough idle time
// request, we finalize sweeping here.
// (5) If incremental marking is in progress, we perform a marking step. Note,
// that this currently may trigger a full garbage collection.
GCIdleTimeAction GCIdleTimeHandler::Compute(double idle_time_in_ms,
                                            HeapState heap_state) {
  if (static_cast<int>(idle_time_in_ms) <= 0) {
    if (heap_state.incremental_marking_stopped) {
      if (ShouldDoContextDisposalMarkCompact(
              heap_state.contexts_disposed,
              heap_state.contexts_disposal_rate)) {
        return GCIdleTimeAction::FullGC();
      }
    }
    return GCIdleTimeAction::Nothing();
  }

  // We are in a context disposal GC scenario. Don't do anything if we do not
  // get the right idle signal.
  if (ShouldDoContextDisposalMarkCompact(heap_state.contexts_disposed,
                                         heap_state.contexts_disposal_rate)) {
    return NothingOrDone(idle_time_in_ms);
  }

  if (ShouldDoScavenge(
          static_cast<size_t>(idle_time_in_ms), heap_state.new_space_capacity,
          heap_state.used_new_space_size,
          heap_state.scavenge_speed_in_bytes_per_ms,
          heap_state.new_space_allocation_throughput_in_bytes_per_ms)) {
    return GCIdleTimeAction::Scavenge();
  }

  if (heap_state.sweeping_in_progress) {
    if (heap_state.sweeping_completed) {
      return GCIdleTimeAction::FinalizeSweeping();
    } else {
      return NothingOrDone(idle_time_in_ms);
    }
  }

<<<<<<< HEAD
  if (heap_state.incremental_marking_stopped &&
      !heap_state.can_start_incremental_marking && !reduce_memory) {
    return NothingOrDone(idle_time_in_ms);
=======
  if (!FLAG_incremental_marking || heap_state.incremental_marking_stopped) {
    return GCIdleTimeAction::Done();
>>>>>>> 617677b2
  }

  size_t step_size = EstimateMarkingStepSize(
      static_cast<size_t>(kIncrementalMarkingStepTimeInMs),
      heap_state.incremental_marking_speed_in_bytes_per_ms);
  return GCIdleTimeAction::IncrementalMarking(step_size);
}


}
}<|MERGE_RESOLUTION|>--- conflicted
+++ resolved
@@ -199,78 +199,9 @@
 
 GCIdleTimeAction GCIdleTimeHandler::NothingOrDone(double idle_time_in_ms) {
   if (idle_time_in_ms >= kMinBackgroundIdleTime) {
-<<<<<<< HEAD
     return GCIdleTimeAction::Nothing();
   }
-  if (idle_times_which_made_no_progress_per_mode_ >=
-      kMaxNoProgressIdleTimesPerMode) {
-    return GCIdleTimeAction::Done();
-  } else {
-    idle_times_which_made_no_progress_per_mode_++;
-    return GCIdleTimeAction::Nothing();
-  }
-}
-
-
-// The idle time handler has three modes and transitions between them
-// as shown in the diagram:
-//
-//  kReduceLatency -----> kReduceMemory -----> kDone
-//      ^    ^                  |                |
-//      |    |                  |                |
-//      |    +------------------+                |
-//      |                                        |
-//      +----------------------------------------+
-//
-// In kReduceLatency mode the handler only starts incremental marking
-// if can_start_incremental_marking is false.
-// In kReduceMemory mode the handler can force a new GC cycle by starting
-// incremental marking even if can_start_incremental_marking is false. It can
-// cause at most X idle GCs.
-// In kDone mode the idle time handler does nothing.
-//
-// The initial mode is kReduceLatency.
-//
-// kReduceLatency => kReduceMemory transition happens if there were Y
-// consecutive long idle notifications without any mutator GC. This is our
-// notion of "mutator is idle".
-//
-// kReduceMemory => kDone transition happens after X idle GCs.
-//
-// kReduceMemory => kReduceLatency transition happens if N mutator GCs
-// were performed meaning that the mutator is active.
-//
-// kDone => kReduceLatency transition happens if there were M mutator GCs or
-// context was disposed.
-//
-// X = kMaxIdleMarkCompacts
-// Y = kLongIdleNotificationsBeforeMutatorIsIdle
-// N = #(idle GCs)
-// M = kGCsBeforeMutatorIsActive
-GCIdleTimeAction GCIdleTimeHandler::Compute(double idle_time_in_ms,
-                                            HeapState heap_state) {
-  Mode next_mode = NextMode(heap_state);
-
-  // Immediately go from reduce latency to reduce memory mode in
-  // background tab.
-  if (next_mode == kReduceLatency &&
-      idle_time_in_ms >= kMinBackgroundIdleTime) {
-    next_mode = kReduceMemory;
-  }
-
-  if (next_mode != mode_) {
-    mode_ = next_mode;
-    ResetCounters();
-  }
-
-  UpdateCounters(idle_time_in_ms);
-
-  if (mode_ == kDone) {
-=======
-    return GCIdleTimeAction::Nothing();
-  }
   if (idle_times_which_made_no_progress_ >= kMaxNoProgressIdleTimes) {
->>>>>>> 617677b2
     return GCIdleTimeAction::Done();
   } else {
     idle_times_which_made_no_progress_++;
@@ -327,14 +258,8 @@
     }
   }
 
-<<<<<<< HEAD
-  if (heap_state.incremental_marking_stopped &&
-      !heap_state.can_start_incremental_marking && !reduce_memory) {
-    return NothingOrDone(idle_time_in_ms);
-=======
   if (!FLAG_incremental_marking || heap_state.incremental_marking_stopped) {
     return GCIdleTimeAction::Done();
->>>>>>> 617677b2
   }
 
   size_t step_size = EstimateMarkingStepSize(
