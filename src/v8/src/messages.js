// Copyright 2012 the V8 project authors. All rights reserved.
// Redistribution and use in source and binary forms, with or without
// modification, are permitted provided that the following conditions are
// met:
//
//     * Redistributions of source code must retain the above copyright
//       notice, this list of conditions and the following disclaimer.
//     * Redistributions in binary form must reproduce the above
//       copyright notice, this list of conditions and the following
//       disclaimer in the documentation and/or other materials provided
//       with the distribution.
//     * Neither the name of Google Inc. nor the names of its
//       contributors may be used to endorse or promote products derived
//       from this software without specific prior written permission.
//
// THIS SOFTWARE IS PROVIDED BY THE COPYRIGHT HOLDERS AND CONTRIBUTORS
// "AS IS" AND ANY EXPRESS OR IMPLIED WARRANTIES, INCLUDING, BUT NOT
// LIMITED TO, THE IMPLIED WARRANTIES OF MERCHANTABILITY AND FITNESS FOR
// A PARTICULAR PURPOSE ARE DISCLAIMED. IN NO EVENT SHALL THE COPYRIGHT
// OWNER OR CONTRIBUTORS BE LIABLE FOR ANY DIRECT, INDIRECT, INCIDENTAL,
// SPECIAL, EXEMPLARY, OR CONSEQUENTIAL DAMAGES (INCLUDING, BUT NOT
// LIMITED TO, PROCUREMENT OF SUBSTITUTE GOODS OR SERVICES; LOSS OF USE,
// DATA, OR PROFITS; OR BUSINESS INTERRUPTION) HOWEVER CAUSED AND ON ANY
// THEORY OF LIABILITY, WHETHER IN CONTRACT, STRICT LIABILITY, OR TORT
// (INCLUDING NEGLIGENCE OR OTHERWISE) ARISING IN ANY WAY OUT OF THE USE
// OF THIS SOFTWARE, EVEN IF ADVISED OF THE POSSIBILITY OF SUCH DAMAGE.

// -------------------------------------------------------------------

var kMessages = {
  // Error
  cyclic_proto:                  ["Cyclic __proto__ value"],
  code_gen_from_strings:         ["%0"],
  generator_running:             ["Generator is already running"],
  generator_finished:            ["Generator has already finished"],
  // TypeError
  unexpected_token:              ["Unexpected token ", "%0"],
  unexpected_token_number:       ["Unexpected number"],
  unexpected_token_string:       ["Unexpected string"],
  unexpected_token_identifier:   ["Unexpected identifier"],
  unexpected_reserved:           ["Unexpected reserved word"],
  unexpected_strict_reserved:    ["Unexpected strict mode reserved word"],
  unexpected_eos:                ["Unexpected end of input"],
  malformed_regexp:              ["Invalid regular expression: /", "%0", "/: ", "%1"],
  unterminated_regexp:           ["Invalid regular expression: missing /"],
  regexp_flags:                  ["Cannot supply flags when constructing one RegExp from another"],
  incompatible_method_receiver:  ["Method ", "%0", " called on incompatible receiver ", "%1"],
  invalid_lhs_in_assignment:     ["Invalid left-hand side in assignment"],
  invalid_lhs_in_for_in:         ["Invalid left-hand side in for-in"],
  invalid_lhs_in_postfix_op:     ["Invalid left-hand side expression in postfix operation"],
  invalid_lhs_in_prefix_op:      ["Invalid left-hand side expression in prefix operation"],
  multiple_defaults_in_switch:   ["More than one default clause in switch statement"],
  newline_after_throw:           ["Illegal newline after throw"],
  redeclaration:                 ["%0", " '", "%1", "' has already been declared"],
  no_catch_or_finally:           ["Missing catch or finally after try"],
  unknown_label:                 ["Undefined label '", "%0", "'"],
  uncaught_exception:            ["Uncaught ", "%0"],
  stack_trace:                   ["Stack Trace:\n", "%0"],
  called_non_callable:           ["%0", " is not a function"],
  undefined_method:              ["Object ", "%1", " has no method '", "%0", "'"],
  property_not_function:         ["Property '", "%0", "' of object ", "%1", " is not a function"],
  cannot_convert_to_primitive:   ["Cannot convert object to primitive value"],
  not_constructor:               ["%0", " is not a constructor"],
  not_defined:                   ["%0", " is not defined"],
  non_object_property_load:      ["Cannot read property '", "%0", "' of ", "%1"],
  non_object_property_store:     ["Cannot set property '", "%0", "' of ", "%1"],
  non_object_property_call:      ["Cannot call method '", "%0", "' of ", "%1"],
  with_expression:               ["%0", " has no properties"],
  illegal_invocation:            ["Illegal invocation"],
  no_setter_in_callback:         ["Cannot set property ", "%0", " of ", "%1", " which has only a getter"],
  apply_non_function:            ["Function.prototype.apply was called on ", "%0", ", which is a ", "%1", " and not a function"],
  apply_wrong_args:              ["Function.prototype.apply: Arguments list has wrong type"],
  invalid_in_operator_use:       ["Cannot use 'in' operator to search for '", "%0", "' in ", "%1"],
  instanceof_function_expected:  ["Expecting a function in instanceof check, but got ", "%0"],
  instanceof_nonobject_proto:    ["Function has non-object prototype '", "%0", "' in instanceof check"],
  undefined_or_null_to_object:   ["Cannot convert undefined or null to object"],
  reduce_no_initial:             ["Reduce of empty array with no initial value"],
  getter_must_be_callable:       ["Getter must be a function: ", "%0"],
  setter_must_be_callable:       ["Setter must be a function: ", "%0"],
  value_and_accessor:            ["Invalid property.  A property cannot both have accessors and be writable or have a value, ", "%0"],
  proto_object_or_null:          ["Object prototype may only be an Object or null"],
  property_desc_object:          ["Property description must be an object: ", "%0"],
  redefine_disallowed:           ["Cannot redefine property: ", "%0"],
  define_disallowed:             ["Cannot define property:", "%0", ", object is not extensible."],
  non_extensible_proto:          ["%0", " is not extensible"],
  handler_non_object:            ["Proxy.", "%0", " called with non-object as handler"],
  proto_non_object:              ["Proxy.", "%0", " called with non-object as prototype"],
  trap_function_expected:        ["Proxy.", "%0", " called with non-function for '", "%1", "' trap"],
  handler_trap_missing:          ["Proxy handler ", "%0", " has no '", "%1", "' trap"],
  handler_trap_must_be_callable: ["Proxy handler ", "%0", " has non-callable '", "%1", "' trap"],
  handler_returned_false:        ["Proxy handler ", "%0", " returned false from '", "%1", "' trap"],
  handler_returned_undefined:    ["Proxy handler ", "%0", " returned undefined from '", "%1", "' trap"],
  proxy_prop_not_configurable:   ["Proxy handler ", "%0", " returned non-configurable descriptor for property '", "%2", "' from '", "%1", "' trap"],
  proxy_non_object_prop_names:   ["Trap '", "%1", "' returned non-object ", "%0"],
  proxy_repeated_prop_name:      ["Trap '", "%1", "' returned repeated property name '", "%2", "'"],
  invalid_weakmap_key:           ["Invalid value used as weak map key"],
  invalid_weakset_value:         ["Invalid value used in weak set"],
  not_date_object:               ["this is not a Date object."],
  observe_non_object:            ["Object.", "%0", " cannot ", "%0", " non-object"],
  observe_non_function:          ["Object.", "%0", " cannot deliver to non-function"],
  observe_callback_frozen:       ["Object.observe cannot deliver to a frozen function object"],
  observe_invalid_accept:        ["Object.observe accept must be an array of strings."],
  observe_type_non_string:       ["Invalid changeRecord with non-string 'type' property"],
  observe_perform_non_string:    ["Invalid non-string changeType"],
  observe_perform_non_function:  ["Cannot perform non-function"],
  observe_notify_non_notifier:   ["notify called on non-notifier object"],
  proto_poison_pill:             ["Generic use of __proto__ accessor not allowed"],
  not_typed_array:               ["this is not a typed array."],
  invalid_argument:              ["invalid_argument"],
  data_view_not_array_buffer:    ["First argument to DataView constructor must be an ArrayBuffer"],
  constructor_not_function:      ["Constructor ", "%0", " requires 'new'"],
  not_a_promise:                 ["%0", "is not a promise"],
  promise_cyclic:                ["Chaining cycle detected for promise", "%0"],
  array_functions_on_frozen:     ["Cannot modify frozen array elements"],
  array_functions_change_sealed: ["Cannot add/remove sealed array elements"],
  // RangeError
  invalid_array_length:          ["Invalid array length"],
  invalid_array_buffer_length:   ["Invalid array buffer length"],
  invalid_typed_array_offset:    ["Start offset is too large:"],
  invalid_typed_array_length:    ["Invalid typed array length"],
  invalid_typed_array_alignment: ["%0", "of", "%1", "should be a multiple of", "%3"],
  typed_array_set_source_too_large:
                                 ["Source is too large"],
  typed_array_set_negative_offset:
                                 ["Start offset is negative"],
  invalid_data_view_offset:      ["Start offset is outside the bounds of the buffer"],
  invalid_data_view_length:      ["Invalid data view length"],
  invalid_data_view_accessor_offset:
                                 ["Offset is outside the bounds of the DataView"],

  stack_overflow:                ["Maximum call stack size exceeded"],
  invalid_time_value:            ["Invalid time value"],
  invalid_count_value:           ["Invalid count value"],
  // SyntaxError
  paren_in_arg_string:           ["Function arg string contains parenthesis"],
  not_isvar:                     ["builtin %IS_VAR: not a variable"],
  single_function_literal:       ["Single function literal required"],
  invalid_regexp_flags:          ["Invalid flags supplied to RegExp constructor '", "%0", "'"],
  invalid_regexp:                ["Invalid RegExp pattern /", "%0", "/"],
  illegal_break:                 ["Illegal break statement"],
  illegal_continue:              ["Illegal continue statement"],
  illegal_return:                ["Illegal return statement"],
  illegal_let:                   ["Illegal let declaration outside extended mode"],
  error_loading_debugger:        ["Error loading debugger"],
  no_input_to_regexp:            ["No input to ", "%0"],
  invalid_json:                  ["String '", "%0", "' is not valid JSON"],
  circular_structure:            ["Converting circular structure to JSON"],
  called_on_non_object:          ["%0", " called on non-object"],
  called_on_null_or_undefined:   ["%0", " called on null or undefined"],
  array_indexof_not_defined:     ["Array.getIndexOf: Argument undefined"],
  object_not_extensible:         ["Can't add property ", "%0", ", object is not extensible"],
  illegal_access:                ["Illegal access"],
  invalid_preparser_data:        ["Invalid preparser data for function ", "%0"],
  strict_mode_with:              ["Strict mode code may not include a with statement"],
  strict_catch_variable:         ["Catch variable may not be eval or arguments in strict mode"],
  too_many_arguments:            ["Too many arguments in function call (only 32766 allowed)"],
  too_many_parameters:           ["Too many parameters in function definition (only 32766 allowed)"],
  too_many_variables:            ["Too many variables declared (only 131071 allowed)"],
  strict_param_name:             ["Parameter name eval or arguments is not allowed in strict mode"],
  strict_param_dupe:             ["Strict mode function may not have duplicate parameter names"],
  strict_var_name:               ["Variable name may not be eval or arguments in strict mode"],
  strict_function_name:          ["Function name may not be eval or arguments in strict mode"],
  strict_octal_literal:          ["Octal literals are not allowed in strict mode."],
  strict_duplicate_property:     ["Duplicate data property in object literal not allowed in strict mode"],
  accessor_data_property:        ["Object literal may not have data and accessor property with the same name"],
  accessor_get_set:              ["Object literal may not have multiple get/set accessors with the same name"],
  strict_lhs_assignment:         ["Assignment to eval or arguments is not allowed in strict mode"],
  strict_lhs_postfix:            ["Postfix increment/decrement may not have eval or arguments operand in strict mode"],
  strict_lhs_prefix:             ["Prefix increment/decrement may not have eval or arguments operand in strict mode"],
  strict_reserved_word:          ["Use of future reserved word in strict mode"],
  strict_delete:                 ["Delete of an unqualified identifier in strict mode."],
  strict_delete_property:        ["Cannot delete property '", "%0", "' of ", "%1"],
  strict_const:                  ["Use of const in strict mode."],
  strict_function:               ["In strict mode code, functions can only be declared at top level or immediately within another function." ],
  strict_read_only_property:     ["Cannot assign to read only property '", "%0", "' of ", "%1"],
  strict_cannot_assign:          ["Cannot assign to read only '", "%0", "' in strict mode"],
  strict_poison_pill:            ["'caller', 'callee', and 'arguments' properties may not be accessed on strict mode functions or the arguments objects for calls to them"],
  strict_caller:                 ["Illegal access to a strict mode caller function."],
  unprotected_let:               ["Illegal let declaration in unprotected statement context."],
  unprotected_const:             ["Illegal const declaration in unprotected statement context."],
  cant_prevent_ext_external_array_elements: ["Cannot prevent extension of an object with external array elements"],
  redef_external_array_element:  ["Cannot redefine a property of an object with external array elements"],
  harmony_const_assign:          ["Assignment to constant variable."],
  symbol_to_string:              ["Conversion from symbol to string"],
  invalid_module_path:           ["Module does not export '", "%0", "', or export is not itself a module"],
  module_type_error:             ["Module '", "%0", "' used improperly"],
  module_export_undefined:       ["Export '", "%0", "' is not defined in module"]
};


function FormatString(format, args) {
  var result = "";
  var arg_num = 0;
  for (var i = 0; i < format.length; i++) {
    var str = format[i];
    if (str.length == 2 && %_StringCharCodeAt(str, 0) == 0x25) {
      // Two-char string starts with "%".
      var arg_num = (%_StringCharCodeAt(str, 1) - 0x30) >>> 0;
      if (arg_num < 4) {
        // str is one of %0, %1, %2 or %3.
        try {
          str = NoSideEffectToString(args[arg_num]);
          if (str.length > 256) {
            str = %SubString(str, 0, 239) + "...<omitted>..." +
                  %SubString(str, str.length - 2, str.length);
          }
        } catch (e) {
          if (%IsJSModule(args[arg_num]))
            str = "module";
          else if (IS_SPEC_OBJECT(args[arg_num]))
            str = "object";
          else
            str = "#<error>";
        }
      }
    }
    result += str;
  }
  return result;
}


function NoSideEffectToString(obj) {
  if (IS_STRING(obj)) return obj;
  if (IS_NUMBER(obj)) return %_NumberToString(obj);
  if (IS_BOOLEAN(obj)) return x ? 'true' : 'false';
  if (IS_UNDEFINED(obj)) return 'undefined';
  if (IS_NULL(obj)) return 'null';
  if (IS_FUNCTION(obj)) return  %_CallFunction(obj, FunctionToString);
  if (IS_OBJECT(obj) && %GetDataProperty(obj, "toString") === ObjectToString) {
    var constructor = %GetDataProperty(obj, "constructor");
    if (typeof constructor == "function") {
      var constructorName = constructor.name;
      if (IS_STRING(constructorName) && constructorName !== "") {
        return "#<" + constructorName + ">";
      }
    }
  }
  if (CanBeSafelyTreatedAsAnErrorObject(obj)) {
    return %_CallFunction(obj, ErrorToString);
  }
  return %_CallFunction(obj, ObjectToString);
}

// To determine whether we can safely stringify an object using ErrorToString
// without the risk of side-effects, we need to check whether the object is
// either an instance of a native error type (via '%_ClassOf'), or has $Error
// in its prototype chain and hasn't overwritten 'toString' with something
// strange and unusual.
function CanBeSafelyTreatedAsAnErrorObject(obj) {
  switch (%_ClassOf(obj)) {
    case 'Error':
    case 'EvalError':
    case 'RangeError':
    case 'ReferenceError':
    case 'SyntaxError':
    case 'TypeError':
    case 'URIError':
      return true;
  }

  var objToString = %GetDataProperty(obj, "toString");
  return obj instanceof $Error && objToString === ErrorToString;
}


// When formatting internally created error messages, do not
// invoke overwritten error toString methods but explicitly use
// the error to string method. This is to avoid leaking error
// objects between script tags in a browser setting.
function ToStringCheckErrorObject(obj) {
  if (CanBeSafelyTreatedAsAnErrorObject(obj)) {
    return %_CallFunction(obj, ErrorToString);
  } else {
    return ToString(obj);
  }
}


function ToDetailString(obj) {
  if (obj != null && IS_OBJECT(obj) && obj.toString === ObjectToString) {
    var constructor = obj.constructor;
    if (typeof constructor == "function") {
      var constructorName = constructor.name;
      if (IS_STRING(constructorName) && constructorName !== "") {
        return "#<" + constructorName + ">";
      }
    }
  }
  return ToStringCheckErrorObject(obj);
}


function MakeGenericError(constructor, type, args) {
  if (IS_UNDEFINED(args)) args = [];
  return new constructor(FormatMessage(type, args));
}


/**
 * Set up the Script function and constructor.
 */
%FunctionSetInstanceClassName(Script, 'Script');
%SetProperty(Script.prototype, 'constructor', Script,
             DONT_ENUM | DONT_DELETE | READ_ONLY);
%SetCode(Script, function(x) {
  // Script objects can only be created by the VM.
  throw new $Error("Not supported");
});


// Helper functions; called from the runtime system.
function FormatMessage(type, args) {
  var format = kMessages[type];
  if (!format) return "<unknown message " + type + ">";
  return FormatString(format, args);
}


function GetLineNumber(message) {
  var start_position = %MessageGetStartPosition(message);
  if (start_position == -1) return kNoLineNumberInfo;
  var script = %MessageGetScript(message);
  var location = script.locationFromPosition(start_position, true);
  if (location == null) return kNoLineNumberInfo;
  return location.line + 1;
}


// Returns the source code line containing the given source
// position, or the empty string if the position is invalid.
function GetSourceLine(message) {
  var script = %MessageGetScript(message);
  var start_position = %MessageGetStartPosition(message);
  var location = script.locationFromPosition(start_position, true);
  if (location == null) return "";
  location.restrict();
  return location.sourceText();
}


function MakeTypeError(type, args) {
  return MakeGenericError($TypeError, type, args);
}


function MakeRangeError(type, args) {
  return MakeGenericError($RangeError, type, args);
}


function MakeSyntaxError(type, args) {
  return MakeGenericError($SyntaxError, type, args);
}


function MakeReferenceError(type, args) {
  return MakeGenericError($ReferenceError, type, args);
}


function MakeEvalError(type, args) {
  return MakeGenericError($EvalError, type, args);
}


function MakeError(type, args) {
  return MakeGenericError($Error, type, args);
}

/**
 * Find a line number given a specific source position.
 * @param {number} position The source position.
 * @return {number} 0 if input too small, -1 if input too large,
       else the line number.
 */
function ScriptLineFromPosition(position) {
  var lower = 0;
  var upper = this.lineCount() - 1;
  var line_ends = this.line_ends;

  // We'll never find invalid positions so bail right away.
  if (position > line_ends[upper]) {
    return -1;
  }

  // This means we don't have to safe-guard indexing line_ends[i - 1].
  if (position <= line_ends[0]) {
    return 0;
  }

  // Binary search to find line # from position range.
  while (upper >= 1) {
    var i = (lower + upper) >> 1;

    if (position > line_ends[i]) {
      lower = i + 1;
    } else if (position <= line_ends[i - 1]) {
      upper = i - 1;
    } else {
      return i;
    }
  }

  return -1;
}

/**
 * Get information on a specific source position.
 * @param {number} position The source position
 * @param {boolean} include_resource_offset Set to true to have the resource
 *     offset added to the location
 * @return {SourceLocation}
 *     If line is negative or not in the source null is returned.
 */
function ScriptLocationFromPosition(position,
                                    include_resource_offset) {
  var line = this.lineFromPosition(position);
  if (line == -1) return null;

  // Determine start, end and column.
  var line_ends = this.line_ends;
  var start = line == 0 ? 0 : line_ends[line - 1] + 1;
  var end = line_ends[line];
  if (end > 0 && %_CallFunction(this.source, end - 1, StringCharAt) == '\r') {
    end--;
  }
  var column = position - start;

  // Adjust according to the offset within the resource.
  if (include_resource_offset) {
    line += this.line_offset;
    if (line == this.line_offset) {
      column += this.column_offset;
    }
  }

  return new SourceLocation(this, position, line, column, start, end);
}


/**
 * Get information on a specific source line and column possibly offset by a
 * fixed source position. This function is used to find a source position from
 * a line and column position. The fixed source position offset is typically
 * used to find a source position in a function based on a line and column in
 * the source for the function alone. The offset passed will then be the
 * start position of the source for the function within the full script source.
 * @param {number} opt_line The line within the source. Default value is 0
 * @param {number} opt_column The column in within the line. Default value is 0
 * @param {number} opt_offset_position The offset from the begining of the
 *     source from where the line and column calculation starts.
 *     Default value is 0
 * @return {SourceLocation}
 *     If line is negative or not in the source null is returned.
 */
function ScriptLocationFromLine(opt_line, opt_column, opt_offset_position) {
  // Default is the first line in the script. Lines in the script is relative
  // to the offset within the resource.
  var line = 0;
  if (!IS_UNDEFINED(opt_line)) {
    line = opt_line - this.line_offset;
  }

  // Default is first column. If on the first line add the offset within the
  // resource.
  var column = opt_column || 0;
  if (line == 0) {
    column -= this.column_offset;
  }

  var offset_position = opt_offset_position || 0;
  if (line < 0 || column < 0 || offset_position < 0) return null;
  if (line == 0) {
    return this.locationFromPosition(offset_position + column, false);
  } else {
    // Find the line where the offset position is located.
    var offset_line = this.lineFromPosition(offset_position);

    if (offset_line == -1 || offset_line + line >= this.lineCount()) {
      return null;
    }

    return this.locationFromPosition(
        this.line_ends[offset_line + line - 1] + 1 + column);  // line > 0 here.
  }
}


/**
 * Get a slice of source code from the script. The boundaries for the slice is
 * specified in lines.
 * @param {number} opt_from_line The first line (zero bound) in the slice.
 *     Default is 0
 * @param {number} opt_to_column The last line (zero bound) in the slice (non
 *     inclusive). Default is the number of lines in the script
 * @return {SourceSlice} The source slice or null of the parameters where
 *     invalid
 */
function ScriptSourceSlice(opt_from_line, opt_to_line) {
  var from_line = IS_UNDEFINED(opt_from_line) ? this.line_offset
                                              : opt_from_line;
  var to_line = IS_UNDEFINED(opt_to_line) ? this.line_offset + this.lineCount()
                                          : opt_to_line;

  // Adjust according to the offset within the resource.
  from_line -= this.line_offset;
  to_line -= this.line_offset;
  if (from_line < 0) from_line = 0;
  if (to_line > this.lineCount()) to_line = this.lineCount();

  // Check parameters.
  if (from_line >= this.lineCount() ||
      to_line < 0 ||
      from_line > to_line) {
    return null;
  }

  var line_ends = this.line_ends;
  var from_position = from_line == 0 ? 0 : line_ends[from_line - 1] + 1;
  var to_position = to_line == 0 ? 0 : line_ends[to_line - 1] + 1;

  // Return a source slice with line numbers re-adjusted to the resource.
  return new SourceSlice(this,
                         from_line + this.line_offset,
                         to_line + this.line_offset,
                          from_position, to_position);
}


function ScriptSourceLine(opt_line) {
  // Default is the first line in the script. Lines in the script are relative
  // to the offset within the resource.
  var line = 0;
  if (!IS_UNDEFINED(opt_line)) {
    line = opt_line - this.line_offset;
  }

  // Check parameter.
  if (line < 0 || this.lineCount() <= line) {
    return null;
  }

  // Return the source line.
  var line_ends = this.line_ends;
  var start = line == 0 ? 0 : line_ends[line - 1] + 1;
  var end = line_ends[line];
  return %_CallFunction(this.source, start, end, StringSubstring);
}


/**
 * Returns the number of source lines.
 * @return {number}
 *     Number of source lines.
 */
function ScriptLineCount() {
  // Return number of source lines.
  return this.line_ends.length;
}


/**
 * If sourceURL comment is available and script starts at zero returns sourceURL
 * comment contents. Otherwise, script name is returned. See
 * http://fbug.googlecode.com/svn/branches/firebug1.1/docs/ReleaseNotes_1.1.txt
 * and Source Map Revision 3 proposal for details on using //# sourceURL and
 * deprecated //@ sourceURL comment to identify scripts that don't have name.
 *
 * @return {?string} script name if present, value for //# sourceURL or
 * deprecated //@ sourceURL comment otherwise.
 */
function ScriptNameOrSourceURL() {
  if (this.line_offset > 0 || this.column_offset > 0) {
    return this.name;
  }

  // The result is cached as on long scripts it takes noticable time to search
  // for the sourceURL.
  if (this.hasCachedNameOrSourceURL) {
    return this.cachedNameOrSourceURL;
  }
  this.hasCachedNameOrSourceURL = true;

  // TODO(608): the spaces in a regexp below had to be escaped as \040
  // because this file is being processed by js2c whose handling of spaces
  // in regexps is broken. Also, ['"] are excluded from allowed URLs to
  // avoid matches against sources that invoke evals with sourceURL.
  // A better solution would be to detect these special comments in
  // the scanner/parser.
  var source = ToString(this.source);
  var sourceUrlPos = %StringIndexOf(source, "sourceURL=", 0);
  this.cachedNameOrSourceURL = this.name;
  if (sourceUrlPos > 4) {
    var sourceUrlPattern =
        /\/\/[#@][\040\t]sourceURL=[\040\t]*([^\s\'\"]*)[\040\t]*$/gm;
    // Don't reuse lastMatchInfo here, so we create a new array with room
    // for four captures (array with length one longer than the index
    // of the fourth capture, where the numbering is zero-based).
    var matchInfo = new InternalArray(CAPTURE(3) + 1);
    var match =
        %_RegExpExec(sourceUrlPattern, source, sourceUrlPos - 4, matchInfo);
    if (match) {
      this.cachedNameOrSourceURL =
          %_SubString(source, matchInfo[CAPTURE(2)], matchInfo[CAPTURE(3)]);
    }
  }
  return this.cachedNameOrSourceURL;
}


SetUpLockedPrototype(Script,
  $Array("source", "name", "line_ends", "line_offset", "column_offset",
         "cachedNameOrSourceURL", "hasCachedNameOrSourceURL" ),
  $Array(
    "lineFromPosition", ScriptLineFromPosition,
    "locationFromPosition", ScriptLocationFromPosition,
    "locationFromLine", ScriptLocationFromLine,
    "sourceSlice", ScriptSourceSlice,
    "sourceLine", ScriptSourceLine,
    "lineCount", ScriptLineCount,
    "nameOrSourceURL", ScriptNameOrSourceURL
  )
);


/**
 * Class for source location. A source location is a position within some
 * source with the following properties:
 *   script   : script object for the source
 *   line     : source line number
 *   column   : source column within the line
 *   position : position within the source
 *   start    : position of start of source context (inclusive)
 *   end      : position of end of source context (not inclusive)
 * Source text for the source context is the character interval
 * [start, end[. In most cases end will point to a newline character.
 * It might point just past the final position of the source if the last
 * source line does not end with a newline character.
 * @param {Script} script The Script object for which this is a location
 * @param {number} position Source position for the location
 * @param {number} line The line number for the location
 * @param {number} column The column within the line for the location
 * @param {number} start Source position for start of source context
 * @param {number} end Source position for end of source context
 * @constructor
 */
function SourceLocation(script, position, line, column, start, end) {
  this.script = script;
  this.position = position;
  this.line = line;
  this.column = column;
  this.start = start;
  this.end = end;
}

var kLineLengthLimit = 78;

/**
 * Restrict source location start and end positions to make the source slice
 * no more that a certain number of characters wide.
 * @param {number} opt_limit The with limit of the source text with a default
 *     of 78
 * @param {number} opt_before The number of characters to prefer before the
 *     position with a default value of 10 less that the limit
 */
function SourceLocationRestrict(opt_limit, opt_before) {
  // Find the actual limit to use.
  var limit;
  var before;
  if (!IS_UNDEFINED(opt_limit)) {
    limit = opt_limit;
  } else {
    limit = kLineLengthLimit;
  }
  if (!IS_UNDEFINED(opt_before)) {
    before = opt_before;
  } else {
    // If no before is specified center for small limits and perfer more source
    // before the the position that after for longer limits.
    if (limit <= 20) {
      before = $floor(limit / 2);
    } else {
      before = limit - 10;
    }
  }
  if (before >= limit) {
    before = limit - 1;
  }

  // If the [start, end[ interval is too big we restrict
  // it in one or both ends. We make sure to always produce
  // restricted intervals of maximum allowed size.
  if (this.end - this.start > limit) {
    var start_limit = this.position - before;
    var end_limit = this.position + limit - before;
    if (this.start < start_limit && end_limit < this.end) {
      this.start = start_limit;
      this.end = end_limit;
    } else if (this.start < start_limit) {
      this.start = this.end - limit;
    } else {
      this.end = this.start + limit;
    }
  }
}


/**
 * Get the source text for a SourceLocation
 * @return {String}
 *     Source text for this location.
 */
function SourceLocationSourceText() {
  return %_CallFunction(this.script.source,
                        this.start,
                        this.end,
                        StringSubstring);
}


SetUpLockedPrototype(SourceLocation,
  $Array("script", "position", "line", "column", "start", "end"),
  $Array(
    "restrict", SourceLocationRestrict,
    "sourceText", SourceLocationSourceText
 )
);


/**
 * Class for a source slice. A source slice is a part of a script source with
 * the following properties:
 *   script        : script object for the source
 *   from_line     : line number for the first line in the slice
 *   to_line       : source line number for the last line in the slice
 *   from_position : position of the first character in the slice
 *   to_position   : position of the last character in the slice
 * The to_line and to_position are not included in the slice, that is the lines
 * in the slice are [from_line, to_line[. Likewise the characters in the slice
 * are [from_position, to_position[.
 * @param {Script} script The Script object for the source slice
 * @param {number} from_line
 * @param {number} to_line
 * @param {number} from_position
 * @param {number} to_position
 * @constructor
 */
function SourceSlice(script, from_line, to_line, from_position, to_position) {
  this.script = script;
  this.from_line = from_line;
  this.to_line = to_line;
  this.from_position = from_position;
  this.to_position = to_position;
}

/**
 * Get the source text for a SourceSlice
 * @return {String} Source text for this slice. The last line will include
 *     the line terminating characters (if any)
 */
function SourceSliceSourceText() {
  return %_CallFunction(this.script.source,
                        this.from_position,
                        this.to_position,
                        StringSubstring);
}

SetUpLockedPrototype(SourceSlice,
  $Array("script", "from_line", "to_line", "from_position", "to_position"),
  $Array("sourceText", SourceSliceSourceText)
);


// Returns the offset of the given position within the containing
// line.
function GetPositionInLine(message) {
  var script = %MessageGetScript(message);
  var start_position = %MessageGetStartPosition(message);
  var location = script.locationFromPosition(start_position, false);
  if (location == null) return -1;
  location.restrict();
  return start_position - location.start;
}


function GetStackTraceLine(recv, fun, pos, isGlobal) {
  return new CallSite(recv, fun, pos, false).toString();
}

// ----------------------------------------------------------------------------
// Error implementation

//TODO(rossberg)
var CallSiteReceiverKey = NEW_PRIVATE("receiver");
var CallSiteFunctionKey = NEW_PRIVATE("function");
var CallSitePositionKey = NEW_PRIVATE("position");
var CallSiteStrictModeKey = NEW_PRIVATE("strict mode");

function CallSite(receiver, fun, pos, strict_mode) {
  SET_PRIVATE(this, CallSiteReceiverKey, receiver);
  SET_PRIVATE(this, CallSiteFunctionKey, fun);
  SET_PRIVATE(this, CallSitePositionKey, pos);
  SET_PRIVATE(this, CallSiteStrictModeKey, strict_mode);
}

function CallSiteGetThis() {
<<<<<<< HEAD
  return this[CallSiteStrictModeKey] ? UNDEFINED : this[CallSiteReceiverKey];
=======
  return GET_PRIVATE(this, CallSiteStrictModeKey)
      ? UNDEFINED : GET_PRIVATE(this, CallSiteReceiverKey);
>>>>>>> 8c15b39e
}

function CallSiteGetTypeName() {
  return GetTypeName(GET_PRIVATE(this, CallSiteReceiverKey), false);
}

function CallSiteIsToplevel() {
  if (GET_PRIVATE(this, CallSiteReceiverKey) == null) {
    return true;
  }
  return IS_GLOBAL(GET_PRIVATE(this, CallSiteReceiverKey));
}

function CallSiteIsEval() {
  var script = %FunctionGetScript(GET_PRIVATE(this, CallSiteFunctionKey));
  return script && script.compilation_type == COMPILATION_TYPE_EVAL;
}

function CallSiteGetEvalOrigin() {
  var script = %FunctionGetScript(GET_PRIVATE(this, CallSiteFunctionKey));
  return FormatEvalOrigin(script);
}

function CallSiteGetScriptNameOrSourceURL() {
  var script = %FunctionGetScript(GET_PRIVATE(this, CallSiteFunctionKey));
  return script ? script.nameOrSourceURL() : null;
}

function CallSiteGetFunction() {
<<<<<<< HEAD
  return this[CallSiteStrictModeKey] ? UNDEFINED : this[CallSiteFunctionKey];
=======
  return GET_PRIVATE(this, CallSiteStrictModeKey)
      ? UNDEFINED : GET_PRIVATE(this, CallSiteFunctionKey);
>>>>>>> 8c15b39e
}

function CallSiteGetFunctionName() {
  // See if the function knows its own name
  var name = GET_PRIVATE(this, CallSiteFunctionKey).name;
  if (name) {
    return name;
  }
  name = %FunctionGetInferredName(GET_PRIVATE(this, CallSiteFunctionKey));
  if (name) {
    return name;
  }
  // Maybe this is an evaluation?
  var script = %FunctionGetScript(GET_PRIVATE(this, CallSiteFunctionKey));
  if (script && script.compilation_type == COMPILATION_TYPE_EVAL) {
    return "eval";
  }
  return null;
}

function CallSiteGetMethodName() {
  // See if we can find a unique property on the receiver that holds
  // this function.
  var receiver = GET_PRIVATE(this, CallSiteReceiverKey);
  var fun = GET_PRIVATE(this, CallSiteFunctionKey);
  var ownName = fun.name;
  if (ownName && receiver &&
      (%_CallFunction(receiver, ownName, ObjectLookupGetter) === fun ||
       %_CallFunction(receiver, ownName, ObjectLookupSetter) === fun ||
       (IS_OBJECT(receiver) && %GetDataProperty(receiver, ownName) === fun))) {
    // To handle DontEnum properties we guess that the method has
    // the same name as the function.
    return ownName;
  }
  var name = null;
  for (var prop in receiver) {
    if (%_CallFunction(receiver, prop, ObjectLookupGetter) === fun ||
        %_CallFunction(receiver, prop, ObjectLookupSetter) === fun ||
        (IS_OBJECT(receiver) && %GetDataProperty(receiver, prop) === fun)) {
      // If we find more than one match bail out to avoid confusion.
      if (name) {
        return null;
      }
      name = prop;
    }
  }
  if (name) {
    return name;
  }
  return null;
}

function CallSiteGetFileName() {
  var script = %FunctionGetScript(GET_PRIVATE(this, CallSiteFunctionKey));
  return script ? script.name : null;
}

function CallSiteGetLineNumber() {
  if (GET_PRIVATE(this, CallSitePositionKey) == -1) {
    return null;
  }
  var script = %FunctionGetScript(GET_PRIVATE(this, CallSiteFunctionKey));
  var location = null;
  if (script) {
    location = script.locationFromPosition(
        GET_PRIVATE(this, CallSitePositionKey), true);
  }
  return location ? location.line + 1 : null;
}

function CallSiteGetColumnNumber() {
  if (GET_PRIVATE(this, CallSitePositionKey) == -1) {
    return null;
  }
  var script = %FunctionGetScript(GET_PRIVATE(this, CallSiteFunctionKey));
  var location = null;
  if (script) {
    location = script.locationFromPosition(
      GET_PRIVATE(this, CallSitePositionKey), true);
  }
  return location ? location.column + 1: null;
}

function CallSiteIsNative() {
  var script = %FunctionGetScript(GET_PRIVATE(this, CallSiteFunctionKey));
  return script ? (script.type == TYPE_NATIVE) : false;
}

function CallSiteGetPosition() {
  return GET_PRIVATE(this, CallSitePositionKey);
}

function CallSiteIsConstructor() {
  var receiver = GET_PRIVATE(this, CallSiteReceiverKey);
  var constructor = (receiver != null && IS_OBJECT(receiver))
                        ? %GetDataProperty(receiver, "constructor") : null;
  if (!constructor) return false;
  return GET_PRIVATE(this, CallSiteFunctionKey) === constructor;
}

function CallSiteToString() {
  var fileName;
  var fileLocation = "";
  if (this.isNative()) {
    fileLocation = "native";
  } else {
    if (this.isEval()) {
      fileName = this.getScriptNameOrSourceURL();
      if (!fileName) {
        fileLocation = this.getEvalOrigin();
        fileLocation += ", ";  // Expecting source position to follow.
      }
    } else {
      fileName = this.getFileName();
    }

    if (fileName) {
      fileLocation += fileName;
    } else {
      // Source code does not originate from a file and is not native, but we
      // can still get the source position inside the source string, e.g. in
      // an eval string.
      fileLocation += "<anonymous>";
    }
    var lineNumber = this.getLineNumber();
    if (lineNumber != null) {
      fileLocation += ":" + lineNumber;
      var columnNumber = this.getColumnNumber();
      if (columnNumber) {
        fileLocation += ":" + columnNumber;
      }
    }
  }

  var line = "";
  var functionName = this.getFunctionName();
  var addSuffix = true;
  var isConstructor = this.isConstructor();
  var isMethodCall = !(this.isToplevel() || isConstructor);
  if (isMethodCall) {
    var typeName = GetTypeName(GET_PRIVATE(this, CallSiteReceiverKey), true);
    var methodName = this.getMethodName();
    if (functionName) {
      if (typeName &&
          %_CallFunction(functionName, typeName, StringIndexOf) != 0) {
        line += typeName + ".";
      }
      line += functionName;
      if (methodName &&
          (%_CallFunction(functionName, "." + methodName, StringIndexOf) !=
           functionName.length - methodName.length - 1)) {
        line += " [as " + methodName + "]";
      }
    } else {
      line += typeName + "." + (methodName || "<anonymous>");
    }
  } else if (isConstructor) {
    line += "new " + (functionName || "<anonymous>");
  } else if (functionName) {
    line += functionName;
  } else {
    line += fileLocation;
    addSuffix = false;
  }
  if (addSuffix) {
    line += " (" + fileLocation + ")";
  }
  return line;
}

SetUpLockedPrototype(CallSite, $Array("receiver", "fun", "pos"), $Array(
  "getThis", CallSiteGetThis,
  "getTypeName", CallSiteGetTypeName,
  "isToplevel", CallSiteIsToplevel,
  "isEval", CallSiteIsEval,
  "getEvalOrigin", CallSiteGetEvalOrigin,
  "getScriptNameOrSourceURL", CallSiteGetScriptNameOrSourceURL,
  "getFunction", CallSiteGetFunction,
  "getFunctionName", CallSiteGetFunctionName,
  "getMethodName", CallSiteGetMethodName,
  "getFileName", CallSiteGetFileName,
  "getLineNumber", CallSiteGetLineNumber,
  "getColumnNumber", CallSiteGetColumnNumber,
  "isNative", CallSiteIsNative,
  "getPosition", CallSiteGetPosition,
  "isConstructor", CallSiteIsConstructor,
  "toString", CallSiteToString
));


function FormatEvalOrigin(script) {
  var sourceURL = script.nameOrSourceURL();
  if (sourceURL) {
    return sourceURL;
  }

  var eval_origin = "eval at ";
  if (script.eval_from_function_name) {
    eval_origin += script.eval_from_function_name;
  } else {
    eval_origin +=  "<anonymous>";
  }

  var eval_from_script = script.eval_from_script;
  if (eval_from_script) {
    if (eval_from_script.compilation_type == COMPILATION_TYPE_EVAL) {
      // eval script originated from another eval.
      eval_origin += " (" + FormatEvalOrigin(eval_from_script) + ")";
    } else {
      // eval script originated from "real" source.
      if (eval_from_script.name) {
        eval_origin += " (" + eval_from_script.name;
        var location = eval_from_script.locationFromPosition(
            script.eval_from_script_position, true);
        if (location) {
          eval_origin += ":" + (location.line + 1);
          eval_origin += ":" + (location.column + 1);
        }
        eval_origin += ")";
      } else {
        eval_origin += " (unknown source)";
      }
    }
  }

  return eval_origin;
}


function FormatErrorString(error) {
  try {
    return %_CallFunction(error, ErrorToString);
  } catch (e) {
    try {
      return "<error: " + e + ">";
    } catch (ee) {
      return "<error>";
    }
  }
}


function GetStackFrames(raw_stack) {
  var frames = new InternalArray();
  var non_strict_frames = raw_stack[0];
  for (var i = 1; i < raw_stack.length; i += 4) {
    var recv = raw_stack[i];
    var fun = raw_stack[i + 1];
    var code = raw_stack[i + 2];
    var pc = raw_stack[i + 3];
    var pos = %FunctionGetPositionForOffset(code, pc);
    non_strict_frames--;
    frames.push(new CallSite(recv, fun, pos, (non_strict_frames < 0)));
  }
  return frames;
}


// Flag to prevent recursive call of Error.prepareStackTrace.
var formatting_custom_stack_trace = false;


function FormatStackTrace(obj, error_string, frames) {
  if (IS_FUNCTION($Error.prepareStackTrace) && !formatting_custom_stack_trace) {
    var array = [];
    %MoveArrayContents(frames, array);
    formatting_custom_stack_trace = true;
    var stack_trace = UNDEFINED;
    try {
      stack_trace = $Error.prepareStackTrace(obj, array);
    } catch (e) {
      throw e;  // The custom formatting function threw.  Rethrow.
    } finally {
      formatting_custom_stack_trace = false;
    }
    return stack_trace;
  }

  var lines = new InternalArray();
  lines.push(error_string);
  for (var i = 0; i < frames.length; i++) {
    var frame = frames[i];
    var line;
    try {
      line = frame.toString();
    } catch (e) {
      try {
        line = "<error: " + e + ">";
      } catch (ee) {
        // Any code that reaches this point is seriously nasty!
        line = "<error>";
      }
    }
    lines.push("    at " + line);
  }
  return %_CallFunction(lines, "\n", ArrayJoin);
}


function GetTypeName(receiver, requireConstructor) {
  var constructor = receiver.constructor;
  if (!constructor) {
    return requireConstructor ? null :
        %_CallFunction(receiver, ObjectToString);
  }
  var constructorName = constructor.name;
  if (!constructorName) {
    return requireConstructor ? null :
        %_CallFunction(receiver, ObjectToString);
  }
  return constructorName;
}


function captureStackTrace(obj, cons_opt) {
  var stackTraceLimit = $Error.stackTraceLimit;
  if (!stackTraceLimit || !IS_NUMBER(stackTraceLimit)) return;
  if (stackTraceLimit < 0 || stackTraceLimit > 10000) {
    stackTraceLimit = 10000;
  }
  var stack = %CollectStackTrace(obj,
                                 cons_opt ? cons_opt : captureStackTrace,
                                 stackTraceLimit);

  var error_string = FormatErrorString(obj);
  // The holder of this getter ('obj') may not be the receiver ('this').
  // When this getter is called the first time, we use the context values to
  // format a stack trace string and turn this accessor pair into a data
  // property (on the holder).
  var getter = function() {
    // Stack is still a raw array awaiting to be formatted.
    var result = FormatStackTrace(obj, error_string, GetStackFrames(stack));
    // Turn this accessor into a data property.
    %DefineOrRedefineDataProperty(obj, 'stack', result, NONE);
    // Release context values.
    stack = error_string = UNDEFINED;
    return result;
  };

  // Set the 'stack' property on the receiver.  If the receiver is the same as
  // holder of this setter, the accessor pair is turned into a data property.
  var setter = function(v) {
    // Set data property on the receiver (not necessarily holder).
    %DefineOrRedefineDataProperty(this, 'stack', v, NONE);
    if (this === obj) {
      // Release context values if holder is the same as the receiver.
      stack = error_string = UNDEFINED;
    }
  };

  %DefineOrRedefineAccessorProperty(obj, 'stack', getter, setter, DONT_ENUM);
}


function SetUpError() {
  // Define special error type constructors.

  var DefineError = function(f) {
    // Store the error function in both the global object
    // and the runtime object. The function is fetched
    // from the runtime object when throwing errors from
    // within the runtime system to avoid strange side
    // effects when overwriting the error functions from
    // user code.
    var name = f.name;
    %SetProperty(global, name, f, DONT_ENUM);
    %SetProperty(builtins, '$' + name, f, DONT_ENUM | DONT_DELETE | READ_ONLY);
    // Configure the error function.
    if (name == 'Error') {
      // The prototype of the Error object must itself be an error.
      // However, it can't be an instance of the Error object because
      // it hasn't been properly configured yet.  Instead we create a
      // special not-a-true-error-but-close-enough object.
      var ErrorPrototype = function() {};
      %FunctionSetPrototype(ErrorPrototype, $Object.prototype);
      %FunctionSetInstanceClassName(ErrorPrototype, 'Error');
      %FunctionSetPrototype(f, new ErrorPrototype());
    } else {
      %FunctionSetPrototype(f, new $Error());
    }
    %FunctionSetInstanceClassName(f, 'Error');
    %SetProperty(f.prototype, 'constructor', f, DONT_ENUM);
    %SetProperty(f.prototype, "name", name, DONT_ENUM);
    %SetCode(f, function(m) {
      if (%_IsConstructCall()) {
        // Define all the expected properties directly on the error
        // object. This avoids going through getters and setters defined
        // on prototype objects.
        %IgnoreAttributesAndSetProperty(this, 'stack', UNDEFINED, DONT_ENUM);
        if (!IS_UNDEFINED(m)) {
          %IgnoreAttributesAndSetProperty(
            this, 'message', ToString(m), DONT_ENUM);
        }
        captureStackTrace(this, f);
      } else {
        return new f(m);
      }
    });
    %SetNativeFlag(f);
  };

  DefineError(function Error() { });
  DefineError(function TypeError() { });
  DefineError(function RangeError() { });
  DefineError(function SyntaxError() { });
  DefineError(function ReferenceError() { });
  DefineError(function EvalError() { });
  DefineError(function URIError() { });
}

SetUpError();

$Error.captureStackTrace = captureStackTrace;

%SetProperty($Error.prototype, 'message', '', DONT_ENUM);

// Global list of error objects visited during ErrorToString. This is
// used to detect cycles in error toString formatting.
var visited_errors = new InternalArray();
var cyclic_error_marker = new $Object();

function GetPropertyWithoutInvokingMonkeyGetters(error, name) {
  var current = error;
  // Climb the prototype chain until we find the holder.
  while (current && !%HasLocalProperty(current, name)) {
    current = %GetPrototype(current);
  }
<<<<<<< HEAD
  if (IS_NULL(error)) return UNDEFINED;
  if (!IS_OBJECT(error)) return error[name];
=======
  if (IS_NULL(current)) return UNDEFINED;
  if (!IS_OBJECT(current)) return error[name];
>>>>>>> 8c15b39e
  // If the property is an accessor on one of the predefined errors that can be
  // generated statically by the compiler, don't touch it. This is to address
  // http://code.google.com/p/chromium/issues/detail?id=69187
  var desc = %GetOwnProperty(current, name);
  if (desc && desc[IS_ACCESSOR_INDEX]) {
    var isName = name === "name";
<<<<<<< HEAD
    if (error === $ReferenceError.prototype)
      return isName ? "ReferenceError" : UNDEFINED;
    if (error === $SyntaxError.prototype)
      return isName ? "SyntaxError" : UNDEFINED;
    if (error === $TypeError.prototype)
=======
    if (current === $ReferenceError.prototype)
      return isName ? "ReferenceError" : UNDEFINED;
    if (current === $SyntaxError.prototype)
      return isName ? "SyntaxError" : UNDEFINED;
    if (current === $TypeError.prototype)
>>>>>>> 8c15b39e
      return isName ? "TypeError" : UNDEFINED;
  }
  // Otherwise, read normally.
  return error[name];
}

function ErrorToStringDetectCycle(error) {
  if (!%PushIfAbsent(visited_errors, error)) throw cyclic_error_marker;
  try {
    var name = GetPropertyWithoutInvokingMonkeyGetters(error, "name");
    name = IS_UNDEFINED(name) ? "Error" : TO_STRING_INLINE(name);
    var message = GetPropertyWithoutInvokingMonkeyGetters(error, "message");
    message = IS_UNDEFINED(message) ? "" : TO_STRING_INLINE(message);
    if (name === "") return message;
    if (message === "") return name;
    return name + ": " + message;
  } finally {
    visited_errors.length = visited_errors.length - 1;
  }
}

function ErrorToString() {
  if (!IS_SPEC_OBJECT(this)) {
    throw MakeTypeError("called_on_non_object", ["Error.prototype.toString"]);
  }

  try {
    return ErrorToStringDetectCycle(this);
  } catch(e) {
    // If this error message was encountered already return the empty
    // string for it instead of recursively formatting it.
    if (e === cyclic_error_marker) {
      return '';
    }
    throw e;
  }
}


InstallFunctions($Error.prototype, DONT_ENUM, ['toString', ErrorToString]);

// Boilerplate for exceptions for stack overflows. Used from
// Isolate::StackOverflow().
function SetUpStackOverflowBoilerplate() {
  var boilerplate = MakeRangeError('stack_overflow', []);

  var error_string = boilerplate.name + ": " + boilerplate.message;

  // The raw stack trace is stored as a hidden property on the holder of this
  // getter, which may not be the same as the receiver.  Find the holder to
  // retrieve the raw stack trace and then turn this accessor pair into a
  // data property.
  var getter = function() {
    var holder = this;
    while (!IS_ERROR(holder)) {
      holder = %GetPrototype(holder);
      if (IS_NULL(holder)) return MakeSyntaxError('illegal_access', []);
    }
    var stack = %GetAndClearOverflowedStackTrace(holder);
    // We may not have captured any stack trace.
    if (IS_UNDEFINED(stack)) return stack;

    var result = FormatStackTrace(holder, error_string, GetStackFrames(stack));
    // Replace this accessor with a data property.
    %DefineOrRedefineDataProperty(holder, 'stack', result, NONE);
    return result;
  };

  // Set the 'stack' property on the receiver.  If the receiver is the same as
  // holder of this setter, the accessor pair is turned into a data property.
  var setter = function(v) {
    %DefineOrRedefineDataProperty(this, 'stack', v, NONE);
    // Tentatively clear the hidden property. If the receiver is the same as
    // holder, we release the raw stack trace this way.
    %GetAndClearOverflowedStackTrace(this);
  };

  %DefineOrRedefineAccessorProperty(
      boilerplate, 'stack', getter, setter, DONT_ENUM);

  return boilerplate;
}

var kStackOverflowBoilerplate = SetUpStackOverflowBoilerplate();<|MERGE_RESOLUTION|>--- conflicted
+++ resolved
@@ -805,12 +805,8 @@
 }
 
 function CallSiteGetThis() {
-<<<<<<< HEAD
-  return this[CallSiteStrictModeKey] ? UNDEFINED : this[CallSiteReceiverKey];
-=======
   return GET_PRIVATE(this, CallSiteStrictModeKey)
       ? UNDEFINED : GET_PRIVATE(this, CallSiteReceiverKey);
->>>>>>> 8c15b39e
 }
 
 function CallSiteGetTypeName() {
@@ -840,12 +836,8 @@
 }
 
 function CallSiteGetFunction() {
-<<<<<<< HEAD
-  return this[CallSiteStrictModeKey] ? UNDEFINED : this[CallSiteFunctionKey];
-=======
   return GET_PRIVATE(this, CallSiteStrictModeKey)
       ? UNDEFINED : GET_PRIVATE(this, CallSiteFunctionKey);
->>>>>>> 8c15b39e
 }
 
 function CallSiteGetFunctionName() {
@@ -1273,32 +1265,19 @@
   while (current && !%HasLocalProperty(current, name)) {
     current = %GetPrototype(current);
   }
-<<<<<<< HEAD
-  if (IS_NULL(error)) return UNDEFINED;
-  if (!IS_OBJECT(error)) return error[name];
-=======
   if (IS_NULL(current)) return UNDEFINED;
   if (!IS_OBJECT(current)) return error[name];
->>>>>>> 8c15b39e
   // If the property is an accessor on one of the predefined errors that can be
   // generated statically by the compiler, don't touch it. This is to address
   // http://code.google.com/p/chromium/issues/detail?id=69187
   var desc = %GetOwnProperty(current, name);
   if (desc && desc[IS_ACCESSOR_INDEX]) {
     var isName = name === "name";
-<<<<<<< HEAD
-    if (error === $ReferenceError.prototype)
-      return isName ? "ReferenceError" : UNDEFINED;
-    if (error === $SyntaxError.prototype)
-      return isName ? "SyntaxError" : UNDEFINED;
-    if (error === $TypeError.prototype)
-=======
     if (current === $ReferenceError.prototype)
       return isName ? "ReferenceError" : UNDEFINED;
     if (current === $SyntaxError.prototype)
       return isName ? "SyntaxError" : UNDEFINED;
     if (current === $TypeError.prototype)
->>>>>>> 8c15b39e
       return isName ? "TypeError" : UNDEFINED;
   }
   // Otherwise, read normally.
