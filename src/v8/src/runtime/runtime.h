--- conflicted
+++ resolved
@@ -493,11 +493,8 @@
   F(ClassOf, 1, 1)                                   \
   F(DefineGetterPropertyUnchecked, 4, 1)             \
   F(DefineSetterPropertyUnchecked, 4, 1)             \
-<<<<<<< HEAD
-=======
   F(ToObject, 1, 1)                                  \
   F(StrictEquals, 2, 1)                              \
->>>>>>> db960c73
   F(IsAccessCheckNeeded, 1, 1)
 
 
