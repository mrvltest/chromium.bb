// Copyright 2013 the V8 project authors. All rights reserved.
// Redistribution and use in source and binary forms, with or without
// modification, are permitted provided that the following conditions are
// met:
//
//     * Redistributions of source code must retain the above copyright
//       notice, this list of conditions and the following disclaimer.
//     * Redistributions in binary form must reproduce the above
//       copyright notice, this list of conditions and the following
//       disclaimer in the documentation and/or other materials provided
//       with the distribution.
//     * Neither the name of Google Inc. nor the names of its
//       contributors may be used to endorse or promote products derived
//       from this software without specific prior written permission.
//
// THIS SOFTWARE IS PROVIDED BY THE COPYRIGHT HOLDERS AND CONTRIBUTORS
// "AS IS" AND ANY EXPRESS OR IMPLIED WARRANTIES, INCLUDING, BUT NOT
// LIMITED TO, THE IMPLIED WARRANTIES OF MERCHANTABILITY AND FITNESS FOR
// A PARTICULAR PURPOSE ARE DISCLAIMED. IN NO EVENT SHALL THE COPYRIGHT
// OWNER OR CONTRIBUTORS BE LIABLE FOR ANY DIRECT, INDIRECT, INCIDENTAL,
// SPECIAL, EXEMPLARY, OR CONSEQUENTIAL DAMAGES (INCLUDING, BUT NOT
// LIMITED TO, PROCUREMENT OF SUBSTITUTE GOODS OR SERVICES; LOSS OF USE,
// DATA, OR PROFITS; OR BUSINESS INTERRUPTION) HOWEVER CAUSED AND ON ANY
// THEORY OF LIABILITY, WHETHER IN CONTRACT, STRICT LIABILITY, OR TORT
// (INCLUDING NEGLIGENCE OR OTHERWISE) ARISING IN ANY WAY OUT OF THE USE
// OF THIS SOFTWARE, EVEN IF ADVISED OF THE POSSIBILITY OF SUCH DAMAGE.

#ifndef V8_TYPES_H_
#define V8_TYPES_H_

#include "v8.h"

#include "objects.h"

namespace v8 {
namespace internal {


// A simple type system for compiler-internal use. It is based entirely on
// union types, and all subtyping hence amounts to set inclusion. Besides the
// obvious primitive types and some predefined unions, the type language also
// can express class types (a.k.a. specific maps) and singleton types (i.e.,
// concrete constants).
//
// The following equations and inequations hold:
//
//   None <= T
//   T <= Any
//
//   Oddball = Boolean \/ Null \/ Undefined
//   Number = Signed32 \/ Unsigned32 \/ Double
//   Smi <= Signed32
//   Name = String \/ Symbol
//   UniqueName = InternalizedString \/ Symbol
//   InternalizedString < String
//
//   Allocated = Receiver \/ Number \/ Name
//   Detectable = Allocated - Undetectable
//   Undetectable < Object
//   Receiver = Object \/ Proxy
//   Array < Object
//   Function < Object
//   RegExp < Object
//
//   Class(map) < T   iff instance_type(map) < T
//   Constant(x) < T  iff instance_type(map(x)) < T
//
// Note that Constant(x) < Class(map(x)) does _not_ hold, since x's map can
// change! (Its instance type cannot, however.)
// TODO(rossberg): the latter is not currently true for proxies, because of fix,
// but will hold once we implement direct proxies.
//
// There are two main functions for testing types:
//
//   T1->Is(T2)     -- tests whether T1 is included in T2 (i.e., T1 <= T2)
//   T1->Maybe(T2)  -- tests whether T1 and T2 overlap (i.e., T1 /\ T2 =/= 0)
//
// Typically, the former is to be used to select representations (e.g., via
// T->Is(Integer31())), and the to check whether a specific case needs handling
// (e.g., via T->Maybe(Number())).
//
// There is no functionality to discover whether a type is a leaf in the
// lattice. That is intentional. It should always be possible to refine the
// lattice (e.g., splitting up number types further) without invalidating any
// existing assumptions or tests.
//
// Consequently, do not use pointer equality for type tests, always use Is!
//
// Internally, all 'primitive' types, and their unions, are represented as
// bitsets via smis. Class is a heap pointer to the respective map. Only
// Constant's, or unions containing Class'es or Constant's, require allocation.
// Note that the bitset representation is closed under both Union and Intersect.
//
// The type representation is heap-allocated, so cannot (currently) be used in
// a concurrent compilation context.


#define BITSET_TYPE_LIST(V)              \
  V(None,                0)              \
  V(Null,                1 << 0)         \
  V(Undefined,           1 << 1)         \
  V(Boolean,             1 << 2)         \
  V(Smi,                 1 << 3)         \
  V(OtherSigned32,       1 << 4)         \
  V(Unsigned32,          1 << 5)         \
  V(Double,              1 << 6)         \
  V(Symbol,              1 << 7)         \
  V(InternalizedString,  1 << 8)         \
  V(OtherString,         1 << 9)         \
  V(Undetectable,        1 << 10)        \
  V(Array,               1 << 11)        \
  V(Function,            1 << 12)        \
  V(RegExp,              1 << 13)        \
  V(OtherObject,         1 << 14)        \
  V(Proxy,               1 << 15)        \
  V(Internal,            1 << 16)        \
  \
  V(Oddball,         kBoolean | kNull | kUndefined)                 \
  V(Signed32,        kSmi | kOtherSigned32)                         \
  V(Number,          kSigned32 | kUnsigned32 | kDouble)             \
  V(String,          kInternalizedString | kOtherString)            \
  V(UniqueName,      kSymbol | kInternalizedString)                 \
  V(Name,            kSymbol | kString)                             \
  V(NumberOrString,  kNumber | kString)                             \
  V(Object,          kUndetectable | kArray | kFunction |           \
                     kRegExp | kOtherObject)                        \
  V(Receiver,        kObject | kProxy)                              \
  V(Allocated,       kDouble | kName | kReceiver)                   \
  V(Any,             kOddball | kNumber | kAllocated | kInternal)   \
  V(NonNumber,       kAny - kNumber)                                \
  V(Detectable,      kAllocated - kUndetectable)


class Type : public Object {
 public:
  #define DEFINE_TYPE_CONSTRUCTOR(type, value)           \
    static Type* type() { return from_bitset(k##type); }
  BITSET_TYPE_LIST(DEFINE_TYPE_CONSTRUCTOR)
  #undef DEFINE_TYPE_CONSTRUCTOR

  static Type* Class(Handle<i::Map> map) { return from_handle(map); }
  static Type* Constant(Handle<i::HeapObject> value) {
    return Constant(value, value->GetIsolate());
  }
  static Type* Constant(Handle<i::Object> value, Isolate* isolate) {
    return from_handle(isolate->factory()->NewBox(value));
  }

  static Type* Union(Handle<Type> type1, Handle<Type> type2);
  static Type* Intersect(Handle<Type> type1, Handle<Type> type2);
  static Type* Optional(Handle<Type> type);  // type \/ Undefined

<<<<<<< HEAD
  bool Is(Type* that) { return (this == that) ? true : SlowIs(that); }
=======
  static Type* Of(Handle<i::Object> value) {
    return from_bitset(LubBitset(*value));
  }

  bool Is(Type* that) { return this == that || SlowIs(that); }
>>>>>>> 8c15b39e
  bool Is(Handle<Type> that) { return this->Is(*that); }
  bool Maybe(Type* that);
  bool Maybe(Handle<Type> that) { return this->Maybe(*that); }

  // State-dependent versions of Of and Is that consider subtyping between
  // a constant and its map class.
  static Type* OfCurrently(Handle<i::Object> value);
  bool IsCurrently(Type* that);
  bool IsCurrently(Handle<Type> that)  { return this->IsCurrently(*that); }

  bool IsClass() { return is_class(); }
  bool IsConstant() { return is_constant(); }
  Handle<i::Map> AsClass() { return as_class(); }
  Handle<i::Object> AsConstant() { return as_constant(); }

  int NumClasses();
  int NumConstants();

  template<class T>
  class Iterator {
   public:
    bool Done() const { return index_ < 0; }
    Handle<T> Current();
    void Advance();

   private:
    friend class Type;

    Iterator() : index_(-1) {}
    explicit Iterator(Handle<Type> type) : type_(type), index_(-1) {
      Advance();
    }

    inline bool matches(Handle<Type> type);
    inline Handle<Type> get_type();

    Handle<Type> type_;
    int index_;
  };

  Iterator<i::Map> Classes() {
    if (this->is_bitset()) return Iterator<i::Map>();
    return Iterator<i::Map>(this->handle());
  }
  Iterator<i::Object> Constants() {
    if (this->is_bitset()) return Iterator<i::Object>();
    return Iterator<i::Object>(this->handle());
  }

  static Type* cast(i::Object* object) {
    Type* t = static_cast<Type*>(object);
    ASSERT(t->is_bitset() || t->is_class() ||
           t->is_constant() || t->is_union());
    return t;
  }

#ifdef OBJECT_PRINT
  void TypePrint();
  void TypePrint(FILE* out);
#endif

 private:
  // A union is a fixed array containing types. Invariants:
  // - its length is at least 2
  // - at most one field is a bitset, and it must go into index 0
  // - no field is a union
  typedef FixedArray Unioned;

  enum {
    #define DECLARE_TYPE(type, value) k##type = (value),
    BITSET_TYPE_LIST(DECLARE_TYPE)
    #undef DECLARE_TYPE
    kUnusedEOL = 0
  };

  bool is_none() { return this == None(); }
  bool is_bitset() { return this->IsSmi(); }
  bool is_class() { return this->IsMap(); }
  bool is_constant() { return this->IsBox(); }
  bool is_union() { return this->IsFixedArray(); }

  bool SlowIs(Type* that);

  int as_bitset() { return Smi::cast(this)->value(); }
  Handle<i::Map> as_class() { return Handle<i::Map>::cast(handle()); }
  Handle<i::Object> as_constant() {
    Handle<i::Box> box = Handle<i::Box>::cast(handle());
    return i::handle(box->value(), box->GetIsolate());
  }
  Handle<Unioned> as_union() { return Handle<Unioned>::cast(handle()); }

  Handle<Type> handle() { return handle_via_isolate_of(this); }
  Handle<Type> handle_via_isolate_of(Type* type) {
    ASSERT(type->IsHeapObject());
    return i::handle(this, i::HeapObject::cast(type)->GetIsolate());
  }

  static Type* from_bitset(int bitset) {
    return static_cast<Type*>(i::Object::cast(i::Smi::FromInt(bitset)));
  }
  static Type* from_handle(Handle<i::HeapObject> handle) {
    return static_cast<Type*>(i::Object::cast(*handle));
  }

  static Handle<Type> union_get(Handle<Unioned> unioned, int i) {
    Type* type = static_cast<Type*>(unioned->get(i));
    ASSERT(!type->is_union());
    return type->handle_via_isolate_of(from_handle(unioned));
  }

  int LubBitset();  // least upper bound that's a bitset
  int GlbBitset();  // greatest lower bound that's a bitset

  static int LubBitset(i::Object* value);
  static int LubBitset(i::Map* map);

  bool InUnion(Handle<Unioned> unioned, int current_size);
  int ExtendUnion(Handle<Unioned> unioned, int current_size);
  int ExtendIntersection(
      Handle<Unioned> unioned, Handle<Type> type, int current_size);

  static const char* bitset_name(int bitset);
};


// A simple struct to represent a pair of lower/upper type bounds.
struct Bounds {
  Handle<Type> lower;
  Handle<Type> upper;

  Bounds() {}
  Bounds(Handle<Type> l, Handle<Type> u) : lower(l), upper(u) {
    ASSERT(lower->Is(upper));
  }
  Bounds(Type* l, Type* u, Isolate* isl) : lower(l, isl), upper(u, isl) {
    ASSERT(lower->Is(upper));
  }
  explicit Bounds(Handle<Type> t) : lower(t), upper(t) {
    ASSERT(lower->Is(upper));
  }
  Bounds(Type* t, Isolate* isl) : lower(t, isl), upper(t, isl) {
    ASSERT(lower->Is(upper));
  }

  // Unrestricted bounds.
  static Bounds Unbounded(Isolate* isl) {
    return Bounds(Type::None(), Type::Any(), isl);
  }

  // Meet: both b1 and b2 are known to hold.
  static Bounds Both(Bounds b1, Bounds b2, Isolate* isl) {
    Handle<Type> lower(Type::Union(b1.lower, b2.lower), isl);
    Handle<Type> upper(Type::Intersect(b1.upper, b2.upper), isl);
    // Lower bounds are considered approximate, correct as necessary.
    lower = handle(Type::Intersect(lower, upper), isl);
    return Bounds(lower, upper);
  }

  // Join: either b1 or b2 is known to hold.
  static Bounds Either(Bounds b1, Bounds b2, Isolate* isl) {
    return Bounds(
        handle(Type::Intersect(b1.lower, b2.lower), isl),
        handle(Type::Union(b1.upper, b2.upper), isl));
  }

  static Bounds NarrowLower(Bounds b, Handle<Type> t, Isolate* isl) {
    // Lower bounds are considered approximate, correct as necessary.
    t = handle(Type::Intersect(t, b.upper), isl);
    return Bounds(handle(Type::Union(b.lower, t), isl), b.upper);
  }
  static Bounds NarrowUpper(Bounds b, Handle<Type> t, Isolate* isl) {
    return Bounds(
        handle(Type::Intersect(b.lower, t), isl),
        handle(Type::Intersect(b.upper, t), isl));
  }
};

} }  // namespace v8::internal

#endif  // V8_TYPES_H_<|MERGE_RESOLUTION|>--- conflicted
+++ resolved
@@ -150,15 +150,11 @@
   static Type* Intersect(Handle<Type> type1, Handle<Type> type2);
   static Type* Optional(Handle<Type> type);  // type \/ Undefined
 
-<<<<<<< HEAD
-  bool Is(Type* that) { return (this == that) ? true : SlowIs(that); }
-=======
   static Type* Of(Handle<i::Object> value) {
     return from_bitset(LubBitset(*value));
   }
 
   bool Is(Type* that) { return this == that || SlowIs(that); }
->>>>>>> 8c15b39e
   bool Is(Handle<Type> that) { return this->Is(*that); }
   bool Maybe(Type* that);
   bool Maybe(Handle<Type> that) { return this->Maybe(*that); }
