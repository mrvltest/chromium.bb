// Copyright 2010 the V8 project authors. All rights reserved.
// Redistribution and use in source and binary forms, with or without
// modification, are permitted provided that the following conditions are
// met:
//
//     * Redistributions of source code must retain the above copyright
//       notice, this list of conditions and the following disclaimer.
//     * Redistributions in binary form must reproduce the above
//       copyright notice, this list of conditions and the following
//       disclaimer in the documentation and/or other materials provided
//       with the distribution.
//     * Neither the name of Google Inc. nor the names of its
//       contributors may be used to endorse or promote products derived
//       from this software without specific prior written permission.
//
// THIS SOFTWARE IS PROVIDED BY THE COPYRIGHT HOLDERS AND CONTRIBUTORS
// "AS IS" AND ANY EXPRESS OR IMPLIED WARRANTIES, INCLUDING, BUT NOT
// LIMITED TO, THE IMPLIED WARRANTIES OF MERCHANTABILITY AND FITNESS FOR
// A PARTICULAR PURPOSE ARE DISCLAIMED. IN NO EVENT SHALL THE COPYRIGHT
// OWNER OR CONTRIBUTORS BE LIABLE FOR ANY DIRECT, INDIRECT, INCIDENTAL,
// SPECIAL, EXEMPLARY, OR CONSEQUENTIAL DAMAGES (INCLUDING, BUT NOT
// LIMITED TO, PROCUREMENT OF SUBSTITUTE GOODS OR SERVICES; LOSS OF USE,
// DATA, OR PROFITS; OR BUSINESS INTERRUPTION) HOWEVER CAUSED AND ON ANY
// THEORY OF LIABILITY, WHETHER IN CONTRACT, STRICT LIABILITY, OR TORT
// (INCLUDING NEGLIGENCE OR OTHERWISE) ARISING IN ANY WAY OUT OF THE USE
// OF THIS SOFTWARE, EVEN IF ADVISED OF THE POSSIBILITY OF SUCH DAMAGE.

#include "externalize-string-extension.h"

namespace v8 {
namespace internal {

template <typename Char, typename Base>
class SimpleStringResource : public Base {
 public:
  // Takes ownership of |data|.
  SimpleStringResource(Char* data, size_t length)
      : data_(data),
        length_(length) {}

  virtual ~SimpleStringResource() { delete[] data_; }

  virtual const Char* data() const { return data_; }

  virtual size_t length() const { return length_; }

 private:
  Char* const data_;
  const size_t length_;
};


typedef SimpleStringResource<char, v8::String::ExternalAsciiStringResource>
    SimpleAsciiStringResource;
typedef SimpleStringResource<uc16, v8::String::ExternalStringResource>
    SimpleTwoByteStringResource;


const char* const ExternalizeStringExtension::kSource =
    "native function externalizeString();"
    "native function isAsciiString();";

v8::Handle<v8::FunctionTemplate>
ExternalizeStringExtension::GetNativeFunctionTemplate(
    v8::Isolate* isolate, v8::Handle<v8::String> str) {
  if (strcmp(*v8::String::Utf8Value(str), "externalizeString") == 0) {
    return v8::FunctionTemplate::New(ExternalizeStringExtension::Externalize);
  } else {
    ASSERT(strcmp(*v8::String::Utf8Value(str), "isAsciiString") == 0);
    return v8::FunctionTemplate::New(ExternalizeStringExtension::IsAscii);
  }
}


void ExternalizeStringExtension::Externalize(
    const v8::FunctionCallbackInfo<v8::Value>& args) {
  if (args.Length() < 1 || !args[0]->IsString()) {
<<<<<<< HEAD
    args.GetIsolate()->ThrowException(v8::String::New(
=======
    args.GetIsolate()->ThrowException(v8::String::NewFromUtf8(
        args.GetIsolate(),
>>>>>>> 8c15b39e
        "First parameter to externalizeString() must be a string."));
    return;
  }
  bool force_two_byte = false;
  if (args.Length() >= 2) {
    if (args[1]->IsBoolean()) {
      force_two_byte = args[1]->BooleanValue();
    } else {
<<<<<<< HEAD
      args.GetIsolate()->ThrowException(v8::String::New(
=======
      args.GetIsolate()->ThrowException(v8::String::NewFromUtf8(
        args.GetIsolate(),
>>>>>>> 8c15b39e
        "Second parameter to externalizeString() must be a boolean."));
      return;
    }
  }
  bool result = false;
  Handle<String> string = Utils::OpenHandle(*args[0].As<v8::String>());
  if (string->IsExternalString()) {
<<<<<<< HEAD
    args.GetIsolate()->ThrowException(v8::String::New(
=======
    args.GetIsolate()->ThrowException(v8::String::NewFromUtf8(
        args.GetIsolate(),
>>>>>>> 8c15b39e
        "externalizeString() can't externalize twice."));
    return;
  }
  if (string->IsOneByteRepresentation() && !force_two_byte) {
    uint8_t* data = new uint8_t[string->length()];
    String::WriteToFlat(*string, data, 0, string->length());
    SimpleAsciiStringResource* resource = new SimpleAsciiStringResource(
        reinterpret_cast<char*>(data), string->length());
    result = string->MakeExternal(resource);
    if (result && !string->IsInternalizedString()) {
      i::Isolate* isolate = reinterpret_cast<i::Isolate*>(args.GetIsolate());
      isolate->heap()->external_string_table()->AddString(*string);
    }
    if (!result) delete resource;
  } else {
    uc16* data = new uc16[string->length()];
    String::WriteToFlat(*string, data, 0, string->length());
    SimpleTwoByteStringResource* resource = new SimpleTwoByteStringResource(
        data, string->length());
    result = string->MakeExternal(resource);
    if (result && !string->IsInternalizedString()) {
      i::Isolate* isolate = reinterpret_cast<i::Isolate*>(args.GetIsolate());
      isolate->heap()->external_string_table()->AddString(*string);
    }
    if (!result) delete resource;
  }
  if (!result) {
<<<<<<< HEAD
    args.GetIsolate()->ThrowException(
        v8::String::New("externalizeString() failed."));
=======
    args.GetIsolate()->ThrowException(v8::String::NewFromUtf8(
        args.GetIsolate(), "externalizeString() failed."));
>>>>>>> 8c15b39e
    return;
  }
}


void ExternalizeStringExtension::IsAscii(
    const v8::FunctionCallbackInfo<v8::Value>& args) {
  if (args.Length() != 1 || !args[0]->IsString()) {
<<<<<<< HEAD
    args.GetIsolate()->ThrowException(v8::String::New(
=======
    args.GetIsolate()->ThrowException(v8::String::NewFromUtf8(
        args.GetIsolate(),
>>>>>>> 8c15b39e
        "isAsciiString() requires a single string argument."));
    return;
  }
  bool is_one_byte =
      Utils::OpenHandle(*args[0].As<v8::String>())->IsOneByteRepresentation();
  args.GetReturnValue().Set(is_one_byte);
}


void ExternalizeStringExtension::Register() {
  static ExternalizeStringExtension externalize_extension;
  static v8::DeclareExtension declaration(&externalize_extension);
}

} }  // namespace v8::internal<|MERGE_RESOLUTION|>--- conflicted
+++ resolved
@@ -75,12 +75,8 @@
 void ExternalizeStringExtension::Externalize(
     const v8::FunctionCallbackInfo<v8::Value>& args) {
   if (args.Length() < 1 || !args[0]->IsString()) {
-<<<<<<< HEAD
-    args.GetIsolate()->ThrowException(v8::String::New(
-=======
     args.GetIsolate()->ThrowException(v8::String::NewFromUtf8(
         args.GetIsolate(),
->>>>>>> 8c15b39e
         "First parameter to externalizeString() must be a string."));
     return;
   }
@@ -89,12 +85,8 @@
     if (args[1]->IsBoolean()) {
       force_two_byte = args[1]->BooleanValue();
     } else {
-<<<<<<< HEAD
-      args.GetIsolate()->ThrowException(v8::String::New(
-=======
       args.GetIsolate()->ThrowException(v8::String::NewFromUtf8(
         args.GetIsolate(),
->>>>>>> 8c15b39e
         "Second parameter to externalizeString() must be a boolean."));
       return;
     }
@@ -102,12 +94,8 @@
   bool result = false;
   Handle<String> string = Utils::OpenHandle(*args[0].As<v8::String>());
   if (string->IsExternalString()) {
-<<<<<<< HEAD
-    args.GetIsolate()->ThrowException(v8::String::New(
-=======
     args.GetIsolate()->ThrowException(v8::String::NewFromUtf8(
         args.GetIsolate(),
->>>>>>> 8c15b39e
         "externalizeString() can't externalize twice."));
     return;
   }
@@ -135,13 +123,8 @@
     if (!result) delete resource;
   }
   if (!result) {
-<<<<<<< HEAD
-    args.GetIsolate()->ThrowException(
-        v8::String::New("externalizeString() failed."));
-=======
     args.GetIsolate()->ThrowException(v8::String::NewFromUtf8(
         args.GetIsolate(), "externalizeString() failed."));
->>>>>>> 8c15b39e
     return;
   }
 }
@@ -150,12 +133,8 @@
 void ExternalizeStringExtension::IsAscii(
     const v8::FunctionCallbackInfo<v8::Value>& args) {
   if (args.Length() != 1 || !args[0]->IsString()) {
-<<<<<<< HEAD
-    args.GetIsolate()->ThrowException(v8::String::New(
-=======
     args.GetIsolate()->ThrowException(v8::String::NewFromUtf8(
         args.GetIsolate(),
->>>>>>> 8c15b39e
         "isAsciiString() requires a single string argument."));
     return;
   }
