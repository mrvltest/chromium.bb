// Copyright 2013 the V8 project authors. All rights reserved.
// Redistribution and use in source and binary forms, with or without
// modification, are permitted provided that the following conditions are
// met:
//
//     * Redistributions of source code must retain the above copyright
//       notice, this list of conditions and the following disclaimer.
//     * Redistributions in binary form must reproduce the above
//       copyright notice, this list of conditions and the following
//       disclaimer in the documentation and/or other materials provided
//       with the distribution.
//     * Neither the name of Google Inc. nor the names of its
//       contributors may be used to endorse or promote products derived
//       from this software without specific prior written permission.
//
// THIS SOFTWARE IS PROVIDED BY THE COPYRIGHT HOLDERS AND CONTRIBUTORS
// "AS IS" AND ANY EXPRESS OR IMPLIED WARRANTIES, INCLUDING, BUT NOT
// LIMITED TO, THE IMPLIED WARRANTIES OF MERCHANTABILITY AND FITNESS FOR
// A PARTICULAR PURPOSE ARE DISCLAIMED. IN NO EVENT SHALL THE COPYRIGHT
// OWNER OR CONTRIBUTORS BE LIABLE FOR ANY DIRECT, INDIRECT, INCIDENTAL,
// SPECIAL, EXEMPLARY, OR CONSEQUENTIAL DAMAGES (INCLUDING, BUT NOT
// LIMITED TO, PROCUREMENT OF SUBSTITUTE GOODS OR SERVICES; LOSS OF USE,
// DATA, OR PROFITS; OR BUSINESS INTERRUPTION) HOWEVER CAUSED AND ON ANY
// THEORY OF LIABILITY, WHETHER IN CONTRACT, STRICT LIABILITY, OR TORT
// (INCLUDING NEGLIGENCE OR OTHERWISE) ARISING IN ANY WAY OUT OF THE USE
// OF THIS SOFTWARE, EVEN IF ADVISED OF THE POSSIBILITY OF SUCH DAMAGE.

#include "hydrogen.h"
#include "hydrogen-gvn.h"
#include "v8.h"

namespace v8 {
namespace internal {

class HValueMap: public ZoneObject {
 public:
  explicit HValueMap(Zone* zone)
      : array_size_(0),
        lists_size_(0),
        count_(0),
        present_flags_(0),
        array_(NULL),
        lists_(NULL),
        free_list_head_(kNil) {
    ResizeLists(kInitialSize, zone);
    Resize(kInitialSize, zone);
  }

  void Kill(GVNFlagSet flags);

  void Add(HValue* value, Zone* zone) {
    present_flags_.Add(value->gvn_flags());
    Insert(value, zone);
  }

  HValue* Lookup(HValue* value) const;

  HValueMap* Copy(Zone* zone) const {
    return new(zone) HValueMap(zone, this);
  }

  bool IsEmpty() const { return count_ == 0; }

 private:
  // A linked list of HValue* values.  Stored in arrays.
  struct HValueMapListElement {
    HValue* value;
    int next;  // Index in the array of the next list element.
  };
  static const int kNil = -1;  // The end of a linked list

  // Must be a power of 2.
  static const int kInitialSize = 16;

  HValueMap(Zone* zone, const HValueMap* other);

  void Resize(int new_size, Zone* zone);
  void ResizeLists(int new_size, Zone* zone);
  void Insert(HValue* value, Zone* zone);
  uint32_t Bound(uint32_t value) const { return value & (array_size_ - 1); }

  int array_size_;
  int lists_size_;
  int count_;  // The number of values stored in the HValueMap.
  GVNFlagSet present_flags_;  // All flags that are in any value in the
                              // HValueMap.
  HValueMapListElement* array_;  // Primary store - contains the first value
  // with a given hash.  Colliding elements are stored in linked lists.
  HValueMapListElement* lists_;  // The linked lists containing hash collisions.
  int free_list_head_;  // Unused elements in lists_ are on the free list.
};


class HSideEffectMap BASE_EMBEDDED {
 public:
  HSideEffectMap();
  explicit HSideEffectMap(HSideEffectMap* other);
  HSideEffectMap& operator= (const HSideEffectMap& other);

  void Kill(GVNFlagSet flags);

  void Store(GVNFlagSet flags, HInstruction* instr);

  bool IsEmpty() const { return count_ == 0; }

  inline HInstruction* operator[](int i) const {
    ASSERT(0 <= i);
    ASSERT(i < kNumberOfTrackedSideEffects);
    return data_[i];
  }
  inline HInstruction* at(int i) const { return operator[](i); }

 private:
  int count_;
  HInstruction* data_[kNumberOfTrackedSideEffects];
};


void TraceGVN(const char* msg, ...) {
  va_list arguments;
  va_start(arguments, msg);
  OS::VPrint(msg, arguments);
  va_end(arguments);
}


// Wrap TraceGVN in macros to avoid the expense of evaluating its arguments when
// --trace-gvn is off.
#define TRACE_GVN_1(msg, a1)                    \
  if (FLAG_trace_gvn) {                         \
    TraceGVN(msg, a1);                          \
  }

#define TRACE_GVN_2(msg, a1, a2)                \
  if (FLAG_trace_gvn) {                         \
    TraceGVN(msg, a1, a2);                      \
  }

#define TRACE_GVN_3(msg, a1, a2, a3)            \
  if (FLAG_trace_gvn) {                         \
    TraceGVN(msg, a1, a2, a3);                  \
  }

#define TRACE_GVN_4(msg, a1, a2, a3, a4)        \
  if (FLAG_trace_gvn) {                         \
    TraceGVN(msg, a1, a2, a3, a4);              \
  }

#define TRACE_GVN_5(msg, a1, a2, a3, a4, a5)    \
  if (FLAG_trace_gvn) {                         \
    TraceGVN(msg, a1, a2, a3, a4, a5);          \
  }


HValueMap::HValueMap(Zone* zone, const HValueMap* other)
    : array_size_(other->array_size_),
      lists_size_(other->lists_size_),
      count_(other->count_),
      present_flags_(other->present_flags_),
      array_(zone->NewArray<HValueMapListElement>(other->array_size_)),
      lists_(zone->NewArray<HValueMapListElement>(other->lists_size_)),
      free_list_head_(other->free_list_head_) {
  OS::MemCopy(
      array_, other->array_, array_size_ * sizeof(HValueMapListElement));
  OS::MemCopy(
      lists_, other->lists_, lists_size_ * sizeof(HValueMapListElement));
}


void HValueMap::Kill(GVNFlagSet flags) {
  GVNFlagSet depends_flags = HValue::ConvertChangesToDependsFlags(flags);
  if (!present_flags_.ContainsAnyOf(depends_flags)) return;
  present_flags_.RemoveAll();
  for (int i = 0; i < array_size_; ++i) {
    HValue* value = array_[i].value;
    if (value != NULL) {
      // Clear list of collisions first, so we know if it becomes empty.
      int kept = kNil;  // List of kept elements.
      int next;
      for (int current = array_[i].next; current != kNil; current = next) {
        next = lists_[current].next;
        HValue* value = lists_[current].value;
        if (value->gvn_flags().ContainsAnyOf(depends_flags)) {
          // Drop it.
          count_--;
          lists_[current].next = free_list_head_;
          free_list_head_ = current;
        } else {
          // Keep it.
          lists_[current].next = kept;
          kept = current;
          present_flags_.Add(value->gvn_flags());
        }
      }
      array_[i].next = kept;

      // Now possibly drop directly indexed element.
      value = array_[i].value;
      if (value->gvn_flags().ContainsAnyOf(depends_flags)) {  // Drop it.
        count_--;
        int head = array_[i].next;
        if (head == kNil) {
          array_[i].value = NULL;
        } else {
          array_[i].value = lists_[head].value;
          array_[i].next = lists_[head].next;
          lists_[head].next = free_list_head_;
          free_list_head_ = head;
        }
      } else {
        present_flags_.Add(value->gvn_flags());  // Keep it.
      }
    }
  }
}


HValue* HValueMap::Lookup(HValue* value) const {
  uint32_t hash = static_cast<uint32_t>(value->Hashcode());
  uint32_t pos = Bound(hash);
  if (array_[pos].value != NULL) {
    if (array_[pos].value->Equals(value)) return array_[pos].value;
    int next = array_[pos].next;
    while (next != kNil) {
      if (lists_[next].value->Equals(value)) return lists_[next].value;
      next = lists_[next].next;
    }
  }
  return NULL;
}


void HValueMap::Resize(int new_size, Zone* zone) {
  ASSERT(new_size > count_);
  // Hashing the values into the new array has no more collisions than in the
  // old hash map, so we can use the existing lists_ array, if we are careful.

  // Make sure we have at least one free element.
  if (free_list_head_ == kNil) {
    ResizeLists(lists_size_ << 1, zone);
  }

  HValueMapListElement* new_array =
      zone->NewArray<HValueMapListElement>(new_size);
  memset(new_array, 0, sizeof(HValueMapListElement) * new_size);

  HValueMapListElement* old_array = array_;
  int old_size = array_size_;

  int old_count = count_;
  count_ = 0;
  // Do not modify present_flags_.  It is currently correct.
  array_size_ = new_size;
  array_ = new_array;

  if (old_array != NULL) {
    // Iterate over all the elements in lists, rehashing them.
    for (int i = 0; i < old_size; ++i) {
      if (old_array[i].value != NULL) {
        int current = old_array[i].next;
        while (current != kNil) {
          Insert(lists_[current].value, zone);
          int next = lists_[current].next;
          lists_[current].next = free_list_head_;
          free_list_head_ = current;
          current = next;
        }
        // Rehash the directly stored value.
        Insert(old_array[i].value, zone);
      }
    }
  }
  USE(old_count);
  ASSERT(count_ == old_count);
}


void HValueMap::ResizeLists(int new_size, Zone* zone) {
  ASSERT(new_size > lists_size_);

  HValueMapListElement* new_lists =
      zone->NewArray<HValueMapListElement>(new_size);
  memset(new_lists, 0, sizeof(HValueMapListElement) * new_size);

  HValueMapListElement* old_lists = lists_;
  int old_size = lists_size_;

  lists_size_ = new_size;
  lists_ = new_lists;

  if (old_lists != NULL) {
    OS::MemCopy(lists_, old_lists, old_size * sizeof(HValueMapListElement));
  }
  for (int i = old_size; i < lists_size_; ++i) {
    lists_[i].next = free_list_head_;
    free_list_head_ = i;
  }
}


void HValueMap::Insert(HValue* value, Zone* zone) {
  ASSERT(value != NULL);
  // Resizing when half of the hashtable is filled up.
  if (count_ >= array_size_ >> 1) Resize(array_size_ << 1, zone);
  ASSERT(count_ < array_size_);
  count_++;
  uint32_t pos = Bound(static_cast<uint32_t>(value->Hashcode()));
  if (array_[pos].value == NULL) {
    array_[pos].value = value;
    array_[pos].next = kNil;
  } else {
    if (free_list_head_ == kNil) {
      ResizeLists(lists_size_ << 1, zone);
    }
    int new_element_pos = free_list_head_;
    ASSERT(new_element_pos != kNil);
    free_list_head_ = lists_[free_list_head_].next;
    lists_[new_element_pos].value = value;
    lists_[new_element_pos].next = array_[pos].next;
    ASSERT(array_[pos].next == kNil || lists_[array_[pos].next].value != NULL);
    array_[pos].next = new_element_pos;
  }
}


HSideEffectMap::HSideEffectMap() : count_(0) {
  memset(data_, 0, kNumberOfTrackedSideEffects * kPointerSize);
}


HSideEffectMap::HSideEffectMap(HSideEffectMap* other) : count_(other->count_) {
  *this = *other;  // Calls operator=.
}


HSideEffectMap& HSideEffectMap::operator= (const HSideEffectMap& other) {
  if (this != &other) {
    OS::MemCopy(data_, other.data_, kNumberOfTrackedSideEffects * kPointerSize);
  }
  return *this;
}


void HSideEffectMap::Kill(GVNFlagSet flags) {
  for (int i = 0; i < kNumberOfTrackedSideEffects; i++) {
    GVNFlag changes_flag = HValue::ChangesFlagFromInt(i);
    if (flags.Contains(changes_flag)) {
      if (data_[i] != NULL) count_--;
      data_[i] = NULL;
    }
  }
}


void HSideEffectMap::Store(GVNFlagSet flags, HInstruction* instr) {
  for (int i = 0; i < kNumberOfTrackedSideEffects; i++) {
    GVNFlag changes_flag = HValue::ChangesFlagFromInt(i);
    if (flags.Contains(changes_flag)) {
      if (data_[i] == NULL) count_++;
      data_[i] = instr;
    }
  }
}


HGlobalValueNumberingPhase::HGlobalValueNumberingPhase(HGraph* graph)
      : HPhase("H_Global value numbering", graph),
        removed_side_effects_(false),
        block_side_effects_(graph->blocks()->length(), zone()),
        loop_side_effects_(graph->blocks()->length(), zone()),
        visited_on_paths_(graph->blocks()->length(), zone()) {
    ASSERT(!AllowHandleAllocation::IsAllowed());
    block_side_effects_.AddBlock(GVNFlagSet(), graph->blocks()->length(),
                                 zone());
    loop_side_effects_.AddBlock(GVNFlagSet(), graph->blocks()->length(),
                                zone());
  }

void HGlobalValueNumberingPhase::Analyze() {
  removed_side_effects_ = false;
  ComputeBlockSideEffects();
  if (FLAG_loop_invariant_code_motion) {
    LoopInvariantCodeMotion();
  }
  AnalyzeGraph();
}


void HGlobalValueNumberingPhase::ComputeBlockSideEffects() {
  // The Analyze phase of GVN can be called multiple times. Clear loop side
  // effects before computing them to erase the contents from previous Analyze
  // passes.
  for (int i = 0; i < loop_side_effects_.length(); ++i) {
    loop_side_effects_[i].RemoveAll();
  }
  for (int i = graph()->blocks()->length() - 1; i >= 0; --i) {
    // Compute side effects for the block.
    HBasicBlock* block = graph()->blocks()->at(i);
    GVNFlagSet side_effects;
    if (block->IsReachable() && !block->IsDeoptimizing()) {
      int id = block->block_id();
      for (HInstructionIterator it(block); !it.Done(); it.Advance()) {
        HInstruction* instr = it.Current();
        side_effects.Add(instr->ChangesFlags());
      }
      block_side_effects_[id].Add(side_effects);

      // Loop headers are part of their loop.
      if (block->IsLoopHeader()) {
        loop_side_effects_[id].Add(side_effects);
      }

      // Propagate loop side effects upwards.
      if (block->HasParentLoopHeader()) {
<<<<<<< HEAD
        int header_id = block->parent_loop_header()->block_id();
        loop_side_effects_[header_id].Add(block->IsLoopHeader()
                                          ? loop_side_effects_[id]
                                          : side_effects);
=======
        HBasicBlock* with_parent = block;
        if (block->IsLoopHeader()) side_effects = loop_side_effects_[id];
        do {
          HBasicBlock* parent_block = with_parent->parent_loop_header();
          loop_side_effects_[parent_block->block_id()].Add(side_effects);
          with_parent = parent_block;
        } while (with_parent->HasParentLoopHeader());
>>>>>>> 8c15b39e
      }
    }
  }
}


SmartArrayPointer<char> GetGVNFlagsString(GVNFlagSet flags) {
  char underlying_buffer[kLastFlag * 128];
  Vector<char> buffer(underlying_buffer, sizeof(underlying_buffer));
#if DEBUG
  int offset = 0;
  const char* separator = "";
  const char* comma = ", ";
  buffer[0] = 0;
  uint32_t set_depends_on = 0;
  uint32_t set_changes = 0;
  for (int bit = 0; bit < kLastFlag; ++bit) {
    if (flags.Contains(static_cast<GVNFlag>(bit))) {
      if (bit % 2 == 0) {
        set_changes++;
      } else {
        set_depends_on++;
      }
    }
  }
  bool positive_changes = set_changes < (kLastFlag / 2);
  bool positive_depends_on = set_depends_on < (kLastFlag / 2);
  if (set_changes > 0) {
    if (positive_changes) {
      offset += OS::SNPrintF(buffer + offset, "changes [");
    } else {
      offset += OS::SNPrintF(buffer + offset, "changes all except [");
    }
    for (int bit = 0; bit < kLastFlag; ++bit) {
      if (flags.Contains(static_cast<GVNFlag>(bit)) == positive_changes) {
        switch (static_cast<GVNFlag>(bit)) {
#define DECLARE_FLAG(type)                                       \
          case kChanges##type:                                   \
            offset += OS::SNPrintF(buffer + offset, separator);  \
            offset += OS::SNPrintF(buffer + offset, #type);      \
            separator = comma;                                   \
            break;
GVN_TRACKED_FLAG_LIST(DECLARE_FLAG)
GVN_UNTRACKED_FLAG_LIST(DECLARE_FLAG)
#undef DECLARE_FLAG
          default:
              break;
        }
      }
    }
    offset += OS::SNPrintF(buffer + offset, "]");
  }
  if (set_depends_on > 0) {
    separator = "";
    if (set_changes > 0) {
      offset += OS::SNPrintF(buffer + offset, ", ");
    }
    if (positive_depends_on) {
      offset += OS::SNPrintF(buffer + offset, "depends on [");
    } else {
      offset += OS::SNPrintF(buffer + offset, "depends on all except [");
    }
    for (int bit = 0; bit < kLastFlag; ++bit) {
      if (flags.Contains(static_cast<GVNFlag>(bit)) == positive_depends_on) {
        switch (static_cast<GVNFlag>(bit)) {
#define DECLARE_FLAG(type)                                       \
          case kDependsOn##type:                                 \
            offset += OS::SNPrintF(buffer + offset, separator);  \
            offset += OS::SNPrintF(buffer + offset, #type);      \
            separator = comma;                                   \
            break;
GVN_TRACKED_FLAG_LIST(DECLARE_FLAG)
GVN_UNTRACKED_FLAG_LIST(DECLARE_FLAG)
#undef DECLARE_FLAG
          default:
            break;
        }
      }
    }
    offset += OS::SNPrintF(buffer + offset, "]");
  }
#else
  OS::SNPrintF(buffer, "0x%08X", flags.ToIntegral());
#endif
  size_t string_len = strlen(underlying_buffer) + 1;
  ASSERT(string_len <= sizeof(underlying_buffer));
  char* result = new char[strlen(underlying_buffer) + 1];
  OS::MemCopy(result, underlying_buffer, string_len);
  return SmartArrayPointer<char>(result);
}


void HGlobalValueNumberingPhase::LoopInvariantCodeMotion() {
  TRACE_GVN_1("Using optimistic loop invariant code motion: %s\n",
              graph()->use_optimistic_licm() ? "yes" : "no");
  for (int i = graph()->blocks()->length() - 1; i >= 0; --i) {
    HBasicBlock* block = graph()->blocks()->at(i);
    if (block->IsLoopHeader()) {
      GVNFlagSet side_effects = loop_side_effects_[block->block_id()];
      TRACE_GVN_2("Try loop invariant motion for block B%d %s\n",
                  block->block_id(),
                  *GetGVNFlagsString(side_effects));

      GVNFlagSet accumulated_first_time_depends;
      GVNFlagSet accumulated_first_time_changes;
      HBasicBlock* last = block->loop_information()->GetLastBackEdge();
      for (int j = block->block_id(); j <= last->block_id(); ++j) {
        ProcessLoopBlock(graph()->blocks()->at(j), block, side_effects,
                         &accumulated_first_time_depends,
                         &accumulated_first_time_changes);
      }
    }
  }
}


void HGlobalValueNumberingPhase::ProcessLoopBlock(
    HBasicBlock* block,
    HBasicBlock* loop_header,
    GVNFlagSet loop_kills,
    GVNFlagSet* first_time_depends,
    GVNFlagSet* first_time_changes) {
  HBasicBlock* pre_header = loop_header->predecessors()->at(0);
  GVNFlagSet depends_flags = HValue::ConvertChangesToDependsFlags(loop_kills);
  TRACE_GVN_2("Loop invariant motion for B%d %s\n",
              block->block_id(),
              *GetGVNFlagsString(depends_flags));
  HInstruction* instr = block->first();
  while (instr != NULL) {
    HInstruction* next = instr->next();
    bool hoisted = false;
    if (instr->CheckFlag(HValue::kUseGVN)) {
      TRACE_GVN_4("Checking instruction %d (%s) %s. Loop %s\n",
                  instr->id(),
                  instr->Mnemonic(),
                  *GetGVNFlagsString(instr->gvn_flags()),
                  *GetGVNFlagsString(loop_kills));
      bool can_hoist = !instr->gvn_flags().ContainsAnyOf(depends_flags);
      if (can_hoist && !graph()->use_optimistic_licm()) {
        can_hoist = block->IsLoopSuccessorDominator();
      }

      if (can_hoist) {
        bool inputs_loop_invariant = true;
        for (int i = 0; i < instr->OperandCount(); ++i) {
          if (instr->OperandAt(i)->IsDefinedAfter(pre_header)) {
            inputs_loop_invariant = false;
          }
        }

        if (inputs_loop_invariant && ShouldMove(instr, loop_header)) {
          TRACE_GVN_2("Hoisting loop invariant instruction i%d to block B%d\n",
                      instr->id(), pre_header->block_id());
          // Move the instruction out of the loop.
          instr->Unlink();
          instr->InsertBefore(pre_header->end());
          if (instr->HasSideEffects()) removed_side_effects_ = true;
          hoisted = true;
        }
      }
    }
    if (!hoisted) {
      // If an instruction is not hoisted, we have to account for its side
      // effects when hoisting later HTransitionElementsKind instructions.
      GVNFlagSet previous_depends = *first_time_depends;
      GVNFlagSet previous_changes = *first_time_changes;
      first_time_depends->Add(instr->DependsOnFlags());
      first_time_changes->Add(instr->ChangesFlags());
      if (!(previous_depends == *first_time_depends)) {
        TRACE_GVN_1("Updated first-time accumulated %s\n",
                    *GetGVNFlagsString(*first_time_depends));
      }
      if (!(previous_changes == *first_time_changes)) {
        TRACE_GVN_1("Updated first-time accumulated %s\n",
                    *GetGVNFlagsString(*first_time_changes));
      }
    }
    instr = next;
  }
}


bool HGlobalValueNumberingPhase::AllowCodeMotion() {
  return info()->IsStub() || info()->opt_count() + 1 < FLAG_max_opt_count;
}


bool HGlobalValueNumberingPhase::ShouldMove(HInstruction* instr,
                                            HBasicBlock* loop_header) {
  // If we've disabled code motion or we're in a block that unconditionally
  // deoptimizes, don't move any instructions.
  return AllowCodeMotion() && !instr->block()->IsDeoptimizing() &&
      instr->block()->IsReachable();
}


GVNFlagSet
HGlobalValueNumberingPhase::CollectSideEffectsOnPathsToDominatedBlock(
    HBasicBlock* dominator, HBasicBlock* dominated) {
  GVNFlagSet side_effects;
  for (int i = 0; i < dominated->predecessors()->length(); ++i) {
    HBasicBlock* block = dominated->predecessors()->at(i);
    if (dominator->block_id() < block->block_id() &&
        block->block_id() < dominated->block_id() &&
        !visited_on_paths_.Contains(block->block_id())) {
      visited_on_paths_.Add(block->block_id());
      side_effects.Add(block_side_effects_[block->block_id()]);
      if (block->IsLoopHeader()) {
        side_effects.Add(loop_side_effects_[block->block_id()]);
      }
      side_effects.Add(CollectSideEffectsOnPathsToDominatedBlock(
          dominator, block));
    }
  }
  return side_effects;
}


// Each instance of this class is like a "stack frame" for the recursive
// traversal of the dominator tree done during GVN (the stack is handled
// as a double linked list).
// We reuse frames when possible so the list length is limited by the depth
// of the dominator tree but this forces us to initialize each frame calling
// an explicit "Initialize" method instead of a using constructor.
class GvnBasicBlockState: public ZoneObject {
 public:
  static GvnBasicBlockState* CreateEntry(Zone* zone,
                                         HBasicBlock* entry_block,
                                         HValueMap* entry_map) {
    return new(zone)
        GvnBasicBlockState(NULL, entry_block, entry_map, NULL, zone);
  }

  HBasicBlock* block() { return block_; }
  HValueMap* map() { return map_; }
  HSideEffectMap* dominators() { return &dominators_; }

  GvnBasicBlockState* next_in_dominator_tree_traversal(
      Zone* zone,
      HBasicBlock** dominator) {
    // This assignment needs to happen before calling next_dominated() because
    // that call can reuse "this" if we are at the last dominated block.
    *dominator = block();
    GvnBasicBlockState* result = next_dominated(zone);
    if (result == NULL) {
      GvnBasicBlockState* dominator_state = pop();
      if (dominator_state != NULL) {
        // This branch is guaranteed not to return NULL because pop() never
        // returns a state where "is_done() == true".
        *dominator = dominator_state->block();
        result = dominator_state->next_dominated(zone);
      } else {
        // Unnecessary (we are returning NULL) but done for cleanness.
        *dominator = NULL;
      }
    }
    return result;
  }

 private:
  void Initialize(HBasicBlock* block,
                  HValueMap* map,
                  HSideEffectMap* dominators,
                  bool copy_map,
                  Zone* zone) {
    block_ = block;
    map_ = copy_map ? map->Copy(zone) : map;
    dominated_index_ = -1;
    length_ = block->dominated_blocks()->length();
    if (dominators != NULL) {
      dominators_ = *dominators;
    }
  }
  bool is_done() { return dominated_index_ >= length_; }

  GvnBasicBlockState(GvnBasicBlockState* previous,
                     HBasicBlock* block,
                     HValueMap* map,
                     HSideEffectMap* dominators,
                     Zone* zone)
      : previous_(previous), next_(NULL) {
    Initialize(block, map, dominators, true, zone);
  }

  GvnBasicBlockState* next_dominated(Zone* zone) {
    dominated_index_++;
    if (dominated_index_ == length_ - 1) {
      // No need to copy the map for the last child in the dominator tree.
      Initialize(block_->dominated_blocks()->at(dominated_index_),
                 map(),
                 dominators(),
                 false,
                 zone);
      return this;
    } else if (dominated_index_ < length_) {
      return push(zone, block_->dominated_blocks()->at(dominated_index_));
    } else {
      return NULL;
    }
  }

  GvnBasicBlockState* push(Zone* zone, HBasicBlock* block) {
    if (next_ == NULL) {
      next_ =
          new(zone) GvnBasicBlockState(this, block, map(), dominators(), zone);
    } else {
      next_->Initialize(block, map(), dominators(), true, zone);
    }
    return next_;
  }
  GvnBasicBlockState* pop() {
    GvnBasicBlockState* result = previous_;
    while (result != NULL && result->is_done()) {
      TRACE_GVN_2("Backtracking from block B%d to block b%d\n",
                  block()->block_id(),
                  previous_->block()->block_id())
      result = result->previous_;
    }
    return result;
  }

  GvnBasicBlockState* previous_;
  GvnBasicBlockState* next_;
  HBasicBlock* block_;
  HValueMap* map_;
  HSideEffectMap dominators_;
  int dominated_index_;
  int length_;
};


// This is a recursive traversal of the dominator tree but it has been turned
// into a loop to avoid stack overflows.
// The logical "stack frames" of the recursion are kept in a list of
// GvnBasicBlockState instances.
void HGlobalValueNumberingPhase::AnalyzeGraph() {
  HBasicBlock* entry_block = graph()->entry_block();
  HValueMap* entry_map = new(zone()) HValueMap(zone());
  GvnBasicBlockState* current =
      GvnBasicBlockState::CreateEntry(zone(), entry_block, entry_map);

  while (current != NULL) {
    HBasicBlock* block = current->block();
    HValueMap* map = current->map();
    HSideEffectMap* dominators = current->dominators();

    TRACE_GVN_2("Analyzing block B%d%s\n",
                block->block_id(),
                block->IsLoopHeader() ? " (loop header)" : "");

    // If this is a loop header kill everything killed by the loop.
    if (block->IsLoopHeader()) {
      map->Kill(loop_side_effects_[block->block_id()]);
      dominators->Kill(loop_side_effects_[block->block_id()]);
    }

    // Go through all instructions of the current block.
    for (HInstructionIterator it(block); !it.Done(); it.Advance()) {
      HInstruction* instr = it.Current();
      if (instr->CheckFlag(HValue::kTrackSideEffectDominators)) {
        for (int i = 0; i < kNumberOfTrackedSideEffects; i++) {
          HValue* other = dominators->at(i);
          GVNFlag changes_flag = HValue::ChangesFlagFromInt(i);
          GVNFlag depends_on_flag = HValue::DependsOnFlagFromInt(i);
          if (instr->DependsOnFlags().Contains(depends_on_flag) &&
              (other != NULL)) {
            TRACE_GVN_5("Side-effect #%d in %d (%s) is dominated by %d (%s)\n",
                        i,
                        instr->id(),
                        instr->Mnemonic(),
                        other->id(),
                        other->Mnemonic());
            instr->HandleSideEffectDominator(changes_flag, other);
          }
        }
      }
      // Instruction was unlinked during graph traversal.
      if (!instr->IsLinked()) continue;

      GVNFlagSet flags = instr->ChangesFlags();
      if (!flags.IsEmpty()) {
        // Clear all instructions in the map that are affected by side effects.
        // Store instruction as the dominating one for tracked side effects.
        map->Kill(flags);
        dominators->Store(flags, instr);
        TRACE_GVN_2("Instruction %d %s\n", instr->id(),
                    *GetGVNFlagsString(flags));
      }
      if (instr->CheckFlag(HValue::kUseGVN)) {
        ASSERT(!instr->HasObservableSideEffects());
        HValue* other = map->Lookup(instr);
        if (other != NULL) {
          ASSERT(instr->Equals(other) && other->Equals(instr));
          TRACE_GVN_4("Replacing value %d (%s) with value %d (%s)\n",
                      instr->id(),
                      instr->Mnemonic(),
                      other->id(),
                      other->Mnemonic());
          if (instr->HasSideEffects()) removed_side_effects_ = true;
          instr->DeleteAndReplaceWith(other);
        } else {
          map->Add(instr, zone());
        }
      }
    }

    HBasicBlock* dominator_block;
    GvnBasicBlockState* next =
        current->next_in_dominator_tree_traversal(zone(),
                                                  &dominator_block);

    if (next != NULL) {
      HBasicBlock* dominated = next->block();
      HValueMap* successor_map = next->map();
      HSideEffectMap* successor_dominators = next->dominators();

      // Kill everything killed on any path between this block and the
      // dominated block.  We don't have to traverse these paths if the
      // value map and the dominators list is already empty.  If the range
      // of block ids (block_id, dominated_id) is empty there are no such
      // paths.
      if ((!successor_map->IsEmpty() || !successor_dominators->IsEmpty()) &&
          dominator_block->block_id() + 1 < dominated->block_id()) {
        visited_on_paths_.Clear();
        GVNFlagSet side_effects_on_all_paths =
            CollectSideEffectsOnPathsToDominatedBlock(dominator_block,
                                                      dominated);
        successor_map->Kill(side_effects_on_all_paths);
        successor_dominators->Kill(side_effects_on_all_paths);
      }
    }
    current = next;
  }
}

} }  // namespace v8::internal<|MERGE_RESOLUTION|>--- conflicted
+++ resolved
@@ -412,12 +412,6 @@
 
       // Propagate loop side effects upwards.
       if (block->HasParentLoopHeader()) {
-<<<<<<< HEAD
-        int header_id = block->parent_loop_header()->block_id();
-        loop_side_effects_[header_id].Add(block->IsLoopHeader()
-                                          ? loop_side_effects_[id]
-                                          : side_effects);
-=======
         HBasicBlock* with_parent = block;
         if (block->IsLoopHeader()) side_effects = loop_side_effects_[id];
         do {
@@ -425,7 +419,6 @@
           loop_side_effects_[parent_block->block_id()].Add(side_effects);
           with_parent = parent_block;
         } while (with_parent->HasParentLoopHeader());
->>>>>>> 8c15b39e
       }
     }
   }
