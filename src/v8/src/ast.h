--- conflicted
+++ resolved
@@ -3311,15 +3311,12 @@
 
   EmptyStatement* NewEmptyStatement(int pos) {
     return new (local_zone_) EmptyStatement(local_zone_, pos);
-<<<<<<< HEAD
-=======
   }
 
   SloppyBlockFunctionStatement* NewSloppyBlockFunctionStatement(
       Statement* statement, Scope* scope) {
     return new (local_zone_)
         SloppyBlockFunctionStatement(local_zone_, statement, scope);
->>>>>>> 8a4399cd
   }
 
   CaseClause* NewCaseClause(
@@ -3451,14 +3448,6 @@
     return new (local_zone_) CallNew(local_zone_, expression, arguments, pos);
   }
 
-<<<<<<< HEAD
-  CallRuntime* NewCallRuntime(const AstRawString* name,
-                              const Runtime::Function* function,
-                              ZoneList<Expression*>* arguments,
-                              int pos) {
-    return new (local_zone_)
-        CallRuntime(local_zone_, name, function, arguments, pos);
-=======
   CallRuntime* NewCallRuntime(Runtime::FunctionId id,
                               ZoneList<Expression*>* arguments, int pos) {
     return new (local_zone_)
@@ -3474,7 +3463,6 @@
                               ZoneList<Expression*>* arguments, int pos) {
     return new (local_zone_)
         CallRuntime(local_zone_, context_index, arguments, pos);
->>>>>>> 8a4399cd
   }
 
   UnaryOperation* NewUnaryOperation(Token::Value op,
@@ -3596,13 +3584,10 @@
                                             int pos) {
     return new (parser_zone_) SuperCallReference(
         parser_zone_, this_var, new_target_var, this_function_var, pos);
-<<<<<<< HEAD
-=======
   }
 
   EmptyParentheses* NewEmptyParentheses(int pos) {
     return new (local_zone_) EmptyParentheses(local_zone_, pos);
->>>>>>> 8a4399cd
   }
 
   Zone* zone() const { return local_zone_; }
