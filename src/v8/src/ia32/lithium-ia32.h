--- conflicted
+++ resolved
@@ -916,8 +916,6 @@
 };
 
 
-<<<<<<< HEAD
-=======
 class LIsObjectAndBranch V8_FINAL : public LControlInstruction<1, 1> {
  public:
   LIsObjectAndBranch(LOperand* value, LOperand* temp) {
@@ -934,7 +932,6 @@
 };
 
 
->>>>>>> 8c15b39e
 class LIsStringAndBranch V8_FINAL : public LControlInstruction<1, 1> {
  public:
   LIsStringAndBranch(LOperand* value, LOperand* temp) {
