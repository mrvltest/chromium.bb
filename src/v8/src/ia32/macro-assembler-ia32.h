// Copyright 2012 the V8 project authors. All rights reserved.
// Redistribution and use in source and binary forms, with or without
// modification, are permitted provided that the following conditions are
// met:
//
//     * Redistributions of source code must retain the above copyright
//       notice, this list of conditions and the following disclaimer.
//     * Redistributions in binary form must reproduce the above
//       copyright notice, this list of conditions and the following
//       disclaimer in the documentation and/or other materials provided
//       with the distribution.
//     * Neither the name of Google Inc. nor the names of its
//       contributors may be used to endorse or promote products derived
//       from this software without specific prior written permission.
//
// THIS SOFTWARE IS PROVIDED BY THE COPYRIGHT HOLDERS AND CONTRIBUTORS
// "AS IS" AND ANY EXPRESS OR IMPLIED WARRANTIES, INCLUDING, BUT NOT
// LIMITED TO, THE IMPLIED WARRANTIES OF MERCHANTABILITY AND FITNESS FOR
// A PARTICULAR PURPOSE ARE DISCLAIMED. IN NO EVENT SHALL THE COPYRIGHT
// OWNER OR CONTRIBUTORS BE LIABLE FOR ANY DIRECT, INDIRECT, INCIDENTAL,
// SPECIAL, EXEMPLARY, OR CONSEQUENTIAL DAMAGES (INCLUDING, BUT NOT
// LIMITED TO, PROCUREMENT OF SUBSTITUTE GOODS OR SERVICES; LOSS OF USE,
// DATA, OR PROFITS; OR BUSINESS INTERRUPTION) HOWEVER CAUSED AND ON ANY
// THEORY OF LIABILITY, WHETHER IN CONTRACT, STRICT LIABILITY, OR TORT
// (INCLUDING NEGLIGENCE OR OTHERWISE) ARISING IN ANY WAY OUT OF THE USE
// OF THIS SOFTWARE, EVEN IF ADVISED OF THE POSSIBILITY OF SUCH DAMAGE.

#ifndef V8_IA32_MACRO_ASSEMBLER_IA32_H_
#define V8_IA32_MACRO_ASSEMBLER_IA32_H_

#include "assembler.h"
#include "frames.h"
#include "v8globals.h"

namespace v8 {
namespace internal {

// Convenience for platform-independent signatures.  We do not normally
// distinguish memory operands from other operands on ia32.
typedef Operand MemOperand;

enum RememberedSetAction { EMIT_REMEMBERED_SET, OMIT_REMEMBERED_SET };
enum SmiCheck { INLINE_SMI_CHECK, OMIT_SMI_CHECK };


enum RegisterValueType {
  REGISTER_VALUE_IS_SMI,
  REGISTER_VALUE_IS_INT32
};


bool AreAliased(Register r1, Register r2, Register r3, Register r4);


// MacroAssembler implements a collection of frequently used macros.
class MacroAssembler: public Assembler {
 public:
  // The isolate parameter can be NULL if the macro assembler should
  // not use isolate-dependent functionality. In this case, it's the
  // responsibility of the caller to never invoke such function on the
  // macro assembler.
  MacroAssembler(Isolate* isolate, void* buffer, int size);

  void Load(Register dst, const Operand& src, Representation r);
  void Store(Register src, const Operand& dst, Representation r);

  // Operations on roots in the root-array.
  void LoadRoot(Register destination, Heap::RootListIndex index);
  void StoreRoot(Register source, Register scratch, Heap::RootListIndex index);
  void CompareRoot(Register with, Register scratch, Heap::RootListIndex index);
  // These methods can only be used with constant roots (i.e. non-writable
  // and not in new space).
  void CompareRoot(Register with, Heap::RootListIndex index);
  void CompareRoot(const Operand& with, Heap::RootListIndex index);

  // ---------------------------------------------------------------------------
  // GC Support
  enum RememberedSetFinalAction {
    kReturnAtEnd,
    kFallThroughAtEnd
  };

  // Record in the remembered set the fact that we have a pointer to new space
  // at the address pointed to by the addr register.  Only works if addr is not
  // in new space.
  void RememberedSetHelper(Register object,  // Used for debug code.
                           Register addr,
                           Register scratch,
                           SaveFPRegsMode save_fp,
                           RememberedSetFinalAction and_then);

  void CheckPageFlag(Register object,
                     Register scratch,
                     int mask,
                     Condition cc,
                     Label* condition_met,
                     Label::Distance condition_met_distance = Label::kFar);

  void CheckPageFlagForMap(
      Handle<Map> map,
      int mask,
      Condition cc,
      Label* condition_met,
      Label::Distance condition_met_distance = Label::kFar);

  void CheckMapDeprecated(Handle<Map> map,
                          Register scratch,
                          Label* if_deprecated);

  // Check if object is in new space.  Jumps if the object is not in new space.
  // The register scratch can be object itself, but scratch will be clobbered.
  void JumpIfNotInNewSpace(Register object,
                           Register scratch,
                           Label* branch,
                           Label::Distance distance = Label::kFar) {
    InNewSpace(object, scratch, zero, branch, distance);
  }

  // Check if object is in new space.  Jumps if the object is in new space.
  // The register scratch can be object itself, but it will be clobbered.
  void JumpIfInNewSpace(Register object,
                        Register scratch,
                        Label* branch,
                        Label::Distance distance = Label::kFar) {
    InNewSpace(object, scratch, not_zero, branch, distance);
  }

  // Check if an object has a given incremental marking color.  Also uses ecx!
  void HasColor(Register object,
                Register scratch0,
                Register scratch1,
                Label* has_color,
                Label::Distance has_color_distance,
                int first_bit,
                int second_bit);

  void JumpIfBlack(Register object,
                   Register scratch0,
                   Register scratch1,
                   Label* on_black,
                   Label::Distance on_black_distance = Label::kFar);

  // Checks the color of an object.  If the object is already grey or black
  // then we just fall through, since it is already live.  If it is white and
  // we can determine that it doesn't need to be scanned, then we just mark it
  // black and fall through.  For the rest we jump to the label so the
  // incremental marker can fix its assumptions.
  void EnsureNotWhite(Register object,
                      Register scratch1,
                      Register scratch2,
                      Label* object_is_white_and_not_data,
                      Label::Distance distance);

  // Notify the garbage collector that we wrote a pointer into an object.
  // |object| is the object being stored into, |value| is the object being
  // stored.  value and scratch registers are clobbered by the operation.
  // The offset is the offset from the start of the object, not the offset from
  // the tagged HeapObject pointer.  For use with FieldOperand(reg, off).
  void RecordWriteField(
      Register object,
      int offset,
      Register value,
      Register scratch,
      SaveFPRegsMode save_fp,
      RememberedSetAction remembered_set_action = EMIT_REMEMBERED_SET,
      SmiCheck smi_check = INLINE_SMI_CHECK);

  // As above, but the offset has the tag presubtracted.  For use with
  // Operand(reg, off).
  void RecordWriteContextSlot(
      Register context,
      int offset,
      Register value,
      Register scratch,
      SaveFPRegsMode save_fp,
      RememberedSetAction remembered_set_action = EMIT_REMEMBERED_SET,
      SmiCheck smi_check = INLINE_SMI_CHECK) {
    RecordWriteField(context,
                     offset + kHeapObjectTag,
                     value,
                     scratch,
                     save_fp,
                     remembered_set_action,
                     smi_check);
  }

  // Notify the garbage collector that we wrote a pointer into a fixed array.
  // |array| is the array being stored into, |value| is the
  // object being stored.  |index| is the array index represented as a
  // Smi. All registers are clobbered by the operation RecordWriteArray
  // filters out smis so it does not update the write barrier if the
  // value is a smi.
  void RecordWriteArray(
      Register array,
      Register value,
      Register index,
      SaveFPRegsMode save_fp,
      RememberedSetAction remembered_set_action = EMIT_REMEMBERED_SET,
      SmiCheck smi_check = INLINE_SMI_CHECK);

  // For page containing |object| mark region covering |address|
  // dirty. |object| is the object being stored into, |value| is the
  // object being stored. The address and value registers are clobbered by the
  // operation. RecordWrite filters out smis so it does not update the
  // write barrier if the value is a smi.
  void RecordWrite(
      Register object,
      Register address,
      Register value,
      SaveFPRegsMode save_fp,
      RememberedSetAction remembered_set_action = EMIT_REMEMBERED_SET,
      SmiCheck smi_check = INLINE_SMI_CHECK);

  // For page containing |object| mark the region covering the object's map
  // dirty. |object| is the object being stored into, |map| is the Map object
  // that was stored.
  void RecordWriteForMap(
      Register object,
      Handle<Map> map,
      Register scratch1,
      Register scratch2,
      SaveFPRegsMode save_fp);

#ifdef ENABLE_DEBUGGER_SUPPORT
  // ---------------------------------------------------------------------------
  // Debugger Support

  void DebugBreak();
#endif

  // Generates function and stub prologue code.
  void Prologue(PrologueFrameMode frame_mode);

  // Enter specific kind of exit frame. Expects the number of
  // arguments in register eax and sets up the number of arguments in
  // register edi and the pointer to the first argument in register
  // esi.
  void EnterExitFrame(bool save_doubles);

  void EnterApiExitFrame(int argc);

  // Leave the current exit frame. Expects the return value in
  // register eax:edx (untouched) and the pointer to the first
  // argument in register esi.
  void LeaveExitFrame(bool save_doubles);

  // Leave the current exit frame. Expects the return value in
  // register eax (untouched).
  void LeaveApiExitFrame(bool restore_context);

  // Find the function context up the context chain.
  void LoadContext(Register dst, int context_chain_length);

  // Conditionally load the cached Array transitioned map of type
  // transitioned_kind from the native context if the map in register
  // map_in_out is the cached Array map in the native context of
  // expected_kind.
  void LoadTransitionedArrayMapConditional(
      ElementsKind expected_kind,
      ElementsKind transitioned_kind,
      Register map_in_out,
      Register scratch,
      Label* no_map_match);

  // Load the initial map for new Arrays from a JSFunction.
  void LoadInitialArrayMap(Register function_in,
                           Register scratch,
                           Register map_out,
                           bool can_have_holes);

  void LoadGlobalContext(Register global_context);

  // Load the global function with the given index.
  void LoadGlobalFunction(int index, Register function);

  // Load the initial map from the global function. The registers
  // function and map can be the same.
  void LoadGlobalFunctionInitialMap(Register function, Register map);

  // Push and pop the registers that can hold pointers.
  void PushSafepointRegisters() { pushad(); }
  void PopSafepointRegisters() { popad(); }
  // Store the value in register/immediate src in the safepoint
  // register stack slot for register dst.
  void StoreToSafepointRegisterSlot(Register dst, Register src);
  void StoreToSafepointRegisterSlot(Register dst, Immediate src);
  void LoadFromSafepointRegisterSlot(Register dst, Register src);

  void LoadHeapObject(Register result, Handle<HeapObject> object);
  void CmpHeapObject(Register reg, Handle<HeapObject> object);
  void PushHeapObject(Handle<HeapObject> object);

  void LoadObject(Register result, Handle<Object> object) {
    AllowDeferredHandleDereference heap_object_check;
    if (object->IsHeapObject()) {
      LoadHeapObject(result, Handle<HeapObject>::cast(object));
    } else {
      Set(result, Immediate(object));
    }
  }

  void CmpObject(Register reg, Handle<Object> object) {
    AllowDeferredHandleDereference heap_object_check;
    if (object->IsHeapObject()) {
      CmpHeapObject(reg, Handle<HeapObject>::cast(object));
    } else {
      cmp(reg, Immediate(object));
    }
  }

  // ---------------------------------------------------------------------------
  // JavaScript invokes

  // Set up call kind marking in ecx. The method takes ecx as an
  // explicit first parameter to make the code more readable at the
  // call sites.
  void SetCallKind(Register dst, CallKind kind);

  // Invoke the JavaScript function code by either calling or jumping.
  void InvokeCode(Register code,
                  const ParameterCount& expected,
                  const ParameterCount& actual,
                  InvokeFlag flag,
                  const CallWrapper& call_wrapper,
                  CallKind call_kind) {
    InvokeCode(Operand(code), expected, actual, flag, call_wrapper, call_kind);
  }

  void InvokeCode(const Operand& code,
                  const ParameterCount& expected,
                  const ParameterCount& actual,
                  InvokeFlag flag,
                  const CallWrapper& call_wrapper,
                  CallKind call_kind);

  void InvokeCode(Handle<Code> code,
                  const ParameterCount& expected,
                  const ParameterCount& actual,
                  RelocInfo::Mode rmode,
                  InvokeFlag flag,
                  const CallWrapper& call_wrapper,
                  CallKind call_kind);

  // Invoke the JavaScript function in the given register. Changes the
  // current context to the context in the function before invoking.
  void InvokeFunction(Register function,
                      const ParameterCount& actual,
                      InvokeFlag flag,
                      const CallWrapper& call_wrapper,
                      CallKind call_kind);

  void InvokeFunction(Register function,
                      const ParameterCount& expected,
                      const ParameterCount& actual,
                      InvokeFlag flag,
                      const CallWrapper& call_wrapper,
                      CallKind call_kind);

  void InvokeFunction(Handle<JSFunction> function,
                      const ParameterCount& expected,
                      const ParameterCount& actual,
                      InvokeFlag flag,
                      const CallWrapper& call_wrapper,
                      CallKind call_kind);

  // Invoke specified builtin JavaScript function. Adds an entry to
  // the unresolved list if the name does not resolve.
  void InvokeBuiltin(Builtins::JavaScript id,
                     InvokeFlag flag,
                     const CallWrapper& call_wrapper = NullCallWrapper());

  // Store the function for the given builtin in the target register.
  void GetBuiltinFunction(Register target, Builtins::JavaScript id);

  // Store the code object for the given builtin in the target register.
  void GetBuiltinEntry(Register target, Builtins::JavaScript id);

  // Expression support
  void Set(Register dst, const Immediate& x);
  void Set(const Operand& dst, const Immediate& x);

  // cvtsi2sd instruction only writes to the low 64-bit of dst register, which
  // hinders register renaming and makes dependence chains longer. So we use
  // xorps to clear the dst register before cvtsi2sd to solve this issue.
  void Cvtsi2sd(XMMRegister dst, Register src) { Cvtsi2sd(dst, Operand(src)); }
  void Cvtsi2sd(XMMRegister dst, const Operand& src);

  // Support for constant splitting.
  bool IsUnsafeImmediate(const Immediate& x);
  void SafeSet(Register dst, const Immediate& x);
  void SafePush(const Immediate& x);

  // Compare object type for heap object.
  // Incoming register is heap_object and outgoing register is map.
  void CmpObjectType(Register heap_object, InstanceType type, Register map);

  // Compare instance type for map.
  void CmpInstanceType(Register map, InstanceType type);

  // Check if a map for a JSObject indicates that the object has fast elements.
  // Jump to the specified label if it does not.
  void CheckFastElements(Register map,
                         Label* fail,
                         Label::Distance distance = Label::kFar);

  // Check if a map for a JSObject indicates that the object can have both smi
  // and HeapObject elements.  Jump to the specified label if it does not.
  void CheckFastObjectElements(Register map,
                               Label* fail,
                               Label::Distance distance = Label::kFar);

  // Check if a map for a JSObject indicates that the object has fast smi only
  // elements.  Jump to the specified label if it does not.
  void CheckFastSmiElements(Register map,
                            Label* fail,
                            Label::Distance distance = Label::kFar);

  // Check to see if maybe_number can be stored as a double in
  // FastDoubleElements. If it can, store it at the index specified by key in
  // the FastDoubleElements array elements, otherwise jump to fail.
  void StoreNumberToDoubleElements(Register maybe_number,
                                   Register elements,
                                   Register key,
                                   Register scratch1,
                                   XMMRegister scratch2,
                                   Label* fail,
                                   bool specialize_for_processor,
                                   int offset = 0);

  // Compare an object's map with the specified map.
  void CompareMap(Register obj, Handle<Map> map);

  // Check if the map of an object is equal to a specified map and branch to
  // label if not. Skip the smi check if not required (object is known to be a
  // heap object). If mode is ALLOW_ELEMENT_TRANSITION_MAPS, then also match
  // against maps that are ElementsKind transition maps of the specified map.
  void CheckMap(Register obj,
                Handle<Map> map,
                Label* fail,
                SmiCheckType smi_check_type);

  // Check if the map of an object is equal to a specified map and branch to a
  // specified target if equal. Skip the smi check if not required (object is
  // known to be a heap object)
  void DispatchMap(Register obj,
                   Register unused,
                   Handle<Map> map,
                   Handle<Code> success,
                   SmiCheckType smi_check_type);

  // Check if the object in register heap_object is a string. Afterwards the
  // register map contains the object map and the register instance_type
  // contains the instance_type. The registers map and instance_type can be the
  // same in which case it contains the instance type afterwards. Either of the
  // registers map and instance_type can be the same as heap_object.
  Condition IsObjectStringType(Register heap_object,
                               Register map,
                               Register instance_type);

  // Check if the object in register heap_object is a name. Afterwards the
  // register map contains the object map and the register instance_type
  // contains the instance_type. The registers map and instance_type can be the
  // same in which case it contains the instance type afterwards. Either of the
  // registers map and instance_type can be the same as heap_object.
  Condition IsObjectNameType(Register heap_object,
                             Register map,
                             Register instance_type);

  // Check if a heap object's type is in the JSObject range, not including
  // JSFunction.  The object's map will be loaded in the map register.
  // Any or all of the three registers may be the same.
  // The contents of the scratch register will always be overwritten.
  void IsObjectJSObjectType(Register heap_object,
                            Register map,
                            Register scratch,
                            Label* fail);

  // The contents of the scratch register will be overwritten.
  void IsInstanceJSObjectType(Register map, Register scratch, Label* fail);

  // FCmp is similar to integer cmp, but requires unsigned
  // jcc instructions (je, ja, jae, jb, jbe, je, and jz).
  void FCmp();

  void ClampUint8(Register reg);

  void ClampDoubleToUint8(XMMRegister input_reg,
                          XMMRegister scratch_reg,
                          Register result_reg);

  void SlowTruncateToI(Register result_reg, Register input_reg,
      int offset = HeapNumber::kValueOffset - kHeapObjectTag);

  void TruncateHeapNumberToI(Register result_reg, Register input_reg);
  void TruncateDoubleToI(Register result_reg, XMMRegister input_reg);
  void TruncateX87TOSToI(Register result_reg);

  void DoubleToI(Register result_reg, XMMRegister input_reg,
      XMMRegister scratch, MinusZeroMode minus_zero_mode,
      Label* conversion_failed, Label::Distance dst = Label::kFar);
  void X87TOSToI(Register result_reg, MinusZeroMode minus_zero_mode,
      Label* conversion_failed, Label::Distance dst = Label::kFar);

  void TaggedToI(Register result_reg, Register input_reg, XMMRegister temp,
      MinusZeroMode minus_zero_mode, Label* lost_precision);

  // Smi tagging support.
  void SmiTag(Register reg) {
    STATIC_ASSERT(kSmiTag == 0);
    STATIC_ASSERT(kSmiTagSize == 1);
    add(reg, reg);
  }
  void SmiUntag(Register reg) {
    sar(reg, kSmiTagSize);
  }

  // Modifies the register even if it does not contain a Smi!
  void SmiUntag(Register reg, Label* is_smi) {
    STATIC_ASSERT(kSmiTagSize == 1);
    sar(reg, kSmiTagSize);
    STATIC_ASSERT(kSmiTag == 0);
    j(not_carry, is_smi);
  }

  void LoadUint32(XMMRegister dst, Register src, XMMRegister scratch);
  void LoadUint32NoSSE2(Register src);

  // Jump the register contains a smi.
  inline void JumpIfSmi(Register value,
                        Label* smi_label,
                        Label::Distance distance = Label::kFar) {
    test(value, Immediate(kSmiTagMask));
    j(zero, smi_label, distance);
  }
  // Jump if the operand is a smi.
  inline void JumpIfSmi(Operand value,
                        Label* smi_label,
                        Label::Distance distance = Label::kFar) {
    test(value, Immediate(kSmiTagMask));
    j(zero, smi_label, distance);
  }
  // Jump if register contain a non-smi.
  inline void JumpIfNotSmi(Register value,
                           Label* not_smi_label,
                           Label::Distance distance = Label::kFar) {
    test(value, Immediate(kSmiTagMask));
    j(not_zero, not_smi_label, distance);
  }

  void LoadInstanceDescriptors(Register map, Register descriptors);
  void EnumLength(Register dst, Register map);
  void NumberOfOwnDescriptors(Register dst, Register map);

  template<typename Field>
  void DecodeField(Register reg) {
    static const int shift = Field::kShift;
    static const int mask = (Field::kMask >> Field::kShift) << kSmiTagSize;
    sar(reg, shift);
    and_(reg, Immediate(mask));
  }
  void LoadPowerOf2(XMMRegister dst, Register scratch, int power);

  // Abort execution if argument is not a number, enabled via --debug-code.
  void AssertNumber(Register object);

  // Abort execution if argument is not a smi, enabled via --debug-code.
  void AssertSmi(Register object);

  // Abort execution if argument is a smi, enabled via --debug-code.
  void AssertNotSmi(Register object);

  // Abort execution if argument is not a string, enabled via --debug-code.
  void AssertString(Register object);

  // Abort execution if argument is not a name, enabled via --debug-code.
  void AssertName(Register object);

  // ---------------------------------------------------------------------------
  // Exception handling

  // Push a new try handler and link it into try handler chain.
  void PushTryHandler(StackHandler::Kind kind, int handler_index);

  // Unlink the stack handler on top of the stack from the try handler chain.
  void PopTryHandler();

  // Throw to the top handler in the try hander chain.
  void Throw(Register value);

  // Throw past all JS frames to the top JS entry frame.
  void ThrowUncatchable(Register value);

  // Throw a message string as an exception.
  void Throw(BailoutReason reason);

  // Throw a message string as an exception if a condition is not true.
  void ThrowIf(Condition cc, BailoutReason reason);

  // ---------------------------------------------------------------------------
  // Inline caching support

  // Generate code for checking access rights - used for security checks
  // on access to global objects across environments. The holder register
  // is left untouched, but the scratch register is clobbered.
  void CheckAccessGlobalProxy(Register holder_reg,
                              Register scratch1,
                              Register scratch2,
                              Label* miss);

  void GetNumberHash(Register r0, Register scratch);

  void LoadFromNumberDictionary(Label* miss,
                                Register elements,
                                Register key,
                                Register r0,
                                Register r1,
                                Register r2,
                                Register result);


  // ---------------------------------------------------------------------------
  // Allocation support

  // Allocate an object in new space or old pointer space. If the given space
  // is exhausted control continues at the gc_required label. The allocated
  // object is returned in result and end of the new object is returned in
  // result_end. The register scratch can be passed as no_reg in which case
  // an additional object reference will be added to the reloc info. The
  // returned pointers in result and result_end have not yet been tagged as
  // heap objects. If result_contains_top_on_entry is true the content of
  // result is known to be the allocation top on entry (could be result_end
  // from a previous call). If result_contains_top_on_entry is true scratch
  // should be no_reg as it is never used.
  void Allocate(int object_size,
                Register result,
                Register result_end,
                Register scratch,
                Label* gc_required,
                AllocationFlags flags);

  void Allocate(int header_size,
                ScaleFactor element_size,
                Register element_count,
                RegisterValueType element_count_type,
                Register result,
                Register result_end,
                Register scratch,
                Label* gc_required,
                AllocationFlags flags);

  void Allocate(Register object_size,
                Register result,
                Register result_end,
                Register scratch,
                Label* gc_required,
                AllocationFlags flags);

  // Undo allocation in new space. The object passed and objects allocated after
  // it will no longer be allocated. Make sure that no pointers are left to the
  // object(s) no longer allocated as they would be invalid when allocation is
  // un-done.
  void UndoAllocationInNewSpace(Register object);

  // Allocate a heap number in new space with undefined value. The
  // register scratch2 can be passed as no_reg; the others must be
  // valid registers. Returns tagged pointer in result register, or
  // jumps to gc_required if new space is full.
  void AllocateHeapNumber(Register result,
                          Register scratch1,
                          Register scratch2,
                          Label* gc_required);

  // Allocate a sequential string. All the header fields of the string object
  // are initialized.
  void AllocateTwoByteString(Register result,
                             Register length,
                             Register scratch1,
                             Register scratch2,
                             Register scratch3,
                             Label* gc_required);
  void AllocateAsciiString(Register result,
                           Register length,
                           Register scratch1,
                           Register scratch2,
                           Register scratch3,
                           Label* gc_required);
  void AllocateAsciiString(Register result,
                           int length,
                           Register scratch1,
                           Register scratch2,
                           Label* gc_required);

  // Allocate a raw cons string object. Only the map field of the result is
  // initialized.
  void AllocateTwoByteConsString(Register result,
                          Register scratch1,
                          Register scratch2,
                          Label* gc_required);
  void AllocateAsciiConsString(Register result,
                               Register scratch1,
                               Register scratch2,
                               Label* gc_required);

  // Allocate a raw sliced string object. Only the map field of the result is
  // initialized.
  void AllocateTwoByteSlicedString(Register result,
                            Register scratch1,
                            Register scratch2,
                            Label* gc_required);
  void AllocateAsciiSlicedString(Register result,
                                 Register scratch1,
                                 Register scratch2,
                                 Label* gc_required);

  // Copy memory, byte-by-byte, from source to destination.  Not optimized for
  // long or aligned copies.
  // The contents of index and scratch are destroyed.
  void CopyBytes(Register source,
                 Register destination,
                 Register length,
                 Register scratch);

  // Initialize fields with filler values.  Fields starting at |start_offset|
  // not including end_offset are overwritten with the value in |filler|.  At
  // the end the loop, |start_offset| takes the value of |end_offset|.
  void InitializeFieldsWithFiller(Register start_offset,
                                  Register end_offset,
                                  Register filler);

  // ---------------------------------------------------------------------------
  // Support functions.

  // Check a boolean-bit of a Smi field.
  void BooleanBitTest(Register object, int field_offset, int bit_index);

  // Check if result is zero and op is negative.
  void NegativeZeroTest(Register result, Register op, Label* then_label);

  // Check if result is zero and any of op1 and op2 are negative.
  // Register scratch is destroyed, and it must be different from op2.
  void NegativeZeroTest(Register result, Register op1, Register op2,
                        Register scratch, Label* then_label);

  // Try to get function prototype of a function and puts the value in
  // the result register. Checks that the function really is a
  // function and jumps to the miss label if the fast checks fail. The
  // function register will be untouched; the other registers may be
  // clobbered.
  void TryGetFunctionPrototype(Register function,
                               Register result,
                               Register scratch,
                               Label* miss,
                               bool miss_on_bound_function = false);

  // Generates code for reporting that an illegal operation has
  // occurred.
  void IllegalOperation(int num_arguments);

  // Picks out an array index from the hash field.
  // Register use:
  //   hash - holds the index's hash. Clobbered.
  //   index - holds the overwritten index on exit.
  void IndexFromHash(Register hash, Register index);

  // ---------------------------------------------------------------------------
  // Runtime calls

  // Call a code stub.  Generate the code if necessary.
  void CallStub(CodeStub* stub, TypeFeedbackId ast_id = TypeFeedbackId::None());

  // Tail call a code stub (jump).  Generate the code if necessary.
  void TailCallStub(CodeStub* stub);

  // Return from a code stub after popping its arguments.
  void StubReturn(int argc);

  // Call a runtime routine.
  void CallRuntime(const Runtime::Function* f,
                   int num_arguments,
                   SaveFPRegsMode save_doubles = kDontSaveFPRegs);
  void CallRuntimeSaveDoubles(Runtime::FunctionId id) {
    const Runtime::Function* function = Runtime::FunctionForId(id);
    CallRuntime(function, function->nargs, kSaveFPRegs);
  }

  // Convenience function: Same as above, but takes the fid instead.
  void CallRuntime(Runtime::FunctionId id,
                   int num_arguments,
                   SaveFPRegsMode save_doubles = kDontSaveFPRegs) {
    CallRuntime(Runtime::FunctionForId(id), num_arguments, save_doubles);
  }

  // Convenience function: call an external reference.
  void CallExternalReference(ExternalReference ref, int num_arguments);

  // Tail call of a runtime routine (jump).
  // Like JumpToExternalReference, but also takes care of passing the number
  // of parameters.
  void TailCallExternalReference(const ExternalReference& ext,
                                 int num_arguments,
                                 int result_size);

  // Convenience function: tail call a runtime routine (jump).
  void TailCallRuntime(Runtime::FunctionId fid,
                       int num_arguments,
                       int result_size);

  // Before calling a C-function from generated code, align arguments on stack.
  // After aligning the frame, arguments must be stored in esp[0], esp[4],
  // etc., not pushed. The argument count assumes all arguments are word sized.
  // Some compilers/platforms require the stack to be aligned when calling
  // C++ code.
  // Needs a scratch register to do some arithmetic. This register will be
  // trashed.
  void PrepareCallCFunction(int num_arguments, Register scratch);

  // Calls a C function and cleans up the space for arguments allocated
  // by PrepareCallCFunction. The called function is not allowed to trigger a
  // garbage collection, since that might move the code and invalidate the
  // return address (unless this is somehow accounted for by the called
  // function).
  void CallCFunction(ExternalReference function, int num_arguments);
  void CallCFunction(Register function, int num_arguments);

  // Prepares stack to put arguments (aligns and so on). Reserves
  // space for return value if needed (assumes the return value is a handle).
  // Arguments must be stored in ApiParameterOperand(0), ApiParameterOperand(1)
  // etc. Saves context (esi). If space was reserved for return value then
  // stores the pointer to the reserved slot into esi.
  void PrepareCallApiFunction(int argc);

  // Calls an API function.  Allocates HandleScope, extracts returned value
  // from handle and propagates exceptions.  Clobbers ebx, edi and
  // caller-save registers.  Restores context.  On return removes
  // stack_space * kPointerSize (GCed).
  void CallApiFunctionAndReturn(Address function_address,
                                Address thunk_address,
                                Operand thunk_last_arg,
                                int stack_space,
                                Operand return_value_operand,
                                Operand* context_restore_operand);

  // Jump to a runtime routine.
  void JumpToExternalReference(const ExternalReference& ext);

  // ---------------------------------------------------------------------------
  // Utilities

  void Ret();

  // Return and drop arguments from stack, where the number of arguments
  // may be bigger than 2^16 - 1.  Requires a scratch register.
  void Ret(int bytes_dropped, Register scratch);

  // Emit code to discard a non-negative number of pointer-sized elements
  // from the stack, clobbering only the esp register.
  void Drop(int element_count);

  void Call(Label* target) { call(target); }
  void Push(Register src) { push(src); }
  void Pop(Register dst) { pop(dst); }

  // Emit call to the code we are currently generating.
  void CallSelf() {
    Handle<Code> self(reinterpret_cast<Code**>(CodeObject().location()));
    call(self, RelocInfo::CODE_TARGET);
  }

  // Move if the registers are not identical.
  void Move(Register target, Register source);

  // Push a handle value.
  void Push(Handle<Object> handle) { push(Immediate(handle)); }
  void Push(Smi* smi) { Push(Handle<Smi>(smi, isolate())); }

  Handle<Object> CodeObject() {
    ASSERT(!code_object_.is_null());
    return code_object_;
  }

  // Insert code to verify that the x87 stack has the specified depth (0-7)
  void VerifyX87StackDepth(uint32_t depth);

  // ---------------------------------------------------------------------------
  // StatsCounter support

  void SetCounter(StatsCounter* counter, int value);
  void IncrementCounter(StatsCounter* counter, int value);
  void DecrementCounter(StatsCounter* counter, int value);
  void IncrementCounter(Condition cc, StatsCounter* counter, int value);
  void DecrementCounter(Condition cc, StatsCounter* counter, int value);


  // ---------------------------------------------------------------------------
  // Debugging

  // Calls Abort(msg) if the condition cc is not satisfied.
  // Use --debug_code to enable.
  void Assert(Condition cc, BailoutReason reason);

  void AssertFastElements(Register elements);

  // Like Assert(), but always enabled.
  void Check(Condition cc, BailoutReason reason);

  // Print a message to stdout and abort execution.
  void Abort(BailoutReason reason);

  // Check that the stack is aligned.
  void CheckStackAlignment();

  // Verify restrictions about code generated in stubs.
  void set_generating_stub(bool value) { generating_stub_ = value; }
  bool generating_stub() { return generating_stub_; }
  void set_has_frame(bool value) { has_frame_ = value; }
  bool has_frame() { return has_frame_; }
  inline bool AllowThisStubCall(CodeStub* stub);

  // ---------------------------------------------------------------------------
  // String utilities.

  // Generate code to do a lookup in the number string cache. If the number in
  // the register object is found in the cache the generated code falls through
  // with the result in the result register. The object and the result register
  // can be the same. If the number is not found in the cache the code jumps to
  // the label not_found with only the content of register object unchanged.
  void LookupNumberStringCache(Register object,
                               Register result,
                               Register scratch1,
                               Register scratch2,
                               Label* not_found);

  // Check whether the instance type represents a flat ASCII string. Jump to the
  // label if not. If the instance type can be scratched specify same register
  // for both instance type and scratch.
  void JumpIfInstanceTypeIsNotSequentialAscii(Register instance_type,
                                              Register scratch,
                                              Label* on_not_flat_ascii_string);

  // Checks if both objects are sequential ASCII strings, and jumps to label
  // if either is not.
  void JumpIfNotBothSequentialAsciiStrings(Register object1,
                                           Register object2,
                                           Register scratch1,
                                           Register scratch2,
                                           Label* on_not_flat_ascii_strings);

  // Checks if the given register or operand is a unique name
  void JumpIfNotUniqueName(Register reg, Label* not_unique_name,
                           Label::Distance distance = Label::kFar) {
    JumpIfNotUniqueName(Operand(reg), not_unique_name, distance);
  }

  void JumpIfNotUniqueName(Operand operand, Label* not_unique_name,
                           Label::Distance distance = Label::kFar);

  void EmitSeqStringSetCharCheck(Register string,
                                 Register index,
                                 Register value,
                                 uint32_t encoding_mask);

  static int SafepointRegisterStackIndex(Register reg) {
    return SafepointRegisterStackIndex(reg.code());
  }

  // Activation support.
  void EnterFrame(StackFrame::Type type);
  void LeaveFrame(StackFrame::Type type);

  // Expects object in eax and returns map with validated enum cache
  // in eax.  Assumes that any other register can be used as a scratch.
  void CheckEnumCache(Label* call_runtime);

  // AllocationMemento support. Arrays may have an associated
  // AllocationMemento object that can be checked for in order to pretransition
  // to another type.
  // On entry, receiver_reg should point to the array object.
  // scratch_reg gets clobbered.
  // If allocation info is present, conditional code is set to equal.
  void TestJSArrayForAllocationMemento(Register receiver_reg,
                                       Register scratch_reg,
                                       Label* no_memento_found);

  void JumpIfJSArrayHasAllocationMemento(Register receiver_reg,
                                         Register scratch_reg,
                                         Label* memento_found) {
    Label no_memento_found;
    TestJSArrayForAllocationMemento(receiver_reg, scratch_reg,
                                    &no_memento_found);
    j(equal, memento_found);
    bind(&no_memento_found);
  }
<<<<<<< HEAD
=======

  // Jumps to found label if a prototype map has dictionary elements.
  void JumpIfDictionaryInPrototypeChain(Register object, Register scratch0,
                                        Register scratch1, Label* found);
>>>>>>> 8c15b39e

 private:
  bool generating_stub_;
  bool has_frame_;
  // This handle will be patched with the code object on installation.
  Handle<Object> code_object_;

  // Helper functions for generating invokes.
  void InvokePrologue(const ParameterCount& expected,
                      const ParameterCount& actual,
                      Handle<Code> code_constant,
                      const Operand& code_operand,
                      Label* done,
                      bool* definitely_mismatches,
                      InvokeFlag flag,
                      Label::Distance done_distance,
                      const CallWrapper& call_wrapper = NullCallWrapper(),
                      CallKind call_kind = CALL_AS_METHOD);

  void EnterExitFramePrologue();
  void EnterExitFrameEpilogue(int argc, bool save_doubles);

  void LeaveExitFrameEpilogue(bool restore_context);

  // Allocation support helpers.
  void LoadAllocationTopHelper(Register result,
                               Register scratch,
                               AllocationFlags flags);

  void UpdateAllocationTopHelper(Register result_end,
                                 Register scratch,
                                 AllocationFlags flags);

  // Helper for PopHandleScope.  Allowed to perform a GC and returns
  // NULL if gc_allowed.  Does not perform a GC if !gc_allowed, and
  // possibly returns a failure object indicating an allocation failure.
  MUST_USE_RESULT MaybeObject* PopHandleScopeHelper(Register saved,
                                                    Register scratch,
                                                    bool gc_allowed);

  // Helper for implementing JumpIfNotInNewSpace and JumpIfInNewSpace.
  void InNewSpace(Register object,
                  Register scratch,
                  Condition cc,
                  Label* condition_met,
                  Label::Distance condition_met_distance = Label::kFar);

  // Helper for finding the mark bits for an address.  Afterwards, the
  // bitmap register points at the word with the mark bits and the mask
  // the position of the first bit.  Uses ecx as scratch and leaves addr_reg
  // unchanged.
  inline void GetMarkBits(Register addr_reg,
                          Register bitmap_reg,
                          Register mask_reg);

  // Helper for throwing exceptions.  Compute a handler address and jump to
  // it.  See the implementation for register usage.
  void JumpToHandlerEntry();

  // Compute memory operands for safepoint stack slots.
  Operand SafepointRegisterSlot(Register reg);
  static int SafepointRegisterStackIndex(int reg_code);

  // Needs access to SafepointRegisterStackIndex for compiled frame
  // traversal.
  friend class StandardFrame;
};


// The code patcher is used to patch (typically) small parts of code e.g. for
// debugging and other types of instrumentation. When using the code patcher
// the exact number of bytes specified must be emitted. Is not legal to emit
// relocation information. If any of these constraints are violated it causes
// an assertion.
class CodePatcher {
 public:
  CodePatcher(byte* address, int size);
  virtual ~CodePatcher();

  // Macro assembler to emit code.
  MacroAssembler* masm() { return &masm_; }

 private:
  byte* address_;  // The address of the code being patched.
  int size_;  // Number of bytes of the expected patch size.
  MacroAssembler masm_;  // Macro assembler used to generate the code.
};


// -----------------------------------------------------------------------------
// Static helper functions.

// Generate an Operand for loading a field from an object.
inline Operand FieldOperand(Register object, int offset) {
  return Operand(object, offset - kHeapObjectTag);
}


// Generate an Operand for loading an indexed field from an object.
inline Operand FieldOperand(Register object,
                            Register index,
                            ScaleFactor scale,
                            int offset) {
  return Operand(object, index, scale, offset - kHeapObjectTag);
}


inline Operand ContextOperand(Register context, int index) {
  return Operand(context, Context::SlotOffset(index));
}


inline Operand GlobalObjectOperand() {
  return ContextOperand(esi, Context::GLOBAL_OBJECT_INDEX);
}


// Generates an Operand for saving parameters after PrepareCallApiFunction.
Operand ApiParameterOperand(int index);


#ifdef GENERATED_CODE_COVERAGE
extern void LogGeneratedCodeCoverage(const char* file_line);
#define CODE_COVERAGE_STRINGIFY(x) #x
#define CODE_COVERAGE_TOSTRING(x) CODE_COVERAGE_STRINGIFY(x)
#define __FILE_LINE__ __FILE__ ":" CODE_COVERAGE_TOSTRING(__LINE__)
#define ACCESS_MASM(masm) {                                               \
    byte* ia32_coverage_function =                                        \
        reinterpret_cast<byte*>(FUNCTION_ADDR(LogGeneratedCodeCoverage)); \
    masm->pushfd();                                                       \
    masm->pushad();                                                       \
    masm->push(Immediate(reinterpret_cast<int>(&__FILE_LINE__)));         \
    masm->call(ia32_coverage_function, RelocInfo::RUNTIME_ENTRY);         \
    masm->pop(eax);                                                       \
    masm->popad();                                                        \
    masm->popfd();                                                        \
  }                                                                       \
  masm->
#else
#define ACCESS_MASM(masm) masm->
#endif


} }  // namespace v8::internal

#endif  // V8_IA32_MACRO_ASSEMBLER_IA32_H_<|MERGE_RESOLUTION|>--- conflicted
+++ resolved
@@ -990,13 +990,10 @@
     j(equal, memento_found);
     bind(&no_memento_found);
   }
-<<<<<<< HEAD
-=======
 
   // Jumps to found label if a prototype map has dictionary elements.
   void JumpIfDictionaryInPrototypeChain(Register object, Register scratch0,
                                         Register scratch1, Label* found);
->>>>>>> 8c15b39e
 
  private:
   bool generating_stub_;
