// Copyright (c) 1994-2006 Sun Microsystems Inc.
// All Rights Reserved.
//
// Redistribution and use in source and binary forms, with or without
// modification, are permitted provided that the following conditions are
// met:
//
// - Redistributions of source code must retain the above copyright notice,
// this list of conditions and the following disclaimer.
//
// - Redistribution in binary form must reproduce the above copyright
// notice, this list of conditions and the following disclaimer in the
// documentation and/or other materials provided with the distribution.
//
// - Neither the name of Sun Microsystems or the names of contributors may
// be used to endorse or promote products derived from this software without
// specific prior written permission.
//
// THIS SOFTWARE IS PROVIDED BY THE COPYRIGHT HOLDERS AND CONTRIBUTORS "AS
// IS" AND ANY EXPRESS OR IMPLIED WARRANTIES, INCLUDING, BUT NOT LIMITED TO,
// THE IMPLIED WARRANTIES OF MERCHANTABILITY AND FITNESS FOR A PARTICULAR
// PURPOSE ARE DISCLAIMED. IN NO EVENT SHALL THE COPYRIGHT OWNER OR
// CONTRIBUTORS BE LIABLE FOR ANY DIRECT, INDIRECT, INCIDENTAL, SPECIAL,
// EXEMPLARY, OR CONSEQUENTIAL DAMAGES (INCLUDING, BUT NOT LIMITED TO,
// PROCUREMENT OF SUBSTITUTE GOODS OR SERVICES; LOSS OF USE, DATA, OR
// PROFITS; OR BUSINESS INTERRUPTION) HOWEVER CAUSED AND ON ANY THEORY OF
// LIABILITY, WHETHER IN CONTRACT, STRICT LIABILITY, OR TORT (INCLUDING
// NEGLIGENCE OR OTHERWISE) ARISING IN ANY WAY OUT OF THE USE OF THIS
// SOFTWARE, EVEN IF ADVISED OF THE POSSIBILITY OF SUCH DAMAGE.

// The original source code covered by the above license above has been
// modified significantly by Google Inc.
// Copyright 2011 the V8 project authors. All rights reserved.

// A light-weight IA32 Assembler.

#ifndef V8_IA32_ASSEMBLER_IA32_H_
#define V8_IA32_ASSEMBLER_IA32_H_

#include "isolate.h"
#include "serialize.h"

namespace v8 {
namespace internal {

// CPU Registers.
//
// 1) We would prefer to use an enum, but enum values are assignment-
// compatible with int, which has caused code-generation bugs.
//
// 2) We would prefer to use a class instead of a struct but we don't like
// the register initialization to depend on the particular initialization
// order (which appears to be different on OS X, Linux, and Windows for the
// installed versions of C++ we tried). Using a struct permits C-style
// "initialization". Also, the Register objects cannot be const as this
// forces initialization stubs in MSVC, making us dependent on initialization
// order.
//
// 3) By not using an enum, we are possibly preventing the compiler from
// doing certain constant folds, which may significantly reduce the
// code generated for some assembly instructions (because they boil down
// to a few constants). If this is a problem, we could change the code
// such that we use an enum in optimized mode, and the struct in debug
// mode. This way we get the compile-time error checking in debug mode
// and best performance in optimized code.
//
struct Register {
  static const int kMaxNumAllocatableRegisters = 6;
  static int NumAllocatableRegisters() {
    return kMaxNumAllocatableRegisters;
  }
  static const int kNumRegisters = 8;

  static inline const char* AllocationIndexToString(int index);

  static inline int ToAllocationIndex(Register reg);

  static inline Register FromAllocationIndex(int index);

  static Register from_code(int code) {
    ASSERT(code >= 0);
    ASSERT(code < kNumRegisters);
    Register r = { code };
    return r;
  }
  bool is_valid() const { return 0 <= code_ && code_ < kNumRegisters; }
  bool is(Register reg) const { return code_ == reg.code_; }
  // eax, ebx, ecx and edx are byte registers, the rest are not.
  bool is_byte_register() const { return code_ <= 3; }
  int code() const {
    ASSERT(is_valid());
    return code_;
  }
  int bit() const {
    ASSERT(is_valid());
    return 1 << code_;
  }

  // Unfortunately we can't make this private in a struct.
  int code_;
};

const int kRegister_eax_Code = 0;
const int kRegister_ecx_Code = 1;
const int kRegister_edx_Code = 2;
const int kRegister_ebx_Code = 3;
const int kRegister_esp_Code = 4;
const int kRegister_ebp_Code = 5;
const int kRegister_esi_Code = 6;
const int kRegister_edi_Code = 7;
const int kRegister_no_reg_Code = -1;

const Register eax = { kRegister_eax_Code };
const Register ecx = { kRegister_ecx_Code };
const Register edx = { kRegister_edx_Code };
const Register ebx = { kRegister_ebx_Code };
const Register esp = { kRegister_esp_Code };
const Register ebp = { kRegister_ebp_Code };
const Register esi = { kRegister_esi_Code };
const Register edi = { kRegister_edi_Code };
const Register no_reg = { kRegister_no_reg_Code };


inline const char* Register::AllocationIndexToString(int index) {
  ASSERT(index >= 0 && index < kMaxNumAllocatableRegisters);
  // This is the mapping of allocation indices to registers.
  const char* const kNames[] = { "eax", "ecx", "edx", "ebx", "esi", "edi" };
  return kNames[index];
}


inline int Register::ToAllocationIndex(Register reg) {
  ASSERT(reg.is_valid() && !reg.is(esp) && !reg.is(ebp));
  return (reg.code() >= 6) ? reg.code() - 2 : reg.code();
}


inline Register Register::FromAllocationIndex(int index)  {
  ASSERT(index >= 0 && index < kMaxNumAllocatableRegisters);
  return (index >= 4) ? from_code(index + 2) : from_code(index);
}


struct IntelDoubleRegister {
  static const int kMaxNumRegisters = 8;
  static const int kMaxNumAllocatableRegisters = 7;
  static int NumAllocatableRegisters();
  static int NumRegisters();
  static const char* AllocationIndexToString(int index);

  static int ToAllocationIndex(IntelDoubleRegister reg) {
    ASSERT(reg.code() != 0);
    return reg.code() - 1;
  }

  static IntelDoubleRegister FromAllocationIndex(int index) {
    ASSERT(index >= 0 && index < NumAllocatableRegisters());
    return from_code(index + 1);
  }

  static IntelDoubleRegister from_code(int code) {
    IntelDoubleRegister result = { code };
    return result;
  }

  bool is_valid() const {
    return 0 <= code_ && code_ < NumRegisters();
  }
  int code() const {
    ASSERT(is_valid());
    return code_;
  }

  int code_;
};


const IntelDoubleRegister double_register_0 = { 0 };
const IntelDoubleRegister double_register_1 = { 1 };
const IntelDoubleRegister double_register_2 = { 2 };
const IntelDoubleRegister double_register_3 = { 3 };
const IntelDoubleRegister double_register_4 = { 4 };
const IntelDoubleRegister double_register_5 = { 5 };
const IntelDoubleRegister double_register_6 = { 6 };
const IntelDoubleRegister double_register_7 = { 7 };
const IntelDoubleRegister no_double_reg = { -1 };


struct XMMRegister : IntelDoubleRegister {
  static const int kNumAllocatableRegisters = 7;
  static const int kNumRegisters = 8;

  static XMMRegister from_code(int code) {
    STATIC_ASSERT(sizeof(XMMRegister) == sizeof(IntelDoubleRegister));
    XMMRegister result;
    result.code_ = code;
    return result;
  }

  bool is(XMMRegister reg) const { return code_ == reg.code_; }

  static XMMRegister FromAllocationIndex(int index) {
    ASSERT(index >= 0 && index < NumAllocatableRegisters());
    return from_code(index + 1);
  }

  static const char* AllocationIndexToString(int index) {
    ASSERT(index >= 0 && index < kNumAllocatableRegisters);
    const char* const names[] = {
      "xmm1",
      "xmm2",
      "xmm3",
      "xmm4",
      "xmm5",
      "xmm6",
      "xmm7"
    };
    return names[index];
  }
};


#define xmm0 (static_cast<const XMMRegister&>(double_register_0))
#define xmm1 (static_cast<const XMMRegister&>(double_register_1))
#define xmm2 (static_cast<const XMMRegister&>(double_register_2))
#define xmm3 (static_cast<const XMMRegister&>(double_register_3))
#define xmm4 (static_cast<const XMMRegister&>(double_register_4))
#define xmm5 (static_cast<const XMMRegister&>(double_register_5))
#define xmm6 (static_cast<const XMMRegister&>(double_register_6))
#define xmm7 (static_cast<const XMMRegister&>(double_register_7))
#define no_xmm_reg (static_cast<const XMMRegister&>(no_double_reg))


struct X87Register : IntelDoubleRegister {
  static const int kNumAllocatableRegisters = 5;
  static const int kNumRegisters = 5;

  bool is(X87Register reg) const {
    return code_ == reg.code_;
  }

  static const char* AllocationIndexToString(int index) {
    ASSERT(index >= 0 && index < kNumAllocatableRegisters);
    const char* const names[] = {
      "stX_0", "stX_1", "stX_2", "stX_3", "stX_4"
    };
    return names[index];
  }

  static X87Register FromAllocationIndex(int index) {
    STATIC_ASSERT(sizeof(X87Register) == sizeof(IntelDoubleRegister));
    ASSERT(index >= 0 && index < NumAllocatableRegisters());
    X87Register result;
    result.code_ = index;
    return result;
  }

  static int ToAllocationIndex(X87Register reg) {
    return reg.code_;
  }
};

#define stX_0 static_cast<const X87Register&>(double_register_0)
#define stX_1 static_cast<const X87Register&>(double_register_1)
#define stX_2 static_cast<const X87Register&>(double_register_2)
#define stX_3 static_cast<const X87Register&>(double_register_3)
#define stX_4 static_cast<const X87Register&>(double_register_4)


typedef IntelDoubleRegister DoubleRegister;


enum Condition {
  // any value < 0 is considered no_condition
  no_condition  = -1,

  overflow      =  0,
  no_overflow   =  1,
  below         =  2,
  above_equal   =  3,
  equal         =  4,
  not_equal     =  5,
  below_equal   =  6,
  above         =  7,
  negative      =  8,
  positive      =  9,
  parity_even   = 10,
  parity_odd    = 11,
  less          = 12,
  greater_equal = 13,
  less_equal    = 14,
  greater       = 15,

  // aliases
  carry         = below,
  not_carry     = above_equal,
  zero          = equal,
  not_zero      = not_equal,
  sign          = negative,
  not_sign      = positive
};


// Returns the equivalent of !cc.
// Negation of the default no_condition (-1) results in a non-default
// no_condition value (-2). As long as tests for no_condition check
// for condition < 0, this will work as expected.
inline Condition NegateCondition(Condition cc) {
  return static_cast<Condition>(cc ^ 1);
}


// Corresponds to transposing the operands of a comparison.
inline Condition ReverseCondition(Condition cc) {
  switch (cc) {
    case below:
      return above;
    case above:
      return below;
    case above_equal:
      return below_equal;
    case below_equal:
      return above_equal;
    case less:
      return greater;
    case greater:
      return less;
    case greater_equal:
      return less_equal;
    case less_equal:
      return greater_equal;
    default:
      return cc;
  };
}


// -----------------------------------------------------------------------------
// Machine instruction Immediates

class Immediate BASE_EMBEDDED {
 public:
  inline explicit Immediate(int x);
  inline explicit Immediate(const ExternalReference& ext);
  inline explicit Immediate(Handle<Object> handle);
  inline explicit Immediate(Smi* value);
  inline explicit Immediate(Address addr);

  static Immediate CodeRelativeOffset(Label* label) {
    return Immediate(label);
  }

  bool is_zero() const { return x_ == 0 && RelocInfo::IsNone(rmode_); }
  bool is_int8() const {
    return -128 <= x_ && x_ < 128 && RelocInfo::IsNone(rmode_);
  }
  bool is_int16() const {
    return -32768 <= x_ && x_ < 32768 && RelocInfo::IsNone(rmode_);
  }

 private:
  inline explicit Immediate(Label* value);

  int x_;
  RelocInfo::Mode rmode_;

  friend class Assembler;
  friend class MacroAssembler;
};


// -----------------------------------------------------------------------------
// Machine instruction Operands

enum ScaleFactor {
  times_1 = 0,
  times_2 = 1,
  times_4 = 2,
  times_8 = 3,
  times_int_size = times_4,
  times_half_pointer_size = times_2,
  times_pointer_size = times_4,
  times_twice_pointer_size = times_8
};


class Operand BASE_EMBEDDED {
 public:
  // XMM reg
  INLINE(explicit Operand(XMMRegister xmm_reg));

  // [disp/r]
  INLINE(explicit Operand(int32_t disp, RelocInfo::Mode rmode));
  // disp only must always be relocated

  // [base + disp/r]
  explicit Operand(Register base, int32_t disp,
                   RelocInfo::Mode rmode = RelocInfo::NONE32);

  // [base + index*scale + disp/r]
  explicit Operand(Register base,
                   Register index,
                   ScaleFactor scale,
                   int32_t disp,
                   RelocInfo::Mode rmode = RelocInfo::NONE32);

  // [index*scale + disp/r]
  explicit Operand(Register index,
                   ScaleFactor scale,
                   int32_t disp,
                   RelocInfo::Mode rmode = RelocInfo::NONE32);

  static Operand StaticVariable(const ExternalReference& ext) {
    return Operand(reinterpret_cast<int32_t>(ext.address()),
                   RelocInfo::EXTERNAL_REFERENCE);
  }

  static Operand StaticArray(Register index,
                             ScaleFactor scale,
                             const ExternalReference& arr) {
    return Operand(index, scale, reinterpret_cast<int32_t>(arr.address()),
                   RelocInfo::EXTERNAL_REFERENCE);
  }

  static Operand ForCell(Handle<Cell> cell) {
    AllowDeferredHandleDereference embedding_raw_address;
    return Operand(reinterpret_cast<int32_t>(cell.location()),
                   RelocInfo::CELL);
  }

  // Returns true if this Operand is a wrapper for the specified register.
  bool is_reg(Register reg) const;

  // Returns true if this Operand is a wrapper for one register.
  bool is_reg_only() const;

  // Asserts that this Operand is a wrapper for one register and returns the
  // register.
  Register reg() const;

 private:
  // reg
  INLINE(explicit Operand(Register reg));

  // Set the ModRM byte without an encoded 'reg' register. The
  // register is encoded later as part of the emit_operand operation.
  inline void set_modrm(int mod, Register rm);

  inline void set_sib(ScaleFactor scale, Register index, Register base);
  inline void set_disp8(int8_t disp);
  inline void set_dispr(int32_t disp, RelocInfo::Mode rmode);

  byte buf_[6];
  // The number of bytes in buf_.
  unsigned int len_;
  // Only valid if len_ > 4.
  RelocInfo::Mode rmode_;

  friend class Assembler;
  friend class MacroAssembler;
  friend class LCodeGen;
};


// -----------------------------------------------------------------------------
// A Displacement describes the 32bit immediate field of an instruction which
// may be used together with a Label in order to refer to a yet unknown code
// position. Displacements stored in the instruction stream are used to describe
// the instruction and to chain a list of instructions using the same Label.
// A Displacement contains 2 different fields:
//
// next field: position of next displacement in the chain (0 = end of list)
// type field: instruction type
//
// A next value of null (0) indicates the end of a chain (note that there can
// be no displacement at position zero, because there is always at least one
// instruction byte before the displacement).
//
// Displacement _data field layout
//
// |31.....2|1......0|
// [  next  |  type  |

class Displacement BASE_EMBEDDED {
 public:
  enum Type {
    UNCONDITIONAL_JUMP,
    CODE_RELATIVE,
    OTHER
  };

  int data() const { return data_; }
  Type type() const { return TypeField::decode(data_); }
  void next(Label* L) const {
    int n = NextField::decode(data_);
    n > 0 ? L->link_to(n) : L->Unuse();
  }
  void link_to(Label* L) { init(L, type()); }

  explicit Displacement(int data) { data_ = data; }

  Displacement(Label* L, Type type) { init(L, type); }

  void print() {
    PrintF("%s (%x) ", (type() == UNCONDITIONAL_JUMP ? "jmp" : "[other]"),
                       NextField::decode(data_));
  }

 private:
  int data_;

  class TypeField: public BitField<Type, 0, 2> {};
  class NextField: public BitField<int,  2, 32-2> {};

  void init(Label* L, Type type);
};



// CpuFeatures keeps track of which features are supported by the target CPU.
// Supported features must be enabled by a CpuFeatureScope before use.
// Example:
//   if (assembler->IsSupported(SSE2)) {
//     CpuFeatureScope fscope(assembler, SSE2);
//     // Generate SSE2 floating point code.
//   } else {
//     // Generate standard x87 floating point code.
//   }
class CpuFeatures : public AllStatic {
 public:
  // Detect features of the target CPU. Set safe defaults if the serializer
  // is enabled (snapshots must be portable).
  static void Probe();

  // Check whether a feature is supported by the target CPU.
  static bool IsSupported(CpuFeature f) {
    ASSERT(initialized_);
    if (Check(f, cross_compile_)) return true;
    if (f == SSE2 && !FLAG_enable_sse2) return false;
    if (f == SSE3 && !FLAG_enable_sse3) return false;
    if (f == SSE4_1 && !FLAG_enable_sse4_1) return false;
    if (f == CMOV && !FLAG_enable_cmov) return false;
    return Check(f, supported_);
  }

  static bool IsFoundByRuntimeProbingOnly(CpuFeature f) {
    ASSERT(initialized_);
    return Check(f, found_by_runtime_probing_only_);
  }

  static bool IsSafeForSnapshot(CpuFeature f) {
    return Check(f, cross_compile_) ||
           (IsSupported(f) &&
            (!Serializer::enabled() || !IsFoundByRuntimeProbingOnly(f)));
  }

  static bool VerifyCrossCompiling() {
    return cross_compile_ == 0;
  }

  static bool VerifyCrossCompiling(CpuFeature f) {
    uint64_t mask = flag2set(f);
    return cross_compile_ == 0 ||
           (cross_compile_ & mask) == mask;
  }

 private:
  static bool Check(CpuFeature f, uint64_t set) {
    return (set & flag2set(f)) != 0;
  }

  static uint64_t flag2set(CpuFeature f) {
    return static_cast<uint64_t>(1) << f;
  }

#ifdef DEBUG
  static bool initialized_;
#endif
  static uint64_t supported_;
  static uint64_t found_by_runtime_probing_only_;

  static uint64_t cross_compile_;

  friend class ExternalReference;
  friend class PlatformFeatureScope;
  DISALLOW_COPY_AND_ASSIGN(CpuFeatures);
};


class Assembler : public AssemblerBase {
 private:
  // We check before assembling an instruction that there is sufficient
  // space to write an instruction and its relocation information.
  // The relocation writer's position must be kGap bytes above the end of
  // the generated instructions. This leaves enough space for the
  // longest possible ia32 instruction, 15 bytes, and the longest possible
  // relocation information encoding, RelocInfoWriter::kMaxLength == 16.
  // (There is a 15 byte limit on ia32 instruction length that rules out some
  // otherwise valid instructions.)
  // This allows for a single, fast space check per instruction.
  static const int kGap = 32;

 public:
  // Create an assembler. Instructions and relocation information are emitted
  // into a buffer, with the instructions starting from the beginning and the
  // relocation information starting from the end of the buffer. See CodeDesc
  // for a detailed comment on the layout (globals.h).
  //
  // If the provided buffer is NULL, the assembler allocates and grows its own
  // buffer, and buffer_size determines the initial buffer size. The buffer is
  // owned by the assembler and deallocated upon destruction of the assembler.
  //
  // If the provided buffer is not NULL, the assembler uses the provided buffer
  // for code generation and assumes its size to be buffer_size. If the buffer
  // is too small, a fatal error occurs. No deallocation of the buffer is done
  // upon destruction of the assembler.
  // TODO(vitalyr): the assembler does not need an isolate.
  Assembler(Isolate* isolate, void* buffer, int buffer_size);
  virtual ~Assembler() { }

  // GetCode emits any pending (non-emitted) code and fills the descriptor
  // desc. GetCode() is idempotent; it returns the same result if no other
  // Assembler functions are invoked in between GetCode() calls.
  void GetCode(CodeDesc* desc);

  // Read/Modify the code target in the branch/call instruction at pc.
  inline static Address target_address_at(Address pc);
  inline static void set_target_address_at(Address pc, Address target);

  // Return the code target address at a call site from the return address
  // of that call in the instruction stream.
  inline static Address target_address_from_return_address(Address pc);

  // This sets the branch destination (which is in the instruction on x86).
  // This is for calls and branches within generated code.
  inline static void deserialization_set_special_target_at(
      Address instruction_payload, Address target) {
    set_target_address_at(instruction_payload, target);
  }

  static const int kSpecialTargetSize = kPointerSize;

  // Distance between the address of the code target in the call instruction
  // and the return address
  static const int kCallTargetAddressOffset = kPointerSize;
  // Distance between start of patched return sequence and the emitted address
  // to jump to.
  static const int kPatchReturnSequenceAddressOffset = 1;  // JMP imm32.

  // Distance between start of patched debug break slot and the emitted address
  // to jump to.
  static const int kPatchDebugBreakSlotAddressOffset = 1;  // JMP imm32.

  static const int kCallInstructionLength = 5;
  static const int kPatchDebugBreakSlotReturnOffset = kPointerSize;
  static const int kJSReturnSequenceLength = 6;

  // The debug break slot must be able to contain a call instruction.
  static const int kDebugBreakSlotLength = kCallInstructionLength;

  // One byte opcode for test al, 0xXX.
  static const byte kTestAlByte = 0xA8;
  // One byte opcode for nop.
  static const byte kNopByte = 0x90;

  // One byte opcode for a short unconditional jump.
  static const byte kJmpShortOpcode = 0xEB;
  // One byte prefix for a short conditional jump.
  static const byte kJccShortPrefix = 0x70;
  static const byte kJncShortOpcode = kJccShortPrefix | not_carry;
  static const byte kJcShortOpcode = kJccShortPrefix | carry;
  static const byte kJnzShortOpcode = kJccShortPrefix | not_zero;
  static const byte kJzShortOpcode = kJccShortPrefix | zero;


  // ---------------------------------------------------------------------------
  // Code generation
  //
  // - function names correspond one-to-one to ia32 instruction mnemonics
  // - unless specified otherwise, instructions operate on 32bit operands
  // - instructions on 8bit (byte) operands/registers have a trailing '_b'
  // - instructions on 16bit (word) operands/registers have a trailing '_w'
  // - naming conflicts with C++ keywords are resolved via a trailing '_'

  // NOTE ON INTERFACE: Currently, the interface is not very consistent
  // in the sense that some operations (e.g. mov()) can be called in more
  // the one way to generate the same instruction: The Register argument
  // can in some cases be replaced with an Operand(Register) argument.
  // This should be cleaned up and made more orthogonal. The questions
  // is: should we always use Operands instead of Registers where an
  // Operand is possible, or should we have a Register (overloaded) form
  // instead? We must be careful to make sure that the selected instruction
  // is obvious from the parameters to avoid hard-to-find code generation
  // bugs.

  // Insert the smallest number of nop instructions
  // possible to align the pc offset to a multiple
  // of m. m must be a power of 2.
  void Align(int m);
  void Nop(int bytes = 1);
  // Aligns code to something that's optimal for a jump target for the platform.
  void CodeTargetAlign();

  // Stack
  void pushad();
  void popad();

  void pushfd();
  void popfd();

  void push(const Immediate& x);
  void push_imm32(int32_t imm32);
  void push(Register src);
  void push(const Operand& src);

  void pop(Register dst);
  void pop(const Operand& dst);

  void enter(const Immediate& size);
  void leave();

  // Moves
  void mov_b(Register dst, Register src) { mov_b(dst, Operand(src)); }
  void mov_b(Register dst, const Operand& src);
  void mov_b(Register dst, int8_t imm8) { mov_b(Operand(dst), imm8); }
  void mov_b(const Operand& dst, int8_t imm8);
  void mov_b(const Operand& dst, Register src);

  void mov_w(Register dst, const Operand& src);
  void mov_w(const Operand& dst, Register src);
  void mov_w(const Operand& dst, int16_t imm16);

  void mov(Register dst, int32_t imm32);
  void mov(Register dst, const Immediate& x);
  void mov(Register dst, Handle<Object> handle);
  void mov(Register dst, const Operand& src);
  void mov(Register dst, Register src);
  void mov(const Operand& dst, const Immediate& x);
  void mov(const Operand& dst, Handle<Object> handle);
  void mov(const Operand& dst, Register src);

  void movsx_b(Register dst, Register src) { movsx_b(dst, Operand(src)); }
  void movsx_b(Register dst, const Operand& src);

  void movsx_w(Register dst, Register src) { movsx_w(dst, Operand(src)); }
  void movsx_w(Register dst, const Operand& src);

  void movzx_b(Register dst, Register src) { movzx_b(dst, Operand(src)); }
  void movzx_b(Register dst, const Operand& src);

  void movzx_w(Register dst, Register src) { movzx_w(dst, Operand(src)); }
  void movzx_w(Register dst, const Operand& src);

  // Conditional moves
  void cmov(Condition cc, Register dst, Register src) {
    cmov(cc, dst, Operand(src));
  }
  void cmov(Condition cc, Register dst, const Operand& src);

  // Flag management.
  void cld();

  // Repetitive string instructions.
  void rep_movs();
  void rep_stos();
  void stos();

  // Exchange two registers
  void xchg(Register dst, Register src);

  // Arithmetics
  void adc(Register dst, int32_t imm32);
  void adc(Register dst, const Operand& src);

  void add(Register dst, Register src) { add(dst, Operand(src)); }
  void add(Register dst, const Operand& src);
  void add(const Operand& dst, Register src);
  void add(Register dst, const Immediate& imm) { add(Operand(dst), imm); }
  void add(const Operand& dst, const Immediate& x);

  void and_(Register dst, int32_t imm32);
  void and_(Register dst, const Immediate& x);
  void and_(Register dst, Register src) { and_(dst, Operand(src)); }
  void and_(Register dst, const Operand& src);
  void and_(const Operand& dst, Register src);
  void and_(const Operand& dst, const Immediate& x);

  void cmpb(Register reg, int8_t imm8) { cmpb(Operand(reg), imm8); }
  void cmpb(const Operand& op, int8_t imm8);
  void cmpb(Register reg, const Operand& op);
  void cmpb(const Operand& op, Register reg);
  void cmpb_al(const Operand& op);
  void cmpw_ax(const Operand& op);
  void cmpw(const Operand& op, Immediate imm16);
  void cmp(Register reg, int32_t imm32);
  void cmp(Register reg, Handle<Object> handle);
  void cmp(Register reg0, Register reg1) { cmp(reg0, Operand(reg1)); }
  void cmp(Register reg, const Operand& op);
  void cmp(Register reg, const Immediate& imm) { cmp(Operand(reg), imm); }
  void cmp(const Operand& op, const Immediate& imm);
  void cmp(const Operand& op, Handle<Object> handle);

  void dec_b(Register dst);
  void dec_b(const Operand& dst);

  void dec(Register dst);
  void dec(const Operand& dst);

  void cdq();

  void idiv(Register src);

  // Signed multiply instructions.
  void imul(Register src);                               // edx:eax = eax * src.
  void imul(Register dst, Register src) { imul(dst, Operand(src)); }
  void imul(Register dst, const Operand& src);           // dst = dst * src.
  void imul(Register dst, Register src, int32_t imm32);  // dst = src * imm32.

  void inc(Register dst);
  void inc(const Operand& dst);

  void lea(Register dst, const Operand& src);

  // Unsigned multiply instruction.
  void mul(Register src);                                // edx:eax = eax * reg.

  void neg(Register dst);

  void not_(Register dst);

  void or_(Register dst, int32_t imm32);
  void or_(Register dst, Register src) { or_(dst, Operand(src)); }
  void or_(Register dst, const Operand& src);
  void or_(const Operand& dst, Register src);
  void or_(Register dst, const Immediate& imm) { or_(Operand(dst), imm); }
  void or_(const Operand& dst, const Immediate& x);

  void rcl(Register dst, uint8_t imm8);
  void rcr(Register dst, uint8_t imm8);
  void ror(Register dst, uint8_t imm8);
  void ror_cl(Register dst);

  void sar(Register dst, uint8_t imm8);
  void sar_cl(Register dst);

  void sbb(Register dst, const Operand& src);

  void shld(Register dst, Register src) { shld(dst, Operand(src)); }
  void shld(Register dst, const Operand& src);

  void shl(Register dst, uint8_t imm8);
  void shl_cl(Register dst);

  void shrd(Register dst, Register src) { shrd(dst, Operand(src)); }
  void shrd(Register dst, const Operand& src);

  void shr(Register dst, uint8_t imm8);
  void shr_cl(Register dst);

  void sub(Register dst, const Immediate& imm) { sub(Operand(dst), imm); }
  void sub(const Operand& dst, const Immediate& x);
  void sub(Register dst, Register src) { sub(dst, Operand(src)); }
  void sub(Register dst, const Operand& src);
  void sub(const Operand& dst, Register src);

  void test(Register reg, const Immediate& imm);
  void test(Register reg0, Register reg1) { test(reg0, Operand(reg1)); }
  void test(Register reg, const Operand& op);
  void test_b(Register reg, const Operand& op);
  void test(const Operand& op, const Immediate& imm);
  void test_b(Register reg, uint8_t imm8);
  void test_b(const Operand& op, uint8_t imm8);

  void xor_(Register dst, int32_t imm32);
  void xor_(Register dst, Register src) { xor_(dst, Operand(src)); }
  void xor_(Register dst, const Operand& src);
  void xor_(const Operand& dst, Register src);
  void xor_(Register dst, const Immediate& imm) { xor_(Operand(dst), imm); }
  void xor_(const Operand& dst, const Immediate& x);

  // Bit operations.
  void bt(const Operand& dst, Register src);
  void bts(Register dst, Register src) { bts(Operand(dst), src); }
  void bts(const Operand& dst, Register src);

  // Miscellaneous
  void hlt();
  void int3();
  void nop();
  void ret(int imm16);

  // Label operations & relative jumps (PPUM Appendix D)
  //
  // Takes a branch opcode (cc) and a label (L) and generates
  // either a backward branch or a forward branch and links it
  // to the label fixup chain. Usage:
  //
  // Label L;    // unbound label
  // j(cc, &L);  // forward branch to unbound label
  // bind(&L);   // bind label to the current pc
  // j(cc, &L);  // backward branch to bound label
  // bind(&L);   // illegal: a label may be bound only once
  //
  // Note: The same Label can be used for forward and backward branches
  // but it may be bound only once.

  void bind(Label* L);  // binds an unbound label L to the current code position

  // Calls
  void call(Label* L);
  void call(byte* entry, RelocInfo::Mode rmode);
  int CallSize(const Operand& adr);
  void call(Register reg) { call(Operand(reg)); }
  void call(const Operand& adr);
  int CallSize(Handle<Code> code, RelocInfo::Mode mode);
  void call(Handle<Code> code,
            RelocInfo::Mode rmode,
            TypeFeedbackId id = TypeFeedbackId::None());

  // Jumps
  // unconditional jump to L
  void jmp(Label* L, Label::Distance distance = Label::kFar);
  void jmp(byte* entry, RelocInfo::Mode rmode);
  void jmp(Register reg) { jmp(Operand(reg)); }
  void jmp(const Operand& adr);
  void jmp(Handle<Code> code, RelocInfo::Mode rmode);

  // Conditional jumps
  void j(Condition cc,
         Label* L,
         Label::Distance distance = Label::kFar);
  void j(Condition cc, byte* entry, RelocInfo::Mode rmode);
  void j(Condition cc, Handle<Code> code);

  // Floating-point operations
  void fld(int i);
  void fstp(int i);

  void fld1();
  void fldz();
  void fldpi();
  void fldln2();

  void fld_s(const Operand& adr);
  void fld_d(const Operand& adr);

  void fstp_s(const Operand& adr);
  void fst_s(const Operand& adr);
  void fstp_d(const Operand& adr);
  void fst_d(const Operand& adr);

  void fild_s(const Operand& adr);
  void fild_d(const Operand& adr);

  void fist_s(const Operand& adr);

  void fistp_s(const Operand& adr);
  void fistp_d(const Operand& adr);

  // The fisttp instructions require SSE3.
  void fisttp_s(const Operand& adr);
  void fisttp_d(const Operand& adr);

  void fabs();
  void fchs();
  void fcos();
  void fsin();
  void fptan();
  void fyl2x();
  void f2xm1();
  void fscale();
  void fninit();

  void fadd(int i);
  void fadd_i(int i);
  void fsub(int i);
  void fsub_i(int i);
  void fmul(int i);
  void fmul_i(int i);
  void fdiv(int i);
  void fdiv_i(int i);

  void fisub_s(const Operand& adr);

  void faddp(int i = 1);
  void fsubp(int i = 1);
  void fsubrp(int i = 1);
  void fmulp(int i = 1);
  void fdivp(int i = 1);
  void fprem();
  void fprem1();

  void fxch(int i = 1);
  void fincstp();
  void ffree(int i = 0);

  void ftst();
  void fucomp(int i);
  void fucompp();
  void fucomi(int i);
  void fucomip();
  void fcompp();
  void fnstsw_ax();
  void fwait();
  void fnclex();

  void frndint();

  void sahf();
  void setcc(Condition cc, Register reg);

  void cpuid();

  // SSE instructions
<<<<<<< HEAD
  void andps(XMMRegister dst, XMMRegister src);
  void xorps(XMMRegister dst, XMMRegister src);
=======
  void movaps(XMMRegister dst, XMMRegister src);
  void shufps(XMMRegister dst, XMMRegister src, byte imm8);

  void andps(XMMRegister dst, const Operand& src);
  void andps(XMMRegister dst, XMMRegister src) { andps(dst, Operand(src)); }
  void xorps(XMMRegister dst, const Operand& src);
  void xorps(XMMRegister dst, XMMRegister src) { xorps(dst, Operand(src)); }
  void orps(XMMRegister dst, const Operand& src);
  void orps(XMMRegister dst, XMMRegister src) { orps(dst, Operand(src)); }

  void addps(XMMRegister dst, const Operand& src);
  void addps(XMMRegister dst, XMMRegister src) { addps(dst, Operand(src)); }
  void subps(XMMRegister dst, const Operand& src);
  void subps(XMMRegister dst, XMMRegister src) { subps(dst, Operand(src)); }
  void mulps(XMMRegister dst, const Operand& src);
  void mulps(XMMRegister dst, XMMRegister src) { mulps(dst, Operand(src)); }
  void divps(XMMRegister dst, const Operand& src);
  void divps(XMMRegister dst, XMMRegister src) { divps(dst, Operand(src)); }
>>>>>>> 8c15b39e

  // SSE2 instructions
  void cvttss2si(Register dst, const Operand& src);
  void cvttss2si(Register dst, XMMRegister src) {
    cvttss2si(dst, Operand(src));
  }
  void cvttsd2si(Register dst, const Operand& src);
  void cvtsd2si(Register dst, XMMRegister src);

  void cvtsi2sd(XMMRegister dst, Register src) { cvtsi2sd(dst, Operand(src)); }
  void cvtsi2sd(XMMRegister dst, const Operand& src);
  void cvtss2sd(XMMRegister dst, XMMRegister src);
  void cvtsd2ss(XMMRegister dst, XMMRegister src);

  void addsd(XMMRegister dst, XMMRegister src);
  void addsd(XMMRegister dst, const Operand& src);
  void subsd(XMMRegister dst, XMMRegister src);
  void mulsd(XMMRegister dst, XMMRegister src);
  void mulsd(XMMRegister dst, const Operand& src);
  void divsd(XMMRegister dst, XMMRegister src);
  void xorpd(XMMRegister dst, XMMRegister src);
  void sqrtsd(XMMRegister dst, XMMRegister src);

  void andpd(XMMRegister dst, XMMRegister src);
  void orpd(XMMRegister dst, XMMRegister src);

  void ucomisd(XMMRegister dst, XMMRegister src) { ucomisd(dst, Operand(src)); }
  void ucomisd(XMMRegister dst, const Operand& src);

  enum RoundingMode {
    kRoundToNearest = 0x0,
    kRoundDown      = 0x1,
    kRoundUp        = 0x2,
    kRoundToZero    = 0x3
  };

  void roundsd(XMMRegister dst, XMMRegister src, RoundingMode mode);

  void movmskpd(Register dst, XMMRegister src);
  void movmskps(Register dst, XMMRegister src);

  void cmpltsd(XMMRegister dst, XMMRegister src);
  void pcmpeqd(XMMRegister dst, XMMRegister src);

  void movdqa(XMMRegister dst, const Operand& src);
  void movdqa(const Operand& dst, XMMRegister src);
  void movdqu(XMMRegister dst, const Operand& src);
  void movdqu(const Operand& dst, XMMRegister src);
  void movdq(bool aligned, XMMRegister dst, const Operand& src) {
    if (aligned) {
      movdqa(dst, src);
    } else {
      movdqu(dst, src);
    }
  }

  void movd(XMMRegister dst, Register src) { movd(dst, Operand(src)); }
  void movd(XMMRegister dst, const Operand& src);
  void movd(Register dst, XMMRegister src) { movd(Operand(dst), src); }
  void movd(const Operand& dst, XMMRegister src);
<<<<<<< HEAD
  void movsd(XMMRegister dst, XMMRegister src);
=======
  void movsd(XMMRegister dst, XMMRegister src) { movsd(dst, Operand(src)); }
>>>>>>> 8c15b39e
  void movsd(XMMRegister dst, const Operand& src);
  void movsd(const Operand& dst, XMMRegister src);


  void movss(XMMRegister dst, const Operand& src);
  void movss(const Operand& dst, XMMRegister src);
  void movss(XMMRegister dst, XMMRegister src) { movss(dst, Operand(src)); }
  void extractps(Register dst, XMMRegister src, byte imm8);

  void pand(XMMRegister dst, XMMRegister src);
  void pxor(XMMRegister dst, XMMRegister src);
  void por(XMMRegister dst, XMMRegister src);
  void ptest(XMMRegister dst, XMMRegister src);

  void psllq(XMMRegister reg, int8_t shift);
  void psllq(XMMRegister dst, XMMRegister src);
  void psrlq(XMMRegister reg, int8_t shift);
  void psrlq(XMMRegister dst, XMMRegister src);
  void pshufd(XMMRegister dst, XMMRegister src, uint8_t shuffle);
  void pextrd(Register dst, XMMRegister src, int8_t offset) {
    pextrd(Operand(dst), src, offset);
  }
  void pextrd(const Operand& dst, XMMRegister src, int8_t offset);
  void pinsrd(XMMRegister dst, Register src, int8_t offset) {
    pinsrd(dst, Operand(src), offset);
  }
  void pinsrd(XMMRegister dst, const Operand& src, int8_t offset);

  // Parallel XMM operations.
  void movntdqa(XMMRegister dst, const Operand& src);
  void movntdq(const Operand& dst, XMMRegister src);
  // Prefetch src position into cache level.
  // Level 1, 2 or 3 specifies CPU cache level. Level 0 specifies a
  // non-temporal
  void prefetch(const Operand& src, int level);
  // TODO(lrn): Need SFENCE for movnt?

  // Debugging
  void Print();

  // Check the code size generated from label to here.
  int SizeOfCodeGeneratedSince(Label* label) {
    return pc_offset() - label->pos();
  }

  // Mark address of the ExitJSFrame code.
  void RecordJSReturn();

  // Mark address of a debug break slot.
  void RecordDebugBreakSlot();

  // Record a comment relocation entry that can be used by a disassembler.
  // Use --code-comments to enable, or provide "force = true" flag to always
  // write a comment.
  void RecordComment(const char* msg, bool force = false);

  // Writes a single byte or word of data in the code stream.  Used for
  // inline tables, e.g., jump-tables.
  void db(uint8_t data);
  void dd(uint32_t data);

  // Check if there is less than kGap bytes available in the buffer.
  // If this is the case, we need to grow the buffer before emitting
  // an instruction or relocation information.
  inline bool overflow() const { return pc_ >= reloc_info_writer.pos() - kGap; }

  // Get the number of bytes available in the buffer.
  inline int available_space() const { return reloc_info_writer.pos() - pc_; }

  static bool IsNop(Address addr);

  PositionsRecorder* positions_recorder() { return &positions_recorder_; }

  int relocation_writer_size() {
    return (buffer_ + buffer_size_) - reloc_info_writer.pos();
  }

  // Avoid overflows for displacements etc.
  static const int kMaximalBufferSize = 512*MB;

  byte byte_at(int pos) { return buffer_[pos]; }
  void set_byte_at(int pos, byte value) { buffer_[pos] = value; }

 protected:
  void emit_sse_operand(XMMRegister reg, const Operand& adr);
  void emit_sse_operand(XMMRegister dst, XMMRegister src);
  void emit_sse_operand(Register dst, XMMRegister src);
  void emit_sse_operand(XMMRegister dst, Register src);

  byte* addr_at(int pos) { return buffer_ + pos; }


 private:
  uint32_t long_at(int pos)  {
    return *reinterpret_cast<uint32_t*>(addr_at(pos));
  }
  void long_at_put(int pos, uint32_t x)  {
    *reinterpret_cast<uint32_t*>(addr_at(pos)) = x;
  }

  // code emission
  void GrowBuffer();
  inline void emit(uint32_t x);
  inline void emit(Handle<Object> handle);
  inline void emit(uint32_t x,
                   RelocInfo::Mode rmode,
                   TypeFeedbackId id = TypeFeedbackId::None());
  inline void emit(Handle<Code> code,
                   RelocInfo::Mode rmode,
                   TypeFeedbackId id = TypeFeedbackId::None());
  inline void emit(const Immediate& x);
  inline void emit_w(const Immediate& x);

  // Emit the code-object-relative offset of the label's position
  inline void emit_code_relative_offset(Label* label);

  // instruction generation
  void emit_arith_b(int op1, int op2, Register dst, int imm8);

  // Emit a basic arithmetic instruction (i.e. first byte of the family is 0x81)
  // with a given destination expression and an immediate operand.  It attempts
  // to use the shortest encoding possible.
  // sel specifies the /n in the modrm byte (see the Intel PRM).
  void emit_arith(int sel, Operand dst, const Immediate& x);

  void emit_operand(Register reg, const Operand& adr);

  void emit_farith(int b1, int b2, int i);

  // labels
  void print(Label* L);
  void bind_to(Label* L, int pos);

  // displacements
  inline Displacement disp_at(Label* L);
  inline void disp_at_put(Label* L, Displacement disp);
  inline void emit_disp(Label* L, Displacement::Type type);
  inline void emit_near_disp(Label* L);

  // record reloc info for current pc_
  void RecordRelocInfo(RelocInfo::Mode rmode, intptr_t data = 0);

  friend class CodePatcher;
  friend class EnsureSpace;

  // code generation
  RelocInfoWriter reloc_info_writer;

  PositionsRecorder positions_recorder_;
  friend class PositionsRecorder;
};


// Helper class that ensures that there is enough space for generating
// instructions and relocation information.  The constructor makes
// sure that there is enough space and (in debug mode) the destructor
// checks that we did not generate too much.
class EnsureSpace BASE_EMBEDDED {
 public:
  explicit EnsureSpace(Assembler* assembler) : assembler_(assembler) {
    if (assembler_->overflow()) assembler_->GrowBuffer();
#ifdef DEBUG
    space_before_ = assembler_->available_space();
#endif
  }

#ifdef DEBUG
  ~EnsureSpace() {
    int bytes_generated = space_before_ - assembler_->available_space();
    ASSERT(bytes_generated < assembler_->kGap);
  }
#endif

 private:
  Assembler* assembler_;
#ifdef DEBUG
  int space_before_;
#endif
};

} }  // namespace v8::internal

#endif  // V8_IA32_ASSEMBLER_IA32_H_<|MERGE_RESOLUTION|>--- conflicted
+++ resolved
@@ -1012,10 +1012,6 @@
   void cpuid();
 
   // SSE instructions
-<<<<<<< HEAD
-  void andps(XMMRegister dst, XMMRegister src);
-  void xorps(XMMRegister dst, XMMRegister src);
-=======
   void movaps(XMMRegister dst, XMMRegister src);
   void shufps(XMMRegister dst, XMMRegister src, byte imm8);
 
@@ -1034,7 +1030,6 @@
   void mulps(XMMRegister dst, XMMRegister src) { mulps(dst, Operand(src)); }
   void divps(XMMRegister dst, const Operand& src);
   void divps(XMMRegister dst, XMMRegister src) { divps(dst, Operand(src)); }
->>>>>>> 8c15b39e
 
   // SSE2 instructions
   void cvttss2si(Register dst, const Operand& src);
@@ -1095,11 +1090,7 @@
   void movd(XMMRegister dst, const Operand& src);
   void movd(Register dst, XMMRegister src) { movd(Operand(dst), src); }
   void movd(const Operand& dst, XMMRegister src);
-<<<<<<< HEAD
-  void movsd(XMMRegister dst, XMMRegister src);
-=======
   void movsd(XMMRegister dst, XMMRegister src) { movsd(dst, Operand(src)); }
->>>>>>> 8c15b39e
   void movsd(XMMRegister dst, const Operand& src);
   void movsd(const Operand& dst, XMMRegister src);
 
