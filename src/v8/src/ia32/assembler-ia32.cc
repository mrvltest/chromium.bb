// Copyright (c) 1994-2006 Sun Microsystems Inc.
// All Rights Reserved.
//
// Redistribution and use in source and binary forms, with or without
// modification, are permitted provided that the following conditions
// are met:
//
// - Redistributions of source code must retain the above copyright notice,
// this list of conditions and the following disclaimer.
//
// - Redistribution in binary form must reproduce the above copyright
// notice, this list of conditions and the following disclaimer in the
// documentation and/or other materials provided with the
// distribution.
//
// - Neither the name of Sun Microsystems or the names of contributors may
// be used to endorse or promote products derived from this software without
// specific prior written permission.
//
// THIS SOFTWARE IS PROVIDED BY THE COPYRIGHT HOLDERS AND CONTRIBUTORS
// "AS IS" AND ANY EXPRESS OR IMPLIED WARRANTIES, INCLUDING, BUT NOT
// LIMITED TO, THE IMPLIED WARRANTIES OF MERCHANTABILITY AND FITNESS
// FOR A PARTICULAR PURPOSE ARE DISCLAIMED. IN NO EVENT SHALL THE
// COPYRIGHT OWNER OR CONTRIBUTORS BE LIABLE FOR ANY DIRECT, INDIRECT,
// INCIDENTAL, SPECIAL, EXEMPLARY, OR CONSEQUENTIAL DAMAGES
// (INCLUDING, BUT NOT LIMITED TO, PROCUREMENT OF SUBSTITUTE GOODS OR
// SERVICES; LOSS OF USE, DATA, OR PROFITS; OR BUSINESS INTERRUPTION)
// HOWEVER CAUSED AND ON ANY THEORY OF LIABILITY, WHETHER IN CONTRACT,
// STRICT LIABILITY, OR TORT (INCLUDING NEGLIGENCE OR OTHERWISE)
// ARISING IN ANY WAY OUT OF THE USE OF THIS SOFTWARE, EVEN IF ADVISED
// OF THE POSSIBILITY OF SUCH DAMAGE.

// The original source code covered by the above license above has been modified
// significantly by Google Inc.
// Copyright 2012 the V8 project authors. All rights reserved.

#include "v8.h"

#if V8_TARGET_ARCH_IA32

#include "disassembler.h"
#include "macro-assembler.h"
#include "serialize.h"

namespace v8 {
namespace internal {

// -----------------------------------------------------------------------------
// Implementation of CpuFeatures

#ifdef DEBUG
bool CpuFeatures::initialized_ = false;
#endif
uint64_t CpuFeatures::supported_ = 0;
uint64_t CpuFeatures::found_by_runtime_probing_only_ = 0;
uint64_t CpuFeatures::cross_compile_ = 0;


ExternalReference ExternalReference::cpu_features() {
  ASSERT(CpuFeatures::initialized_);
  return ExternalReference(&CpuFeatures::supported_);
}


int IntelDoubleRegister::NumAllocatableRegisters() {
  if (CpuFeatures::IsSupported(SSE2)) {
    return XMMRegister::kNumAllocatableRegisters;
  } else {
    return X87Register::kNumAllocatableRegisters;
  }
}


int IntelDoubleRegister::NumRegisters() {
  if (CpuFeatures::IsSupported(SSE2)) {
    return XMMRegister::kNumRegisters;
  } else {
    return X87Register::kNumRegisters;
  }
}


const char* IntelDoubleRegister::AllocationIndexToString(int index) {
  if (CpuFeatures::IsSupported(SSE2)) {
    return XMMRegister::AllocationIndexToString(index);
  } else {
    return X87Register::AllocationIndexToString(index);
  }
}


void CpuFeatures::Probe() {
  ASSERT(!initialized_);
  ASSERT(supported_ == 0);
#ifdef DEBUG
  initialized_ = true;
#endif
  if (Serializer::enabled()) {
    supported_ |= OS::CpuFeaturesImpliedByPlatform();
    return;  // No features if we might serialize.
  }

  uint64_t probed_features = 0;
  CPU cpu;
  if (cpu.has_sse41()) {
    probed_features |= static_cast<uint64_t>(1) << SSE4_1;
  }
  if (cpu.has_sse3()) {
    probed_features |= static_cast<uint64_t>(1) << SSE3;
  }
  if (cpu.has_sse2()) {
    probed_features |= static_cast<uint64_t>(1) << SSE2;
  }
  if (cpu.has_cmov()) {
    probed_features |= static_cast<uint64_t>(1) << CMOV;
  }

  // SAHF must be available in compat/legacy mode.
  ASSERT(cpu.has_sahf());
  probed_features |= static_cast<uint64_t>(1) << SAHF;

  uint64_t platform_features = OS::CpuFeaturesImpliedByPlatform();
  supported_ = probed_features | platform_features;
  found_by_runtime_probing_only_ = probed_features & ~platform_features;
}


// -----------------------------------------------------------------------------
// Implementation of Displacement

void Displacement::init(Label* L, Type type) {
  ASSERT(!L->is_bound());
  int next = 0;
  if (L->is_linked()) {
    next = L->pos();
    ASSERT(next > 0);  // Displacements must be at positions > 0
  }
  // Ensure that we _never_ overflow the next field.
  ASSERT(NextField::is_valid(Assembler::kMaximalBufferSize));
  data_ = NextField::encode(next) | TypeField::encode(type);
}


// -----------------------------------------------------------------------------
// Implementation of RelocInfo


const int RelocInfo::kApplyMask =
  RelocInfo::kCodeTargetMask | 1 << RelocInfo::RUNTIME_ENTRY |
    1 << RelocInfo::JS_RETURN | 1 << RelocInfo::INTERNAL_REFERENCE |
    1 << RelocInfo::DEBUG_BREAK_SLOT | 1 << RelocInfo::CODE_AGE_SEQUENCE;


bool RelocInfo::IsCodedSpecially() {
  // The deserializer needs to know whether a pointer is specially coded.  Being
  // specially coded on IA32 means that it is a relative address, as used by
  // branch instructions.  These are also the ones that need changing when a
  // code object moves.
  return (1 << rmode_) & kApplyMask;
}


void RelocInfo::PatchCode(byte* instructions, int instruction_count) {
  // Patch the code at the current address with the supplied instructions.
  for (int i = 0; i < instruction_count; i++) {
    *(pc_ + i) = *(instructions + i);
  }

  // Indicate that code has changed.
  CPU::FlushICache(pc_, instruction_count);
}


// Patch the code at the current PC with a call to the target address.
// Additional guard int3 instructions can be added if required.
void RelocInfo::PatchCodeWithCall(Address target, int guard_bytes) {
  // Call instruction takes up 5 bytes and int3 takes up one byte.
  static const int kCallCodeSize = 5;
  int code_size = kCallCodeSize + guard_bytes;

  // Create a code patcher.
  CodePatcher patcher(pc_, code_size);

  // Add a label for checking the size of the code used for returning.
#ifdef DEBUG
  Label check_codesize;
  patcher.masm()->bind(&check_codesize);
#endif

  // Patch the code.
  patcher.masm()->call(target, RelocInfo::NONE32);

  // Check that the size of the code generated is as expected.
  ASSERT_EQ(kCallCodeSize,
            patcher.masm()->SizeOfCodeGeneratedSince(&check_codesize));

  // Add the requested number of int3 instructions after the call.
  ASSERT_GE(guard_bytes, 0);
  for (int i = 0; i < guard_bytes; i++) {
    patcher.masm()->int3();
  }
}


// -----------------------------------------------------------------------------
// Implementation of Operand

Operand::Operand(Register base, int32_t disp, RelocInfo::Mode rmode) {
  // [base + disp/r]
  if (disp == 0 && RelocInfo::IsNone(rmode) && !base.is(ebp)) {
    // [base]
    set_modrm(0, base);
    if (base.is(esp)) set_sib(times_1, esp, base);
  } else if (is_int8(disp) && RelocInfo::IsNone(rmode)) {
    // [base + disp8]
    set_modrm(1, base);
    if (base.is(esp)) set_sib(times_1, esp, base);
    set_disp8(disp);
  } else {
    // [base + disp/r]
    set_modrm(2, base);
    if (base.is(esp)) set_sib(times_1, esp, base);
    set_dispr(disp, rmode);
  }
}


Operand::Operand(Register base,
                 Register index,
                 ScaleFactor scale,
                 int32_t disp,
                 RelocInfo::Mode rmode) {
  ASSERT(!index.is(esp));  // illegal addressing mode
  // [base + index*scale + disp/r]
  if (disp == 0 && RelocInfo::IsNone(rmode) && !base.is(ebp)) {
    // [base + index*scale]
    set_modrm(0, esp);
    set_sib(scale, index, base);
  } else if (is_int8(disp) && RelocInfo::IsNone(rmode)) {
    // [base + index*scale + disp8]
    set_modrm(1, esp);
    set_sib(scale, index, base);
    set_disp8(disp);
  } else {
    // [base + index*scale + disp/r]
    set_modrm(2, esp);
    set_sib(scale, index, base);
    set_dispr(disp, rmode);
  }
}


Operand::Operand(Register index,
                 ScaleFactor scale,
                 int32_t disp,
                 RelocInfo::Mode rmode) {
  ASSERT(!index.is(esp));  // illegal addressing mode
  // [index*scale + disp/r]
  set_modrm(0, esp);
  set_sib(scale, index, ebp);
  set_dispr(disp, rmode);
}


bool Operand::is_reg(Register reg) const {
  return ((buf_[0] & 0xF8) == 0xC0)  // addressing mode is register only.
      && ((buf_[0] & 0x07) == reg.code());  // register codes match.
}


bool Operand::is_reg_only() const {
  return (buf_[0] & 0xF8) == 0xC0;  // Addressing mode is register only.
}


Register Operand::reg() const {
  ASSERT(is_reg_only());
  return Register::from_code(buf_[0] & 0x07);
}


// -----------------------------------------------------------------------------
// Implementation of Assembler.

// Emit a single byte. Must always be inlined.
#define EMIT(x)                                 \
  *pc_++ = (x)


#ifdef GENERATED_CODE_COVERAGE
static void InitCoverageLog();
#endif

Assembler::Assembler(Isolate* isolate, void* buffer, int buffer_size)
    : AssemblerBase(isolate, buffer, buffer_size),
      positions_recorder_(this) {
  // Clear the buffer in debug mode unless it was provided by the
  // caller in which case we can't be sure it's okay to overwrite
  // existing code in it; see CodePatcher::CodePatcher(...).
#ifdef DEBUG
  if (own_buffer_) {
    memset(buffer_, 0xCC, buffer_size_);  // int3
  }
#endif

  reloc_info_writer.Reposition(buffer_ + buffer_size_, pc_);

#ifdef GENERATED_CODE_COVERAGE
  InitCoverageLog();
#endif
}


void Assembler::GetCode(CodeDesc* desc) {
  // Finalize code (at this point overflow() may be true, but the gap ensures
  // that we are still not overlapping instructions and relocation info).
  ASSERT(pc_ <= reloc_info_writer.pos());  // No overlap.
  // Set up code descriptor.
  desc->buffer = buffer_;
  desc->buffer_size = buffer_size_;
  desc->instr_size = pc_offset();
  desc->reloc_size = (buffer_ + buffer_size_) - reloc_info_writer.pos();
  desc->origin = this;
}


void Assembler::Align(int m) {
  ASSERT(IsPowerOf2(m));
  int mask = m - 1;
  int addr = pc_offset();
  Nop((m - (addr & mask)) & mask);
}


bool Assembler::IsNop(Address addr) {
  Address a = addr;
  while (*a == 0x66) a++;
  if (*a == 0x90) return true;
  if (a[0] == 0xf && a[1] == 0x1f) return true;
  return false;
}


void Assembler::Nop(int bytes) {
  EnsureSpace ensure_space(this);

  if (!CpuFeatures::IsSupported(SSE2)) {
    // Older CPUs that do not support SSE2 may not support multibyte NOP
    // instructions.
    for (; bytes > 0; bytes--) {
      EMIT(0x90);
    }
    return;
  }

  // Multi byte nops from http://support.amd.com/us/Processor_TechDocs/40546.pdf
  while (bytes > 0) {
    switch (bytes) {
      case 2:
        EMIT(0x66);
      case 1:
        EMIT(0x90);
        return;
      case 3:
        EMIT(0xf);
        EMIT(0x1f);
        EMIT(0);
        return;
      case 4:
        EMIT(0xf);
        EMIT(0x1f);
        EMIT(0x40);
        EMIT(0);
        return;
      case 6:
        EMIT(0x66);
      case 5:
        EMIT(0xf);
        EMIT(0x1f);
        EMIT(0x44);
        EMIT(0);
        EMIT(0);
        return;
      case 7:
        EMIT(0xf);
        EMIT(0x1f);
        EMIT(0x80);
        EMIT(0);
        EMIT(0);
        EMIT(0);
        EMIT(0);
        return;
      default:
      case 11:
        EMIT(0x66);
        bytes--;
      case 10:
        EMIT(0x66);
        bytes--;
      case 9:
        EMIT(0x66);
        bytes--;
      case 8:
        EMIT(0xf);
        EMIT(0x1f);
        EMIT(0x84);
        EMIT(0);
        EMIT(0);
        EMIT(0);
        EMIT(0);
        EMIT(0);
        bytes -= 8;
    }
  }
}


void Assembler::CodeTargetAlign() {
  Align(16);  // Preferred alignment of jump targets on ia32.
}


void Assembler::cpuid() {
  EnsureSpace ensure_space(this);
  EMIT(0x0F);
  EMIT(0xA2);
}


void Assembler::pushad() {
  EnsureSpace ensure_space(this);
  EMIT(0x60);
}


void Assembler::popad() {
  EnsureSpace ensure_space(this);
  EMIT(0x61);
}


void Assembler::pushfd() {
  EnsureSpace ensure_space(this);
  EMIT(0x9C);
}


void Assembler::popfd() {
  EnsureSpace ensure_space(this);
  EMIT(0x9D);
}


void Assembler::push(const Immediate& x) {
  EnsureSpace ensure_space(this);
  if (x.is_int8()) {
    EMIT(0x6a);
    EMIT(x.x_);
  } else {
    EMIT(0x68);
    emit(x);
  }
}


void Assembler::push_imm32(int32_t imm32) {
  EnsureSpace ensure_space(this);
  EMIT(0x68);
  emit(imm32);
}


void Assembler::push(Register src) {
  EnsureSpace ensure_space(this);
  EMIT(0x50 | src.code());
}


void Assembler::push(const Operand& src) {
  EnsureSpace ensure_space(this);
  EMIT(0xFF);
  emit_operand(esi, src);
}


void Assembler::pop(Register dst) {
  ASSERT(reloc_info_writer.last_pc() != NULL);
  EnsureSpace ensure_space(this);
  EMIT(0x58 | dst.code());
}


void Assembler::pop(const Operand& dst) {
  EnsureSpace ensure_space(this);
  EMIT(0x8F);
  emit_operand(eax, dst);
}


void Assembler::enter(const Immediate& size) {
  EnsureSpace ensure_space(this);
  EMIT(0xC8);
  emit_w(size);
  EMIT(0);
}


void Assembler::leave() {
  EnsureSpace ensure_space(this);
  EMIT(0xC9);
}


void Assembler::mov_b(Register dst, const Operand& src) {
  CHECK(dst.is_byte_register());
  EnsureSpace ensure_space(this);
  EMIT(0x8A);
  emit_operand(dst, src);
}


void Assembler::mov_b(const Operand& dst, int8_t imm8) {
  EnsureSpace ensure_space(this);
  EMIT(0xC6);
  emit_operand(eax, dst);
  EMIT(imm8);
}


void Assembler::mov_b(const Operand& dst, Register src) {
  CHECK(src.is_byte_register());
  EnsureSpace ensure_space(this);
  EMIT(0x88);
  emit_operand(src, dst);
}


void Assembler::mov_w(Register dst, const Operand& src) {
  EnsureSpace ensure_space(this);
  EMIT(0x66);
  EMIT(0x8B);
  emit_operand(dst, src);
}


void Assembler::mov_w(const Operand& dst, Register src) {
  EnsureSpace ensure_space(this);
  EMIT(0x66);
  EMIT(0x89);
  emit_operand(src, dst);
}


void Assembler::mov_w(const Operand& dst, int16_t imm16) {
  EnsureSpace ensure_space(this);
  EMIT(0x66);
  EMIT(0xC7);
  emit_operand(eax, dst);
  EMIT(static_cast<int8_t>(imm16 & 0xff));
  EMIT(static_cast<int8_t>(imm16 >> 8));
}


void Assembler::mov(Register dst, int32_t imm32) {
  EnsureSpace ensure_space(this);
  EMIT(0xB8 | dst.code());
  emit(imm32);
}


void Assembler::mov(Register dst, const Immediate& x) {
  EnsureSpace ensure_space(this);
  EMIT(0xB8 | dst.code());
  emit(x);
}


void Assembler::mov(Register dst, Handle<Object> handle) {
  EnsureSpace ensure_space(this);
  EMIT(0xB8 | dst.code());
  emit(handle);
}


void Assembler::mov(Register dst, const Operand& src) {
  EnsureSpace ensure_space(this);
  EMIT(0x8B);
  emit_operand(dst, src);
}


void Assembler::mov(Register dst, Register src) {
  EnsureSpace ensure_space(this);
  EMIT(0x89);
  EMIT(0xC0 | src.code() << 3 | dst.code());
}


void Assembler::mov(const Operand& dst, const Immediate& x) {
  EnsureSpace ensure_space(this);
  EMIT(0xC7);
  emit_operand(eax, dst);
  emit(x);
}


void Assembler::mov(const Operand& dst, Handle<Object> handle) {
  EnsureSpace ensure_space(this);
  EMIT(0xC7);
  emit_operand(eax, dst);
  emit(handle);
}


void Assembler::mov(const Operand& dst, Register src) {
  EnsureSpace ensure_space(this);
  EMIT(0x89);
  emit_operand(src, dst);
}


void Assembler::movsx_b(Register dst, const Operand& src) {
  EnsureSpace ensure_space(this);
  EMIT(0x0F);
  EMIT(0xBE);
  emit_operand(dst, src);
}


void Assembler::movsx_w(Register dst, const Operand& src) {
  EnsureSpace ensure_space(this);
  EMIT(0x0F);
  EMIT(0xBF);
  emit_operand(dst, src);
}


void Assembler::movzx_b(Register dst, const Operand& src) {
  EnsureSpace ensure_space(this);
  EMIT(0x0F);
  EMIT(0xB6);
  emit_operand(dst, src);
}


void Assembler::movzx_w(Register dst, const Operand& src) {
  EnsureSpace ensure_space(this);
  EMIT(0x0F);
  EMIT(0xB7);
  emit_operand(dst, src);
}


void Assembler::cmov(Condition cc, Register dst, const Operand& src) {
  ASSERT(IsEnabled(CMOV));
  EnsureSpace ensure_space(this);
  // Opcode: 0f 40 + cc /r.
  EMIT(0x0F);
  EMIT(0x40 + cc);
  emit_operand(dst, src);
}


void Assembler::cld() {
  EnsureSpace ensure_space(this);
  EMIT(0xFC);
}


void Assembler::rep_movs() {
  EnsureSpace ensure_space(this);
  EMIT(0xF3);
  EMIT(0xA5);
}


void Assembler::rep_stos() {
  EnsureSpace ensure_space(this);
  EMIT(0xF3);
  EMIT(0xAB);
}


void Assembler::stos() {
  EnsureSpace ensure_space(this);
  EMIT(0xAB);
}


void Assembler::xchg(Register dst, Register src) {
  EnsureSpace ensure_space(this);
  if (src.is(eax) || dst.is(eax)) {  // Single-byte encoding.
    EMIT(0x90 | (src.is(eax) ? dst.code() : src.code()));
  } else {
    EMIT(0x87);
    EMIT(0xC0 | src.code() << 3 | dst.code());
  }
}


void Assembler::adc(Register dst, int32_t imm32) {
  EnsureSpace ensure_space(this);
  emit_arith(2, Operand(dst), Immediate(imm32));
}


void Assembler::adc(Register dst, const Operand& src) {
  EnsureSpace ensure_space(this);
  EMIT(0x13);
  emit_operand(dst, src);
}


void Assembler::add(Register dst, const Operand& src) {
  EnsureSpace ensure_space(this);
  EMIT(0x03);
  emit_operand(dst, src);
}


void Assembler::add(const Operand& dst, Register src) {
  EnsureSpace ensure_space(this);
  EMIT(0x01);
  emit_operand(src, dst);
}


void Assembler::add(const Operand& dst, const Immediate& x) {
  ASSERT(reloc_info_writer.last_pc() != NULL);
  EnsureSpace ensure_space(this);
  emit_arith(0, dst, x);
}


void Assembler::and_(Register dst, int32_t imm32) {
  and_(dst, Immediate(imm32));
}


void Assembler::and_(Register dst, const Immediate& x) {
  EnsureSpace ensure_space(this);
  emit_arith(4, Operand(dst), x);
}


void Assembler::and_(Register dst, const Operand& src) {
  EnsureSpace ensure_space(this);
  EMIT(0x23);
  emit_operand(dst, src);
}


void Assembler::and_(const Operand& dst, const Immediate& x) {
  EnsureSpace ensure_space(this);
  emit_arith(4, dst, x);
}


void Assembler::and_(const Operand& dst, Register src) {
  EnsureSpace ensure_space(this);
  EMIT(0x21);
  emit_operand(src, dst);
}


void Assembler::cmpb(const Operand& op, int8_t imm8) {
  EnsureSpace ensure_space(this);
  if (op.is_reg(eax)) {
    EMIT(0x3C);
  } else {
    EMIT(0x80);
    emit_operand(edi, op);  // edi == 7
  }
  EMIT(imm8);
}


void Assembler::cmpb(const Operand& op, Register reg) {
  CHECK(reg.is_byte_register());
  EnsureSpace ensure_space(this);
  EMIT(0x38);
  emit_operand(reg, op);
}


void Assembler::cmpb(Register reg, const Operand& op) {
  CHECK(reg.is_byte_register());
  EnsureSpace ensure_space(this);
  EMIT(0x3A);
  emit_operand(reg, op);
}


void Assembler::cmpw(const Operand& op, Immediate imm16) {
  ASSERT(imm16.is_int16());
  EnsureSpace ensure_space(this);
  EMIT(0x66);
  EMIT(0x81);
  emit_operand(edi, op);
  emit_w(imm16);
}


void Assembler::cmp(Register reg, int32_t imm32) {
  EnsureSpace ensure_space(this);
  emit_arith(7, Operand(reg), Immediate(imm32));
}


void Assembler::cmp(Register reg, Handle<Object> handle) {
  EnsureSpace ensure_space(this);
  emit_arith(7, Operand(reg), Immediate(handle));
}


void Assembler::cmp(Register reg, const Operand& op) {
  EnsureSpace ensure_space(this);
  EMIT(0x3B);
  emit_operand(reg, op);
}


void Assembler::cmp(const Operand& op, const Immediate& imm) {
  EnsureSpace ensure_space(this);
  emit_arith(7, op, imm);
}


void Assembler::cmp(const Operand& op, Handle<Object> handle) {
  EnsureSpace ensure_space(this);
  emit_arith(7, op, Immediate(handle));
}


void Assembler::cmpb_al(const Operand& op) {
  EnsureSpace ensure_space(this);
  EMIT(0x38);  // CMP r/m8, r8
  emit_operand(eax, op);  // eax has same code as register al.
}


void Assembler::cmpw_ax(const Operand& op) {
  EnsureSpace ensure_space(this);
  EMIT(0x66);
  EMIT(0x39);  // CMP r/m16, r16
  emit_operand(eax, op);  // eax has same code as register ax.
}


void Assembler::dec_b(Register dst) {
  CHECK(dst.is_byte_register());
  EnsureSpace ensure_space(this);
  EMIT(0xFE);
  EMIT(0xC8 | dst.code());
}


void Assembler::dec_b(const Operand& dst) {
  EnsureSpace ensure_space(this);
  EMIT(0xFE);
  emit_operand(ecx, dst);
}


void Assembler::dec(Register dst) {
  EnsureSpace ensure_space(this);
  EMIT(0x48 | dst.code());
}


void Assembler::dec(const Operand& dst) {
  EnsureSpace ensure_space(this);
  EMIT(0xFF);
  emit_operand(ecx, dst);
}


void Assembler::cdq() {
  EnsureSpace ensure_space(this);
  EMIT(0x99);
}


void Assembler::idiv(Register src) {
  EnsureSpace ensure_space(this);
  EMIT(0xF7);
  EMIT(0xF8 | src.code());
}


void Assembler::imul(Register reg) {
  EnsureSpace ensure_space(this);
  EMIT(0xF7);
  EMIT(0xE8 | reg.code());
}


void Assembler::imul(Register dst, const Operand& src) {
  EnsureSpace ensure_space(this);
  EMIT(0x0F);
  EMIT(0xAF);
  emit_operand(dst, src);
}


void Assembler::imul(Register dst, Register src, int32_t imm32) {
  EnsureSpace ensure_space(this);
  if (is_int8(imm32)) {
    EMIT(0x6B);
    EMIT(0xC0 | dst.code() << 3 | src.code());
    EMIT(imm32);
  } else {
    EMIT(0x69);
    EMIT(0xC0 | dst.code() << 3 | src.code());
    emit(imm32);
  }
}


void Assembler::inc(Register dst) {
  EnsureSpace ensure_space(this);
  EMIT(0x40 | dst.code());
}


void Assembler::inc(const Operand& dst) {
  EnsureSpace ensure_space(this);
  EMIT(0xFF);
  emit_operand(eax, dst);
}


void Assembler::lea(Register dst, const Operand& src) {
  EnsureSpace ensure_space(this);
  EMIT(0x8D);
  emit_operand(dst, src);
}


void Assembler::mul(Register src) {
  EnsureSpace ensure_space(this);
  EMIT(0xF7);
  EMIT(0xE0 | src.code());
}


void Assembler::neg(Register dst) {
  EnsureSpace ensure_space(this);
  EMIT(0xF7);
  EMIT(0xD8 | dst.code());
}


void Assembler::not_(Register dst) {
  EnsureSpace ensure_space(this);
  EMIT(0xF7);
  EMIT(0xD0 | dst.code());
}


void Assembler::or_(Register dst, int32_t imm32) {
  EnsureSpace ensure_space(this);
  emit_arith(1, Operand(dst), Immediate(imm32));
}


void Assembler::or_(Register dst, const Operand& src) {
  EnsureSpace ensure_space(this);
  EMIT(0x0B);
  emit_operand(dst, src);
}


void Assembler::or_(const Operand& dst, const Immediate& x) {
  EnsureSpace ensure_space(this);
  emit_arith(1, dst, x);
}


void Assembler::or_(const Operand& dst, Register src) {
  EnsureSpace ensure_space(this);
  EMIT(0x09);
  emit_operand(src, dst);
}


void Assembler::rcl(Register dst, uint8_t imm8) {
  EnsureSpace ensure_space(this);
  ASSERT(is_uint5(imm8));  // illegal shift count
  if (imm8 == 1) {
    EMIT(0xD1);
    EMIT(0xD0 | dst.code());
  } else {
    EMIT(0xC1);
    EMIT(0xD0 | dst.code());
    EMIT(imm8);
  }
}


void Assembler::rcr(Register dst, uint8_t imm8) {
  EnsureSpace ensure_space(this);
  ASSERT(is_uint5(imm8));  // illegal shift count
  if (imm8 == 1) {
    EMIT(0xD1);
    EMIT(0xD8 | dst.code());
  } else {
    EMIT(0xC1);
    EMIT(0xD8 | dst.code());
    EMIT(imm8);
  }
}


void Assembler::ror(Register dst, uint8_t imm8) {
  EnsureSpace ensure_space(this);
  ASSERT(is_uint5(imm8));  // illegal shift count
  if (imm8 == 1) {
    EMIT(0xD1);
    EMIT(0xC8 | dst.code());
  } else {
    EMIT(0xC1);
    EMIT(0xC8 | dst.code());
    EMIT(imm8);
  }
}


void Assembler::ror_cl(Register dst) {
  EnsureSpace ensure_space(this);
  EMIT(0xD3);
  EMIT(0xC8 | dst.code());
}


void Assembler::sar(Register dst, uint8_t imm8) {
  EnsureSpace ensure_space(this);
  ASSERT(is_uint5(imm8));  // illegal shift count
  if (imm8 == 1) {
    EMIT(0xD1);
    EMIT(0xF8 | dst.code());
  } else {
    EMIT(0xC1);
    EMIT(0xF8 | dst.code());
    EMIT(imm8);
  }
}


void Assembler::sar_cl(Register dst) {
  EnsureSpace ensure_space(this);
  EMIT(0xD3);
  EMIT(0xF8 | dst.code());
}


void Assembler::sbb(Register dst, const Operand& src) {
  EnsureSpace ensure_space(this);
  EMIT(0x1B);
  emit_operand(dst, src);
}


void Assembler::shld(Register dst, const Operand& src) {
  EnsureSpace ensure_space(this);
  EMIT(0x0F);
  EMIT(0xA5);
  emit_operand(dst, src);
}


void Assembler::shl(Register dst, uint8_t imm8) {
  EnsureSpace ensure_space(this);
  ASSERT(is_uint5(imm8));  // illegal shift count
  if (imm8 == 1) {
    EMIT(0xD1);
    EMIT(0xE0 | dst.code());
  } else {
    EMIT(0xC1);
    EMIT(0xE0 | dst.code());
    EMIT(imm8);
  }
}


void Assembler::shl_cl(Register dst) {
  EnsureSpace ensure_space(this);
  EMIT(0xD3);
  EMIT(0xE0 | dst.code());
}


void Assembler::shrd(Register dst, const Operand& src) {
  EnsureSpace ensure_space(this);
  EMIT(0x0F);
  EMIT(0xAD);
  emit_operand(dst, src);
}


void Assembler::shr(Register dst, uint8_t imm8) {
  EnsureSpace ensure_space(this);
  ASSERT(is_uint5(imm8));  // illegal shift count
  if (imm8 == 1) {
    EMIT(0xD1);
    EMIT(0xE8 | dst.code());
  } else {
    EMIT(0xC1);
    EMIT(0xE8 | dst.code());
    EMIT(imm8);
  }
}


void Assembler::shr_cl(Register dst) {
  EnsureSpace ensure_space(this);
  EMIT(0xD3);
  EMIT(0xE8 | dst.code());
}


void Assembler::sub(const Operand& dst, const Immediate& x) {
  EnsureSpace ensure_space(this);
  emit_arith(5, dst, x);
}


void Assembler::sub(Register dst, const Operand& src) {
  EnsureSpace ensure_space(this);
  EMIT(0x2B);
  emit_operand(dst, src);
}


void Assembler::sub(const Operand& dst, Register src) {
  EnsureSpace ensure_space(this);
  EMIT(0x29);
  emit_operand(src, dst);
}


void Assembler::test(Register reg, const Immediate& imm) {
  if (RelocInfo::IsNone(imm.rmode_) && is_uint8(imm.x_)) {
    test_b(reg, imm.x_);
    return;
  }

  EnsureSpace ensure_space(this);
  // This is not using emit_arith because test doesn't support
  // sign-extension of 8-bit operands.
  if (reg.is(eax)) {
    EMIT(0xA9);
  } else {
    EMIT(0xF7);
    EMIT(0xC0 | reg.code());
  }
  emit(imm);
}


void Assembler::test(Register reg, const Operand& op) {
  EnsureSpace ensure_space(this);
  EMIT(0x85);
  emit_operand(reg, op);
}


void Assembler::test_b(Register reg, const Operand& op) {
  CHECK(reg.is_byte_register());
  EnsureSpace ensure_space(this);
  EMIT(0x84);
  emit_operand(reg, op);
}


void Assembler::test(const Operand& op, const Immediate& imm) {
  if (op.is_reg_only()) {
    test(op.reg(), imm);
    return;
  }
  if (RelocInfo::IsNone(imm.rmode_) && is_uint8(imm.x_)) {
    return test_b(op, imm.x_);
  }
  EnsureSpace ensure_space(this);
  EMIT(0xF7);
  emit_operand(eax, op);
  emit(imm);
}


void Assembler::test_b(Register reg, uint8_t imm8) {
  EnsureSpace ensure_space(this);
  // Only use test against byte for registers that have a byte
  // variant: eax, ebx, ecx, and edx.
  if (reg.is(eax)) {
    EMIT(0xA8);
    EMIT(imm8);
  } else if (reg.is_byte_register()) {
    emit_arith_b(0xF6, 0xC0, reg, imm8);
  } else {
    EMIT(0xF7);
    EMIT(0xC0 | reg.code());
    emit(imm8);
  }
}


void Assembler::test_b(const Operand& op, uint8_t imm8) {
  if (op.is_reg_only()) {
    test_b(op.reg(), imm8);
    return;
  }
  EnsureSpace ensure_space(this);
  EMIT(0xF6);
  emit_operand(eax, op);
  EMIT(imm8);
}


void Assembler::xor_(Register dst, int32_t imm32) {
  EnsureSpace ensure_space(this);
  emit_arith(6, Operand(dst), Immediate(imm32));
}


void Assembler::xor_(Register dst, const Operand& src) {
  EnsureSpace ensure_space(this);
  EMIT(0x33);
  emit_operand(dst, src);
}


void Assembler::xor_(const Operand& dst, Register src) {
  EnsureSpace ensure_space(this);
  EMIT(0x31);
  emit_operand(src, dst);
}


void Assembler::xor_(const Operand& dst, const Immediate& x) {
  EnsureSpace ensure_space(this);
  emit_arith(6, dst, x);
}


void Assembler::bt(const Operand& dst, Register src) {
  EnsureSpace ensure_space(this);
  EMIT(0x0F);
  EMIT(0xA3);
  emit_operand(src, dst);
}


void Assembler::bts(const Operand& dst, Register src) {
  EnsureSpace ensure_space(this);
  EMIT(0x0F);
  EMIT(0xAB);
  emit_operand(src, dst);
}


void Assembler::hlt() {
  EnsureSpace ensure_space(this);
  EMIT(0xF4);
}


void Assembler::int3() {
  EnsureSpace ensure_space(this);
  EMIT(0xCC);
}


void Assembler::nop() {
  EnsureSpace ensure_space(this);
  EMIT(0x90);
}


void Assembler::ret(int imm16) {
  EnsureSpace ensure_space(this);
  ASSERT(is_uint16(imm16));
  if (imm16 == 0) {
    EMIT(0xC3);
  } else {
    EMIT(0xC2);
    EMIT(imm16 & 0xFF);
    EMIT((imm16 >> 8) & 0xFF);
  }
}


// Labels refer to positions in the (to be) generated code.
// There are bound, linked, and unused labels.
//
// Bound labels refer to known positions in the already
// generated code. pos() is the position the label refers to.
//
// Linked labels refer to unknown positions in the code
// to be generated; pos() is the position of the 32bit
// Displacement of the last instruction using the label.


void Assembler::print(Label* L) {
  if (L->is_unused()) {
    PrintF("unused label\n");
  } else if (L->is_bound()) {
    PrintF("bound label to %d\n", L->pos());
  } else if (L->is_linked()) {
    Label l = *L;
    PrintF("unbound label");
    while (l.is_linked()) {
      Displacement disp = disp_at(&l);
      PrintF("@ %d ", l.pos());
      disp.print();
      PrintF("\n");
      disp.next(&l);
    }
  } else {
    PrintF("label in inconsistent state (pos = %d)\n", L->pos_);
  }
}


void Assembler::bind_to(Label* L, int pos) {
  EnsureSpace ensure_space(this);
  ASSERT(0 <= pos && pos <= pc_offset());  // must have a valid binding position
  while (L->is_linked()) {
    Displacement disp = disp_at(L);
    int fixup_pos = L->pos();
    if (disp.type() == Displacement::CODE_RELATIVE) {
      // Relative to Code* heap object pointer.
      long_at_put(fixup_pos, pos + Code::kHeaderSize - kHeapObjectTag);
    } else {
      if (disp.type() == Displacement::UNCONDITIONAL_JUMP) {
        ASSERT(byte_at(fixup_pos - 1) == 0xE9);  // jmp expected
      }
      // Relative address, relative to point after address.
      int imm32 = pos - (fixup_pos + sizeof(int32_t));
      long_at_put(fixup_pos, imm32);
    }
    disp.next(L);
  }
  while (L->is_near_linked()) {
    int fixup_pos = L->near_link_pos();
    int offset_to_next =
        static_cast<int>(*reinterpret_cast<int8_t*>(addr_at(fixup_pos)));
    ASSERT(offset_to_next <= 0);
    // Relative address, relative to point after address.
    int disp = pos - fixup_pos - sizeof(int8_t);
    CHECK(0 <= disp && disp <= 127);
    set_byte_at(fixup_pos, disp);
    if (offset_to_next < 0) {
      L->link_to(fixup_pos + offset_to_next, Label::kNear);
    } else {
      L->UnuseNear();
    }
  }
  L->bind_to(pos);
}


void Assembler::bind(Label* L) {
  EnsureSpace ensure_space(this);
  ASSERT(!L->is_bound());  // label can only be bound once
  bind_to(L, pc_offset());
}


void Assembler::call(Label* L) {
  positions_recorder()->WriteRecordedPositions();
  EnsureSpace ensure_space(this);
  if (L->is_bound()) {
    const int long_size = 5;
    int offs = L->pos() - pc_offset();
    ASSERT(offs <= 0);
    // 1110 1000 #32-bit disp.
    EMIT(0xE8);
    emit(offs - long_size);
  } else {
    // 1110 1000 #32-bit disp.
    EMIT(0xE8);
    emit_disp(L, Displacement::OTHER);
  }
}


void Assembler::call(byte* entry, RelocInfo::Mode rmode) {
  positions_recorder()->WriteRecordedPositions();
  EnsureSpace ensure_space(this);
  ASSERT(!RelocInfo::IsCodeTarget(rmode));
  EMIT(0xE8);
  if (RelocInfo::IsRuntimeEntry(rmode)) {
    emit(reinterpret_cast<uint32_t>(entry), rmode);
  } else {
    emit(entry - (pc_ + sizeof(int32_t)), rmode);
  }
}


int Assembler::CallSize(const Operand& adr) {
  // Call size is 1 (opcode) + adr.len_ (operand).
  return 1 + adr.len_;
}


void Assembler::call(const Operand& adr) {
  positions_recorder()->WriteRecordedPositions();
  EnsureSpace ensure_space(this);
  EMIT(0xFF);
  emit_operand(edx, adr);
}


int Assembler::CallSize(Handle<Code> code, RelocInfo::Mode rmode) {
  return 1 /* EMIT */ + sizeof(uint32_t) /* emit */;
}


void Assembler::call(Handle<Code> code,
                     RelocInfo::Mode rmode,
                     TypeFeedbackId ast_id) {
  positions_recorder()->WriteRecordedPositions();
  EnsureSpace ensure_space(this);
  ASSERT(RelocInfo::IsCodeTarget(rmode)
      || rmode == RelocInfo::CODE_AGE_SEQUENCE);
  EMIT(0xE8);
  emit(code, rmode, ast_id);
}


void Assembler::jmp(Label* L, Label::Distance distance) {
  EnsureSpace ensure_space(this);
  if (L->is_bound()) {
    const int short_size = 2;
    const int long_size  = 5;
    int offs = L->pos() - pc_offset();
    ASSERT(offs <= 0);
    if (is_int8(offs - short_size)) {
      // 1110 1011 #8-bit disp.
      EMIT(0xEB);
      EMIT((offs - short_size) & 0xFF);
    } else {
      // 1110 1001 #32-bit disp.
      EMIT(0xE9);
      emit(offs - long_size);
    }
  } else if (distance == Label::kNear) {
    EMIT(0xEB);
    emit_near_disp(L);
  } else {
    // 1110 1001 #32-bit disp.
    EMIT(0xE9);
    emit_disp(L, Displacement::UNCONDITIONAL_JUMP);
  }
}


void Assembler::jmp(byte* entry, RelocInfo::Mode rmode) {
  EnsureSpace ensure_space(this);
  ASSERT(!RelocInfo::IsCodeTarget(rmode));
  EMIT(0xE9);
  if (RelocInfo::IsRuntimeEntry(rmode)) {
    emit(reinterpret_cast<uint32_t>(entry), rmode);
  } else {
    emit(entry - (pc_ + sizeof(int32_t)), rmode);
  }
}


void Assembler::jmp(const Operand& adr) {
  EnsureSpace ensure_space(this);
  EMIT(0xFF);
  emit_operand(esp, adr);
}


void Assembler::jmp(Handle<Code> code, RelocInfo::Mode rmode) {
  EnsureSpace ensure_space(this);
  ASSERT(RelocInfo::IsCodeTarget(rmode));
  EMIT(0xE9);
  emit(code, rmode);
}


void Assembler::j(Condition cc, Label* L, Label::Distance distance) {
  EnsureSpace ensure_space(this);
  ASSERT(0 <= cc && static_cast<int>(cc) < 16);
  if (L->is_bound()) {
    const int short_size = 2;
    const int long_size  = 6;
    int offs = L->pos() - pc_offset();
    ASSERT(offs <= 0);
    if (is_int8(offs - short_size)) {
      // 0111 tttn #8-bit disp
      EMIT(0x70 | cc);
      EMIT((offs - short_size) & 0xFF);
    } else {
      // 0000 1111 1000 tttn #32-bit disp
      EMIT(0x0F);
      EMIT(0x80 | cc);
      emit(offs - long_size);
    }
  } else if (distance == Label::kNear) {
    EMIT(0x70 | cc);
    emit_near_disp(L);
  } else {
    // 0000 1111 1000 tttn #32-bit disp
    // Note: could eliminate cond. jumps to this jump if condition
    //       is the same however, seems to be rather unlikely case.
    EMIT(0x0F);
    EMIT(0x80 | cc);
    emit_disp(L, Displacement::OTHER);
  }
}


void Assembler::j(Condition cc, byte* entry, RelocInfo::Mode rmode) {
  EnsureSpace ensure_space(this);
  ASSERT((0 <= cc) && (static_cast<int>(cc) < 16));
  // 0000 1111 1000 tttn #32-bit disp.
  EMIT(0x0F);
  EMIT(0x80 | cc);
  if (RelocInfo::IsRuntimeEntry(rmode)) {
    emit(reinterpret_cast<uint32_t>(entry), rmode);
  } else {
    emit(entry - (pc_ + sizeof(int32_t)), rmode);
  }
}


void Assembler::j(Condition cc, Handle<Code> code) {
  EnsureSpace ensure_space(this);
  // 0000 1111 1000 tttn #32-bit disp
  EMIT(0x0F);
  EMIT(0x80 | cc);
  emit(code, RelocInfo::CODE_TARGET);
}


// FPU instructions.

void Assembler::fld(int i) {
  EnsureSpace ensure_space(this);
  emit_farith(0xD9, 0xC0, i);
}


void Assembler::fstp(int i) {
  EnsureSpace ensure_space(this);
  emit_farith(0xDD, 0xD8, i);
}


void Assembler::fld1() {
  EnsureSpace ensure_space(this);
  EMIT(0xD9);
  EMIT(0xE8);
}


void Assembler::fldpi() {
  EnsureSpace ensure_space(this);
  EMIT(0xD9);
  EMIT(0xEB);
}


void Assembler::fldz() {
  EnsureSpace ensure_space(this);
  EMIT(0xD9);
  EMIT(0xEE);
}


void Assembler::fldln2() {
  EnsureSpace ensure_space(this);
  EMIT(0xD9);
  EMIT(0xED);
}


void Assembler::fld_s(const Operand& adr) {
  EnsureSpace ensure_space(this);
  EMIT(0xD9);
  emit_operand(eax, adr);
}


void Assembler::fld_d(const Operand& adr) {
  EnsureSpace ensure_space(this);
  EMIT(0xDD);
  emit_operand(eax, adr);
}


void Assembler::fstp_s(const Operand& adr) {
  EnsureSpace ensure_space(this);
  EMIT(0xD9);
  emit_operand(ebx, adr);
}


void Assembler::fst_s(const Operand& adr) {
  EnsureSpace ensure_space(this);
  EMIT(0xD9);
  emit_operand(edx, adr);
}


void Assembler::fstp_d(const Operand& adr) {
  EnsureSpace ensure_space(this);
  EMIT(0xDD);
  emit_operand(ebx, adr);
}


void Assembler::fst_d(const Operand& adr) {
  EnsureSpace ensure_space(this);
  EMIT(0xDD);
  emit_operand(edx, adr);
}


void Assembler::fild_s(const Operand& adr) {
  EnsureSpace ensure_space(this);
  EMIT(0xDB);
  emit_operand(eax, adr);
}


void Assembler::fild_d(const Operand& adr) {
  EnsureSpace ensure_space(this);
  EMIT(0xDF);
  emit_operand(ebp, adr);
}


void Assembler::fistp_s(const Operand& adr) {
  EnsureSpace ensure_space(this);
  EMIT(0xDB);
  emit_operand(ebx, adr);
}


void Assembler::fisttp_s(const Operand& adr) {
  ASSERT(IsEnabled(SSE3));
  EnsureSpace ensure_space(this);
  EMIT(0xDB);
  emit_operand(ecx, adr);
}


void Assembler::fisttp_d(const Operand& adr) {
  ASSERT(IsEnabled(SSE3));
  EnsureSpace ensure_space(this);
  EMIT(0xDD);
  emit_operand(ecx, adr);
}


void Assembler::fist_s(const Operand& adr) {
  EnsureSpace ensure_space(this);
  EMIT(0xDB);
  emit_operand(edx, adr);
}


void Assembler::fistp_d(const Operand& adr) {
  EnsureSpace ensure_space(this);
  EMIT(0xDF);
  emit_operand(edi, adr);
}


void Assembler::fabs() {
  EnsureSpace ensure_space(this);
  EMIT(0xD9);
  EMIT(0xE1);
}


void Assembler::fchs() {
  EnsureSpace ensure_space(this);
  EMIT(0xD9);
  EMIT(0xE0);
}


void Assembler::fcos() {
  EnsureSpace ensure_space(this);
  EMIT(0xD9);
  EMIT(0xFF);
}


void Assembler::fsin() {
  EnsureSpace ensure_space(this);
  EMIT(0xD9);
  EMIT(0xFE);
}


void Assembler::fptan() {
  EnsureSpace ensure_space(this);
  EMIT(0xD9);
  EMIT(0xF2);
}


void Assembler::fyl2x() {
  EnsureSpace ensure_space(this);
  EMIT(0xD9);
  EMIT(0xF1);
}


void Assembler::f2xm1() {
  EnsureSpace ensure_space(this);
  EMIT(0xD9);
  EMIT(0xF0);
}


void Assembler::fscale() {
  EnsureSpace ensure_space(this);
  EMIT(0xD9);
  EMIT(0xFD);
}


void Assembler::fninit() {
  EnsureSpace ensure_space(this);
  EMIT(0xDB);
  EMIT(0xE3);
}


void Assembler::fadd(int i) {
  EnsureSpace ensure_space(this);
  emit_farith(0xDC, 0xC0, i);
}


void Assembler::fadd_i(int i) {
  EnsureSpace ensure_space(this);
  emit_farith(0xD8, 0xC0, i);
}


void Assembler::fsub(int i) {
  EnsureSpace ensure_space(this);
  emit_farith(0xDC, 0xE8, i);
}


void Assembler::fsub_i(int i) {
  EnsureSpace ensure_space(this);
  emit_farith(0xD8, 0xE0, i);
}


void Assembler::fisub_s(const Operand& adr) {
  EnsureSpace ensure_space(this);
  EMIT(0xDA);
  emit_operand(esp, adr);
}


void Assembler::fmul_i(int i) {
  EnsureSpace ensure_space(this);
  emit_farith(0xD8, 0xC8, i);
}


void Assembler::fmul(int i) {
  EnsureSpace ensure_space(this);
  emit_farith(0xDC, 0xC8, i);
}


void Assembler::fdiv(int i) {
  EnsureSpace ensure_space(this);
  emit_farith(0xDC, 0xF8, i);
}


void Assembler::fdiv_i(int i) {
  EnsureSpace ensure_space(this);
  emit_farith(0xD8, 0xF0, i);
}


void Assembler::faddp(int i) {
  EnsureSpace ensure_space(this);
  emit_farith(0xDE, 0xC0, i);
}


void Assembler::fsubp(int i) {
  EnsureSpace ensure_space(this);
  emit_farith(0xDE, 0xE8, i);
}


void Assembler::fsubrp(int i) {
  EnsureSpace ensure_space(this);
  emit_farith(0xDE, 0xE0, i);
}


void Assembler::fmulp(int i) {
  EnsureSpace ensure_space(this);
  emit_farith(0xDE, 0xC8, i);
}


void Assembler::fdivp(int i) {
  EnsureSpace ensure_space(this);
  emit_farith(0xDE, 0xF8, i);
}


void Assembler::fprem() {
  EnsureSpace ensure_space(this);
  EMIT(0xD9);
  EMIT(0xF8);
}


void Assembler::fprem1() {
  EnsureSpace ensure_space(this);
  EMIT(0xD9);
  EMIT(0xF5);
}


void Assembler::fxch(int i) {
  EnsureSpace ensure_space(this);
  emit_farith(0xD9, 0xC8, i);
}


void Assembler::fincstp() {
  EnsureSpace ensure_space(this);
  EMIT(0xD9);
  EMIT(0xF7);
}


void Assembler::ffree(int i) {
  EnsureSpace ensure_space(this);
  emit_farith(0xDD, 0xC0, i);
}


void Assembler::ftst() {
  EnsureSpace ensure_space(this);
  EMIT(0xD9);
  EMIT(0xE4);
}


void Assembler::fucomp(int i) {
  EnsureSpace ensure_space(this);
  emit_farith(0xDD, 0xE8, i);
}


void Assembler::fucompp() {
  EnsureSpace ensure_space(this);
  EMIT(0xDA);
  EMIT(0xE9);
}


void Assembler::fucomi(int i) {
  EnsureSpace ensure_space(this);
  EMIT(0xDB);
  EMIT(0xE8 + i);
}


void Assembler::fucomip() {
  EnsureSpace ensure_space(this);
  EMIT(0xDF);
  EMIT(0xE9);
}


void Assembler::fcompp() {
  EnsureSpace ensure_space(this);
  EMIT(0xDE);
  EMIT(0xD9);
}


void Assembler::fnstsw_ax() {
  EnsureSpace ensure_space(this);
  EMIT(0xDF);
  EMIT(0xE0);
}


void Assembler::fwait() {
  EnsureSpace ensure_space(this);
  EMIT(0x9B);
}


void Assembler::frndint() {
  EnsureSpace ensure_space(this);
  EMIT(0xD9);
  EMIT(0xFC);
}


void Assembler::fnclex() {
  EnsureSpace ensure_space(this);
  EMIT(0xDB);
  EMIT(0xE2);
}


void Assembler::sahf() {
  EnsureSpace ensure_space(this);
  EMIT(0x9E);
}


void Assembler::setcc(Condition cc, Register reg) {
  ASSERT(reg.is_byte_register());
  EnsureSpace ensure_space(this);
  EMIT(0x0F);
  EMIT(0x90 | cc);
  EMIT(0xC0 | reg.code());
}


void Assembler::cvttss2si(Register dst, const Operand& src) {
  ASSERT(IsEnabled(SSE2));
  EnsureSpace ensure_space(this);
  EMIT(0xF3);
  EMIT(0x0F);
  EMIT(0x2C);
  emit_operand(dst, src);
}


void Assembler::cvttsd2si(Register dst, const Operand& src) {
  ASSERT(IsEnabled(SSE2));
  EnsureSpace ensure_space(this);
  EMIT(0xF2);
  EMIT(0x0F);
  EMIT(0x2C);
  emit_operand(dst, src);
}


void Assembler::cvtsd2si(Register dst, XMMRegister src) {
  ASSERT(IsEnabled(SSE2));
  EnsureSpace ensure_space(this);
  EMIT(0xF2);
  EMIT(0x0F);
  EMIT(0x2D);
  emit_sse_operand(dst, src);
}


void Assembler::cvtsi2sd(XMMRegister dst, const Operand& src) {
  ASSERT(IsEnabled(SSE2));
  EnsureSpace ensure_space(this);
  EMIT(0xF2);
  EMIT(0x0F);
  EMIT(0x2A);
  emit_sse_operand(dst, src);
}


void Assembler::cvtss2sd(XMMRegister dst, XMMRegister src) {
  ASSERT(IsEnabled(SSE2));
  EnsureSpace ensure_space(this);
  EMIT(0xF3);
  EMIT(0x0F);
  EMIT(0x5A);
  emit_sse_operand(dst, src);
}


void Assembler::cvtsd2ss(XMMRegister dst, XMMRegister src) {
  ASSERT(IsEnabled(SSE2));
  EnsureSpace ensure_space(this);
  EMIT(0xF2);
  EMIT(0x0F);
  EMIT(0x5A);
  emit_sse_operand(dst, src);
}


void Assembler::addsd(XMMRegister dst, XMMRegister src) {
  ASSERT(IsEnabled(SSE2));
  EnsureSpace ensure_space(this);
  EMIT(0xF2);
  EMIT(0x0F);
  EMIT(0x58);
  emit_sse_operand(dst, src);
}


void Assembler::addsd(XMMRegister dst, const Operand& src) {
  ASSERT(IsEnabled(SSE2));
  EnsureSpace ensure_space(this);
  EMIT(0xF2);
  EMIT(0x0F);
  EMIT(0x58);
  emit_sse_operand(dst, src);
}


void Assembler::mulsd(XMMRegister dst, XMMRegister src) {
  ASSERT(IsEnabled(SSE2));
  EnsureSpace ensure_space(this);
  EMIT(0xF2);
  EMIT(0x0F);
  EMIT(0x59);
  emit_sse_operand(dst, src);
}


void Assembler::mulsd(XMMRegister dst, const Operand& src) {
  ASSERT(IsEnabled(SSE2));
  EnsureSpace ensure_space(this);
  EMIT(0xF2);
  EMIT(0x0F);
  EMIT(0x59);
  emit_sse_operand(dst, src);
}


void Assembler::subsd(XMMRegister dst, XMMRegister src) {
  ASSERT(IsEnabled(SSE2));
  EnsureSpace ensure_space(this);
  EMIT(0xF2);
  EMIT(0x0F);
  EMIT(0x5C);
  emit_sse_operand(dst, src);
}


void Assembler::divsd(XMMRegister dst, XMMRegister src) {
  ASSERT(IsEnabled(SSE2));
  EnsureSpace ensure_space(this);
  EMIT(0xF2);
  EMIT(0x0F);
  EMIT(0x5E);
  emit_sse_operand(dst, src);
}


void Assembler::xorpd(XMMRegister dst, XMMRegister src) {
  ASSERT(IsEnabled(SSE2));
  EnsureSpace ensure_space(this);
  EMIT(0x66);
  EMIT(0x0F);
  EMIT(0x57);
  emit_sse_operand(dst, src);
}


void Assembler::andps(XMMRegister dst, const Operand& src) {
  ASSERT(IsEnabled(SSE2));
  EnsureSpace ensure_space(this);
  EMIT(0x0F);
  EMIT(0x54);
  emit_sse_operand(dst, src);
}


void Assembler::orps(XMMRegister dst, const Operand& src) {
  ASSERT(IsEnabled(SSE2));
  EnsureSpace ensure_space(this);
  EMIT(0x0F);
  EMIT(0x56);
  emit_sse_operand(dst, src);
}


void Assembler::xorps(XMMRegister dst, const Operand& src) {
  ASSERT(IsEnabled(SSE2));
  EnsureSpace ensure_space(this);
  EMIT(0x0F);
  EMIT(0x57);
  emit_sse_operand(dst, src);
}


<<<<<<< HEAD
void Assembler::sqrtsd(XMMRegister dst, XMMRegister src) {
=======
void Assembler::addps(XMMRegister dst, const Operand& src) {
>>>>>>> 8c15b39e
  ASSERT(IsEnabled(SSE2));
  EnsureSpace ensure_space(this);
  EMIT(0x0F);
  EMIT(0x58);
  emit_sse_operand(dst, src);
}


<<<<<<< HEAD
void Assembler::andpd(XMMRegister dst, XMMRegister src) {
=======
void Assembler::subps(XMMRegister dst, const Operand& src) {
>>>>>>> 8c15b39e
  ASSERT(IsEnabled(SSE2));
  EnsureSpace ensure_space(this);
  EMIT(0x0F);
  EMIT(0x5C);
  emit_sse_operand(dst, src);
}


<<<<<<< HEAD
void Assembler::orpd(XMMRegister dst, XMMRegister src) {
=======
void Assembler::mulps(XMMRegister dst, const Operand& src) {
  ASSERT(IsEnabled(SSE2));
  EnsureSpace ensure_space(this);
  EMIT(0x0F);
  EMIT(0x59);
  emit_sse_operand(dst, src);
}


void Assembler::divps(XMMRegister dst, const Operand& src) {
  ASSERT(IsEnabled(SSE2));
  EnsureSpace ensure_space(this);
  EMIT(0x0F);
  EMIT(0x5E);
  emit_sse_operand(dst, src);
}


void Assembler::sqrtsd(XMMRegister dst, XMMRegister src) {
  ASSERT(IsEnabled(SSE2));
  EnsureSpace ensure_space(this);
  EMIT(0xF2);
  EMIT(0x0F);
  EMIT(0x51);
  emit_sse_operand(dst, src);
}


void Assembler::andpd(XMMRegister dst, XMMRegister src) {
>>>>>>> 8c15b39e
  ASSERT(IsEnabled(SSE2));
  EnsureSpace ensure_space(this);
  EMIT(0x66);
  EMIT(0x0F);
  EMIT(0x54);
  emit_sse_operand(dst, src);
}


void Assembler::orpd(XMMRegister dst, XMMRegister src) {
  ASSERT(IsEnabled(SSE2));
  EnsureSpace ensure_space(this);
  EMIT(0x66);
  EMIT(0x0F);
  EMIT(0x56);
  emit_sse_operand(dst, src);
}


void Assembler::ucomisd(XMMRegister dst, const Operand& src) {
  ASSERT(IsEnabled(SSE2));
  EnsureSpace ensure_space(this);
  EMIT(0x66);
  EMIT(0x0F);
  EMIT(0x2E);
  emit_sse_operand(dst, src);
}


void Assembler::roundsd(XMMRegister dst, XMMRegister src, RoundingMode mode) {
  ASSERT(IsEnabled(SSE4_1));
  EnsureSpace ensure_space(this);
  EMIT(0x66);
  EMIT(0x0F);
  EMIT(0x3A);
  EMIT(0x0B);
  emit_sse_operand(dst, src);
  // Mask precision exeption.
  EMIT(static_cast<byte>(mode) | 0x8);
}


void Assembler::movmskpd(Register dst, XMMRegister src) {
  ASSERT(IsEnabled(SSE2));
  EnsureSpace ensure_space(this);
  EMIT(0x66);
  EMIT(0x0F);
  EMIT(0x50);
  emit_sse_operand(dst, src);
}


void Assembler::movmskps(Register dst, XMMRegister src) {
  ASSERT(IsEnabled(SSE2));
  EnsureSpace ensure_space(this);
  EMIT(0x0F);
  EMIT(0x50);
  emit_sse_operand(dst, src);
}


void Assembler::pcmpeqd(XMMRegister dst, XMMRegister src) {
  ASSERT(IsEnabled(SSE2));
  EnsureSpace ensure_space(this);
  EMIT(0x66);
  EMIT(0x0F);
  EMIT(0x76);
  emit_sse_operand(dst, src);
}


void Assembler::cmpltsd(XMMRegister dst, XMMRegister src) {
  ASSERT(IsEnabled(SSE2));
  EnsureSpace ensure_space(this);
  EMIT(0xF2);
  EMIT(0x0F);
  EMIT(0xC2);
  emit_sse_operand(dst, src);
  EMIT(1);  // LT == 1
}


void Assembler::movaps(XMMRegister dst, XMMRegister src) {
  ASSERT(IsEnabled(SSE2));
  EnsureSpace ensure_space(this);
  EMIT(0x0F);
  EMIT(0x28);
  emit_sse_operand(dst, src);
}


void Assembler::shufps(XMMRegister dst, XMMRegister src, byte imm8) {
  ASSERT(IsEnabled(SSE2));
  ASSERT(is_uint8(imm8));
  EnsureSpace ensure_space(this);
  EMIT(0x0F);
  EMIT(0xC6);
  emit_sse_operand(dst, src);
  EMIT(imm8);
}


void Assembler::movdqa(const Operand& dst, XMMRegister src) {
  ASSERT(IsEnabled(SSE2));
  EnsureSpace ensure_space(this);
  EMIT(0x66);
  EMIT(0x0F);
  EMIT(0x7F);
  emit_sse_operand(src, dst);
}


void Assembler::movdqa(XMMRegister dst, const Operand& src) {
  ASSERT(IsEnabled(SSE2));
  EnsureSpace ensure_space(this);
  EMIT(0x66);
  EMIT(0x0F);
  EMIT(0x6F);
  emit_sse_operand(dst, src);
}


void Assembler::movdqu(const Operand& dst, XMMRegister src ) {
  ASSERT(IsEnabled(SSE2));
  EnsureSpace ensure_space(this);
  EMIT(0xF3);
  EMIT(0x0F);
  EMIT(0x7F);
  emit_sse_operand(src, dst);
}


void Assembler::movdqu(XMMRegister dst, const Operand& src) {
  ASSERT(IsEnabled(SSE2));
  EnsureSpace ensure_space(this);
  EMIT(0xF3);
  EMIT(0x0F);
  EMIT(0x6F);
  emit_sse_operand(dst, src);
}


void Assembler::movntdqa(XMMRegister dst, const Operand& src) {
  ASSERT(IsEnabled(SSE4_1));
  EnsureSpace ensure_space(this);
  EMIT(0x66);
  EMIT(0x0F);
  EMIT(0x38);
  EMIT(0x2A);
  emit_sse_operand(dst, src);
}


void Assembler::movntdq(const Operand& dst, XMMRegister src) {
  ASSERT(IsEnabled(SSE2));
  EnsureSpace ensure_space(this);
  EMIT(0x66);
  EMIT(0x0F);
  EMIT(0xE7);
  emit_sse_operand(src, dst);
}


void Assembler::prefetch(const Operand& src, int level) {
  ASSERT(is_uint2(level));
  EnsureSpace ensure_space(this);
  EMIT(0x0F);
  EMIT(0x18);
  // Emit hint number in Reg position of RegR/M.
  XMMRegister code = XMMRegister::from_code(level);
  emit_sse_operand(code, src);
}


void Assembler::movsd(const Operand& dst, XMMRegister src ) {
  ASSERT(IsEnabled(SSE2));
  EnsureSpace ensure_space(this);
  EMIT(0xF2);  // double
  EMIT(0x0F);
  EMIT(0x11);  // store
  emit_sse_operand(src, dst);
}


void Assembler::movsd(XMMRegister dst, const Operand& src) {
  ASSERT(IsEnabled(SSE2));
  EnsureSpace ensure_space(this);
  EMIT(0xF2);  // double
  EMIT(0x0F);
  EMIT(0x10);  // load
  emit_sse_operand(dst, src);
}


void Assembler::movss(const Operand& dst, XMMRegister src ) {
  ASSERT(IsEnabled(SSE2));
  EnsureSpace ensure_space(this);
  EMIT(0xF3);  // float
  EMIT(0x0F);
  EMIT(0x11);  // store
  emit_sse_operand(src, dst);
}


void Assembler::movss(XMMRegister dst, const Operand& src) {
  ASSERT(IsEnabled(SSE2));
  EnsureSpace ensure_space(this);
  EMIT(0xF3);  // float
  EMIT(0x0F);
  EMIT(0x10);  // load
  emit_sse_operand(dst, src);
}


void Assembler::movd(XMMRegister dst, const Operand& src) {
  ASSERT(IsEnabled(SSE2));
  EnsureSpace ensure_space(this);
  EMIT(0x66);
  EMIT(0x0F);
  EMIT(0x6E);
  emit_sse_operand(dst, src);
}


void Assembler::movd(const Operand& dst, XMMRegister src) {
  ASSERT(IsEnabled(SSE2));
  EnsureSpace ensure_space(this);
  EMIT(0x66);
  EMIT(0x0F);
  EMIT(0x7E);
  emit_sse_operand(src, dst);
}


void Assembler::extractps(Register dst, XMMRegister src, byte imm8) {
  ASSERT(IsEnabled(SSE4_1));
  ASSERT(is_uint8(imm8));
  EnsureSpace ensure_space(this);
  EMIT(0x66);
  EMIT(0x0F);
  EMIT(0x3A);
  EMIT(0x17);
  emit_sse_operand(src, dst);
  EMIT(imm8);
}


void Assembler::andps(XMMRegister dst, XMMRegister src) {
  EnsureSpace ensure_space(this);
  EMIT(0x0F);
  EMIT(0x54);
  emit_sse_operand(dst, src);
}


void Assembler::pand(XMMRegister dst, XMMRegister src) {
  ASSERT(IsEnabled(SSE2));
  EnsureSpace ensure_space(this);
  EMIT(0x66);
  EMIT(0x0F);
  EMIT(0xDB);
  emit_sse_operand(dst, src);
}


void Assembler::pxor(XMMRegister dst, XMMRegister src) {
  ASSERT(IsEnabled(SSE2));
  EnsureSpace ensure_space(this);
  EMIT(0x66);
  EMIT(0x0F);
  EMIT(0xEF);
  emit_sse_operand(dst, src);
}


void Assembler::por(XMMRegister dst, XMMRegister src) {
  ASSERT(IsEnabled(SSE2));
  EnsureSpace ensure_space(this);
  EMIT(0x66);
  EMIT(0x0F);
  EMIT(0xEB);
  emit_sse_operand(dst, src);
}


void Assembler::ptest(XMMRegister dst, XMMRegister src) {
  ASSERT(IsEnabled(SSE4_1));
  EnsureSpace ensure_space(this);
  EMIT(0x66);
  EMIT(0x0F);
  EMIT(0x38);
  EMIT(0x17);
  emit_sse_operand(dst, src);
}


void Assembler::psllq(XMMRegister reg, int8_t shift) {
  ASSERT(IsEnabled(SSE2));
  EnsureSpace ensure_space(this);
  EMIT(0x66);
  EMIT(0x0F);
  EMIT(0x73);
  emit_sse_operand(esi, reg);  // esi == 6
  EMIT(shift);
}


void Assembler::psllq(XMMRegister dst, XMMRegister src) {
  ASSERT(IsEnabled(SSE2));
  EnsureSpace ensure_space(this);
  EMIT(0x66);
  EMIT(0x0F);
  EMIT(0xF3);
  emit_sse_operand(dst, src);
}


void Assembler::psrlq(XMMRegister reg, int8_t shift) {
  ASSERT(IsEnabled(SSE2));
  EnsureSpace ensure_space(this);
  EMIT(0x66);
  EMIT(0x0F);
  EMIT(0x73);
  emit_sse_operand(edx, reg);  // edx == 2
  EMIT(shift);
}


void Assembler::psrlq(XMMRegister dst, XMMRegister src) {
  ASSERT(IsEnabled(SSE2));
  EnsureSpace ensure_space(this);
  EMIT(0x66);
  EMIT(0x0F);
  EMIT(0xD3);
  emit_sse_operand(dst, src);
}


void Assembler::pshufd(XMMRegister dst, XMMRegister src, uint8_t shuffle) {
  ASSERT(IsEnabled(SSE2));
  EnsureSpace ensure_space(this);
  EMIT(0x66);
  EMIT(0x0F);
  EMIT(0x70);
  emit_sse_operand(dst, src);
  EMIT(shuffle);
}


void Assembler::pextrd(const Operand& dst, XMMRegister src, int8_t offset) {
  ASSERT(IsEnabled(SSE4_1));
  EnsureSpace ensure_space(this);
  EMIT(0x66);
  EMIT(0x0F);
  EMIT(0x3A);
  EMIT(0x16);
  emit_sse_operand(src, dst);
  EMIT(offset);
}


void Assembler::pinsrd(XMMRegister dst, const Operand& src, int8_t offset) {
  ASSERT(IsEnabled(SSE4_1));
  EnsureSpace ensure_space(this);
  EMIT(0x66);
  EMIT(0x0F);
  EMIT(0x3A);
  EMIT(0x22);
  emit_sse_operand(dst, src);
  EMIT(offset);
}


void Assembler::emit_sse_operand(XMMRegister reg, const Operand& adr) {
  Register ireg = { reg.code() };
  emit_operand(ireg, adr);
}


void Assembler::emit_sse_operand(XMMRegister dst, XMMRegister src) {
  EMIT(0xC0 | dst.code() << 3 | src.code());
}


void Assembler::emit_sse_operand(Register dst, XMMRegister src) {
  EMIT(0xC0 | dst.code() << 3 | src.code());
}


void Assembler::emit_sse_operand(XMMRegister dst, Register src) {
  EMIT(0xC0 | (dst.code() << 3) | src.code());
}


void Assembler::Print() {
  Disassembler::Decode(isolate(), stdout, buffer_, pc_);
}


void Assembler::RecordJSReturn() {
  positions_recorder()->WriteRecordedPositions();
  EnsureSpace ensure_space(this);
  RecordRelocInfo(RelocInfo::JS_RETURN);
}


void Assembler::RecordDebugBreakSlot() {
  positions_recorder()->WriteRecordedPositions();
  EnsureSpace ensure_space(this);
  RecordRelocInfo(RelocInfo::DEBUG_BREAK_SLOT);
}


void Assembler::RecordComment(const char* msg, bool force) {
  if (FLAG_code_comments || force) {
    EnsureSpace ensure_space(this);
    RecordRelocInfo(RelocInfo::COMMENT, reinterpret_cast<intptr_t>(msg));
  }
}


void Assembler::GrowBuffer() {
  ASSERT(overflow());
  if (!own_buffer_) FATAL("external code buffer is too small");

  // Compute new buffer size.
  CodeDesc desc;  // the new buffer
  if (buffer_size_ < 4*KB) {
    desc.buffer_size = 4*KB;
  } else {
    desc.buffer_size = 2*buffer_size_;
  }
  // Some internal data structures overflow for very large buffers,
  // they must ensure that kMaximalBufferSize is not too large.
  if ((desc.buffer_size > kMaximalBufferSize) ||
      (desc.buffer_size > isolate()->heap()->MaxOldGenerationSize())) {
    V8::FatalProcessOutOfMemory("Assembler::GrowBuffer");
  }

  // Set up new buffer.
  desc.buffer = NewArray<byte>(desc.buffer_size);
  desc.instr_size = pc_offset();
  desc.reloc_size = (buffer_ + buffer_size_) - (reloc_info_writer.pos());

  // Clear the buffer in debug mode. Use 'int3' instructions to make
  // sure to get into problems if we ever run uninitialized code.
#ifdef DEBUG
  memset(desc.buffer, 0xCC, desc.buffer_size);
#endif

  // Copy the data.
  int pc_delta = desc.buffer - buffer_;
  int rc_delta = (desc.buffer + desc.buffer_size) - (buffer_ + buffer_size_);
  OS::MemMove(desc.buffer, buffer_, desc.instr_size);
  OS::MemMove(rc_delta + reloc_info_writer.pos(),
              reloc_info_writer.pos(), desc.reloc_size);

  // Switch buffers.
  if (isolate()->assembler_spare_buffer() == NULL &&
      buffer_size_ == kMinimalBufferSize) {
    isolate()->set_assembler_spare_buffer(buffer_);
  } else {
    DeleteArray(buffer_);
  }
  buffer_ = desc.buffer;
  buffer_size_ = desc.buffer_size;
  pc_ += pc_delta;
  reloc_info_writer.Reposition(reloc_info_writer.pos() + rc_delta,
                               reloc_info_writer.last_pc() + pc_delta);

  // Relocate runtime entries.
  for (RelocIterator it(desc); !it.done(); it.next()) {
    RelocInfo::Mode rmode = it.rinfo()->rmode();
    if (rmode == RelocInfo::INTERNAL_REFERENCE) {
      int32_t* p = reinterpret_cast<int32_t*>(it.rinfo()->pc());
      if (*p != 0) {  // 0 means uninitialized.
        *p += pc_delta;
      }
    }
  }

  ASSERT(!overflow());
}


void Assembler::emit_arith_b(int op1, int op2, Register dst, int imm8) {
  ASSERT(is_uint8(op1) && is_uint8(op2));  // wrong opcode
  ASSERT(is_uint8(imm8));
  ASSERT((op1 & 0x01) == 0);  // should be 8bit operation
  EMIT(op1);
  EMIT(op2 | dst.code());
  EMIT(imm8);
}


void Assembler::emit_arith(int sel, Operand dst, const Immediate& x) {
  ASSERT((0 <= sel) && (sel <= 7));
  Register ireg = { sel };
  if (x.is_int8()) {
    EMIT(0x83);  // using a sign-extended 8-bit immediate.
    emit_operand(ireg, dst);
    EMIT(x.x_ & 0xFF);
  } else if (dst.is_reg(eax)) {
    EMIT((sel << 3) | 0x05);  // short form if the destination is eax.
    emit(x);
  } else {
    EMIT(0x81);  // using a literal 32-bit immediate.
    emit_operand(ireg, dst);
    emit(x);
  }
}


void Assembler::emit_operand(Register reg, const Operand& adr) {
  const unsigned length = adr.len_;
  ASSERT(length > 0);

  // Emit updated ModRM byte containing the given register.
  pc_[0] = (adr.buf_[0] & ~0x38) | (reg.code() << 3);

  // Emit the rest of the encoded operand.
  for (unsigned i = 1; i < length; i++) pc_[i] = adr.buf_[i];
  pc_ += length;

  // Emit relocation information if necessary.
  if (length >= sizeof(int32_t) && !RelocInfo::IsNone(adr.rmode_)) {
    pc_ -= sizeof(int32_t);  // pc_ must be *at* disp32
    RecordRelocInfo(adr.rmode_);
    pc_ += sizeof(int32_t);
  }
}


void Assembler::emit_farith(int b1, int b2, int i) {
  ASSERT(is_uint8(b1) && is_uint8(b2));  // wrong opcode
  ASSERT(0 <= i &&  i < 8);  // illegal stack offset
  EMIT(b1);
  EMIT(b2 + i);
}


void Assembler::db(uint8_t data) {
  EnsureSpace ensure_space(this);
  EMIT(data);
}


void Assembler::dd(uint32_t data) {
  EnsureSpace ensure_space(this);
  emit(data);
}


void Assembler::RecordRelocInfo(RelocInfo::Mode rmode, intptr_t data) {
  ASSERT(!RelocInfo::IsNone(rmode));
  // Don't record external references unless the heap will be serialized.
  if (rmode == RelocInfo::EXTERNAL_REFERENCE) {
#ifdef DEBUG
    if (!Serializer::enabled()) {
      Serializer::TooLateToEnableNow();
    }
#endif
    if (!Serializer::enabled() && !emit_debug_code()) {
      return;
    }
  }
  RelocInfo rinfo(pc_, rmode, data, NULL);
  reloc_info_writer.Write(&rinfo);
}


#ifdef GENERATED_CODE_COVERAGE
static FILE* coverage_log = NULL;


static void InitCoverageLog() {
  char* file_name = getenv("V8_GENERATED_CODE_COVERAGE_LOG");
  if (file_name != NULL) {
    coverage_log = fopen(file_name, "aw+");
  }
}


void LogGeneratedCodeCoverage(const char* file_line) {
  const char* return_address = (&file_line)[-1];
  char* push_insn = const_cast<char*>(return_address - 12);
  push_insn[0] = 0xeb;  // Relative branch insn.
  push_insn[1] = 13;    // Skip over coverage insns.
  if (coverage_log != NULL) {
    fprintf(coverage_log, "%s\n", file_line);
    fflush(coverage_log);
  }
}

#endif

} }  // namespace v8::internal

#endif  // V8_TARGET_ARCH_IA32<|MERGE_RESOLUTION|>--- conflicted
+++ resolved
@@ -2094,65 +2094,53 @@
 }
 
 
-<<<<<<< HEAD
+void Assembler::addps(XMMRegister dst, const Operand& src) {
+  ASSERT(IsEnabled(SSE2));
+  EnsureSpace ensure_space(this);
+  EMIT(0x0F);
+  EMIT(0x58);
+  emit_sse_operand(dst, src);
+}
+
+
+void Assembler::subps(XMMRegister dst, const Operand& src) {
+  ASSERT(IsEnabled(SSE2));
+  EnsureSpace ensure_space(this);
+  EMIT(0x0F);
+  EMIT(0x5C);
+  emit_sse_operand(dst, src);
+}
+
+
+void Assembler::mulps(XMMRegister dst, const Operand& src) {
+  ASSERT(IsEnabled(SSE2));
+  EnsureSpace ensure_space(this);
+  EMIT(0x0F);
+  EMIT(0x59);
+  emit_sse_operand(dst, src);
+}
+
+
+void Assembler::divps(XMMRegister dst, const Operand& src) {
+  ASSERT(IsEnabled(SSE2));
+  EnsureSpace ensure_space(this);
+  EMIT(0x0F);
+  EMIT(0x5E);
+  emit_sse_operand(dst, src);
+}
+
+
 void Assembler::sqrtsd(XMMRegister dst, XMMRegister src) {
-=======
-void Assembler::addps(XMMRegister dst, const Operand& src) {
->>>>>>> 8c15b39e
-  ASSERT(IsEnabled(SSE2));
-  EnsureSpace ensure_space(this);
-  EMIT(0x0F);
-  EMIT(0x58);
-  emit_sse_operand(dst, src);
-}
-
-
-<<<<<<< HEAD
+  ASSERT(IsEnabled(SSE2));
+  EnsureSpace ensure_space(this);
+  EMIT(0xF2);
+  EMIT(0x0F);
+  EMIT(0x51);
+  emit_sse_operand(dst, src);
+}
+
+
 void Assembler::andpd(XMMRegister dst, XMMRegister src) {
-=======
-void Assembler::subps(XMMRegister dst, const Operand& src) {
->>>>>>> 8c15b39e
-  ASSERT(IsEnabled(SSE2));
-  EnsureSpace ensure_space(this);
-  EMIT(0x0F);
-  EMIT(0x5C);
-  emit_sse_operand(dst, src);
-}
-
-
-<<<<<<< HEAD
-void Assembler::orpd(XMMRegister dst, XMMRegister src) {
-=======
-void Assembler::mulps(XMMRegister dst, const Operand& src) {
-  ASSERT(IsEnabled(SSE2));
-  EnsureSpace ensure_space(this);
-  EMIT(0x0F);
-  EMIT(0x59);
-  emit_sse_operand(dst, src);
-}
-
-
-void Assembler::divps(XMMRegister dst, const Operand& src) {
-  ASSERT(IsEnabled(SSE2));
-  EnsureSpace ensure_space(this);
-  EMIT(0x0F);
-  EMIT(0x5E);
-  emit_sse_operand(dst, src);
-}
-
-
-void Assembler::sqrtsd(XMMRegister dst, XMMRegister src) {
-  ASSERT(IsEnabled(SSE2));
-  EnsureSpace ensure_space(this);
-  EMIT(0xF2);
-  EMIT(0x0F);
-  EMIT(0x51);
-  emit_sse_operand(dst, src);
-}
-
-
-void Assembler::andpd(XMMRegister dst, XMMRegister src) {
->>>>>>> 8c15b39e
   ASSERT(IsEnabled(SSE2));
   EnsureSpace ensure_space(this);
   EMIT(0x66);
@@ -2397,14 +2385,6 @@
   EMIT(0x17);
   emit_sse_operand(src, dst);
   EMIT(imm8);
-}
-
-
-void Assembler::andps(XMMRegister dst, XMMRegister src) {
-  EnsureSpace ensure_space(this);
-  EMIT(0x0F);
-  EMIT(0x54);
-  emit_sse_operand(dst, src);
 }
 
 
