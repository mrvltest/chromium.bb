--- conflicted
+++ resolved
@@ -488,11 +488,7 @@
         cgen_->ToOperand(source->IsDoubleRegister() ? destination : source);
     __ movsd(xmm0, other);
     __ movsd(other, reg);
-<<<<<<< HEAD
-    __ movsd(reg, Operand(xmm0));
-=======
     __ movaps(reg, xmm0);
->>>>>>> 8c15b39e
   } else if (source->IsDoubleStackSlot() && destination->IsDoubleStackSlot()) {
     CpuFeatureScope scope(cgen_->masm(), SSE2);
     // Double-width memory-to-memory.  Spill on demand to use a general
