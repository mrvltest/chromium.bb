// Copyright 2012 the V8 project authors. All rights reserved.
// Redistribution and use in source and binary forms, with or without
// modification, are permitted provided that the following conditions are
// met:
//
//     * Redistributions of source code must retain the above copyright
//       notice, this list of conditions and the following disclaimer.
//     * Redistributions in binary form must reproduce the above
//       copyright notice, this list of conditions and the following
//       disclaimer in the documentation and/or other materials provided
//       with the distribution.
//     * Neither the name of Google Inc. nor the names of its
//       contributors may be used to endorse or promote products derived
//       from this software without specific prior written permission.
//
// THIS SOFTWARE IS PROVIDED BY THE COPYRIGHT HOLDERS AND CONTRIBUTORS
// "AS IS" AND ANY EXPRESS OR IMPLIED WARRANTIES, INCLUDING, BUT NOT
// LIMITED TO, THE IMPLIED WARRANTIES OF MERCHANTABILITY AND FITNESS FOR
// A PARTICULAR PURPOSE ARE DISCLAIMED. IN NO EVENT SHALL THE COPYRIGHT
// OWNER OR CONTRIBUTORS BE LIABLE FOR ANY DIRECT, INDIRECT, INCIDENTAL,
// SPECIAL, EXEMPLARY, OR CONSEQUENTIAL DAMAGES (INCLUDING, BUT NOT
// LIMITED TO, PROCUREMENT OF SUBSTITUTE GOODS OR SERVICES; LOSS OF USE,
// DATA, OR PROFITS; OR BUSINESS INTERRUPTION) HOWEVER CAUSED AND ON ANY
// THEORY OF LIABILITY, WHETHER IN CONTRACT, STRICT LIABILITY, OR TORT
// (INCLUDING NEGLIGENCE OR OTHERWISE) ARISING IN ANY WAY OUT OF THE USE
// OF THIS SOFTWARE, EVEN IF ADVISED OF THE POSSIBILITY OF SUCH DAMAGE.

#include "v8.h"

#if V8_TARGET_ARCH_IA32

#include "codegen.h"
#include "deoptimizer.h"
#include "full-codegen.h"
#include "safepoint-table.h"

namespace v8 {
namespace internal {

const int Deoptimizer::table_entry_size_ = 10;


int Deoptimizer::patch_size() {
  return Assembler::kCallInstructionLength;
}


void Deoptimizer::EnsureRelocSpaceForLazyDeoptimization(Handle<Code> code) {
  Isolate* isolate = code->GetIsolate();
  HandleScope scope(isolate);

  // Compute the size of relocation information needed for the code
  // patching in Deoptimizer::DeoptimizeFunction.
  int min_reloc_size = 0;
  int prev_pc_offset = 0;
  DeoptimizationInputData* deopt_data =
      DeoptimizationInputData::cast(code->deoptimization_data());
  for (int i = 0; i < deopt_data->DeoptCount(); i++) {
    int pc_offset = deopt_data->Pc(i)->value();
    if (pc_offset == -1) continue;
    ASSERT_GE(pc_offset, prev_pc_offset);
    int pc_delta = pc_offset - prev_pc_offset;
    // We use RUNTIME_ENTRY reloc info which has a size of 2 bytes
    // if encodable with small pc delta encoding and up to 6 bytes
    // otherwise.
    if (pc_delta <= RelocInfo::kMaxSmallPCDelta) {
      min_reloc_size += 2;
    } else {
      min_reloc_size += 6;
    }
    prev_pc_offset = pc_offset;
  }

  // If the relocation information is not big enough we create a new
  // relocation info object that is padded with comments to make it
  // big enough for lazy doptimization.
  int reloc_length = code->relocation_info()->length();
  if (min_reloc_size > reloc_length) {
    int comment_reloc_size = RelocInfo::kMinRelocCommentSize;
    // Padding needed.
    int min_padding = min_reloc_size - reloc_length;
    // Number of comments needed to take up at least that much space.
    int additional_comments =
        (min_padding + comment_reloc_size - 1) / comment_reloc_size;
    // Actual padding size.
    int padding = additional_comments * comment_reloc_size;
    // Allocate new relocation info and copy old relocation to the end
    // of the new relocation info array because relocation info is
    // written and read backwards.
    Factory* factory = isolate->factory();
    Handle<ByteArray> new_reloc =
        factory->NewByteArray(reloc_length + padding, TENURED);
    OS::MemCopy(new_reloc->GetDataStartAddress() + padding,
                code->relocation_info()->GetDataStartAddress(),
                reloc_length);
    // Create a relocation writer to write the comments in the padding
    // space. Use position 0 for everything to ensure short encoding.
    RelocInfoWriter reloc_info_writer(
        new_reloc->GetDataStartAddress() + padding, 0);
    intptr_t comment_string
        = reinterpret_cast<intptr_t>(RelocInfo::kFillerCommentString);
    RelocInfo rinfo(0, RelocInfo::COMMENT, comment_string, NULL);
    for (int i = 0; i < additional_comments; ++i) {
#ifdef DEBUG
      byte* pos_before = reloc_info_writer.pos();
#endif
      reloc_info_writer.Write(&rinfo);
      ASSERT(RelocInfo::kMinRelocCommentSize ==
             pos_before - reloc_info_writer.pos());
    }
    // Replace relocation information on the code object.
    code->set_relocation_info(*new_reloc);
  }
}


void Deoptimizer::PatchCodeForDeoptimization(Isolate* isolate, Code* code) {
  Address code_start_address = code->instruction_start();
  // We will overwrite the code's relocation info in-place. Relocation info
  // is written backward. The relocation info is the payload of a byte
  // array.  Later on we will slide this to the start of the byte array and
  // create a filler object in the remaining space.
  ByteArray* reloc_info = code->relocation_info();
  Address reloc_end_address = reloc_info->address() + reloc_info->Size();
  RelocInfoWriter reloc_info_writer(reloc_end_address, code_start_address);

  // For each LLazyBailout instruction insert a call to the corresponding
  // deoptimization entry.

  // Since the call is a relative encoding, write new
  // reloc info.  We do not need any of the existing reloc info because the
  // existing code will not be used again (we zap it in debug builds).
  //
  // Emit call to lazy deoptimization at all lazy deopt points.
  DeoptimizationInputData* deopt_data =
      DeoptimizationInputData::cast(code->deoptimization_data());
#ifdef DEBUG
  Address prev_call_address = NULL;
#endif
  for (int i = 0; i < deopt_data->DeoptCount(); i++) {
    if (deopt_data->Pc(i)->value() == -1) continue;
    // Patch lazy deoptimization entry.
    Address call_address = code_start_address + deopt_data->Pc(i)->value();
    CodePatcher patcher(call_address, patch_size());
    Address deopt_entry = GetDeoptimizationEntry(isolate, i, LAZY);
    patcher.masm()->call(deopt_entry, RelocInfo::NONE32);
    // We use RUNTIME_ENTRY for deoptimization bailouts.
    RelocInfo rinfo(call_address + 1,  // 1 after the call opcode.
                    RelocInfo::RUNTIME_ENTRY,
                    reinterpret_cast<intptr_t>(deopt_entry),
                    NULL);
    reloc_info_writer.Write(&rinfo);
    ASSERT_GE(reloc_info_writer.pos(),
              reloc_info->address() + ByteArray::kHeaderSize);
    ASSERT(prev_call_address == NULL ||
           call_address >= prev_call_address + patch_size());
    ASSERT(call_address + patch_size() <= code->instruction_end());
#ifdef DEBUG
    prev_call_address = call_address;
#endif
  }

  // Move the relocation info to the beginning of the byte array.
  int new_reloc_size = reloc_end_address - reloc_info_writer.pos();
  OS::MemMove(
      code->relocation_start(), reloc_info_writer.pos(), new_reloc_size);

  // The relocation info is in place, update the size.
  reloc_info->set_length(new_reloc_size);

  // Handle the junk part after the new relocation info. We will create
  // a non-live object in the extra space at the end of the former reloc info.
  Address junk_address = reloc_info->address() + reloc_info->Size();
  ASSERT(junk_address <= reloc_end_address);
  isolate->heap()->CreateFillerObjectAt(junk_address,
                                        reloc_end_address - junk_address);
}


void Deoptimizer::FillInputFrame(Address tos, JavaScriptFrame* frame) {
  // Set the register values. The values are not important as there are no
  // callee saved registers in JavaScript frames, so all registers are
  // spilled. Registers ebp and esp are set to the correct values though.

  for (int i = 0; i < Register::kNumRegisters; i++) {
    input_->SetRegister(i, i * 4);
  }
  input_->SetRegister(esp.code(), reinterpret_cast<intptr_t>(frame->sp()));
  input_->SetRegister(ebp.code(), reinterpret_cast<intptr_t>(frame->fp()));
  for (int i = 0; i < DoubleRegister::NumAllocatableRegisters(); i++) {
    input_->SetDoubleRegister(i, 0.0);
  }

  // Fill the frame content from the actual data on the frame.
  for (unsigned i = 0; i < input_->GetFrameSize(); i += kPointerSize) {
    input_->SetFrameSlot(i, Memory::uint32_at(tos + i));
  }
}


void Deoptimizer::SetPlatformCompiledStubRegisters(
    FrameDescription* output_frame, CodeStubInterfaceDescriptor* descriptor) {
  intptr_t handler =
      reinterpret_cast<intptr_t>(descriptor->deoptimization_handler_);
<<<<<<< HEAD
  int params = descriptor->environment_length();
=======
  int params = descriptor->GetHandlerParameterCount();
>>>>>>> 8c15b39e
  output_frame->SetRegister(eax.code(), params);
  output_frame->SetRegister(ebx.code(), handler);
}


void Deoptimizer::CopyDoubleRegisters(FrameDescription* output_frame) {
  if (!CpuFeatures::IsSupported(SSE2)) return;
  for (int i = 0; i < XMMRegister::kNumAllocatableRegisters; ++i) {
    double double_value = input_->GetDoubleRegister(i);
    output_frame->SetDoubleRegister(i, double_value);
  }
}


bool Deoptimizer::HasAlignmentPadding(JSFunction* function) {
  int parameter_count = function->shared()->formal_parameter_count() + 1;
  unsigned input_frame_size = input_->GetFrameSize();
  unsigned alignment_state_offset =
      input_frame_size - parameter_count * kPointerSize -
      StandardFrameConstants::kFixedFrameSize -
      kPointerSize;
  ASSERT(JavaScriptFrameConstants::kDynamicAlignmentStateOffset ==
      JavaScriptFrameConstants::kLocal0Offset);
  int32_t alignment_state = input_->GetFrameSlot(alignment_state_offset);
  return (alignment_state == kAlignmentPaddingPushed);
}


Code* Deoptimizer::NotifyStubFailureBuiltin() {
  Builtins::Name name = CpuFeatures::IsSupported(SSE2) ?
      Builtins::kNotifyStubFailureSaveDoubles : Builtins::kNotifyStubFailure;
  return isolate_->builtins()->builtin(name);
}


#define __ masm()->

void Deoptimizer::EntryGenerator::Generate() {
  GeneratePrologue();

  // Save all general purpose registers before messing with them.
  const int kNumberOfRegisters = Register::kNumRegisters;

  const int kDoubleRegsSize = kDoubleSize *
                              XMMRegister::kNumAllocatableRegisters;
  __ sub(esp, Immediate(kDoubleRegsSize));
  if (CpuFeatures::IsSupported(SSE2)) {
    CpuFeatureScope scope(masm(), SSE2);
    for (int i = 0; i < XMMRegister::kNumAllocatableRegisters; ++i) {
      XMMRegister xmm_reg = XMMRegister::FromAllocationIndex(i);
      int offset = i * kDoubleSize;
      __ movsd(Operand(esp, offset), xmm_reg);
    }
  }

  __ pushad();

  const int kSavedRegistersAreaSize = kNumberOfRegisters * kPointerSize +
                                      kDoubleRegsSize;

  // Get the bailout id from the stack.
  __ mov(ebx, Operand(esp, kSavedRegistersAreaSize));

  // Get the address of the location in the code object
  // and compute the fp-to-sp delta in register edx.
  __ mov(ecx, Operand(esp, kSavedRegistersAreaSize + 1 * kPointerSize));
  __ lea(edx, Operand(esp, kSavedRegistersAreaSize + 2 * kPointerSize));

  __ sub(edx, ebp);
  __ neg(edx);

  // Allocate a new deoptimizer object.
  __ PrepareCallCFunction(6, eax);
  __ mov(eax, Operand(ebp, JavaScriptFrameConstants::kFunctionOffset));
  __ mov(Operand(esp, 0 * kPointerSize), eax);  // Function.
  __ mov(Operand(esp, 1 * kPointerSize), Immediate(type()));  // Bailout type.
  __ mov(Operand(esp, 2 * kPointerSize), ebx);  // Bailout id.
  __ mov(Operand(esp, 3 * kPointerSize), ecx);  // Code address or 0.
  __ mov(Operand(esp, 4 * kPointerSize), edx);  // Fp-to-sp delta.
  __ mov(Operand(esp, 5 * kPointerSize),
         Immediate(ExternalReference::isolate_address(isolate())));
  {
    AllowExternalCallThatCantCauseGC scope(masm());
    __ CallCFunction(ExternalReference::new_deoptimizer_function(isolate()), 6);
  }

  // Preserve deoptimizer object in register eax and get the input
  // frame descriptor pointer.
  __ mov(ebx, Operand(eax, Deoptimizer::input_offset()));

  // Fill in the input registers.
  for (int i = kNumberOfRegisters - 1; i >= 0; i--) {
    int offset = (i * kPointerSize) + FrameDescription::registers_offset();
    __ pop(Operand(ebx, offset));
  }

  int double_regs_offset = FrameDescription::double_registers_offset();
  if (CpuFeatures::IsSupported(SSE2)) {
    CpuFeatureScope scope(masm(), SSE2);
    // Fill in the double input registers.
    for (int i = 0; i < XMMRegister::kNumAllocatableRegisters; ++i) {
      int dst_offset = i * kDoubleSize + double_regs_offset;
      int src_offset = i * kDoubleSize;
      __ movsd(xmm0, Operand(esp, src_offset));
      __ movsd(Operand(ebx, dst_offset), xmm0);
    }
  }

  // Clear FPU all exceptions.
  // TODO(ulan): Find out why the TOP register is not zero here in some cases,
  // and check that the generated code never deoptimizes with unbalanced stack.
  __ fnclex();

  // Remove the bailout id, return address and the double registers.
  __ add(esp, Immediate(kDoubleRegsSize + 2 * kPointerSize));

  // Compute a pointer to the unwinding limit in register ecx; that is
  // the first stack slot not part of the input frame.
  __ mov(ecx, Operand(ebx, FrameDescription::frame_size_offset()));
  __ add(ecx, esp);

  // Unwind the stack down to - but not including - the unwinding
  // limit and copy the contents of the activation frame to the input
  // frame description.
  __ lea(edx, Operand(ebx, FrameDescription::frame_content_offset()));
  Label pop_loop_header;
  __ jmp(&pop_loop_header);
  Label pop_loop;
  __ bind(&pop_loop);
  __ pop(Operand(edx, 0));
  __ add(edx, Immediate(sizeof(uint32_t)));
  __ bind(&pop_loop_header);
  __ cmp(ecx, esp);
  __ j(not_equal, &pop_loop);

  // Compute the output frame in the deoptimizer.
  __ push(eax);
  __ PrepareCallCFunction(1, ebx);
  __ mov(Operand(esp, 0 * kPointerSize), eax);
  {
    AllowExternalCallThatCantCauseGC scope(masm());
    __ CallCFunction(
        ExternalReference::compute_output_frames_function(isolate()), 1);
  }
  __ pop(eax);

  // If frame was dynamically aligned, pop padding.
  Label no_padding;
  __ cmp(Operand(eax, Deoptimizer::has_alignment_padding_offset()),
         Immediate(0));
  __ j(equal, &no_padding);
  __ pop(ecx);
  if (FLAG_debug_code) {
    __ cmp(ecx, Immediate(kAlignmentZapValue));
    __ Assert(equal, kAlignmentMarkerExpected);
  }
  __ bind(&no_padding);

  // Replace the current frame with the output frames.
  Label outer_push_loop, inner_push_loop,
      outer_loop_header, inner_loop_header;
  // Outer loop state: eax = current FrameDescription**, edx = one past the
  // last FrameDescription**.
  __ mov(edx, Operand(eax, Deoptimizer::output_count_offset()));
  __ mov(eax, Operand(eax, Deoptimizer::output_offset()));
  __ lea(edx, Operand(eax, edx, times_4, 0));
  __ jmp(&outer_loop_header);
  __ bind(&outer_push_loop);
  // Inner loop state: ebx = current FrameDescription*, ecx = loop index.
  __ mov(ebx, Operand(eax, 0));
  __ mov(ecx, Operand(ebx, FrameDescription::frame_size_offset()));
  __ jmp(&inner_loop_header);
  __ bind(&inner_push_loop);
  __ sub(ecx, Immediate(sizeof(uint32_t)));
  __ push(Operand(ebx, ecx, times_1, FrameDescription::frame_content_offset()));
  __ bind(&inner_loop_header);
  __ test(ecx, ecx);
  __ j(not_zero, &inner_push_loop);
  __ add(eax, Immediate(kPointerSize));
  __ bind(&outer_loop_header);
  __ cmp(eax, edx);
  __ j(below, &outer_push_loop);

  // In case of a failed STUB, we have to restore the XMM registers.
  if (CpuFeatures::IsSupported(SSE2)) {
    CpuFeatureScope scope(masm(), SSE2);
    for (int i = 0; i < XMMRegister::kNumAllocatableRegisters; ++i) {
      XMMRegister xmm_reg = XMMRegister::FromAllocationIndex(i);
      int src_offset = i * kDoubleSize + double_regs_offset;
      __ movsd(xmm_reg, Operand(ebx, src_offset));
    }
  }

  // Push state, pc, and continuation from the last output frame.
  __ push(Operand(ebx, FrameDescription::state_offset()));
  __ push(Operand(ebx, FrameDescription::pc_offset()));
  __ push(Operand(ebx, FrameDescription::continuation_offset()));


  // Push the registers from the last output frame.
  for (int i = 0; i < kNumberOfRegisters; i++) {
    int offset = (i * kPointerSize) + FrameDescription::registers_offset();
    __ push(Operand(ebx, offset));
  }

  // Restore the registers from the stack.
  __ popad();

  // Return to the continuation point.
  __ ret(0);
}


void Deoptimizer::TableEntryGenerator::GeneratePrologue() {
  // Create a sequence of deoptimization entries.
  Label done;
  for (int i = 0; i < count(); i++) {
    int start = masm()->pc_offset();
    USE(start);
    __ push_imm32(i);
    __ jmp(&done);
    ASSERT(masm()->pc_offset() - start == table_entry_size_);
  }
  __ bind(&done);
}


void FrameDescription::SetCallerPc(unsigned offset, intptr_t value) {
  SetFrameSlot(offset, value);
}


void FrameDescription::SetCallerFp(unsigned offset, intptr_t value) {
  SetFrameSlot(offset, value);
}


#undef __


} }  // namespace v8::internal

#endif  // V8_TARGET_ARCH_IA32<|MERGE_RESOLUTION|>--- conflicted
+++ resolved
@@ -202,11 +202,7 @@
     FrameDescription* output_frame, CodeStubInterfaceDescriptor* descriptor) {
   intptr_t handler =
       reinterpret_cast<intptr_t>(descriptor->deoptimization_handler_);
-<<<<<<< HEAD
-  int params = descriptor->environment_length();
-=======
   int params = descriptor->GetHandlerParameterCount();
->>>>>>> 8c15b39e
   output_frame->SetRegister(eax.code(), params);
   output_frame->SetRegister(ebx.code(), handler);
 }
