--- conflicted
+++ resolved
@@ -157,8 +157,6 @@
 macro TO_OBJECT_INLINE(arg) = (IS_SPEC_OBJECT(%IS_VAR(arg)) ? arg : ToObject(arg));
 macro JSON_NUMBER_TO_STRING(arg) = ((%_IsSmi(%IS_VAR(arg)) || arg - arg == 0) ? %_NumberToString(arg) : "null");
 
-<<<<<<< HEAD
-=======
 # Private names.
 macro NEW_PRIVATE(name) = (%CreatePrivateSymbol(name));
 macro HAS_PRIVATE(obj, sym) = (sym in obj);
@@ -166,7 +164,6 @@
 macro SET_PRIVATE(obj, sym, val) = (obj[sym] = val);
 macro DELETE_PRIVATE(obj, sym) = (delete obj[sym]);
 
->>>>>>> 8c15b39e
 # Constants.  The compiler constant folds them.
 const NAN = $NaN;
 const INFINITY = (1/0);
