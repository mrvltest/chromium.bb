--- conflicted
+++ resolved
@@ -670,15 +670,6 @@
   // Optionally takes an AllocationSite to be appended in an AllocationMemento.
   MUST_USE_RESULT MaybeObject* CopyJSObject(JSObject* source,
                                             AllocationSite* site = NULL);
-<<<<<<< HEAD
-
-  // Allocates the function prototype.
-  // Returns Failure::RetryAfterGC(requested_bytes, space) if the allocation
-  // failed.
-  // Please note this does not perform a garbage collection.
-  MUST_USE_RESULT MaybeObject* AllocateFunctionPrototype(JSFunction* function);
-=======
->>>>>>> 8c15b39e
 
   // Allocates a JS ArrayBuffer object.
   // Returns Failure::RetryAfterGC(requested_bytes, space) if the allocation
@@ -887,10 +878,7 @@
   // failed.
   // Please note this does not perform a garbage collection.
   MUST_USE_RESULT MaybeObject* AllocateSymbol();
-<<<<<<< HEAD
-=======
   MUST_USE_RESULT MaybeObject* AllocatePrivateSymbol();
->>>>>>> 8c15b39e
 
   // Allocate a tenured AllocationSite. It's payload is null
   MUST_USE_RESULT MaybeObject* AllocateAllocationSite();
@@ -1492,13 +1480,8 @@
 
   // Adjusts the amount of registered external memory.
   // Returns the adjusted value.
-<<<<<<< HEAD
-  inline intptr_t AdjustAmountOfExternalAllocatedMemory(
-      intptr_t change_in_bytes);
-=======
   inline int64_t AdjustAmountOfExternalAllocatedMemory(
       int64_t change_in_bytes);
->>>>>>> 8c15b39e
 
   // This is only needed for testing high promotion mode.
   void SetNewSpaceHighPromotionModeActive(bool mode) {
@@ -1818,11 +1801,7 @@
         FIRST_CODE_KIND_SUB_TYPE + Code::NUMBER_OF_KINDS,
     FIRST_CODE_AGE_SUB_TYPE =
         FIRST_FIXED_ARRAY_SUB_TYPE + LAST_FIXED_ARRAY_SUB_TYPE + 1,
-<<<<<<< HEAD
-    OBJECT_STATS_COUNT = FIRST_CODE_AGE_SUB_TYPE + Code::kLastCodeAge + 1
-=======
     OBJECT_STATS_COUNT = FIRST_CODE_AGE_SUB_TYPE + Code::kCodeAgeCount + 1
->>>>>>> 8c15b39e
   };
 
   void RecordObjectStats(InstanceType type, size_t size) {
@@ -1832,14 +1811,6 @@
   }
 
   void RecordCodeSubTypeStats(int code_sub_type, int code_age, size_t size) {
-<<<<<<< HEAD
-    ASSERT(code_sub_type < Code::NUMBER_OF_KINDS);
-    ASSERT(code_age < Code::kLastCodeAge);
-    object_counts_[FIRST_CODE_KIND_SUB_TYPE + code_sub_type]++;
-    object_sizes_[FIRST_CODE_KIND_SUB_TYPE + code_sub_type] += size;
-    object_counts_[FIRST_CODE_AGE_SUB_TYPE + code_age]++;
-    object_sizes_[FIRST_CODE_AGE_SUB_TYPE + code_age] += size;
-=======
     int code_sub_type_index = FIRST_CODE_KIND_SUB_TYPE + code_sub_type;
     int code_age_index =
         FIRST_CODE_AGE_SUB_TYPE + code_age - Code::kFirstCodeAge;
@@ -1851,7 +1822,6 @@
     object_sizes_[code_sub_type_index] += size;
     object_counts_[code_age_index]++;
     object_sizes_[code_age_index] += size;
->>>>>>> 8c15b39e
   }
 
   void RecordFixedArraySubTypeStats(int array_sub_type, size_t size) {
@@ -1926,9 +1896,6 @@
   int global_ic_age_;
 
   bool flush_monomorphic_ics_;
-
-  // AllocationMementos found in new space.
-  int allocation_mementos_found_;
 
   int scan_on_scavenge_pages_;
 
