--- conflicted
+++ resolved
@@ -82,11 +82,7 @@
         StatsCounter(isolate, "c:" "V8.CountOf_CODE_AGE-" #name); \
     size_of_CODE_AGE_##name##_ = \
         StatsCounter(isolate, "c:" "V8.SizeOf_CODE_AGE-" #name);
-<<<<<<< HEAD
-    CODE_AGE_LIST_WITH_NO_AGE(SC)
-=======
     CODE_AGE_LIST_COMPLETE(SC)
->>>>>>> 8c15b39e
 #undef SC
 }
 
