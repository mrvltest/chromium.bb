--- conflicted
+++ resolved
@@ -198,30 +198,22 @@
 }
 
 
-<<<<<<< HEAD
+namespace platform {
+
+v8::Platform* CreateDefaultPlatform(int thread_pool_size) {
+  return CreateDefaultPlatformImpl(thread_pool_size);
+}
+
+
+bool PumpMessageLoop(v8::Platform* platform, v8::Isolate* isolate) {
+  return PumpMessageLoopImpl(platform, isolate);
+}
+
+}  // namespace platform
+
+
 void V8::SetNativesDataBlob(StartupData* natives_blob) {
   i::V8::SetNativesBlob(natives_blob);
-=======
-namespace platform {
-
-v8::Platform* CreateDefaultPlatform(int thread_pool_size) {
-  return CreateDefaultPlatformImpl(thread_pool_size);
-}
-
-
-bool PumpMessageLoop(v8::Platform* platform, v8::Isolate* isolate) {
-  return PumpMessageLoopImpl(platform, isolate);
-}
-
-}  // namespace platform
-
-
-StartupDataDecompressor::StartupDataDecompressor()
-    : raw_data(i::NewArray<char*>(V8::GetCompressedStartupDataCount())) {
-  for (int i = 0; i < V8::GetCompressedStartupDataCount(); ++i) {
-    raw_data[i] = NULL;
-  }
->>>>>>> a6d56f29
 }
 
 
