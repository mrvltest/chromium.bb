// Copyright 2012 the V8 project authors. All rights reserved.
// Use of this source code is governed by a BSD-style license that can be
// found in the LICENSE file.

#include "src/api.h"

#include <string.h>  // For memcpy, strlen.
#ifdef V8_USE_ADDRESS_SANITIZER
#include <sanitizer/asan_interface.h>
#endif  // V8_USE_ADDRESS_SANITIZER
#include <cmath>  // For isnan.
#include "include/v8-debug.h"
#include "include/v8-default-platform.h"
#include "include/v8-profiler.h"
#include "include/v8-testing.h"
#include "src/api-natives.h"
#include "src/assert-scope.h"
#include "src/background-parsing-task.h"
#include "src/base/functional.h"
#include "src/base/platform/platform.h"
#include "src/base/platform/time.h"
#include "src/base/utils/random-number-generator.h"
#include "src/bootstrapper.h"
#include "src/code-stubs.h"
#include "src/compiler.h"
#include "src/contexts.h"
#include "src/conversions-inl.h"
#include "src/counters.h"
#include "src/cpu-profiler.h"
#include "src/debug.h"
#include "src/deoptimizer.h"
#include "src/execution.h"
#include "src/global-handles.h"
#include "src/heap/spaces.h"
#include "src/heap-profiler.h"
#include "src/heap-snapshot-generator-inl.h"
#include "src/icu_util.h"
#include "src/json-parser.h"
#include "src/libplatform/default-platform.h"
#include "src/messages.h"
#include "src/parser.h"
#include "src/pending-compilation-error-handler.h"
#include "src/profile-generator-inl.h"
#include "src/property.h"
#include "src/property-details.h"
#include "src/prototype.h"
#include "src/runtime/runtime.h"
#include "src/runtime-profiler.h"
#include "src/sampler.h"
#include "src/scanner-character-streams.h"
#include "src/simulator.h"
#include "src/snapshot/natives.h"
#include "src/snapshot/snapshot.h"
#include "src/startup-data-util.h"
#include "src/unicode-inl.h"
#include "src/v8threads.h"
#include "src/version.h"
#include "src/vm-state-inl.h"


namespace v8 {

#define LOG_API(isolate, expr) LOG(isolate, ApiEntryCall(expr))


#define ENTER_V8(isolate) i::VMState<v8::OTHER> __state__((isolate))


#define PREPARE_FOR_EXECUTION_GENERIC(isolate, context, function_name, \
                                      bailout_value, HandleScopeClass, \
                                      do_callback)                     \
  if (IsExecutionTerminatingCheck(isolate)) {                          \
    return bailout_value;                                              \
  }                                                                    \
  HandleScopeClass handle_scope(isolate);                              \
  CallDepthScope call_depth_scope(isolate, context, do_callback);      \
  LOG_API(isolate, function_name);                                     \
  ENTER_V8(isolate);                                                   \
  bool has_pending_exception = false


#define PREPARE_FOR_EXECUTION_WITH_CONTEXT(                                  \
    context, function_name, bailout_value, HandleScopeClass, do_callback)    \
  auto isolate = context.IsEmpty()                                           \
                     ? i::Isolate::Current()                                 \
                     : reinterpret_cast<i::Isolate*>(context->GetIsolate()); \
  PREPARE_FOR_EXECUTION_GENERIC(isolate, context, function_name,             \
                                bailout_value, HandleScopeClass, do_callback);


#define PREPARE_FOR_EXECUTION_WITH_ISOLATE(isolate, function_name, T)     \
  PREPARE_FOR_EXECUTION_GENERIC(isolate, Local<Context>(), function_name, \
                                MaybeLocal<T>(), InternalEscapableScope,  \
                                false);


#define PREPARE_FOR_EXECUTION(context, function_name, T)                      \
  PREPARE_FOR_EXECUTION_WITH_CONTEXT(context, function_name, MaybeLocal<T>(), \
                                     InternalEscapableScope, false)


#define PREPARE_FOR_EXECUTION_WITH_CALLBACK(context, function_name, T)        \
  PREPARE_FOR_EXECUTION_WITH_CONTEXT(context, function_name, MaybeLocal<T>(), \
                                     InternalEscapableScope, true)


#define PREPARE_FOR_EXECUTION_PRIMITIVE(context, function_name, T)         \
  PREPARE_FOR_EXECUTION_WITH_CONTEXT(context, function_name, Nothing<T>(), \
                                     i::HandleScope, false)


#define EXCEPTION_BAILOUT_CHECK_SCOPED(isolate, value) \
  do {                                                 \
    if (has_pending_exception) {                       \
      call_depth_scope.Escape();                       \
      return value;                                    \
    }                                                  \
  } while (false)


#define RETURN_ON_FAILED_EXECUTION(T) \
  EXCEPTION_BAILOUT_CHECK_SCOPED(isolate, MaybeLocal<T>())


#define RETURN_ON_FAILED_EXECUTION_PRIMITIVE(T) \
  EXCEPTION_BAILOUT_CHECK_SCOPED(isolate, Nothing<T>())


#define RETURN_TO_LOCAL_UNCHECKED(maybe_local, T) \
  return maybe_local.FromMaybe(Local<T>());


#define RETURN_ESCAPED(value) return handle_scope.Escape(value);


namespace {

Local<Context> ContextFromHeapObject(i::Handle<i::Object> obj) {
  return reinterpret_cast<v8::Isolate*>(i::HeapObject::cast(*obj)->GetIsolate())
      ->GetCurrentContext();
}

class InternalEscapableScope : public v8::EscapableHandleScope {
 public:
  explicit inline InternalEscapableScope(i::Isolate* isolate)
      : v8::EscapableHandleScope(reinterpret_cast<v8::Isolate*>(isolate)) {}
};


class CallDepthScope {
 public:
  explicit CallDepthScope(i::Isolate* isolate, Local<Context> context,
                          bool do_callback)
      : isolate_(isolate),
        context_(context),
        escaped_(false),
        do_callback_(do_callback) {
    // TODO(dcarney): remove this when blink stops crashing.
    DCHECK(!isolate_->external_caught_exception());
    isolate_->handle_scope_implementer()->IncrementCallDepth();
    if (!context_.IsEmpty()) context_->Enter();
  }
  ~CallDepthScope() {
    if (!context_.IsEmpty()) context_->Exit();
    if (!escaped_) isolate_->handle_scope_implementer()->DecrementCallDepth();
    if (do_callback_) isolate_->FireCallCompletedCallback();
  }

  void Escape() {
    DCHECK(!escaped_);
    escaped_ = true;
    auto handle_scope_implementer = isolate_->handle_scope_implementer();
    handle_scope_implementer->DecrementCallDepth();
    bool call_depth_is_zero = handle_scope_implementer->CallDepthIsZero();
    isolate_->OptionalRescheduleException(call_depth_is_zero);
  }

 private:
  i::Isolate* const isolate_;
  Local<Context> context_;
  bool escaped_;
  bool do_callback_;
};

}  // namespace


static ScriptOrigin GetScriptOriginForScript(i::Isolate* isolate,
                                             i::Handle<i::Script> script) {
  i::Handle<i::Object> scriptName(i::Script::GetNameOrSourceURL(script));
  i::Handle<i::Object> source_map_url(script->source_mapping_url(), isolate);
  v8::Isolate* v8_isolate =
      reinterpret_cast<v8::Isolate*>(script->GetIsolate());
  ScriptOriginOptions options(script->origin_options());
  v8::ScriptOrigin origin(
      Utils::ToLocal(scriptName),
      v8::Integer::New(v8_isolate, script->line_offset()->value()),
      v8::Integer::New(v8_isolate, script->column_offset()->value()),
      v8::Boolean::New(v8_isolate, options.IsSharedCrossOrigin()),
      v8::Integer::New(v8_isolate, script->id()->value()),
      v8::Boolean::New(v8_isolate, options.IsEmbedderDebugScript()),
      Utils::ToLocal(source_map_url),
      v8::Boolean::New(v8_isolate, options.IsOpaque()));
  return origin;
}


// --- E x c e p t i o n   B e h a v i o r ---


void i::FatalProcessOutOfMemory(const char* location) {
  i::V8::FatalProcessOutOfMemory(location, false);
}


// When V8 cannot allocated memory FatalProcessOutOfMemory is called.
// The default fatal error handler is called and execution is stopped.
void i::V8::FatalProcessOutOfMemory(const char* location, bool take_snapshot) {
  i::Isolate* isolate = i::Isolate::Current();
  char last_few_messages[Heap::kTraceRingBufferSize + 1];
  char js_stacktrace[Heap::kStacktraceBufferSize + 1];
  memset(last_few_messages, 0, Heap::kTraceRingBufferSize + 1);
  memset(js_stacktrace, 0, Heap::kStacktraceBufferSize + 1);

  i::HeapStats heap_stats;
  int start_marker;
  heap_stats.start_marker = &start_marker;
  int new_space_size;
  heap_stats.new_space_size = &new_space_size;
  int new_space_capacity;
  heap_stats.new_space_capacity = &new_space_capacity;
  intptr_t old_space_size;
  heap_stats.old_space_size = &old_space_size;
  intptr_t old_space_capacity;
  heap_stats.old_space_capacity = &old_space_capacity;
  intptr_t code_space_size;
  heap_stats.code_space_size = &code_space_size;
  intptr_t code_space_capacity;
  heap_stats.code_space_capacity = &code_space_capacity;
  intptr_t map_space_size;
  heap_stats.map_space_size = &map_space_size;
  intptr_t map_space_capacity;
  heap_stats.map_space_capacity = &map_space_capacity;
  intptr_t lo_space_size;
  heap_stats.lo_space_size = &lo_space_size;
  int global_handle_count;
  heap_stats.global_handle_count = &global_handle_count;
  int weak_global_handle_count;
  heap_stats.weak_global_handle_count = &weak_global_handle_count;
  int pending_global_handle_count;
  heap_stats.pending_global_handle_count = &pending_global_handle_count;
  int near_death_global_handle_count;
  heap_stats.near_death_global_handle_count = &near_death_global_handle_count;
  int free_global_handle_count;
  heap_stats.free_global_handle_count = &free_global_handle_count;
  intptr_t memory_allocator_size;
  heap_stats.memory_allocator_size = &memory_allocator_size;
  intptr_t memory_allocator_capacity;
  heap_stats.memory_allocator_capacity = &memory_allocator_capacity;
  int objects_per_type[LAST_TYPE + 1] = {0};
  heap_stats.objects_per_type = objects_per_type;
  int size_per_type[LAST_TYPE + 1] = {0};
  heap_stats.size_per_type = size_per_type;
  int os_error;
  heap_stats.os_error = &os_error;
  heap_stats.last_few_messages = last_few_messages;
  heap_stats.js_stacktrace = js_stacktrace;
  int end_marker;
  heap_stats.end_marker = &end_marker;
  if (isolate->heap()->HasBeenSetUp()) {
    // BUG(1718): Don't use the take_snapshot since we don't support
    // HeapIterator here without doing a special GC.
    isolate->heap()->RecordStats(&heap_stats, false);
    char* first_newline = strchr(last_few_messages, '\n');
    if (first_newline == NULL || first_newline[1] == '\0')
      first_newline = last_few_messages;
    PrintF("\n<--- Last few GCs --->\n%s\n", first_newline);
    PrintF("\n<--- JS stacktrace --->\n%s\n", js_stacktrace);
  }
  Utils::ApiCheck(false, location, "Allocation failed - process out of memory");
  // If the fatal error handler returns, we stop execution.
  FATAL("API fatal error handler returned after process out of memory");
}


void Utils::ReportApiFailure(const char* location, const char* message) {
  i::Isolate* isolate = i::Isolate::Current();
  FatalErrorCallback callback = isolate->exception_behavior();
  if (callback == NULL) {
    base::OS::PrintError("\n#\n# Fatal error in %s\n# %s\n#\n\n", location,
                         message);
    base::OS::Abort();
  } else {
    callback(location, message);
  }
  isolate->SignalFatalError();
}


static inline bool IsExecutionTerminatingCheck(i::Isolate* isolate) {
  if (isolate->has_scheduled_exception()) {
    return isolate->scheduled_exception() ==
        isolate->heap()->termination_exception();
  }
  return false;
}


namespace platform {

v8::Platform* CreateDefaultPlatform(int thread_pool_size) {
  return CreateDefaultPlatformImpl(thread_pool_size);
}


bool PumpMessageLoop(v8::Platform* platform, v8::Isolate* isolate) {
  return PumpMessageLoopImpl(platform, isolate);
}

}  // namespace platform


void V8::SetNativesDataBlob(StartupData* natives_blob) {
  i::V8::SetNativesBlob(natives_blob);
}


void V8::SetSnapshotDataBlob(StartupData* snapshot_blob) {
  i::V8::SetSnapshotBlob(snapshot_blob);
}


bool RunExtraCode(Isolate* isolate, Local<Context> context,
                  const char* utf8_source) {
  // Run custom script if provided.
  base::ElapsedTimer timer;
  timer.Start();
  TryCatch try_catch(isolate);
  Local<String> source_string;
  if (!String::NewFromUtf8(isolate, utf8_source, NewStringType::kNormal)
           .ToLocal(&source_string)) {
    return false;
  }
  Local<String> resource_name =
      String::NewFromUtf8(isolate, "<embedded script>", NewStringType::kNormal)
          .ToLocalChecked();
  ScriptOrigin origin(resource_name);
  ScriptCompiler::Source source(source_string, origin);
  Local<Script> script;
  if (!ScriptCompiler::Compile(context, &source).ToLocal(&script)) return false;
  if (script->Run(context).IsEmpty()) return false;
  if (i::FLAG_profile_deserialization) {
    i::PrintF("Executing custom snapshot script took %0.3f ms\n",
              timer.Elapsed().InMillisecondsF());
  }
  timer.Stop();
  CHECK(!try_catch.HasCaught());
  return true;
}


namespace {

class ArrayBufferAllocator : public v8::ArrayBuffer::Allocator {
 public:
  virtual void* Allocate(size_t length) {
    void* data = AllocateUninitialized(length);
    return data == NULL ? data : memset(data, 0, length);
  }
  virtual void* AllocateUninitialized(size_t length) { return malloc(length); }
  virtual void Free(void* data, size_t) { free(data); }
};

}  // namespace


StartupData V8::CreateSnapshotDataBlob(const char* custom_source) {
  i::Isolate* internal_isolate = new i::Isolate(true);
  ArrayBufferAllocator allocator;
  internal_isolate->set_array_buffer_allocator(&allocator);
  Isolate* isolate = reinterpret_cast<Isolate*>(internal_isolate);
  StartupData result = {NULL, 0};
  {
    base::ElapsedTimer timer;
    timer.Start();
    Isolate::Scope isolate_scope(isolate);
    internal_isolate->set_creating_default_snapshot(true);
    internal_isolate->Init(NULL);
    Persistent<Context> context;
    i::Snapshot::Metadata metadata;
    {
      HandleScope handle_scope(isolate);
      Local<Context> new_context = Context::New(isolate);
      internal_isolate->set_creating_default_snapshot(false);
      context.Reset(isolate, new_context);
      if (custom_source != NULL) {
        metadata.set_embeds_script(true);
        Context::Scope context_scope(new_context);
        if (!RunExtraCode(isolate, new_context, custom_source)) context.Reset();
      }
    }
    if (!context.IsEmpty()) {
      // Make sure all builtin scripts are cached.
      {
        HandleScope scope(isolate);
        for (int i = 0; i < i::Natives::GetBuiltinsCount(); i++) {
          internal_isolate->bootstrapper()->SourceLookup<i::Natives>(i);
        }
      }
      // If we don't do this then we end up with a stray root pointing at the
      // context even after we have disposed of the context.
      internal_isolate->heap()->CollectAllAvailableGarbage("mksnapshot");
      i::Object* raw_context = *v8::Utils::OpenPersistent(context);
      context.Reset();

      i::SnapshotByteSink snapshot_sink;
      i::StartupSerializer ser(internal_isolate, &snapshot_sink);
      ser.SerializeStrongReferences();

      i::SnapshotByteSink context_sink;
      i::PartialSerializer context_ser(internal_isolate, &ser, &context_sink);
      context_ser.Serialize(&raw_context);
      ser.SerializeWeakReferencesAndDeferred();

      result = i::Snapshot::CreateSnapshotBlob(ser, context_ser, metadata);
    }
    if (i::FLAG_profile_deserialization) {
      i::PrintF("Creating snapshot took %0.3f ms\n",
                timer.Elapsed().InMillisecondsF());
    }
    timer.Stop();
  }
  isolate->Dispose();
  return result;
}


void V8::SetFlagsFromString(const char* str, int length) {
  i::FlagList::SetFlagsFromString(str, length);
}


void V8::SetFlagsFromCommandLine(int* argc, char** argv, bool remove_flags) {
  i::FlagList::SetFlagsFromCommandLine(argc, argv, remove_flags);
}


RegisteredExtension* RegisteredExtension::first_extension_ = NULL;


RegisteredExtension::RegisteredExtension(Extension* extension)
    : extension_(extension) { }


void RegisteredExtension::Register(RegisteredExtension* that) {
  that->next_ = first_extension_;
  first_extension_ = that;
}


void RegisteredExtension::UnregisterAll() {
  RegisteredExtension* re = first_extension_;
  while (re != NULL) {
    RegisteredExtension* next = re->next();
    delete re;
    re = next;
  }
  first_extension_ = NULL;
}


void RegisterExtension(Extension* that) {
  RegisteredExtension* extension = new RegisteredExtension(that);
  RegisteredExtension::Register(extension);
}


Extension::Extension(const char* name,
                     const char* source,
                     int dep_count,
                     const char** deps,
                     int source_length)
    : name_(name),
      source_length_(source_length >= 0 ?
                     source_length :
                     (source ? static_cast<int>(strlen(source)) : 0)),
      source_(source, source_length_),
      dep_count_(dep_count),
      deps_(deps),
      auto_enable_(false) {
  CHECK(source != NULL || source_length_ == 0);
}


ResourceConstraints::ResourceConstraints()
    : max_semi_space_size_(0),
      max_old_space_size_(0),
      max_executable_size_(0),
      stack_limit_(NULL),
      max_available_threads_(0),
      code_range_size_(0) { }

void ResourceConstraints::ConfigureDefaults(uint64_t physical_memory,
                                            uint64_t virtual_memory_limit,
                                            uint32_t number_of_processors) {
  ConfigureDefaults(physical_memory, virtual_memory_limit);
}

void ResourceConstraints::ConfigureDefaults(uint64_t physical_memory,
                                            uint64_t virtual_memory_limit) {
#if V8_OS_ANDROID
  // Android has higher physical memory requirements before raising the maximum
  // heap size limits since it has no swap space.
  const uint64_t low_limit = 512ul * i::MB;
  const uint64_t medium_limit = 1ul * i::GB;
  const uint64_t high_limit = 2ul * i::GB;
#else
  const uint64_t low_limit = 512ul * i::MB;
  const uint64_t medium_limit = 768ul * i::MB;
  const uint64_t high_limit = 1ul  * i::GB;
#endif

  if (physical_memory <= low_limit) {
    set_max_semi_space_size(i::Heap::kMaxSemiSpaceSizeLowMemoryDevice);
    set_max_old_space_size(i::Heap::kMaxOldSpaceSizeLowMemoryDevice);
    set_max_executable_size(i::Heap::kMaxExecutableSizeLowMemoryDevice);
  } else if (physical_memory <= medium_limit) {
    set_max_semi_space_size(i::Heap::kMaxSemiSpaceSizeMediumMemoryDevice);
    set_max_old_space_size(i::Heap::kMaxOldSpaceSizeMediumMemoryDevice);
    set_max_executable_size(i::Heap::kMaxExecutableSizeMediumMemoryDevice);
  } else if (physical_memory <= high_limit) {
    set_max_semi_space_size(i::Heap::kMaxSemiSpaceSizeHighMemoryDevice);
    set_max_old_space_size(i::Heap::kMaxOldSpaceSizeHighMemoryDevice);
    set_max_executable_size(i::Heap::kMaxExecutableSizeHighMemoryDevice);
  } else {
    set_max_semi_space_size(i::Heap::kMaxSemiSpaceSizeHugeMemoryDevice);
    set_max_old_space_size(i::Heap::kMaxOldSpaceSizeHugeMemoryDevice);
    set_max_executable_size(i::Heap::kMaxExecutableSizeHugeMemoryDevice);
  }

  if (virtual_memory_limit > 0 && i::kRequiresCodeRange) {
    // Reserve no more than 1/8 of the memory for the code range, but at most
    // kMaximalCodeRangeSize.
    set_code_range_size(
        i::Min(i::kMaximalCodeRangeSize / i::MB,
               static_cast<size_t>((virtual_memory_limit >> 3) / i::MB)));
  }
}


void SetResourceConstraints(i::Isolate* isolate,
                            const ResourceConstraints& constraints) {
  int semi_space_size = constraints.max_semi_space_size();
  int old_space_size = constraints.max_old_space_size();
  int max_executable_size = constraints.max_executable_size();
  size_t code_range_size = constraints.code_range_size();
  if (semi_space_size != 0 || old_space_size != 0 ||
      max_executable_size != 0 || code_range_size != 0) {
    isolate->heap()->ConfigureHeap(semi_space_size, old_space_size,
                                   max_executable_size, code_range_size);
  }
  if (constraints.stack_limit() != NULL) {
    uintptr_t limit = reinterpret_cast<uintptr_t>(constraints.stack_limit());
    isolate->stack_guard()->SetStackLimit(limit);
  }
}


i::Object** V8::GlobalizeReference(i::Isolate* isolate, i::Object** obj) {
  LOG_API(isolate, "Persistent::New");
  i::Handle<i::Object> result = isolate->global_handles()->Create(*obj);
#ifdef VERIFY_HEAP
  if (i::FLAG_verify_heap) {
    (*obj)->ObjectVerify();
  }
#endif  // VERIFY_HEAP
  return result.location();
}


i::Object** V8::CopyPersistent(i::Object** obj) {
  i::Handle<i::Object> result = i::GlobalHandles::CopyGlobal(obj);
#ifdef VERIFY_HEAP
  if (i::FLAG_verify_heap) {
    (*obj)->ObjectVerify();
  }
#endif  // VERIFY_HEAP
  return result.location();
}


void V8::MakeWeak(i::Object** object, void* parameter,
                  WeakCallback weak_callback) {
  i::GlobalHandles::MakeWeak(object, parameter, weak_callback);
}


void V8::MakeWeak(i::Object** object, void* parameter,
                  int internal_field_index1, int internal_field_index2,
                  WeakCallbackInfo<void>::Callback weak_callback) {
  WeakCallbackType type = WeakCallbackType::kParameter;
  if (internal_field_index1 == 0) {
    if (internal_field_index2 == 1) {
      type = WeakCallbackType::kInternalFields;
    } else {
      DCHECK_EQ(internal_field_index2, -1);
      type = WeakCallbackType::kInternalFields;
    }
  } else {
    DCHECK_EQ(internal_field_index1, -1);
    DCHECK_EQ(internal_field_index2, -1);
  }
  i::GlobalHandles::MakeWeak(object, parameter, weak_callback, type);
}


void V8::MakeWeak(i::Object** object, void* parameter,
                  WeakCallbackInfo<void>::Callback weak_callback,
                  WeakCallbackType type) {
  i::GlobalHandles::MakeWeak(object, parameter, weak_callback, type);
}


void* V8::ClearWeak(i::Object** obj) {
  return i::GlobalHandles::ClearWeakness(obj);
}


void V8::DisposeGlobal(i::Object** obj) {
  i::GlobalHandles::Destroy(obj);
}


void V8::Eternalize(Isolate* v8_isolate, Value* value, int* index) {
  i::Isolate* isolate = reinterpret_cast<i::Isolate*>(v8_isolate);
  i::Object* object = *Utils::OpenHandle(value);
  isolate->eternal_handles()->Create(isolate, object, index);
}


Local<Value> V8::GetEternal(Isolate* v8_isolate, int index) {
  i::Isolate* isolate = reinterpret_cast<i::Isolate*>(v8_isolate);
  return Utils::ToLocal(isolate->eternal_handles()->Get(index));
}


void V8::FromJustIsNothing() {
  Utils::ApiCheck(false, "v8::FromJust", "Maybe value is Nothing.");
}


void V8::ToLocalEmpty() {
  Utils::ApiCheck(false, "v8::ToLocalChecked", "Empty MaybeLocal.");
}


void V8::InternalFieldOutOfBounds(int index) {
  Utils::ApiCheck(0 <= index && index < kInternalFieldsInWeakCallback,
                  "WeakCallbackInfo::GetInternalField",
                  "Internal field out of bounds.");
}


// --- H a n d l e s ---


HandleScope::HandleScope(Isolate* isolate) {
  Initialize(isolate);
}


void HandleScope::Initialize(Isolate* isolate) {
  i::Isolate* internal_isolate = reinterpret_cast<i::Isolate*>(isolate);
  // We do not want to check the correct usage of the Locker class all over the
  // place, so we do it only here: Without a HandleScope, an embedder can do
  // almost nothing, so it is enough to check in this central place.
  // We make an exception if the serializer is enabled, which means that the
  // Isolate is exclusively used to create a snapshot.
  Utils::ApiCheck(
      !v8::Locker::IsActive() ||
          internal_isolate->thread_manager()->IsLockedByCurrentThread() ||
          internal_isolate->serializer_enabled(),
      "HandleScope::HandleScope",
      "Entering the V8 API without proper locking in place");
  i::HandleScopeData* current = internal_isolate->handle_scope_data();
  isolate_ = internal_isolate;
  prev_next_ = current->next;
  prev_limit_ = current->limit;
  current->level++;
}


HandleScope::~HandleScope() {
  i::HandleScope::CloseScope(isolate_, prev_next_, prev_limit_);
}


int HandleScope::NumberOfHandles(Isolate* isolate) {
  return i::HandleScope::NumberOfHandles(
      reinterpret_cast<i::Isolate*>(isolate));
}


i::Object** HandleScope::CreateHandle(i::Isolate* isolate, i::Object* value) {
  return i::HandleScope::CreateHandle(isolate, value);
}


i::Object** HandleScope::CreateHandle(i::HeapObject* heap_object,
                                      i::Object* value) {
  DCHECK(heap_object->IsHeapObject());
  return i::HandleScope::CreateHandle(heap_object->GetIsolate(), value);
}


EscapableHandleScope::EscapableHandleScope(Isolate* v8_isolate) {
  i::Isolate* isolate = reinterpret_cast<i::Isolate*>(v8_isolate);
  escape_slot_ = CreateHandle(isolate, isolate->heap()->the_hole_value());
  Initialize(v8_isolate);
}


i::Object** EscapableHandleScope::Escape(i::Object** escape_value) {
  i::Heap* heap = reinterpret_cast<i::Isolate*>(GetIsolate())->heap();
  Utils::ApiCheck(*escape_slot_ == heap->the_hole_value(),
                  "EscapeableHandleScope::Escape",
                  "Escape value set twice");
  if (escape_value == NULL) {
    *escape_slot_ = heap->undefined_value();
    return NULL;
  }
  *escape_slot_ = *escape_value;
  return escape_slot_;
}


SealHandleScope::SealHandleScope(Isolate* isolate) {
  i::Isolate* internal_isolate = reinterpret_cast<i::Isolate*>(isolate);

  isolate_ = internal_isolate;
  i::HandleScopeData* current = internal_isolate->handle_scope_data();
  prev_limit_ = current->limit;
  current->limit = current->next;
  prev_level_ = current->level;
  current->level = 0;
}


SealHandleScope::~SealHandleScope() {
  i::HandleScopeData* current = isolate_->handle_scope_data();
  DCHECK_EQ(0, current->level);
  current->level = prev_level_;
  DCHECK_EQ(current->next, current->limit);
  current->limit = prev_limit_;
}


void Context::Enter() {
  i::Handle<i::Context> env = Utils::OpenHandle(this);
  i::Isolate* isolate = env->GetIsolate();
  ENTER_V8(isolate);
  i::HandleScopeImplementer* impl = isolate->handle_scope_implementer();
  impl->EnterContext(env);
  impl->SaveContext(isolate->context());
  isolate->set_context(*env);
}


void Context::Exit() {
  i::Handle<i::Context> env = Utils::OpenHandle(this);
  i::Isolate* isolate = env->GetIsolate();
  ENTER_V8(isolate);
  i::HandleScopeImplementer* impl = isolate->handle_scope_implementer();
  if (!Utils::ApiCheck(impl->LastEnteredContextWas(env),
                       "v8::Context::Exit()",
                       "Cannot exit non-entered context")) {
    return;
  }
  impl->LeaveContext();
  isolate->set_context(impl->RestoreContext());
}


static void* DecodeSmiToAligned(i::Object* value, const char* location) {
  Utils::ApiCheck(value->IsSmi(), location, "Not a Smi");
  return reinterpret_cast<void*>(value);
}


static i::Smi* EncodeAlignedAsSmi(void* value, const char* location) {
  i::Smi* smi = reinterpret_cast<i::Smi*>(value);
  Utils::ApiCheck(smi->IsSmi(), location, "Pointer is not aligned");
  return smi;
}


static i::Handle<i::FixedArray> EmbedderDataFor(Context* context,
                                                int index,
                                                bool can_grow,
                                                const char* location) {
  i::Handle<i::Context> env = Utils::OpenHandle(context);
  bool ok =
      Utils::ApiCheck(env->IsNativeContext(),
                      location,
                      "Not a native context") &&
      Utils::ApiCheck(index >= 0, location, "Negative index");
  if (!ok) return i::Handle<i::FixedArray>();
  i::Handle<i::FixedArray> data(env->embedder_data());
  if (index < data->length()) return data;
  if (!Utils::ApiCheck(can_grow, location, "Index too large")) {
    return i::Handle<i::FixedArray>();
  }
  int new_size = i::Max(index, data->length() << 1) + 1;
  data = i::FixedArray::CopySize(data, new_size);
  env->set_embedder_data(*data);
  return data;
}


v8::Local<v8::Value> Context::SlowGetEmbedderData(int index) {
  const char* location = "v8::Context::GetEmbedderData()";
  i::Handle<i::FixedArray> data = EmbedderDataFor(this, index, false, location);
  if (data.is_null()) return Local<Value>();
  i::Handle<i::Object> result(data->get(index), data->GetIsolate());
  return Utils::ToLocal(result);
}


void Context::SetEmbedderData(int index, v8::Local<Value> value) {
  const char* location = "v8::Context::SetEmbedderData()";
  i::Handle<i::FixedArray> data = EmbedderDataFor(this, index, true, location);
  if (data.is_null()) return;
  i::Handle<i::Object> val = Utils::OpenHandle(*value);
  data->set(index, *val);
  DCHECK_EQ(*Utils::OpenHandle(*value),
            *Utils::OpenHandle(*GetEmbedderData(index)));
}


void* Context::SlowGetAlignedPointerFromEmbedderData(int index) {
  const char* location = "v8::Context::GetAlignedPointerFromEmbedderData()";
  i::Handle<i::FixedArray> data = EmbedderDataFor(this, index, false, location);
  if (data.is_null()) return NULL;
  return DecodeSmiToAligned(data->get(index), location);
}


void Context::SetAlignedPointerInEmbedderData(int index, void* value) {
  const char* location = "v8::Context::SetAlignedPointerInEmbedderData()";
  i::Handle<i::FixedArray> data = EmbedderDataFor(this, index, true, location);
  data->set(index, EncodeAlignedAsSmi(value, location));
  DCHECK_EQ(value, GetAlignedPointerFromEmbedderData(index));
}


// --- N e a n d e r ---


// A constructor cannot easily return an error value, therefore it is necessary
// to check for a dead VM with ON_BAILOUT before constructing any Neander
// objects.  To remind you about this there is no HandleScope in the
// NeanderObject constructor.  When you add one to the site calling the
// constructor you should check that you ensured the VM was not dead first.
NeanderObject::NeanderObject(v8::internal::Isolate* isolate, int size) {
  ENTER_V8(isolate);
  value_ = isolate->factory()->NewNeanderObject();
  i::Handle<i::FixedArray> elements = isolate->factory()->NewFixedArray(size);
  value_->set_elements(*elements);
}


int NeanderObject::size() {
  return i::FixedArray::cast(value_->elements())->length();
}


NeanderArray::NeanderArray(v8::internal::Isolate* isolate) : obj_(isolate, 2) {
  obj_.set(0, i::Smi::FromInt(0));
}


int NeanderArray::length() {
  return i::Smi::cast(obj_.get(0))->value();
}


i::Object* NeanderArray::get(int offset) {
  DCHECK(0 <= offset);
  DCHECK(offset < length());
  return obj_.get(offset + 1);
}


// This method cannot easily return an error value, therefore it is necessary
// to check for a dead VM with ON_BAILOUT before calling it.  To remind you
// about this there is no HandleScope in this method.  When you add one to the
// site calling this method you should check that you ensured the VM was not
// dead first.
void NeanderArray::add(i::Isolate* isolate, i::Handle<i::Object> value) {
  int length = this->length();
  int size = obj_.size();
  if (length == size - 1) {
    i::Factory* factory = isolate->factory();
    i::Handle<i::FixedArray> new_elms = factory->NewFixedArray(2 * size);
    for (int i = 0; i < length; i++)
      new_elms->set(i + 1, get(i));
    obj_.value()->set_elements(*new_elms);
  }
  obj_.set(length + 1, *value);
  obj_.set(0, i::Smi::FromInt(length + 1));
}


void NeanderArray::set(int index, i::Object* value) {
  if (index < 0 || index >= this->length()) return;
  obj_.set(index + 1, value);
}


// --- T e m p l a t e ---


static void InitializeTemplate(i::Handle<i::TemplateInfo> that, int type) {
  that->set_number_of_properties(0);
  that->set_tag(i::Smi::FromInt(type));
}


void Template::Set(v8::Local<Name> name, v8::Local<Data> value,
                   v8::PropertyAttribute attribute) {
  auto templ = Utils::OpenHandle(this);
  i::Isolate* isolate = templ->GetIsolate();
  ENTER_V8(isolate);
  i::HandleScope scope(isolate);
  // TODO(dcarney): split api to allow values of v8::Value or v8::TemplateInfo.
  i::ApiNatives::AddDataProperty(isolate, templ, Utils::OpenHandle(*name),
                                 Utils::OpenHandle(*value),
                                 static_cast<PropertyAttributes>(attribute));
}


void Template::SetAccessorProperty(
    v8::Local<v8::Name> name,
    v8::Local<FunctionTemplate> getter,
    v8::Local<FunctionTemplate> setter,
    v8::PropertyAttribute attribute,
    v8::AccessControl access_control) {
  // TODO(verwaest): Remove |access_control|.
  DCHECK_EQ(v8::DEFAULT, access_control);
  auto templ = Utils::OpenHandle(this);
  auto isolate = templ->GetIsolate();
  ENTER_V8(isolate);
  DCHECK(!name.IsEmpty());
  DCHECK(!getter.IsEmpty() || !setter.IsEmpty());
  i::HandleScope scope(isolate);
  i::ApiNatives::AddAccessorProperty(
      isolate, templ, Utils::OpenHandle(*name),
      Utils::OpenHandle(*getter, true), Utils::OpenHandle(*setter, true),
      static_cast<PropertyAttributes>(attribute));
}


// --- F u n c t i o n   T e m p l a t e ---
static void InitializeFunctionTemplate(
    i::Handle<i::FunctionTemplateInfo> info) {
  InitializeTemplate(info, Consts::FUNCTION_TEMPLATE);
  info->set_flag(0);
}


Local<ObjectTemplate> FunctionTemplate::PrototypeTemplate() {
  i::Isolate* i_isolate = Utils::OpenHandle(this)->GetIsolate();
  ENTER_V8(i_isolate);
  i::Handle<i::Object> result(Utils::OpenHandle(this)->prototype_template(),
                              i_isolate);
  if (result->IsUndefined()) {
    v8::Isolate* isolate = reinterpret_cast<v8::Isolate*>(i_isolate);
    result = Utils::OpenHandle(*ObjectTemplate::New(isolate));
    Utils::OpenHandle(this)->set_prototype_template(*result);
  }
  return ToApiHandle<ObjectTemplate>(result);
}


static void EnsureNotInstantiated(i::Handle<i::FunctionTemplateInfo> info,
                                  const char* func) {
  Utils::ApiCheck(!info->instantiated(), func,
                  "FunctionTemplate already instantiated");
}


void FunctionTemplate::Inherit(v8::Local<FunctionTemplate> value) {
  auto info = Utils::OpenHandle(this);
  EnsureNotInstantiated(info, "v8::FunctionTemplate::Inherit");
  i::Isolate* isolate = info->GetIsolate();
  ENTER_V8(isolate);
  info->set_parent_template(*Utils::OpenHandle(*value));
}


static Local<FunctionTemplate> FunctionTemplateNew(
    i::Isolate* isolate, FunctionCallback callback, v8::Local<Value> data,
    v8::Local<Signature> signature, int length, bool do_not_cache) {
  i::Handle<i::Struct> struct_obj =
      isolate->factory()->NewStruct(i::FUNCTION_TEMPLATE_INFO_TYPE);
  i::Handle<i::FunctionTemplateInfo> obj =
      i::Handle<i::FunctionTemplateInfo>::cast(struct_obj);
  InitializeFunctionTemplate(obj);
  obj->set_do_not_cache(do_not_cache);
  int next_serial_number = 0;
  if (!do_not_cache) {
    next_serial_number = isolate->next_serial_number() + 1;
    isolate->set_next_serial_number(next_serial_number);
  }
  obj->set_serial_number(i::Smi::FromInt(next_serial_number));
  if (callback != 0) {
    if (data.IsEmpty()) {
      data = v8::Undefined(reinterpret_cast<v8::Isolate*>(isolate));
    }
    Utils::ToLocal(obj)->SetCallHandler(callback, data);
  }
  obj->set_length(length);
  obj->set_undetectable(false);
  obj->set_needs_access_check(false);
  obj->set_accept_any_receiver(true);
  if (!signature.IsEmpty())
    obj->set_signature(*Utils::OpenHandle(*signature));
  return Utils::ToLocal(obj);
}

Local<FunctionTemplate> FunctionTemplate::New(Isolate* isolate,
                                              FunctionCallback callback,
                                              v8::Local<Value> data,
                                              v8::Local<Signature> signature,
                                              int length) {
  i::Isolate* i_isolate = reinterpret_cast<i::Isolate*>(isolate);
  // Changes to the environment cannot be captured in the snapshot. Expect no
  // function templates when the isolate is created for serialization.
  DCHECK(!i_isolate->serializer_enabled());
  LOG_API(i_isolate, "FunctionTemplate::New");
  ENTER_V8(i_isolate);
  return FunctionTemplateNew(
      i_isolate, callback, data, signature, length, false);
}


Local<Signature> Signature::New(Isolate* isolate,
                                Local<FunctionTemplate> receiver) {
  return Utils::SignatureToLocal(Utils::OpenHandle(*receiver));
}


Local<AccessorSignature> AccessorSignature::New(
    Isolate* isolate, Local<FunctionTemplate> receiver) {
  return Utils::AccessorSignatureToLocal(Utils::OpenHandle(*receiver));
}


Local<TypeSwitch> TypeSwitch::New(Local<FunctionTemplate> type) {
  Local<FunctionTemplate> types[1] = {type};
  return TypeSwitch::New(1, types);
}


Local<TypeSwitch> TypeSwitch::New(int argc, Local<FunctionTemplate> types[]) {
  i::Isolate* isolate = i::Isolate::Current();
  LOG_API(isolate, "TypeSwitch::New");
  ENTER_V8(isolate);
  i::Handle<i::FixedArray> vector = isolate->factory()->NewFixedArray(argc);
  for (int i = 0; i < argc; i++)
    vector->set(i, *Utils::OpenHandle(*types[i]));
  i::Handle<i::Struct> struct_obj =
      isolate->factory()->NewStruct(i::TYPE_SWITCH_INFO_TYPE);
  i::Handle<i::TypeSwitchInfo> obj =
      i::Handle<i::TypeSwitchInfo>::cast(struct_obj);
  obj->set_types(*vector);
  return Utils::ToLocal(obj);
}


int TypeSwitch::match(v8::Local<Value> value) {
  i::Handle<i::TypeSwitchInfo> info = Utils::OpenHandle(this);
  LOG_API(info->GetIsolate(), "TypeSwitch::match");
  i::Handle<i::Object> obj = Utils::OpenHandle(*value);
  i::FixedArray* types = i::FixedArray::cast(info->types());
  for (int i = 0; i < types->length(); i++) {
    if (i::FunctionTemplateInfo::cast(types->get(i))->IsTemplateFor(*obj))
      return i + 1;
  }
  return 0;
}


#define SET_FIELD_WRAPPED(obj, setter, cdata) do {                      \
    i::Handle<i::Object> foreign = FromCData(obj->GetIsolate(), cdata); \
    (obj)->setter(*foreign);                                            \
  } while (false)


void FunctionTemplate::SetCallHandler(FunctionCallback callback,
                                      v8::Local<Value> data) {
  auto info = Utils::OpenHandle(this);
  EnsureNotInstantiated(info, "v8::FunctionTemplate::SetCallHandler");
  i::Isolate* isolate = info->GetIsolate();
  ENTER_V8(isolate);
  i::HandleScope scope(isolate);
  i::Handle<i::Struct> struct_obj =
      isolate->factory()->NewStruct(i::CALL_HANDLER_INFO_TYPE);
  i::Handle<i::CallHandlerInfo> obj =
      i::Handle<i::CallHandlerInfo>::cast(struct_obj);
  SET_FIELD_WRAPPED(obj, set_callback, callback);
  if (data.IsEmpty()) {
    data = v8::Undefined(reinterpret_cast<v8::Isolate*>(isolate));
  }
  obj->set_data(*Utils::OpenHandle(*data));
  info->set_call_code(*obj);
}


static i::Handle<i::AccessorInfo> SetAccessorInfoProperties(
    i::Handle<i::AccessorInfo> obj, v8::Local<Name> name,
    v8::AccessControl settings, v8::PropertyAttribute attributes,
    v8::Local<AccessorSignature> signature) {
  obj->set_name(*Utils::OpenHandle(*name));
  if (settings & ALL_CAN_READ) obj->set_all_can_read(true);
  if (settings & ALL_CAN_WRITE) obj->set_all_can_write(true);
  obj->set_property_attributes(static_cast<PropertyAttributes>(attributes));
  if (!signature.IsEmpty()) {
    obj->set_expected_receiver_type(*Utils::OpenHandle(*signature));
  }
  return obj;
}


template <typename Getter, typename Setter>
static i::Handle<i::AccessorInfo> MakeAccessorInfo(
    v8::Local<Name> name, Getter getter, Setter setter, v8::Local<Value> data,
    v8::AccessControl settings, v8::PropertyAttribute attributes,
    v8::Local<AccessorSignature> signature) {
  i::Isolate* isolate = Utils::OpenHandle(*name)->GetIsolate();
  i::Handle<i::ExecutableAccessorInfo> obj =
      isolate->factory()->NewExecutableAccessorInfo();
  SET_FIELD_WRAPPED(obj, set_getter, getter);
  SET_FIELD_WRAPPED(obj, set_setter, setter);
  if (data.IsEmpty()) {
    data = v8::Undefined(reinterpret_cast<v8::Isolate*>(isolate));
  }
  obj->set_data(*Utils::OpenHandle(*data));
  return SetAccessorInfoProperties(obj, name, settings, attributes, signature);
}


Local<ObjectTemplate> FunctionTemplate::InstanceTemplate() {
  i::Handle<i::FunctionTemplateInfo> handle = Utils::OpenHandle(this, true);
  if (!Utils::ApiCheck(!handle.is_null(),
                       "v8::FunctionTemplate::InstanceTemplate()",
                       "Reading from empty handle")) {
    return Local<ObjectTemplate>();
  }
  i::Isolate* isolate = handle->GetIsolate();
  ENTER_V8(isolate);
  if (handle->instance_template()->IsUndefined()) {
    Local<ObjectTemplate> templ =
        ObjectTemplate::New(isolate, ToApiHandle<FunctionTemplate>(handle));
    handle->set_instance_template(*Utils::OpenHandle(*templ));
  }
  i::Handle<i::ObjectTemplateInfo> result(
      i::ObjectTemplateInfo::cast(handle->instance_template()));
  return Utils::ToLocal(result);
}


void FunctionTemplate::SetLength(int length) {
  auto info = Utils::OpenHandle(this);
  EnsureNotInstantiated(info, "v8::FunctionTemplate::SetLength");
  auto isolate = info->GetIsolate();
  ENTER_V8(isolate);
  info->set_length(length);
}


void FunctionTemplate::SetClassName(Local<String> name) {
  auto info = Utils::OpenHandle(this);
  EnsureNotInstantiated(info, "v8::FunctionTemplate::SetClassName");
  auto isolate = info->GetIsolate();
  ENTER_V8(isolate);
  info->set_class_name(*Utils::OpenHandle(*name));
}


void FunctionTemplate::SetAcceptAnyReceiver(bool value) {
  auto info = Utils::OpenHandle(this);
  EnsureNotInstantiated(info, "v8::FunctionTemplate::SetAcceptAnyReceiver");
  auto isolate = info->GetIsolate();
  ENTER_V8(isolate);
  info->set_accept_any_receiver(value);
}


void FunctionTemplate::SetHiddenPrototype(bool value) {
  auto info = Utils::OpenHandle(this);
  EnsureNotInstantiated(info, "v8::FunctionTemplate::SetHiddenPrototype");
  auto isolate = info->GetIsolate();
  ENTER_V8(isolate);
  info->set_hidden_prototype(value);
}


void FunctionTemplate::ReadOnlyPrototype() {
  auto info = Utils::OpenHandle(this);
  EnsureNotInstantiated(info, "v8::FunctionTemplate::ReadOnlyPrototype");
  auto isolate = info->GetIsolate();
  ENTER_V8(isolate);
  info->set_read_only_prototype(true);
}


void FunctionTemplate::RemovePrototype() {
  auto info = Utils::OpenHandle(this);
  EnsureNotInstantiated(info, "v8::FunctionTemplate::RemovePrototype");
  auto isolate = info->GetIsolate();
  ENTER_V8(isolate);
  info->set_remove_prototype(true);
}


// --- O b j e c t T e m p l a t e ---


Local<ObjectTemplate> ObjectTemplate::New(
    Isolate* isolate, v8::Local<FunctionTemplate> constructor) {
  return New(reinterpret_cast<i::Isolate*>(isolate), constructor);
}


Local<ObjectTemplate> ObjectTemplate::New() {
  return New(i::Isolate::Current(), Local<FunctionTemplate>());
}


Local<ObjectTemplate> ObjectTemplate::New(
    i::Isolate* isolate, v8::Local<FunctionTemplate> constructor) {
  // Changes to the environment cannot be captured in the snapshot. Expect no
  // object templates when the isolate is created for serialization.
  DCHECK(!isolate->serializer_enabled());
  LOG_API(isolate, "ObjectTemplate::New");
  ENTER_V8(isolate);
  i::Handle<i::Struct> struct_obj =
      isolate->factory()->NewStruct(i::OBJECT_TEMPLATE_INFO_TYPE);
  i::Handle<i::ObjectTemplateInfo> obj =
      i::Handle<i::ObjectTemplateInfo>::cast(struct_obj);
  InitializeTemplate(obj, Consts::OBJECT_TEMPLATE);
  if (!constructor.IsEmpty())
    obj->set_constructor(*Utils::OpenHandle(*constructor));
  obj->set_internal_field_count(i::Smi::FromInt(0));
  return Utils::ToLocal(obj);
}


// Ensure that the object template has a constructor.  If no
// constructor is available we create one.
static i::Handle<i::FunctionTemplateInfo> EnsureConstructor(
    i::Isolate* isolate,
    ObjectTemplate* object_template) {
  i::Object* obj = Utils::OpenHandle(object_template)->constructor();
  if (!obj ->IsUndefined()) {
    i::FunctionTemplateInfo* info = i::FunctionTemplateInfo::cast(obj);
    return i::Handle<i::FunctionTemplateInfo>(info, isolate);
  }
  Local<FunctionTemplate> templ =
      FunctionTemplate::New(reinterpret_cast<Isolate*>(isolate));
  i::Handle<i::FunctionTemplateInfo> constructor = Utils::OpenHandle(*templ);
  constructor->set_instance_template(*Utils::OpenHandle(object_template));
  Utils::OpenHandle(object_template)->set_constructor(*constructor);
  return constructor;
}


static inline i::Handle<i::TemplateInfo> GetTemplateInfo(
    i::Isolate* isolate,
    Template* template_obj) {
  return Utils::OpenHandle(template_obj);
}


// TODO(dcarney): remove this with ObjectTemplate::SetAccessor
static inline i::Handle<i::TemplateInfo> GetTemplateInfo(
    i::Isolate* isolate,
    ObjectTemplate* object_template) {
  EnsureConstructor(isolate, object_template);
  return Utils::OpenHandle(object_template);
}


template<typename Getter, typename Setter, typename Data, typename Template>
static bool TemplateSetAccessor(
    Template* template_obj,
    v8::Local<Name> name,
    Getter getter,
    Setter setter,
    Data data,
    AccessControl settings,
    PropertyAttribute attribute,
    v8::Local<AccessorSignature> signature) {
  auto isolate = Utils::OpenHandle(template_obj)->GetIsolate();
  ENTER_V8(isolate);
  i::HandleScope scope(isolate);
  auto obj = MakeAccessorInfo(name, getter, setter, data, settings, attribute,
                              signature);
  if (obj.is_null()) return false;
  auto info = GetTemplateInfo(isolate, template_obj);
  i::ApiNatives::AddNativeDataProperty(isolate, info, obj);
  return true;
}


void Template::SetNativeDataProperty(v8::Local<String> name,
                                     AccessorGetterCallback getter,
                                     AccessorSetterCallback setter,
                                     v8::Local<Value> data,
                                     PropertyAttribute attribute,
                                     v8::Local<AccessorSignature> signature,
                                     AccessControl settings) {
  TemplateSetAccessor(
      this, name, getter, setter, data, settings, attribute, signature);
}


void Template::SetNativeDataProperty(v8::Local<Name> name,
                                     AccessorNameGetterCallback getter,
                                     AccessorNameSetterCallback setter,
                                     v8::Local<Value> data,
                                     PropertyAttribute attribute,
                                     v8::Local<AccessorSignature> signature,
                                     AccessControl settings) {
  TemplateSetAccessor(
      this, name, getter, setter, data, settings, attribute, signature);
}


void ObjectTemplate::SetAccessor(v8::Local<String> name,
                                 AccessorGetterCallback getter,
                                 AccessorSetterCallback setter,
                                 v8::Local<Value> data, AccessControl settings,
                                 PropertyAttribute attribute,
                                 v8::Local<AccessorSignature> signature) {
  TemplateSetAccessor(
      this, name, getter, setter, data, settings, attribute, signature);
}


void ObjectTemplate::SetAccessor(v8::Local<Name> name,
                                 AccessorNameGetterCallback getter,
                                 AccessorNameSetterCallback setter,
                                 v8::Local<Value> data, AccessControl settings,
                                 PropertyAttribute attribute,
                                 v8::Local<AccessorSignature> signature) {
  TemplateSetAccessor(
      this, name, getter, setter, data, settings, attribute, signature);
}


template <typename Getter, typename Setter, typename Query, typename Deleter,
          typename Enumerator>
static void ObjectTemplateSetNamedPropertyHandler(ObjectTemplate* templ,
                                                  Getter getter, Setter setter,
                                                  Query query, Deleter remover,
                                                  Enumerator enumerator,
                                                  Local<Value> data,
                                                  PropertyHandlerFlags flags) {
  i::Isolate* isolate = Utils::OpenHandle(templ)->GetIsolate();
  ENTER_V8(isolate);
  i::HandleScope scope(isolate);
  auto cons = EnsureConstructor(isolate, templ);
  EnsureNotInstantiated(cons, "ObjectTemplateSetNamedPropertyHandler");
  auto obj = i::Handle<i::InterceptorInfo>::cast(
      isolate->factory()->NewStruct(i::INTERCEPTOR_INFO_TYPE));

  if (getter != 0) SET_FIELD_WRAPPED(obj, set_getter, getter);
  if (setter != 0) SET_FIELD_WRAPPED(obj, set_setter, setter);
  if (query != 0) SET_FIELD_WRAPPED(obj, set_query, query);
  if (remover != 0) SET_FIELD_WRAPPED(obj, set_deleter, remover);
  if (enumerator != 0) SET_FIELD_WRAPPED(obj, set_enumerator, enumerator);
  obj->set_flags(0);
  obj->set_can_intercept_symbols(
      !(static_cast<int>(flags) &
        static_cast<int>(PropertyHandlerFlags::kOnlyInterceptStrings)));
  obj->set_all_can_read(static_cast<int>(flags) &
                        static_cast<int>(PropertyHandlerFlags::kAllCanRead));
  obj->set_non_masking(static_cast<int>(flags) &
                       static_cast<int>(PropertyHandlerFlags::kNonMasking));

  if (data.IsEmpty()) {
    data = v8::Undefined(reinterpret_cast<v8::Isolate*>(isolate));
  }
  obj->set_data(*Utils::OpenHandle(*data));
  cons->set_named_property_handler(*obj);
}


void ObjectTemplate::SetNamedPropertyHandler(
    NamedPropertyGetterCallback getter, NamedPropertySetterCallback setter,
    NamedPropertyQueryCallback query, NamedPropertyDeleterCallback remover,
    NamedPropertyEnumeratorCallback enumerator, Local<Value> data) {
  ObjectTemplateSetNamedPropertyHandler(
      this, getter, setter, query, remover, enumerator, data,
      PropertyHandlerFlags::kOnlyInterceptStrings);
}


void ObjectTemplate::SetHandler(
    const NamedPropertyHandlerConfiguration& config) {
  ObjectTemplateSetNamedPropertyHandler(
      this, config.getter, config.setter, config.query, config.deleter,
      config.enumerator, config.data, config.flags);
}


void ObjectTemplate::MarkAsUndetectable() {
  i::Isolate* isolate = Utils::OpenHandle(this)->GetIsolate();
  ENTER_V8(isolate);
  i::HandleScope scope(isolate);
  auto cons = EnsureConstructor(isolate, this);
  EnsureNotInstantiated(cons, "v8::ObjectTemplate::MarkAsUndetectable");
  cons->set_undetectable(true);
}


void ObjectTemplate::SetAccessCheckCallbacks(
    NamedSecurityCallback named_callback,
    IndexedSecurityCallback indexed_callback, Local<Value> data) {
  i::Isolate* isolate = Utils::OpenHandle(this)->GetIsolate();
  ENTER_V8(isolate);
  i::HandleScope scope(isolate);
  auto cons = EnsureConstructor(isolate, this);
  EnsureNotInstantiated(cons, "v8::ObjectTemplate::SetAccessCheckCallbacks");

  i::Handle<i::Struct> struct_info =
      isolate->factory()->NewStruct(i::ACCESS_CHECK_INFO_TYPE);
  i::Handle<i::AccessCheckInfo> info =
      i::Handle<i::AccessCheckInfo>::cast(struct_info);

  SET_FIELD_WRAPPED(info, set_named_callback, named_callback);
  SET_FIELD_WRAPPED(info, set_indexed_callback, indexed_callback);

  if (data.IsEmpty()) {
    data = v8::Undefined(reinterpret_cast<v8::Isolate*>(isolate));
  }
  info->set_data(*Utils::OpenHandle(*data));

  cons->set_access_check_info(*info);
  cons->set_needs_access_check(true);
}


void ObjectTemplate::SetHandler(
    const IndexedPropertyHandlerConfiguration& config) {
  i::Isolate* isolate = Utils::OpenHandle(this)->GetIsolate();
  ENTER_V8(isolate);
  i::HandleScope scope(isolate);
  auto cons = EnsureConstructor(isolate, this);
  EnsureNotInstantiated(cons, "v8::ObjectTemplate::SetHandler");
  auto obj = i::Handle<i::InterceptorInfo>::cast(
      isolate->factory()->NewStruct(i::INTERCEPTOR_INFO_TYPE));

  if (config.getter != 0) SET_FIELD_WRAPPED(obj, set_getter, config.getter);
  if (config.setter != 0) SET_FIELD_WRAPPED(obj, set_setter, config.setter);
  if (config.query != 0) SET_FIELD_WRAPPED(obj, set_query, config.query);
  if (config.deleter != 0) SET_FIELD_WRAPPED(obj, set_deleter, config.deleter);
  if (config.enumerator != 0) {
    SET_FIELD_WRAPPED(obj, set_enumerator, config.enumerator);
  }
  obj->set_flags(0);
  obj->set_all_can_read(static_cast<int>(config.flags) &
                        static_cast<int>(PropertyHandlerFlags::kAllCanRead));

  v8::Local<v8::Value> data = config.data;
  if (data.IsEmpty()) {
    data = v8::Undefined(reinterpret_cast<v8::Isolate*>(isolate));
  }
  obj->set_data(*Utils::OpenHandle(*data));
  cons->set_indexed_property_handler(*obj);
}


void ObjectTemplate::SetCallAsFunctionHandler(FunctionCallback callback,
                                              Local<Value> data) {
  i::Isolate* isolate = Utils::OpenHandle(this)->GetIsolate();
  ENTER_V8(isolate);
  i::HandleScope scope(isolate);
  auto cons = EnsureConstructor(isolate, this);
  EnsureNotInstantiated(cons, "v8::ObjectTemplate::SetCallAsFunctionHandler");
  i::Handle<i::Struct> struct_obj =
      isolate->factory()->NewStruct(i::CALL_HANDLER_INFO_TYPE);
  i::Handle<i::CallHandlerInfo> obj =
      i::Handle<i::CallHandlerInfo>::cast(struct_obj);
  SET_FIELD_WRAPPED(obj, set_callback, callback);
  if (data.IsEmpty()) {
    data = v8::Undefined(reinterpret_cast<v8::Isolate*>(isolate));
  }
  obj->set_data(*Utils::OpenHandle(*data));
  cons->set_instance_call_handler(*obj);
}


int ObjectTemplate::InternalFieldCount() {
  return i::Smi::cast(Utils::OpenHandle(this)->internal_field_count())->value();
}


void ObjectTemplate::SetInternalFieldCount(int value) {
  i::Isolate* isolate = Utils::OpenHandle(this)->GetIsolate();
  if (!Utils::ApiCheck(i::Smi::IsValid(value),
                       "v8::ObjectTemplate::SetInternalFieldCount()",
                       "Invalid internal field count")) {
    return;
  }
  ENTER_V8(isolate);
  if (value > 0) {
    // The internal field count is set by the constructor function's
    // construct code, so we ensure that there is a constructor
    // function to do the setting.
    EnsureConstructor(isolate, this);
  }
  Utils::OpenHandle(this)->set_internal_field_count(i::Smi::FromInt(value));
}


// --- S c r i p t s ---


// Internally, UnboundScript is a SharedFunctionInfo, and Script is a
// JSFunction.


ScriptCompiler::CachedData* ScriptCompiler::CachedData::create() {
  return new ScriptCompiler::CachedData();
}


ScriptCompiler::CachedData* ScriptCompiler::CachedData::create(
    const uint8_t* data, int length,
    BufferPolicy buffer_policy) {
  return new ScriptCompiler::CachedData(data, length, buffer_policy);
}


void ScriptCompiler::CachedData::dispose(CachedData* cd) {
  delete cd;
}


ScriptCompiler::CachedData::CachedData(const uint8_t* data_, int length_,
                                       BufferPolicy buffer_policy_)
    : data(data_),
      length(length_),
      rejected(false),
      buffer_policy(buffer_policy_) {}


ScriptCompiler::CachedData::~CachedData() {
  if (buffer_policy == BufferOwned) {
    delete[] data;
  }
}


bool ScriptCompiler::ExternalSourceStream::SetBookmark() { return false; }


void ScriptCompiler::ExternalSourceStream::ResetToBookmark() { UNREACHABLE(); }


ScriptCompiler::StreamedSource::StreamedSource(ExternalSourceStream* stream,
                                               Encoding encoding)
    : impl_(new i::StreamedSource(stream, encoding)) {}


ScriptCompiler::StreamedSource::~StreamedSource() { delete impl_; }


const ScriptCompiler::CachedData*
ScriptCompiler::StreamedSource::GetCachedData() const {
  return impl_->cached_data.get();
}


Local<Script> UnboundScript::BindToCurrentContext() {
  i::Handle<i::HeapObject> obj =
      i::Handle<i::HeapObject>::cast(Utils::OpenHandle(this));
  i::Handle<i::SharedFunctionInfo>
      function_info(i::SharedFunctionInfo::cast(*obj), obj->GetIsolate());
  i::Isolate* isolate = obj->GetIsolate();

  i::ScopeInfo* scope_info = function_info->scope_info();
  i::Handle<i::JSReceiver> global(isolate->native_context()->global_object());
  for (int i = 0; i < scope_info->StrongModeFreeVariableCount(); ++i) {
    i::Handle<i::String> name_string(scope_info->StrongModeFreeVariableName(i));
    i::ScriptContextTable::LookupResult result;
    i::Handle<i::ScriptContextTable> script_context_table(
        isolate->native_context()->script_context_table());
    if (!i::ScriptContextTable::Lookup(script_context_table, name_string,
                                       &result)) {
      i::Handle<i::Name> name(scope_info->StrongModeFreeVariableName(i));
      Maybe<bool> has = i::JSReceiver::HasProperty(global, name);
      if (has.IsJust() && !has.FromJust()) {
        i::PendingCompilationErrorHandler pending_error_handler_;
        pending_error_handler_.ReportMessageAt(
            scope_info->StrongModeFreeVariableStartPosition(i),
            scope_info->StrongModeFreeVariableEndPosition(i),
            i::MessageTemplate::kStrongUnboundGlobal, name_string,
            i::kReferenceError);
        i::Handle<i::Script> script(i::Script::cast(function_info->script()));
        pending_error_handler_.ThrowPendingError(isolate, script);
        isolate->ReportPendingMessages();
        isolate->OptionalRescheduleException(true);
        return Local<Script>();
      }
    }
  }
  i::Handle<i::JSFunction> function =
      obj->GetIsolate()->factory()->NewFunctionFromSharedFunctionInfo(
          function_info, isolate->native_context());
  return ToApiHandle<Script>(function);
}


int UnboundScript::GetId() {
  i::Handle<i::HeapObject> obj =
      i::Handle<i::HeapObject>::cast(Utils::OpenHandle(this));
  i::Isolate* isolate = obj->GetIsolate();
  LOG_API(isolate, "v8::UnboundScript::GetId");
  i::HandleScope scope(isolate);
  i::Handle<i::SharedFunctionInfo> function_info(
      i::SharedFunctionInfo::cast(*obj));
  i::Handle<i::Script> script(i::Script::cast(function_info->script()));
  return script->id()->value();
}


int UnboundScript::GetLineNumber(int code_pos) {
  i::Handle<i::SharedFunctionInfo> obj =
      i::Handle<i::SharedFunctionInfo>::cast(Utils::OpenHandle(this));
  i::Isolate* isolate = obj->GetIsolate();
  LOG_API(isolate, "UnboundScript::GetLineNumber");
  if (obj->script()->IsScript()) {
    i::Handle<i::Script> script(i::Script::cast(obj->script()));
    return i::Script::GetLineNumber(script, code_pos);
  } else {
    return -1;
  }
}


Local<Value> UnboundScript::GetScriptName() {
  i::Handle<i::SharedFunctionInfo> obj =
      i::Handle<i::SharedFunctionInfo>::cast(Utils::OpenHandle(this));
  i::Isolate* isolate = obj->GetIsolate();
  LOG_API(isolate, "UnboundScript::GetName");
  if (obj->script()->IsScript()) {
    i::Object* name = i::Script::cast(obj->script())->name();
    return Utils::ToLocal(i::Handle<i::Object>(name, isolate));
  } else {
    return Local<String>();
  }
}


Local<Value> UnboundScript::GetSourceURL() {
  i::Handle<i::SharedFunctionInfo> obj =
      i::Handle<i::SharedFunctionInfo>::cast(Utils::OpenHandle(this));
  i::Isolate* isolate = obj->GetIsolate();
  LOG_API(isolate, "UnboundScript::GetSourceURL");
  if (obj->script()->IsScript()) {
    i::Object* url = i::Script::cast(obj->script())->source_url();
    return Utils::ToLocal(i::Handle<i::Object>(url, isolate));
  } else {
    return Local<String>();
  }
}


Local<Value> UnboundScript::GetSourceMappingURL() {
  i::Handle<i::SharedFunctionInfo> obj =
      i::Handle<i::SharedFunctionInfo>::cast(Utils::OpenHandle(this));
  i::Isolate* isolate = obj->GetIsolate();
  LOG_API(isolate, "UnboundScript::GetSourceMappingURL");
  if (obj->script()->IsScript()) {
    i::Object* url = i::Script::cast(obj->script())->source_mapping_url();
    return Utils::ToLocal(i::Handle<i::Object>(url, isolate));
  } else {
    return Local<String>();
  }
}


MaybeLocal<Value> Script::Run(Local<Context> context) {
  PREPARE_FOR_EXECUTION_WITH_CALLBACK(context, "v8::Script::Run()", Value)
  i::AggregatingHistogramTimerScope timer(isolate->counters()->compile_lazy());
  i::TimerEventScope<i::TimerEventExecute> timer_scope(isolate);
  auto fun = i::Handle<i::JSFunction>::cast(Utils::OpenHandle(this));
  i::Handle<i::Object> receiver(isolate->global_proxy(), isolate);
  Local<Value> result;
  has_pending_exception =
      !ToLocal<Value>(i::Execution::Call(isolate, fun, receiver, 0, NULL),
                      &result);
  RETURN_ON_FAILED_EXECUTION(Value);
  RETURN_ESCAPED(result);
}


Local<Value> Script::Run() {
  auto self = Utils::OpenHandle(this, true);
  // If execution is terminating, Compile(..)->Run() requires this
  // check.
  if (self.is_null()) return Local<Value>();
  auto context = ContextFromHeapObject(self);
  RETURN_TO_LOCAL_UNCHECKED(Run(context), Value);
}


Local<UnboundScript> Script::GetUnboundScript() {
  i::Handle<i::Object> obj = Utils::OpenHandle(this);
  return ToApiHandle<UnboundScript>(
      i::Handle<i::SharedFunctionInfo>(i::JSFunction::cast(*obj)->shared()));
}


MaybeLocal<UnboundScript> ScriptCompiler::CompileUnboundInternal(
    Isolate* v8_isolate, Source* source, CompileOptions options,
    bool is_module) {
  i::Isolate* isolate = reinterpret_cast<i::Isolate*>(v8_isolate);
  PREPARE_FOR_EXECUTION_WITH_ISOLATE(
      isolate, "v8::ScriptCompiler::CompileUnbound()", UnboundScript);

  // Don't try to produce any kind of cache when the debugger is loaded.
  if (isolate->debug()->is_loaded() &&
      (options == kProduceParserCache || options == kProduceCodeCache)) {
    options = kNoCompileOptions;
  }

  i::ScriptData* script_data = NULL;
  if (options == kConsumeParserCache || options == kConsumeCodeCache) {
    DCHECK(source->cached_data);
    // ScriptData takes care of pointer-aligning the data.
    script_data = new i::ScriptData(source->cached_data->data,
                                    source->cached_data->length);
  }

  i::Handle<i::String> str = Utils::OpenHandle(*(source->source_string));
  i::Handle<i::SharedFunctionInfo> result;
  {
    i::HistogramTimerScope total(isolate->counters()->compile_script(), true);
    i::Handle<i::Object> name_obj;
    i::Handle<i::Object> source_map_url;
    int line_offset = 0;
    int column_offset = 0;
    if (!source->resource_name.IsEmpty()) {
      name_obj = Utils::OpenHandle(*(source->resource_name));
    }
    if (!source->resource_line_offset.IsEmpty()) {
      line_offset = static_cast<int>(source->resource_line_offset->Value());
    }
    if (!source->resource_column_offset.IsEmpty()) {
      column_offset =
          static_cast<int>(source->resource_column_offset->Value());
    }
    if (!source->source_map_url.IsEmpty()) {
      source_map_url = Utils::OpenHandle(*(source->source_map_url));
    }
    result = i::Compiler::CompileScript(
        str, name_obj, line_offset, column_offset, source->resource_options,
        source_map_url, isolate->native_context(), NULL, &script_data, options,
        i::NOT_NATIVES_CODE, is_module);
    has_pending_exception = result.is_null();
    if (has_pending_exception && script_data != NULL) {
      // This case won't happen during normal operation; we have compiled
      // successfully and produced cached data, and but the second compilation
      // of the same source code fails.
      delete script_data;
      script_data = NULL;
    }
    RETURN_ON_FAILED_EXECUTION(UnboundScript);

    if ((options == kProduceParserCache || options == kProduceCodeCache) &&
        script_data != NULL) {
      // script_data now contains the data that was generated. source will
      // take the ownership.
      source->cached_data = CachedData::create(
          script_data->data(), script_data->length(), CachedData::BufferOwned);
      script_data->ReleaseDataOwnership();
    } else if (options == kConsumeParserCache || options == kConsumeCodeCache) {
      source->cached_data->rejected = script_data->rejected();
    }
    delete script_data;
  }
  RETURN_ESCAPED(ToApiHandle<UnboundScript>(result));
}


MaybeLocal<UnboundScript> ScriptCompiler::CompileUnboundScript(
    Isolate* v8_isolate, Source* source, CompileOptions options) {
  return CompileUnboundInternal(v8_isolate, source, options, false);
}


Local<UnboundScript> ScriptCompiler::CompileUnbound(Isolate* v8_isolate,
                                                    Source* source,
                                                    CompileOptions options) {
  RETURN_TO_LOCAL_UNCHECKED(
      CompileUnboundInternal(v8_isolate, source, options, false),
      UnboundScript);
}


MaybeLocal<Script> ScriptCompiler::Compile(Local<Context> context,
                                           Source* source,
                                           CompileOptions options) {
  auto isolate = context->GetIsolate();
  auto maybe = CompileUnboundInternal(isolate, source, options, false);
  Local<UnboundScript> result;
  if (!maybe.ToLocal(&result)) return MaybeLocal<Script>();
  v8::Context::Scope scope(context);
  return result->BindToCurrentContext();
}


Local<Script> ScriptCompiler::Compile(
    Isolate* v8_isolate,
    Source* source,
    CompileOptions options) {
  auto context = v8_isolate->GetCurrentContext();
  RETURN_TO_LOCAL_UNCHECKED(Compile(context, source, options), Script);
}


MaybeLocal<Script> ScriptCompiler::CompileModule(Local<Context> context,
                                                 Source* source,
                                                 CompileOptions options) {
  CHECK(i::FLAG_harmony_modules);
  auto isolate = context->GetIsolate();
  auto maybe = CompileUnboundInternal(isolate, source, options, true);
  Local<UnboundScript> generic;
  if (!maybe.ToLocal(&generic)) return MaybeLocal<Script>();
  v8::Context::Scope scope(context);
  return generic->BindToCurrentContext();
}


Local<Script> ScriptCompiler::CompileModule(Isolate* v8_isolate, Source* source,
                                            CompileOptions options) {
  auto context = v8_isolate->GetCurrentContext();
  RETURN_TO_LOCAL_UNCHECKED(CompileModule(context, source, options), Script);
}


class IsIdentifierHelper {
 public:
  IsIdentifierHelper() : is_identifier_(false), first_char_(true) {}

  bool Check(i::String* string) {
    i::ConsString* cons_string = i::String::VisitFlat(this, string, 0);
    if (cons_string == NULL) return is_identifier_;
    // We don't support cons strings here.
    return false;
  }
  void VisitOneByteString(const uint8_t* chars, int length) {
    for (int i = 0; i < length; ++i) {
      if (first_char_) {
        first_char_ = false;
        is_identifier_ = unicode_cache_.IsIdentifierStart(chars[0]);
      } else {
        is_identifier_ &= unicode_cache_.IsIdentifierPart(chars[i]);
      }
    }
  }
  void VisitTwoByteString(const uint16_t* chars, int length) {
    for (int i = 0; i < length; ++i) {
      if (first_char_) {
        first_char_ = false;
        is_identifier_ = unicode_cache_.IsIdentifierStart(chars[0]);
      } else {
        is_identifier_ &= unicode_cache_.IsIdentifierPart(chars[i]);
      }
    }
  }

 private:
  bool is_identifier_;
  bool first_char_;
  i::UnicodeCache unicode_cache_;
  DISALLOW_COPY_AND_ASSIGN(IsIdentifierHelper);
};


MaybeLocal<Function> ScriptCompiler::CompileFunctionInContext(
    Local<Context> v8_context, Source* source, size_t arguments_count,
    Local<String> arguments[], size_t context_extension_count,
    Local<Object> context_extensions[]) {
  PREPARE_FOR_EXECUTION(
      v8_context, "v8::ScriptCompiler::CompileFunctionInContext()", Function);
  i::Handle<i::String> source_string;
  auto factory = isolate->factory();
  if (arguments_count) {
    source_string = factory->NewStringFromStaticChars("(function(");
    for (size_t i = 0; i < arguments_count; ++i) {
      IsIdentifierHelper helper;
      if (!helper.Check(*Utils::OpenHandle(*arguments[i]))) {
        return Local<Function>();
      }
      has_pending_exception =
          !factory->NewConsString(source_string,
                                  Utils::OpenHandle(*arguments[i]))
               .ToHandle(&source_string);
      RETURN_ON_FAILED_EXECUTION(Function);
      if (i + 1 == arguments_count) continue;
      has_pending_exception =
          !factory->NewConsString(source_string,
                                  factory->LookupSingleCharacterStringFromCode(
                                      ',')).ToHandle(&source_string);
      RETURN_ON_FAILED_EXECUTION(Function);
    }
    auto brackets = factory->NewStringFromStaticChars("){");
    has_pending_exception = !factory->NewConsString(source_string, brackets)
                                 .ToHandle(&source_string);
    RETURN_ON_FAILED_EXECUTION(Function);
  } else {
    source_string = factory->NewStringFromStaticChars("(function(){");
  }

  int scope_position = source_string->length();
  has_pending_exception =
      !factory->NewConsString(source_string,
                              Utils::OpenHandle(*source->source_string))
           .ToHandle(&source_string);
  RETURN_ON_FAILED_EXECUTION(Function);
  // Include \n in case the source contains a line end comment.
  auto brackets = factory->NewStringFromStaticChars("\n})");
  has_pending_exception =
      !factory->NewConsString(source_string, brackets).ToHandle(&source_string);
  RETURN_ON_FAILED_EXECUTION(Function);

  i::Handle<i::Context> context = Utils::OpenHandle(*v8_context);
  i::Handle<i::SharedFunctionInfo> outer_info(context->closure()->shared(),
                                              isolate);
  for (size_t i = 0; i < context_extension_count; ++i) {
    i::Handle<i::JSObject> extension =
        Utils::OpenHandle(*context_extensions[i]);
    i::Handle<i::JSFunction> closure(context->closure(), isolate);
    context = factory->NewWithContext(closure, context, extension);
  }

  i::Handle<i::JSFunction> fun;
  has_pending_exception =
      !i::Compiler::GetFunctionFromEval(
           source_string, outer_info, context, i::SLOPPY,
           i::ONLY_SINGLE_FUNCTION_LITERAL, scope_position).ToHandle(&fun);
  RETURN_ON_FAILED_EXECUTION(Function);

  i::Handle<i::Object> result;
  has_pending_exception =
      !i::Execution::Call(isolate, fun,
                          Utils::OpenHandle(*v8_context->Global()), 0,
                          nullptr).ToHandle(&result);
  RETURN_ON_FAILED_EXECUTION(Function);
  RETURN_ESCAPED(Utils::ToLocal(i::Handle<i::JSFunction>::cast(result)));
}


Local<Function> ScriptCompiler::CompileFunctionInContext(
    Isolate* v8_isolate, Source* source, Local<Context> v8_context,
    size_t arguments_count, Local<String> arguments[],
    size_t context_extension_count, Local<Object> context_extensions[]) {
  RETURN_TO_LOCAL_UNCHECKED(
      CompileFunctionInContext(v8_context, source, arguments_count, arguments,
                               context_extension_count, context_extensions),
      Function);
}


ScriptCompiler::ScriptStreamingTask* ScriptCompiler::StartStreamingScript(
    Isolate* v8_isolate, StreamedSource* source, CompileOptions options) {
  i::Isolate* isolate = reinterpret_cast<i::Isolate*>(v8_isolate);
  return new i::BackgroundParsingTask(source->impl(), options,
                                      i::FLAG_stack_size, isolate);
}


MaybeLocal<Script> ScriptCompiler::Compile(Local<Context> context,
                                           StreamedSource* v8_source,
                                           Local<String> full_source_string,
                                           const ScriptOrigin& origin) {
  PREPARE_FOR_EXECUTION(context, "v8::ScriptCompiler::Compile()", Script);
  i::StreamedSource* source = v8_source->impl();
  i::Handle<i::String> str = Utils::OpenHandle(*(full_source_string));
  i::Handle<i::Script> script = isolate->factory()->NewScript(str);
  if (!origin.ResourceName().IsEmpty()) {
    script->set_name(*Utils::OpenHandle(*(origin.ResourceName())));
  }
  if (!origin.ResourceLineOffset().IsEmpty()) {
    script->set_line_offset(i::Smi::FromInt(
        static_cast<int>(origin.ResourceLineOffset()->Value())));
  }
  if (!origin.ResourceColumnOffset().IsEmpty()) {
    script->set_column_offset(i::Smi::FromInt(
        static_cast<int>(origin.ResourceColumnOffset()->Value())));
  }
  script->set_origin_options(origin.Options());
  if (!origin.SourceMapUrl().IsEmpty()) {
    script->set_source_mapping_url(
        *Utils::OpenHandle(*(origin.SourceMapUrl())));
  }

  source->info->set_script(script);
  source->info->set_context(isolate->native_context());

  // Do the parsing tasks which need to be done on the main thread. This will
  // also handle parse errors.
  source->parser->Internalize(isolate, script,
                              source->info->function() == nullptr);
  source->parser->HandleSourceURLComments(isolate, script);

  i::Handle<i::SharedFunctionInfo> result;
  if (source->info->function() != nullptr) {
    // Parsing has succeeded.
    result = i::Compiler::CompileStreamedScript(script, source->info.get(),
                                                str->length());
  }
  has_pending_exception = result.is_null();
  if (has_pending_exception) isolate->ReportPendingMessages();
  RETURN_ON_FAILED_EXECUTION(Script);

  source->info->clear_script();  // because script goes out of scope.

  Local<UnboundScript> generic = ToApiHandle<UnboundScript>(result);
  if (generic.IsEmpty()) return Local<Script>();
  Local<Script> bound = generic->BindToCurrentContext();
  if (bound.IsEmpty()) return Local<Script>();
  RETURN_ESCAPED(bound);
}


Local<Script> ScriptCompiler::Compile(Isolate* v8_isolate,
                                      StreamedSource* v8_source,
                                      Local<String> full_source_string,
                                      const ScriptOrigin& origin) {
  auto context = v8_isolate->GetCurrentContext();
  RETURN_TO_LOCAL_UNCHECKED(
      Compile(context, v8_source, full_source_string, origin), Script);
}


uint32_t ScriptCompiler::CachedDataVersionTag() {
  return static_cast<uint32_t>(base::hash_combine(
      internal::Version::Hash(), internal::FlagList::Hash(),
      static_cast<uint32_t>(internal::CpuFeatures::SupportedFeatures())));
}


MaybeLocal<Script> Script::Compile(Local<Context> context, Local<String> source,
                                   ScriptOrigin* origin) {
  if (origin) {
    ScriptCompiler::Source script_source(source, *origin);
    return ScriptCompiler::Compile(context, &script_source);
  }
  ScriptCompiler::Source script_source(source);
  return ScriptCompiler::Compile(context, &script_source);
}


Local<Script> Script::Compile(v8::Local<String> source,
                              v8::ScriptOrigin* origin) {
  auto str = Utils::OpenHandle(*source);
  auto context = ContextFromHeapObject(str);
  RETURN_TO_LOCAL_UNCHECKED(Compile(context, source, origin), Script);
}


Local<Script> Script::Compile(v8::Local<String> source,
                              v8::Local<String> file_name) {
  auto str = Utils::OpenHandle(*source);
  auto context = ContextFromHeapObject(str);
  ScriptOrigin origin(file_name);
  return Compile(context, source, &origin).FromMaybe(Local<Script>());
}


// --- E x c e p t i o n s ---


v8::TryCatch::TryCatch()
    : isolate_(i::Isolate::Current()),
      next_(isolate_->try_catch_handler()),
      is_verbose_(false),
      can_continue_(true),
      capture_message_(true),
      rethrow_(false),
      has_terminated_(false) {
  ResetInternal();
  // Special handling for simulators which have a separate JS stack.
  js_stack_comparable_address_ =
      reinterpret_cast<void*>(v8::internal::SimulatorStack::RegisterCTryCatch(
          v8::internal::GetCurrentStackPosition()));
  isolate_->RegisterTryCatchHandler(this);
}


v8::TryCatch::TryCatch(v8::Isolate* isolate)
    : isolate_(reinterpret_cast<i::Isolate*>(isolate)),
      next_(isolate_->try_catch_handler()),
      is_verbose_(false),
      can_continue_(true),
      capture_message_(true),
      rethrow_(false),
      has_terminated_(false) {
  ResetInternal();
  // Special handling for simulators which have a separate JS stack.
  js_stack_comparable_address_ =
      reinterpret_cast<void*>(v8::internal::SimulatorStack::RegisterCTryCatch(
          v8::internal::GetCurrentStackPosition()));
  isolate_->RegisterTryCatchHandler(this);
}


v8::TryCatch::~TryCatch() {
  if (rethrow_) {
    v8::Isolate* isolate = reinterpret_cast<Isolate*>(isolate_);
    v8::HandleScope scope(isolate);
    v8::Local<v8::Value> exc = v8::Local<v8::Value>::New(isolate, Exception());
    if (HasCaught() && capture_message_) {
      // If an exception was caught and rethrow_ is indicated, the saved
      // message, script, and location need to be restored to Isolate TLS
      // for reuse.  capture_message_ needs to be disabled so that Throw()
      // does not create a new message.
      isolate_->thread_local_top()->rethrowing_message_ = true;
      isolate_->RestorePendingMessageFromTryCatch(this);
    }
    isolate_->UnregisterTryCatchHandler(this);
    v8::internal::SimulatorStack::UnregisterCTryCatch();
    reinterpret_cast<Isolate*>(isolate_)->ThrowException(exc);
    DCHECK(!isolate_->thread_local_top()->rethrowing_message_);
  } else {
    if (HasCaught() && isolate_->has_scheduled_exception()) {
      // If an exception was caught but is still scheduled because no API call
      // promoted it, then it is canceled to prevent it from being propagated.
      // Note that this will not cancel termination exceptions.
      isolate_->CancelScheduledExceptionFromTryCatch(this);
    }
    isolate_->UnregisterTryCatchHandler(this);
    v8::internal::SimulatorStack::UnregisterCTryCatch();
  }
}


bool v8::TryCatch::HasCaught() const {
  return !reinterpret_cast<i::Object*>(exception_)->IsTheHole();
}


bool v8::TryCatch::CanContinue() const {
  return can_continue_;
}


bool v8::TryCatch::HasTerminated() const {
  return has_terminated_;
}


v8::Local<v8::Value> v8::TryCatch::ReThrow() {
  if (!HasCaught()) return v8::Local<v8::Value>();
  rethrow_ = true;
  return v8::Undefined(reinterpret_cast<v8::Isolate*>(isolate_));
}


v8::Local<Value> v8::TryCatch::Exception() const {
  if (HasCaught()) {
    // Check for out of memory exception.
    i::Object* exception = reinterpret_cast<i::Object*>(exception_);
    return v8::Utils::ToLocal(i::Handle<i::Object>(exception, isolate_));
  } else {
    return v8::Local<Value>();
  }
}


MaybeLocal<Value> v8::TryCatch::StackTrace(Local<Context> context) const {
  if (!HasCaught()) return v8::Local<Value>();
  i::Object* raw_obj = reinterpret_cast<i::Object*>(exception_);
  if (!raw_obj->IsJSObject()) return v8::Local<Value>();
  PREPARE_FOR_EXECUTION(context, "v8::TryCatch::StackTrace", Value);
  i::Handle<i::JSObject> obj(i::JSObject::cast(raw_obj), isolate_);
  i::Handle<i::String> name = isolate->factory()->stack_string();
  Maybe<bool> maybe = i::JSReceiver::HasProperty(obj, name);
  has_pending_exception = !maybe.IsJust();
  RETURN_ON_FAILED_EXECUTION(Value);
  if (!maybe.FromJust()) return v8::Local<Value>();
  Local<Value> result;
  has_pending_exception =
      !ToLocal<Value>(i::Object::GetProperty(obj, name), &result);
  RETURN_ON_FAILED_EXECUTION(Value);
  RETURN_ESCAPED(result);
}


v8::Local<Value> v8::TryCatch::StackTrace() const {
  auto context = reinterpret_cast<v8::Isolate*>(isolate_)->GetCurrentContext();
  RETURN_TO_LOCAL_UNCHECKED(StackTrace(context), Value);
}


v8::Local<v8::Message> v8::TryCatch::Message() const {
  i::Object* message = reinterpret_cast<i::Object*>(message_obj_);
  DCHECK(message->IsJSMessageObject() || message->IsTheHole());
  if (HasCaught() && !message->IsTheHole()) {
    return v8::Utils::MessageToLocal(i::Handle<i::Object>(message, isolate_));
  } else {
    return v8::Local<v8::Message>();
  }
}


void v8::TryCatch::Reset() {
  if (!rethrow_ && HasCaught() && isolate_->has_scheduled_exception()) {
    // If an exception was caught but is still scheduled because no API call
    // promoted it, then it is canceled to prevent it from being propagated.
    // Note that this will not cancel termination exceptions.
    isolate_->CancelScheduledExceptionFromTryCatch(this);
  }
  ResetInternal();
}


void v8::TryCatch::ResetInternal() {
  i::Object* the_hole = isolate_->heap()->the_hole_value();
  exception_ = the_hole;
  message_obj_ = the_hole;
}


void v8::TryCatch::SetVerbose(bool value) {
  is_verbose_ = value;
}


void v8::TryCatch::SetCaptureMessage(bool value) {
  capture_message_ = value;
}


// --- M e s s a g e ---


Local<String> Message::Get() const {
  i::Isolate* isolate = Utils::OpenHandle(this)->GetIsolate();
  ENTER_V8(isolate);
  EscapableHandleScope scope(reinterpret_cast<Isolate*>(isolate));
  i::Handle<i::Object> obj = Utils::OpenHandle(this);
  i::Handle<i::String> raw_result = i::MessageHandler::GetMessage(isolate, obj);
  Local<String> result = Utils::ToLocal(raw_result);
  return scope.Escape(result);
}


ScriptOrigin Message::GetScriptOrigin() const {
  i::Isolate* isolate = Utils::OpenHandle(this)->GetIsolate();
  auto message = i::Handle<i::JSMessageObject>::cast(Utils::OpenHandle(this));
  auto script_wraper = i::Handle<i::Object>(message->script(), isolate);
  auto script_value = i::Handle<i::JSValue>::cast(script_wraper);
  i::Handle<i::Script> script(i::Script::cast(script_value->value()));
  return GetScriptOriginForScript(isolate, script);
}


v8::Local<Value> Message::GetScriptResourceName() const {
  return GetScriptOrigin().ResourceName();
}


v8::Local<v8::StackTrace> Message::GetStackTrace() const {
  i::Isolate* isolate = Utils::OpenHandle(this)->GetIsolate();
  ENTER_V8(isolate);
  EscapableHandleScope scope(reinterpret_cast<Isolate*>(isolate));
  auto message = i::Handle<i::JSMessageObject>::cast(Utils::OpenHandle(this));
  i::Handle<i::Object> stackFramesObj(message->stack_frames(), isolate);
  if (!stackFramesObj->IsJSArray()) return v8::Local<v8::StackTrace>();
  auto stackTrace = i::Handle<i::JSArray>::cast(stackFramesObj);
  return scope.Escape(Utils::StackTraceToLocal(stackTrace));
}


MUST_USE_RESULT static i::MaybeHandle<i::Object> CallV8HeapFunction(
    i::Isolate* isolate, const char* name, i::Handle<i::Object> recv, int argc,
    i::Handle<i::Object> argv[]) {
  i::Handle<i::Object> object_fun =
      i::Object::GetProperty(
          isolate, isolate->js_builtins_object(), name).ToHandleChecked();
  i::Handle<i::JSFunction> fun = i::Handle<i::JSFunction>::cast(object_fun);
  return i::Execution::Call(isolate, fun, recv, argc, argv);
}


MUST_USE_RESULT static i::MaybeHandle<i::Object> CallV8HeapFunction(
    i::Isolate* isolate, const char* name, i::Handle<i::Object> data) {
  i::Handle<i::Object> argv[] = { data };
  return CallV8HeapFunction(isolate, name, isolate->js_builtins_object(),
                            arraysize(argv), argv);
}


Maybe<int> Message::GetLineNumber(Local<Context> context) const {
  PREPARE_FOR_EXECUTION_PRIMITIVE(context, "v8::Message::GetLineNumber()", int);
  i::Handle<i::Object> result;
  has_pending_exception =
      !CallV8HeapFunction(isolate, "$messageGetLineNumber",
                          Utils::OpenHandle(this)).ToHandle(&result);
  RETURN_ON_FAILED_EXECUTION_PRIMITIVE(int);
  return Just(static_cast<int>(result->Number()));
}


int Message::GetLineNumber() const {
  auto context = ContextFromHeapObject(Utils::OpenHandle(this));
  return GetLineNumber(context).FromMaybe(0);
}


int Message::GetStartPosition() const {
  auto self = Utils::OpenHandle(this);
  return self->start_position();
}


int Message::GetEndPosition() const {
  auto self = Utils::OpenHandle(this);
  return self->end_position();
}


Maybe<int> Message::GetStartColumn(Local<Context> context) const {
  PREPARE_FOR_EXECUTION_PRIMITIVE(context, "v8::Message::GetStartColumn()",
                                  int);
  auto self = Utils::OpenHandle(this);
  i::Handle<i::Object> start_col_obj;
  has_pending_exception =
      !CallV8HeapFunction(isolate, "$messageGetPositionInLine", self)
           .ToHandle(&start_col_obj);
  RETURN_ON_FAILED_EXECUTION_PRIMITIVE(int);
  return Just(static_cast<int>(start_col_obj->Number()));
}


int Message::GetStartColumn() const {
  auto context = ContextFromHeapObject(Utils::OpenHandle(this));
  const int default_value = kNoColumnInfo;
  return GetStartColumn(context).FromMaybe(default_value);
}


Maybe<int> Message::GetEndColumn(Local<Context> context) const {
  PREPARE_FOR_EXECUTION_PRIMITIVE(context, "v8::Message::GetEndColumn()", int);
  auto self = Utils::OpenHandle(this);
  i::Handle<i::Object> start_col_obj;
  has_pending_exception =
      !CallV8HeapFunction(isolate, "$messageGetPositionInLine", self)
           .ToHandle(&start_col_obj);
  RETURN_ON_FAILED_EXECUTION_PRIMITIVE(int);
  int start = self->start_position();
  int end = self->end_position();
  return Just(static_cast<int>(start_col_obj->Number()) + (end - start));
}


int Message::GetEndColumn() const {
  auto context = ContextFromHeapObject(Utils::OpenHandle(this));
  const int default_value = kNoColumnInfo;
  return GetEndColumn(context).FromMaybe(default_value);
}


bool Message::IsSharedCrossOrigin() const {
  i::Isolate* isolate = Utils::OpenHandle(this)->GetIsolate();
  ENTER_V8(isolate);
  auto self = Utils::OpenHandle(this);
  auto script = i::Handle<i::JSValue>::cast(
      i::Handle<i::Object>(self->script(), isolate));
  return i::Script::cast(script->value())
      ->origin_options()
      .IsSharedCrossOrigin();
}

bool Message::IsOpaque() const {
  i::Isolate* isolate = Utils::OpenHandle(this)->GetIsolate();
  ENTER_V8(isolate);
  auto self = Utils::OpenHandle(this);
  auto script = i::Handle<i::JSValue>::cast(
      i::Handle<i::Object>(self->script(), isolate));
  return i::Script::cast(script->value())->origin_options().IsOpaque();
}


MaybeLocal<String> Message::GetSourceLine(Local<Context> context) const {
  PREPARE_FOR_EXECUTION(context, "v8::Message::GetSourceLine()", String);
  i::Handle<i::Object> result;
  has_pending_exception =
      !CallV8HeapFunction(isolate, "$messageGetSourceLine",
                          Utils::OpenHandle(this)).ToHandle(&result);
  RETURN_ON_FAILED_EXECUTION(String);
  Local<String> str;
  if (result->IsString()) {
    str = Utils::ToLocal(i::Handle<i::String>::cast(result));
  }
  RETURN_ESCAPED(str);
}


Local<String> Message::GetSourceLine() const {
  auto context = ContextFromHeapObject(Utils::OpenHandle(this));
  RETURN_TO_LOCAL_UNCHECKED(GetSourceLine(context), String)
}


void Message::PrintCurrentStackTrace(Isolate* isolate, FILE* out) {
  i::Isolate* i_isolate = reinterpret_cast<i::Isolate*>(isolate);
  ENTER_V8(i_isolate);
  i_isolate->PrintCurrentStackTrace(out);
}


// --- S t a c k T r a c e ---

Local<StackFrame> StackTrace::GetFrame(uint32_t index) const {
  i::Isolate* isolate = Utils::OpenHandle(this)->GetIsolate();
  ENTER_V8(isolate);
  EscapableHandleScope scope(reinterpret_cast<Isolate*>(isolate));
  auto self = Utils::OpenHandle(this);
  auto obj = i::Object::GetElement(isolate, self, index).ToHandleChecked();
  auto jsobj = i::Handle<i::JSObject>::cast(obj);
  return scope.Escape(Utils::StackFrameToLocal(jsobj));
}


int StackTrace::GetFrameCount() const {
  return i::Smi::cast(Utils::OpenHandle(this)->length())->value();
}


Local<Array> StackTrace::AsArray() {
  return Utils::ToLocal(Utils::OpenHandle(this));
}


Local<StackTrace> StackTrace::CurrentStackTrace(
    Isolate* isolate,
    int frame_limit,
    StackTraceOptions options) {
  i::Isolate* i_isolate = reinterpret_cast<i::Isolate*>(isolate);
  ENTER_V8(i_isolate);
  // TODO(dcarney): remove when ScriptDebugServer is fixed.
  options = static_cast<StackTraceOptions>(
      static_cast<int>(options) | kExposeFramesAcrossSecurityOrigins);
  i::Handle<i::JSArray> stackTrace =
      i_isolate->CaptureCurrentStackTrace(frame_limit, options);
  return Utils::StackTraceToLocal(stackTrace);
}


// --- S t a c k F r a m e ---

static int getIntProperty(const StackFrame* f, const char* propertyName,
                          int defaultValue) {
  i::Isolate* isolate = Utils::OpenHandle(f)->GetIsolate();
  ENTER_V8(isolate);
  i::HandleScope scope(isolate);
  i::Handle<i::JSObject> self = Utils::OpenHandle(f);
  i::Handle<i::Object> obj =
      i::Object::GetProperty(isolate, self, propertyName).ToHandleChecked();
  return obj->IsSmi() ? i::Smi::cast(*obj)->value() : defaultValue;
}


int StackFrame::GetLineNumber() const {
  return getIntProperty(this, "lineNumber", Message::kNoLineNumberInfo);
}


int StackFrame::GetColumn() const {
  return getIntProperty(this, "column", Message::kNoColumnInfo);
}


int StackFrame::GetScriptId() const {
  return getIntProperty(this, "scriptId", Message::kNoScriptIdInfo);
}


static Local<String> getStringProperty(const StackFrame* f,
                                       const char* propertyName) {
  i::Isolate* isolate = Utils::OpenHandle(f)->GetIsolate();
  ENTER_V8(isolate);
  EscapableHandleScope scope(reinterpret_cast<Isolate*>(isolate));
  i::Handle<i::JSObject> self = Utils::OpenHandle(f);
  i::Handle<i::Object> obj =
      i::Object::GetProperty(isolate, self, propertyName).ToHandleChecked();
  return obj->IsString()
             ? scope.Escape(Local<String>::Cast(Utils::ToLocal(obj)))
             : Local<String>();
}


Local<String> StackFrame::GetScriptName() const {
  return getStringProperty(this, "scriptName");
}


Local<String> StackFrame::GetScriptNameOrSourceURL() const {
  return getStringProperty(this, "scriptNameOrSourceURL");
}


Local<String> StackFrame::GetFunctionName() const {
  return getStringProperty(this, "functionName");
}


static bool getBoolProperty(const StackFrame* f, const char* propertyName) {
  i::Isolate* isolate = Utils::OpenHandle(f)->GetIsolate();
  ENTER_V8(isolate);
  i::HandleScope scope(isolate);
  i::Handle<i::JSObject> self = Utils::OpenHandle(f);
  i::Handle<i::Object> obj =
      i::Object::GetProperty(isolate, self, propertyName).ToHandleChecked();
  return obj->IsTrue();
}

bool StackFrame::IsEval() const { return getBoolProperty(this, "isEval"); }


bool StackFrame::IsConstructor() const {
  return getBoolProperty(this, "isConstructor");
}


// --- N a t i v e W e a k M a p ---

Local<NativeWeakMap> NativeWeakMap::New(Isolate* v8_isolate) {
  i::Isolate* isolate = reinterpret_cast<i::Isolate*>(v8_isolate);
  ENTER_V8(isolate);
  i::Handle<i::JSWeakMap> weakmap = isolate->factory()->NewJSWeakMap();
  i::Runtime::WeakCollectionInitialize(isolate, weakmap);
  return Utils::NativeWeakMapToLocal(weakmap);
}


void NativeWeakMap::Set(Local<Value> v8_key, Local<Value> v8_value) {
  i::Handle<i::JSWeakMap> weak_collection = Utils::OpenHandle(this);
  i::Isolate* isolate = weak_collection->GetIsolate();
  ENTER_V8(isolate);
  i::HandleScope scope(isolate);
  i::Handle<i::Object> key = Utils::OpenHandle(*v8_key);
  i::Handle<i::Object> value = Utils::OpenHandle(*v8_value);
  if (!key->IsJSReceiver() && !key->IsSymbol()) {
    DCHECK(false);
    return;
  }
  i::Handle<i::ObjectHashTable> table(
      i::ObjectHashTable::cast(weak_collection->table()));
  if (!table->IsKey(*key)) {
    DCHECK(false);
    return;
  }
  int32_t hash = i::Object::GetOrCreateHash(isolate, key)->value();
  i::Runtime::WeakCollectionSet(weak_collection, key, value, hash);
}


Local<Value> NativeWeakMap::Get(Local<Value> v8_key) {
  i::Handle<i::JSWeakMap> weak_collection = Utils::OpenHandle(this);
  i::Isolate* isolate = weak_collection->GetIsolate();
  ENTER_V8(isolate);
  i::Handle<i::Object> key = Utils::OpenHandle(*v8_key);
  if (!key->IsJSReceiver() && !key->IsSymbol()) {
    DCHECK(false);
    return v8::Undefined(reinterpret_cast<v8::Isolate*>(isolate));
  }
  i::Handle<i::ObjectHashTable> table(
      i::ObjectHashTable::cast(weak_collection->table()));
  if (!table->IsKey(*key)) {
    DCHECK(false);
    return v8::Undefined(reinterpret_cast<v8::Isolate*>(isolate));
  }
  i::Handle<i::Object> lookup(table->Lookup(key), isolate);
  if (lookup->IsTheHole())
    return v8::Undefined(reinterpret_cast<v8::Isolate*>(isolate));
  return Utils::ToLocal(lookup);
}


bool NativeWeakMap::Has(Local<Value> v8_key) {
  i::Handle<i::JSWeakMap> weak_collection = Utils::OpenHandle(this);
  i::Isolate* isolate = weak_collection->GetIsolate();
  ENTER_V8(isolate);
  i::HandleScope scope(isolate);
  i::Handle<i::Object> key = Utils::OpenHandle(*v8_key);
  if (!key->IsJSReceiver() && !key->IsSymbol()) {
    DCHECK(false);
    return false;
  }
  i::Handle<i::ObjectHashTable> table(
      i::ObjectHashTable::cast(weak_collection->table()));
  if (!table->IsKey(*key)) {
    DCHECK(false);
    return false;
  }
  i::Handle<i::Object> lookup(table->Lookup(key), isolate);
  return !lookup->IsTheHole();
}


bool NativeWeakMap::Delete(Local<Value> v8_key) {
  i::Handle<i::JSWeakMap> weak_collection = Utils::OpenHandle(this);
  i::Isolate* isolate = weak_collection->GetIsolate();
  ENTER_V8(isolate);
  i::HandleScope scope(isolate);
  i::Handle<i::Object> key = Utils::OpenHandle(*v8_key);
  if (!key->IsJSReceiver() && !key->IsSymbol()) {
    DCHECK(false);
    return false;
  }
  i::Handle<i::ObjectHashTable> table(
      i::ObjectHashTable::cast(weak_collection->table()));
  if (!table->IsKey(*key)) {
    DCHECK(false);
    return false;
  }
  return i::Runtime::WeakCollectionDelete(weak_collection, key);
}


// --- J S O N ---

MaybeLocal<Value> JSON::Parse(Isolate* v8_isolate, Local<String> json_string) {
  auto isolate = reinterpret_cast<i::Isolate*>(v8_isolate);
  PREPARE_FOR_EXECUTION_WITH_ISOLATE(isolate, "JSON::Parse", Value);
  i::Handle<i::String> string = Utils::OpenHandle(*json_string);
  i::Handle<i::String> source = i::String::Flatten(string);
  auto maybe = source->IsSeqOneByteString()
                   ? i::JsonParser<true>::Parse(source)
                   : i::JsonParser<false>::Parse(source);
  Local<Value> result;
  has_pending_exception = !ToLocal<Value>(maybe, &result);
  RETURN_ON_FAILED_EXECUTION(Value);
  RETURN_ESCAPED(result);
}


Local<Value> JSON::Parse(Local<String> json_string) {
  auto isolate = reinterpret_cast<v8::Isolate*>(
      Utils::OpenHandle(*json_string)->GetIsolate());
  RETURN_TO_LOCAL_UNCHECKED(Parse(isolate, json_string), Value);
}


// --- D a t a ---

bool Value::FullIsUndefined() const {
  bool result = Utils::OpenHandle(this)->IsUndefined();
  DCHECK_EQ(result, QuickIsUndefined());
  return result;
}


bool Value::FullIsNull() const {
  bool result = Utils::OpenHandle(this)->IsNull();
  DCHECK_EQ(result, QuickIsNull());
  return result;
}


bool Value::IsTrue() const {
  return Utils::OpenHandle(this)->IsTrue();
}


bool Value::IsFalse() const {
  return Utils::OpenHandle(this)->IsFalse();
}


bool Value::IsFunction() const {
  return Utils::OpenHandle(this)->IsJSFunction();
}


bool Value::IsName() const {
  return Utils::OpenHandle(this)->IsName();
}


bool Value::FullIsString() const {
  bool result = Utils::OpenHandle(this)->IsString();
  DCHECK_EQ(result, QuickIsString());
  return result;
}


bool Value::IsSymbol() const {
  return Utils::OpenHandle(this)->IsSymbol();
}


bool Value::IsArray() const {
  return Utils::OpenHandle(this)->IsJSArray();
}


bool Value::IsArrayBuffer() const {
  i::Handle<i::Object> obj = Utils::OpenHandle(this);
  return obj->IsJSArrayBuffer() && !i::JSArrayBuffer::cast(*obj)->is_shared();
}


bool Value::IsArrayBufferView() const {
  return Utils::OpenHandle(this)->IsJSArrayBufferView();
}


bool Value::IsTypedArray() const {
  return Utils::OpenHandle(this)->IsJSTypedArray();
}


#define VALUE_IS_TYPED_ARRAY(Type, typeName, TYPE, ctype, size)              \
  bool Value::Is##Type##Array() const {                                      \
    i::Handle<i::Object> obj = Utils::OpenHandle(this);                      \
    return obj->IsJSTypedArray() &&                                          \
           i::JSTypedArray::cast(*obj)->type() == i::kExternal##Type##Array; \
  }


TYPED_ARRAYS(VALUE_IS_TYPED_ARRAY)

#undef VALUE_IS_TYPED_ARRAY


bool Value::IsDataView() const {
  return Utils::OpenHandle(this)->IsJSDataView();
}


bool Value::IsSharedArrayBuffer() const {
  i::Handle<i::Object> obj = Utils::OpenHandle(this);
  return obj->IsJSArrayBuffer() && i::JSArrayBuffer::cast(*obj)->is_shared();
}


bool Value::IsObject() const {
  return Utils::OpenHandle(this)->IsJSObject();
}


bool Value::IsNumber() const {
  return Utils::OpenHandle(this)->IsNumber();
}


#define VALUE_IS_SPECIFIC_TYPE(Type, Class)                            \
  bool Value::Is##Type() const {                                       \
    i::Handle<i::Object> obj = Utils::OpenHandle(this);                \
    if (!obj->IsHeapObject()) return false;                            \
    i::Isolate* isolate = i::HeapObject::cast(*obj)->GetIsolate();     \
    return obj->HasSpecificClassOf(isolate->heap()->Class##_string()); \
  }

VALUE_IS_SPECIFIC_TYPE(ArgumentsObject, Arguments)
VALUE_IS_SPECIFIC_TYPE(BooleanObject, Boolean)
VALUE_IS_SPECIFIC_TYPE(NumberObject, Number)
VALUE_IS_SPECIFIC_TYPE(StringObject, String)
VALUE_IS_SPECIFIC_TYPE(SymbolObject, Symbol)
VALUE_IS_SPECIFIC_TYPE(Date, Date)
VALUE_IS_SPECIFIC_TYPE(Map, Map)
VALUE_IS_SPECIFIC_TYPE(Set, Set)
VALUE_IS_SPECIFIC_TYPE(WeakMap, WeakMap)
VALUE_IS_SPECIFIC_TYPE(WeakSet, WeakSet)

#undef VALUE_IS_SPECIFIC_TYPE


bool Value::IsBoolean() const {
  return Utils::OpenHandle(this)->IsBoolean();
}


bool Value::IsExternal() const {
  return Utils::OpenHandle(this)->IsExternal();
}


bool Value::IsInt32() const {
  i::Handle<i::Object> obj = Utils::OpenHandle(this);
  if (obj->IsSmi()) return true;
  if (obj->IsNumber()) {
    return i::IsInt32Double(obj->Number());
  }
  return false;
}


bool Value::IsUint32() const {
  i::Handle<i::Object> obj = Utils::OpenHandle(this);
  if (obj->IsSmi()) return i::Smi::cast(*obj)->value() >= 0;
  if (obj->IsNumber()) {
    double value = obj->Number();
    return !i::IsMinusZero(value) &&
        value >= 0 &&
        value <= i::kMaxUInt32 &&
        value == i::FastUI2D(i::FastD2UI(value));
  }
  return false;
}


static bool CheckConstructor(i::Isolate* isolate,
                             i::Handle<i::JSObject> obj,
                             const char* class_name) {
  i::Handle<i::Object> constr(obj->map()->GetConstructor(), isolate);
  if (!constr->IsJSFunction()) return false;
  i::Handle<i::JSFunction> func = i::Handle<i::JSFunction>::cast(constr);
  return func->shared()->native() && constr.is_identical_to(
      i::Object::GetProperty(isolate,
                             isolate->js_builtins_object(),
                             class_name).ToHandleChecked());
}


bool Value::IsNativeError() const {
  i::Handle<i::Object> obj = Utils::OpenHandle(this);
  if (obj->IsJSObject()) {
    i::Handle<i::JSObject> js_obj(i::JSObject::cast(*obj));
    i::Isolate* isolate = js_obj->GetIsolate();
    return CheckConstructor(isolate, js_obj, "$Error") ||
        CheckConstructor(isolate, js_obj, "$EvalError") ||
        CheckConstructor(isolate, js_obj, "$RangeError") ||
        CheckConstructor(isolate, js_obj, "$ReferenceError") ||
        CheckConstructor(isolate, js_obj, "$SyntaxError") ||
        CheckConstructor(isolate, js_obj, "$TypeError") ||
        CheckConstructor(isolate, js_obj, "$URIError");
  } else {
    return false;
  }
}


bool Value::IsRegExp() const {
  i::Handle<i::Object> obj = Utils::OpenHandle(this);
  return obj->IsJSRegExp();
}


bool Value::IsGeneratorFunction() const {
  i::Handle<i::Object> obj = Utils::OpenHandle(this);
  if (!obj->IsJSFunction()) return false;
  i::Handle<i::JSFunction> func = i::Handle<i::JSFunction>::cast(obj);
  return func->shared()->is_generator();
}


bool Value::IsGeneratorObject() const {
  return Utils::OpenHandle(this)->IsJSGeneratorObject();
}


bool Value::IsMapIterator() const {
  return Utils::OpenHandle(this)->IsJSMapIterator();
}


bool Value::IsSetIterator() const {
  return Utils::OpenHandle(this)->IsJSSetIterator();
}


MaybeLocal<String> Value::ToString(Local<Context> context) const {
  auto obj = Utils::OpenHandle(this);
  if (obj->IsString()) return ToApiHandle<String>(obj);
  PREPARE_FOR_EXECUTION(context, "ToString", String);
  Local<String> result;
  has_pending_exception =
      !ToLocal<String>(i::Execution::ToString(isolate, obj), &result);
  RETURN_ON_FAILED_EXECUTION(String);
  RETURN_ESCAPED(result);
}


Local<String> Value::ToString(Isolate* isolate) const {
  RETURN_TO_LOCAL_UNCHECKED(ToString(isolate->GetCurrentContext()), String);
}


MaybeLocal<String> Value::ToDetailString(Local<Context> context) const {
  auto obj = Utils::OpenHandle(this);
  if (obj->IsString()) return ToApiHandle<String>(obj);
  PREPARE_FOR_EXECUTION(context, "ToDetailString", String);
  Local<String> result;
  has_pending_exception =
      !ToLocal<String>(i::Execution::ToDetailString(isolate, obj), &result);
  RETURN_ON_FAILED_EXECUTION(String);
  RETURN_ESCAPED(result);
}


Local<String> Value::ToDetailString(Isolate* isolate) const {
  RETURN_TO_LOCAL_UNCHECKED(ToDetailString(isolate->GetCurrentContext()),
                            String);
}


MaybeLocal<Object> Value::ToObject(Local<Context> context) const {
  auto obj = Utils::OpenHandle(this);
  if (obj->IsJSObject()) return ToApiHandle<Object>(obj);
  PREPARE_FOR_EXECUTION(context, "ToObject", Object);
  Local<Object> result;
  has_pending_exception =
      !ToLocal<Object>(i::Execution::ToObject(isolate, obj), &result);
  RETURN_ON_FAILED_EXECUTION(Object);
  RETURN_ESCAPED(result);
}


Local<v8::Object> Value::ToObject(Isolate* isolate) const {
  RETURN_TO_LOCAL_UNCHECKED(ToObject(isolate->GetCurrentContext()), Object);
}


MaybeLocal<Boolean> Value::ToBoolean(Local<Context> context) const {
  auto obj = Utils::OpenHandle(this);
  if (obj->IsBoolean()) return ToApiHandle<Boolean>(obj);
  auto isolate = reinterpret_cast<i::Isolate*>(context->GetIsolate());
  auto val = isolate->factory()->ToBoolean(obj->BooleanValue());
  return ToApiHandle<Boolean>(val);
}


Local<Boolean> Value::ToBoolean(Isolate* v8_isolate) const {
  return ToBoolean(v8_isolate->GetCurrentContext()).ToLocalChecked();
}


MaybeLocal<Number> Value::ToNumber(Local<Context> context) const {
  auto obj = Utils::OpenHandle(this);
  if (obj->IsNumber()) return ToApiHandle<Number>(obj);
  PREPARE_FOR_EXECUTION(context, "ToNumber", Number);
  Local<Number> result;
  has_pending_exception =
      !ToLocal<Number>(i::Execution::ToNumber(isolate, obj), &result);
  RETURN_ON_FAILED_EXECUTION(Number);
  RETURN_ESCAPED(result);
}


Local<Number> Value::ToNumber(Isolate* isolate) const {
  RETURN_TO_LOCAL_UNCHECKED(ToNumber(isolate->GetCurrentContext()), Number);
}


MaybeLocal<Integer> Value::ToInteger(Local<Context> context) const {
  auto obj = Utils::OpenHandle(this);
  if (obj->IsSmi()) return ToApiHandle<Integer>(obj);
  PREPARE_FOR_EXECUTION(context, "ToInteger", Integer);
  Local<Integer> result;
  has_pending_exception =
      !ToLocal<Integer>(i::Execution::ToInteger(isolate, obj), &result);
  RETURN_ON_FAILED_EXECUTION(Integer);
  RETURN_ESCAPED(result);
}


Local<Integer> Value::ToInteger(Isolate* isolate) const {
  RETURN_TO_LOCAL_UNCHECKED(ToInteger(isolate->GetCurrentContext()), Integer);
}


MaybeLocal<Int32> Value::ToInt32(Local<Context> context) const {
  auto obj = Utils::OpenHandle(this);
  if (obj->IsSmi()) return ToApiHandle<Int32>(obj);
  Local<Int32> result;
  PREPARE_FOR_EXECUTION(context, "ToInt32", Int32);
  has_pending_exception =
      !ToLocal<Int32>(i::Execution::ToInt32(isolate, obj), &result);
  RETURN_ON_FAILED_EXECUTION(Int32);
  RETURN_ESCAPED(result);
}


Local<Int32> Value::ToInt32(Isolate* isolate) const {
  RETURN_TO_LOCAL_UNCHECKED(ToInt32(isolate->GetCurrentContext()), Int32);
}


MaybeLocal<Uint32> Value::ToUint32(Local<Context> context) const {
  auto obj = Utils::OpenHandle(this);
  if (obj->IsSmi()) return ToApiHandle<Uint32>(obj);
  Local<Uint32> result;
  PREPARE_FOR_EXECUTION(context, "ToUInt32", Uint32);
  has_pending_exception =
      !ToLocal<Uint32>(i::Execution::ToUint32(isolate, obj), &result);
  RETURN_ON_FAILED_EXECUTION(Uint32);
  RETURN_ESCAPED(result);
}


Local<Uint32> Value::ToUint32(Isolate* isolate) const {
  RETURN_TO_LOCAL_UNCHECKED(ToUint32(isolate->GetCurrentContext()), Uint32);
}


void i::Internals::CheckInitializedImpl(v8::Isolate* external_isolate) {
  i::Isolate* isolate = reinterpret_cast<i::Isolate*>(external_isolate);
  Utils::ApiCheck(isolate != NULL &&
                  !isolate->IsDead(),
                  "v8::internal::Internals::CheckInitialized()",
                  "Isolate is not initialized or V8 has died");
}


void External::CheckCast(v8::Value* that) {
  Utils::ApiCheck(Utils::OpenHandle(that)->IsExternal(),
                  "v8::External::Cast()",
                  "Could not convert to external");
}


void v8::Object::CheckCast(Value* that) {
  i::Handle<i::Object> obj = Utils::OpenHandle(that);
  Utils::ApiCheck(obj->IsJSObject(),
                  "v8::Object::Cast()",
                  "Could not convert to object");
}


void v8::Function::CheckCast(Value* that) {
  i::Handle<i::Object> obj = Utils::OpenHandle(that);
  Utils::ApiCheck(obj->IsJSFunction(),
                  "v8::Function::Cast()",
                  "Could not convert to function");
}


void v8::Boolean::CheckCast(v8::Value* that) {
  i::Handle<i::Object> obj = Utils::OpenHandle(that);
  Utils::ApiCheck(obj->IsBoolean(),
                  "v8::Boolean::Cast()",
                  "Could not convert to boolean");
}


void v8::Name::CheckCast(v8::Value* that) {
  i::Handle<i::Object> obj = Utils::OpenHandle(that);
  Utils::ApiCheck(obj->IsName(),
                  "v8::Name::Cast()",
                  "Could not convert to name");
}


void v8::String::CheckCast(v8::Value* that) {
  i::Handle<i::Object> obj = Utils::OpenHandle(that);
  Utils::ApiCheck(obj->IsString(),
                  "v8::String::Cast()",
                  "Could not convert to string");
}


void v8::Symbol::CheckCast(v8::Value* that) {
  i::Handle<i::Object> obj = Utils::OpenHandle(that);
  Utils::ApiCheck(obj->IsSymbol(),
                  "v8::Symbol::Cast()",
                  "Could not convert to symbol");
}


void v8::Number::CheckCast(v8::Value* that) {
  i::Handle<i::Object> obj = Utils::OpenHandle(that);
  Utils::ApiCheck(obj->IsNumber(),
                  "v8::Number::Cast()",
                  "Could not convert to number");
}


void v8::Integer::CheckCast(v8::Value* that) {
  i::Handle<i::Object> obj = Utils::OpenHandle(that);
  Utils::ApiCheck(obj->IsNumber(),
                  "v8::Integer::Cast()",
                  "Could not convert to number");
}


void v8::Int32::CheckCast(v8::Value* that) {
  Utils::ApiCheck(that->IsInt32(), "v8::Int32::Cast()",
                  "Could not convert to 32-bit signed integer");
}


void v8::Uint32::CheckCast(v8::Value* that) {
  Utils::ApiCheck(that->IsUint32(), "v8::Uint32::Cast()",
                  "Could not convert to 32-bit unsigned integer");
}


void v8::Array::CheckCast(Value* that) {
  i::Handle<i::Object> obj = Utils::OpenHandle(that);
  Utils::ApiCheck(obj->IsJSArray(),
                  "v8::Array::Cast()",
                  "Could not convert to array");
}


void v8::Map::CheckCast(Value* that) {
  i::Handle<i::Object> obj = Utils::OpenHandle(that);
  Utils::ApiCheck(obj->IsJSMap(), "v8::Map::Cast()",
                  "Could not convert to Map");
}


void v8::Set::CheckCast(Value* that) {
  i::Handle<i::Object> obj = Utils::OpenHandle(that);
  Utils::ApiCheck(obj->IsJSSet(), "v8::Set::Cast()",
                  "Could not convert to Set");
}


void v8::Promise::CheckCast(Value* that) {
  Utils::ApiCheck(that->IsPromise(),
                  "v8::Promise::Cast()",
                  "Could not convert to promise");
}


void v8::Promise::Resolver::CheckCast(Value* that) {
  Utils::ApiCheck(that->IsPromise(),
                  "v8::Promise::Resolver::Cast()",
                  "Could not convert to promise resolver");
}


void v8::ArrayBuffer::CheckCast(Value* that) {
  i::Handle<i::Object> obj = Utils::OpenHandle(that);
  Utils::ApiCheck(
      obj->IsJSArrayBuffer() && !i::JSArrayBuffer::cast(*obj)->is_shared(),
      "v8::ArrayBuffer::Cast()", "Could not convert to ArrayBuffer");
}


void v8::ArrayBufferView::CheckCast(Value* that) {
  i::Handle<i::Object> obj = Utils::OpenHandle(that);
  Utils::ApiCheck(obj->IsJSArrayBufferView(),
                  "v8::ArrayBufferView::Cast()",
                  "Could not convert to ArrayBufferView");
}


void v8::TypedArray::CheckCast(Value* that) {
  i::Handle<i::Object> obj = Utils::OpenHandle(that);
  Utils::ApiCheck(obj->IsJSTypedArray(),
                  "v8::TypedArray::Cast()",
                  "Could not convert to TypedArray");
}


#define CHECK_TYPED_ARRAY_CAST(Type, typeName, TYPE, ctype, size)             \
  void v8::Type##Array::CheckCast(Value* that) {                              \
    i::Handle<i::Object> obj = Utils::OpenHandle(that);                       \
    Utils::ApiCheck(                                                          \
        obj->IsJSTypedArray() &&                                              \
            i::JSTypedArray::cast(*obj)->type() == i::kExternal##Type##Array, \
        "v8::" #Type "Array::Cast()", "Could not convert to " #Type "Array"); \
  }


TYPED_ARRAYS(CHECK_TYPED_ARRAY_CAST)

#undef CHECK_TYPED_ARRAY_CAST


void v8::DataView::CheckCast(Value* that) {
  i::Handle<i::Object> obj = Utils::OpenHandle(that);
  Utils::ApiCheck(obj->IsJSDataView(),
                  "v8::DataView::Cast()",
                  "Could not convert to DataView");
}


void v8::SharedArrayBuffer::CheckCast(Value* that) {
  i::Handle<i::Object> obj = Utils::OpenHandle(that);
  Utils::ApiCheck(
      obj->IsJSArrayBuffer() && i::JSArrayBuffer::cast(*obj)->is_shared(),
      "v8::SharedArrayBuffer::Cast()",
      "Could not convert to SharedArrayBuffer");
}


void v8::Date::CheckCast(v8::Value* that) {
  i::Handle<i::Object> obj = Utils::OpenHandle(that);
  i::Isolate* isolate = NULL;
  if (obj->IsHeapObject()) isolate = i::HeapObject::cast(*obj)->GetIsolate();
  Utils::ApiCheck(isolate != NULL &&
                  obj->HasSpecificClassOf(isolate->heap()->Date_string()),
                  "v8::Date::Cast()",
                  "Could not convert to date");
}


void v8::StringObject::CheckCast(v8::Value* that) {
  i::Handle<i::Object> obj = Utils::OpenHandle(that);
  i::Isolate* isolate = NULL;
  if (obj->IsHeapObject()) isolate = i::HeapObject::cast(*obj)->GetIsolate();
  Utils::ApiCheck(isolate != NULL &&
                  obj->HasSpecificClassOf(isolate->heap()->String_string()),
                  "v8::StringObject::Cast()",
                  "Could not convert to StringObject");
}


void v8::SymbolObject::CheckCast(v8::Value* that) {
  i::Handle<i::Object> obj = Utils::OpenHandle(that);
  i::Isolate* isolate = NULL;
  if (obj->IsHeapObject()) isolate = i::HeapObject::cast(*obj)->GetIsolate();
  Utils::ApiCheck(isolate != NULL &&
                  obj->HasSpecificClassOf(isolate->heap()->Symbol_string()),
                  "v8::SymbolObject::Cast()",
                  "Could not convert to SymbolObject");
}


void v8::NumberObject::CheckCast(v8::Value* that) {
  i::Handle<i::Object> obj = Utils::OpenHandle(that);
  i::Isolate* isolate = NULL;
  if (obj->IsHeapObject()) isolate = i::HeapObject::cast(*obj)->GetIsolate();
  Utils::ApiCheck(isolate != NULL &&
                  obj->HasSpecificClassOf(isolate->heap()->Number_string()),
                  "v8::NumberObject::Cast()",
                  "Could not convert to NumberObject");
}


void v8::BooleanObject::CheckCast(v8::Value* that) {
  i::Handle<i::Object> obj = Utils::OpenHandle(that);
  i::Isolate* isolate = NULL;
  if (obj->IsHeapObject()) isolate = i::HeapObject::cast(*obj)->GetIsolate();
  Utils::ApiCheck(isolate != NULL &&
                  obj->HasSpecificClassOf(isolate->heap()->Boolean_string()),
                  "v8::BooleanObject::Cast()",
                  "Could not convert to BooleanObject");
}


void v8::RegExp::CheckCast(v8::Value* that) {
  i::Handle<i::Object> obj = Utils::OpenHandle(that);
  Utils::ApiCheck(obj->IsJSRegExp(),
                  "v8::RegExp::Cast()",
                  "Could not convert to regular expression");
}


Maybe<bool> Value::BooleanValue(Local<Context> context) const {
  return Just(Utils::OpenHandle(this)->BooleanValue());
}


bool Value::BooleanValue() const {
  return Utils::OpenHandle(this)->BooleanValue();
}


Maybe<double> Value::NumberValue(Local<Context> context) const {
  auto obj = Utils::OpenHandle(this);
  if (obj->IsNumber()) return Just(obj->Number());
  PREPARE_FOR_EXECUTION_PRIMITIVE(context, "NumberValue", double);
  i::Handle<i::Object> num;
  has_pending_exception = !i::Execution::ToNumber(isolate, obj).ToHandle(&num);
  RETURN_ON_FAILED_EXECUTION_PRIMITIVE(double);
  return Just(num->Number());
}


double Value::NumberValue() const {
  auto obj = Utils::OpenHandle(this);
  if (obj->IsNumber()) return obj->Number();
  return NumberValue(ContextFromHeapObject(obj))
      .FromMaybe(std::numeric_limits<double>::quiet_NaN());
}


Maybe<int64_t> Value::IntegerValue(Local<Context> context) const {
  auto obj = Utils::OpenHandle(this);
  i::Handle<i::Object> num;
  if (obj->IsNumber()) {
    num = obj;
  } else {
    PREPARE_FOR_EXECUTION_PRIMITIVE(context, "IntegerValue", int64_t);
    has_pending_exception =
        !i::Execution::ToInteger(isolate, obj).ToHandle(&num);
    RETURN_ON_FAILED_EXECUTION_PRIMITIVE(int64_t);
  }
  return Just(num->IsSmi() ? static_cast<int64_t>(i::Smi::cast(*num)->value())
                           : static_cast<int64_t>(num->Number()));
}


int64_t Value::IntegerValue() const {
  auto obj = Utils::OpenHandle(this);
  if (obj->IsNumber()) {
    if (obj->IsSmi()) {
      return i::Smi::cast(*obj)->value();
    } else {
      return static_cast<int64_t>(obj->Number());
    }
  }
  return IntegerValue(ContextFromHeapObject(obj)).FromMaybe(0);
}


Maybe<int32_t> Value::Int32Value(Local<Context> context) const {
  auto obj = Utils::OpenHandle(this);
  if (obj->IsNumber()) return Just(NumberToInt32(*obj));
  PREPARE_FOR_EXECUTION_PRIMITIVE(context, "Int32Value", int32_t);
  i::Handle<i::Object> num;
  has_pending_exception = !i::Execution::ToInt32(isolate, obj).ToHandle(&num);
  RETURN_ON_FAILED_EXECUTION_PRIMITIVE(int32_t);
  return Just(num->IsSmi() ? i::Smi::cast(*num)->value()
                           : static_cast<int32_t>(num->Number()));
}


int32_t Value::Int32Value() const {
  auto obj = Utils::OpenHandle(this);
  if (obj->IsNumber()) return NumberToInt32(*obj);
  return Int32Value(ContextFromHeapObject(obj)).FromMaybe(0);
}


Maybe<uint32_t> Value::Uint32Value(Local<Context> context) const {
  auto obj = Utils::OpenHandle(this);
  if (obj->IsNumber()) return Just(NumberToUint32(*obj));
  PREPARE_FOR_EXECUTION_PRIMITIVE(context, "Uint32Value", uint32_t);
  i::Handle<i::Object> num;
  has_pending_exception = !i::Execution::ToUint32(isolate, obj).ToHandle(&num);
  RETURN_ON_FAILED_EXECUTION_PRIMITIVE(uint32_t);
  return Just(num->IsSmi() ? static_cast<uint32_t>(i::Smi::cast(*num)->value())
                           : static_cast<uint32_t>(num->Number()));
}


uint32_t Value::Uint32Value() const {
  auto obj = Utils::OpenHandle(this);
  if (obj->IsNumber()) return NumberToUint32(*obj);
  return Uint32Value(ContextFromHeapObject(obj)).FromMaybe(0);
}


MaybeLocal<Uint32> Value::ToArrayIndex(Local<Context> context) const {
  auto self = Utils::OpenHandle(this);
  if (self->IsSmi()) {
    if (i::Smi::cast(*self)->value() >= 0) return Utils::Uint32ToLocal(self);
    return Local<Uint32>();
  }
  PREPARE_FOR_EXECUTION(context, "ToArrayIndex", Uint32);
  i::Handle<i::Object> string_obj;
  has_pending_exception =
      !i::Execution::ToString(isolate, self).ToHandle(&string_obj);
  RETURN_ON_FAILED_EXECUTION(Uint32);
  i::Handle<i::String> str = i::Handle<i::String>::cast(string_obj);
  uint32_t index;
  if (str->AsArrayIndex(&index)) {
    i::Handle<i::Object> value;
    if (index <= static_cast<uint32_t>(i::Smi::kMaxValue)) {
      value = i::Handle<i::Object>(i::Smi::FromInt(index), isolate);
    } else {
      value = isolate->factory()->NewNumber(index);
    }
    RETURN_ESCAPED(Utils::Uint32ToLocal(value));
  }
  return Local<Uint32>();
}


Local<Uint32> Value::ToArrayIndex() const {
  auto self = Utils::OpenHandle(this);
  if (self->IsSmi()) {
    if (i::Smi::cast(*self)->value() >= 0) return Utils::Uint32ToLocal(self);
    return Local<Uint32>();
  }
  auto context = ContextFromHeapObject(self);
  RETURN_TO_LOCAL_UNCHECKED(ToArrayIndex(context), Uint32);
}


Maybe<bool> Value::Equals(Local<Context> context, Local<Value> that) const {
  auto self = Utils::OpenHandle(this);
  auto other = Utils::OpenHandle(*that);
  if (self->IsSmi() && other->IsSmi()) {
    return Just(self->Number() == other->Number());
  }
  if (self->IsJSObject() && other->IsJSObject()) {
    return Just(*self == *other);
  }
  PREPARE_FOR_EXECUTION_PRIMITIVE(context, "v8::Value::Equals()", bool);
  i::Handle<i::Object> args[] = { other };
  i::Handle<i::Object> result;
  has_pending_exception =
      !CallV8HeapFunction(isolate, "EQUALS", self, arraysize(args), args)
           .ToHandle(&result);
  RETURN_ON_FAILED_EXECUTION_PRIMITIVE(bool);
  return Just(*result == i::Smi::FromInt(i::EQUAL));
}


bool Value::Equals(Local<Value> that) const {
  auto self = Utils::OpenHandle(this);
  auto other = Utils::OpenHandle(*that);
  if (self->IsSmi() && other->IsSmi()) {
    return self->Number() == other->Number();
  }
  if (self->IsJSObject() && other->IsJSObject()) {
    return *self == *other;
  }
  auto heap_object = self->IsSmi() ? other : self;
  auto context = ContextFromHeapObject(heap_object);
  return Equals(context, that).FromMaybe(false);
}


bool Value::StrictEquals(Local<Value> that) const {
  i::Handle<i::Object> obj = Utils::OpenHandle(this);
  i::Handle<i::Object> other = Utils::OpenHandle(*that);
  if (obj->IsSmi()) {
    return other->IsNumber() && obj->Number() == other->Number();
  }
  i::Isolate* isolate = i::HeapObject::cast(*obj)->GetIsolate();
  LOG_API(isolate, "StrictEquals");
  // Must check HeapNumber first, since NaN !== NaN.
  if (obj->IsHeapNumber()) {
    if (!other->IsNumber()) return false;
    double x = obj->Number();
    double y = other->Number();
    // Must check explicitly for NaN:s on Windows, but -0 works fine.
    return x == y && !std::isnan(x) && !std::isnan(y);
  } else if (*obj == *other) {  // Also covers Booleans.
    return true;
  } else if (obj->IsSmi()) {
    return other->IsNumber() && obj->Number() == other->Number();
  } else if (obj->IsString()) {
    return other->IsString() &&
        i::String::Equals(i::Handle<i::String>::cast(obj),
                          i::Handle<i::String>::cast(other));
  } else if (obj->IsUndefined() || obj->IsUndetectableObject()) {
    return other->IsUndefined() || other->IsUndetectableObject();
  } else {
    return false;
  }
}


bool Value::SameValue(Local<Value> that) const {
  auto self = Utils::OpenHandle(this);
  auto other = Utils::OpenHandle(*that);
  return self->SameValue(*other);
}


Maybe<bool> v8::Object::Set(v8::Local<v8::Context> context,
                            v8::Local<Value> key, v8::Local<Value> value) {
  PREPARE_FOR_EXECUTION_PRIMITIVE(context, "v8::Object::Set()", bool);
  auto self = Utils::OpenHandle(this);
  auto key_obj = Utils::OpenHandle(*key);
  auto value_obj = Utils::OpenHandle(*value);
  has_pending_exception =
      i::Runtime::SetObjectProperty(isolate, self, key_obj, value_obj,
                                    i::SLOPPY).is_null();
  RETURN_ON_FAILED_EXECUTION_PRIMITIVE(bool);
  return Just(true);
}


bool v8::Object::Set(v8::Local<Value> key, v8::Local<Value> value) {
  auto context = ContextFromHeapObject(Utils::OpenHandle(this));
  return Set(context, key, value).FromMaybe(false);
}


Maybe<bool> v8::Object::Set(v8::Local<v8::Context> context, uint32_t index,
                            v8::Local<Value> value) {
  PREPARE_FOR_EXECUTION_PRIMITIVE(context, "v8::Object::Set()", bool);
  auto self = Utils::OpenHandle(this);
  auto value_obj = Utils::OpenHandle(*value);
  has_pending_exception =
      i::JSReceiver::SetElement(self, index, value_obj, i::SLOPPY).is_null();
  RETURN_ON_FAILED_EXECUTION_PRIMITIVE(bool);
  return Just(true);
}


bool v8::Object::Set(uint32_t index, v8::Local<Value> value) {
  auto context = ContextFromHeapObject(Utils::OpenHandle(this));
  return Set(context, index, value).FromMaybe(false);
}


Maybe<bool> v8::Object::CreateDataProperty(v8::Local<v8::Context> context,
                                           v8::Local<Name> key,
                                           v8::Local<Value> value) {
  PREPARE_FOR_EXECUTION_PRIMITIVE(context, "v8::Object::CreateDataProperty()",
                                  bool);
  i::Handle<i::JSObject> self = Utils::OpenHandle(this);
  i::Handle<i::Name> key_obj = Utils::OpenHandle(*key);
  i::Handle<i::Object> value_obj = Utils::OpenHandle(*value);

  i::LookupIterator it = i::LookupIterator::PropertyOrElement(
      isolate, self, key_obj, i::LookupIterator::OWN);
  Maybe<bool> result = i::JSObject::CreateDataProperty(&it, value_obj);
  has_pending_exception = result.IsNothing();
  RETURN_ON_FAILED_EXECUTION_PRIMITIVE(bool);
  return result;
}


Maybe<bool> v8::Object::CreateDataProperty(v8::Local<v8::Context> context,
                                           uint32_t index,
                                           v8::Local<Value> value) {
  PREPARE_FOR_EXECUTION_PRIMITIVE(context, "v8::Object::CreateDataProperty()",
                                  bool);
  i::Handle<i::JSObject> self = Utils::OpenHandle(this);
  i::Handle<i::Object> value_obj = Utils::OpenHandle(*value);

  i::LookupIterator it(isolate, self, index, i::LookupIterator::OWN);
  Maybe<bool> result = i::JSObject::CreateDataProperty(&it, value_obj);
  has_pending_exception = result.IsNothing();
  RETURN_ON_FAILED_EXECUTION_PRIMITIVE(bool);
  return result;
}


Maybe<bool> v8::Object::DefineOwnProperty(v8::Local<v8::Context> context,
                                          v8::Local<Name> key,
                                          v8::Local<Value> value,
                                          v8::PropertyAttribute attributes) {
  PREPARE_FOR_EXECUTION_PRIMITIVE(context, "v8::Object::DefineOwnProperty()",
                                  bool);
  auto self = Utils::OpenHandle(this);
  auto key_obj = Utils::OpenHandle(*key);
  auto value_obj = Utils::OpenHandle(*value);

  if (self->IsAccessCheckNeeded() && !isolate->MayAccess(self)) {
    isolate->ReportFailedAccessCheck(self);
    return Nothing<bool>();
  }

  i::Handle<i::FixedArray> desc = isolate->factory()->NewFixedArray(3);
  desc->set(0, isolate->heap()->ToBoolean(!(attributes & v8::ReadOnly)));
  desc->set(1, isolate->heap()->ToBoolean(!(attributes & v8::DontEnum)));
  desc->set(2, isolate->heap()->ToBoolean(!(attributes & v8::DontDelete)));
  i::Handle<i::JSArray> desc_array =
      isolate->factory()->NewJSArrayWithElements(desc, i::FAST_ELEMENTS, 3);
  i::Handle<i::Object> args[] = {self, key_obj, value_obj, desc_array};
  i::Handle<i::Object> result;
  has_pending_exception =
      !CallV8HeapFunction(isolate, "$objectDefineOwnProperty",
                          isolate->factory()->undefined_value(),
                          arraysize(args), args).ToHandle(&result);
  RETURN_ON_FAILED_EXECUTION_PRIMITIVE(bool);
  return Just(result->BooleanValue());
}


MUST_USE_RESULT
static i::MaybeHandle<i::Object> DefineObjectProperty(
    i::Handle<i::JSObject> js_object, i::Handle<i::Object> key,
    i::Handle<i::Object> value, PropertyAttributes attrs) {
  i::Isolate* isolate = js_object->GetIsolate();
  // Check if the given key is an array index.
  uint32_t index = 0;
  if (key->ToArrayIndex(&index)) {
    return i::JSObject::SetOwnElementIgnoreAttributes(js_object, index, value,
                                                      attrs);
  }

  i::Handle<i::Name> name;
  ASSIGN_RETURN_ON_EXCEPTION_VALUE(isolate, name,
                                   i::Runtime::ToName(isolate, key),
                                   i::MaybeHandle<i::Object>());

  return i::JSObject::DefinePropertyOrElementIgnoreAttributes(js_object, name,
                                                              value, attrs);
}


Maybe<bool> v8::Object::ForceSet(v8::Local<v8::Context> context,
                                 v8::Local<Value> key, v8::Local<Value> value,
                                 v8::PropertyAttribute attribs) {
  PREPARE_FOR_EXECUTION_PRIMITIVE(context, "v8::Object::Set()", bool);
  auto self = Utils::OpenHandle(this);
  auto key_obj = Utils::OpenHandle(*key);
  auto value_obj = Utils::OpenHandle(*value);
  has_pending_exception =
      DefineObjectProperty(self, key_obj, value_obj,
                           static_cast<PropertyAttributes>(attribs)).is_null();
  RETURN_ON_FAILED_EXECUTION_PRIMITIVE(bool);
  return Just(true);
}


bool v8::Object::ForceSet(v8::Local<Value> key, v8::Local<Value> value,
                          v8::PropertyAttribute attribs) {
  i::Isolate* isolate = Utils::OpenHandle(this)->GetIsolate();
  PREPARE_FOR_EXECUTION_GENERIC(isolate, Local<Context>(),
                                "v8::Object::ForceSet", false, i::HandleScope,
                                false);
  i::Handle<i::JSObject> self = Utils::OpenHandle(this);
  i::Handle<i::Object> key_obj = Utils::OpenHandle(*key);
  i::Handle<i::Object> value_obj = Utils::OpenHandle(*value);
  has_pending_exception =
      DefineObjectProperty(self, key_obj, value_obj,
                           static_cast<PropertyAttributes>(attribs)).is_null();
  EXCEPTION_BAILOUT_CHECK_SCOPED(isolate, false);
  return true;
}


MaybeLocal<Value> v8::Object::Get(Local<v8::Context> context,
                                  Local<Value> key) {
  PREPARE_FOR_EXECUTION(context, "v8::Object::Get()", Value);
  auto self = Utils::OpenHandle(this);
  auto key_obj = Utils::OpenHandle(*key);
  i::Handle<i::Object> result;
  has_pending_exception =
      !i::Runtime::GetObjectProperty(isolate, self, key_obj).ToHandle(&result);
  RETURN_ON_FAILED_EXECUTION(Value);
  RETURN_ESCAPED(Utils::ToLocal(result));
}


Local<Value> v8::Object::Get(v8::Local<Value> key) {
  auto context = ContextFromHeapObject(Utils::OpenHandle(this));
  RETURN_TO_LOCAL_UNCHECKED(Get(context, key), Value);
}


MaybeLocal<Value> v8::Object::Get(Local<Context> context, uint32_t index) {
  PREPARE_FOR_EXECUTION(context, "v8::Object::Get()", Value);
  auto self = Utils::OpenHandle(this);
  i::Handle<i::Object> result;
  has_pending_exception =
      !i::Object::GetElement(isolate, self, index).ToHandle(&result);
  RETURN_ON_FAILED_EXECUTION(Value);
  RETURN_ESCAPED(Utils::ToLocal(result));
}


Local<Value> v8::Object::Get(uint32_t index) {
  auto context = ContextFromHeapObject(Utils::OpenHandle(this));
  RETURN_TO_LOCAL_UNCHECKED(Get(context, index), Value);
}


Maybe<PropertyAttribute> v8::Object::GetPropertyAttributes(
    Local<Context> context, Local<Value> key) {
  PREPARE_FOR_EXECUTION_PRIMITIVE(
      context, "v8::Object::GetPropertyAttributes()", PropertyAttribute);
  auto self = Utils::OpenHandle(this);
  auto key_obj = Utils::OpenHandle(*key);
  if (!key_obj->IsName()) {
    has_pending_exception = !i::Execution::ToString(
        isolate, key_obj).ToHandle(&key_obj);
    RETURN_ON_FAILED_EXECUTION_PRIMITIVE(PropertyAttribute);
  }
  auto key_name = i::Handle<i::Name>::cast(key_obj);
  auto result = i::JSReceiver::GetPropertyAttributes(self, key_name);
  has_pending_exception = result.IsNothing();
  RETURN_ON_FAILED_EXECUTION_PRIMITIVE(PropertyAttribute);
  if (result.FromJust() == ABSENT) {
    return Just(static_cast<PropertyAttribute>(NONE));
  }
  return Just(static_cast<PropertyAttribute>(result.FromJust()));
}


PropertyAttribute v8::Object::GetPropertyAttributes(v8::Local<Value> key) {
  auto context = ContextFromHeapObject(Utils::OpenHandle(this));
  return GetPropertyAttributes(context, key)
      .FromMaybe(static_cast<PropertyAttribute>(NONE));
}


MaybeLocal<Value> v8::Object::GetOwnPropertyDescriptor(Local<Context> context,
                                                       Local<String> key) {
  PREPARE_FOR_EXECUTION(context, "v8::Object::GetOwnPropertyDescriptor()",
                        Value);
  auto obj = Utils::OpenHandle(this);
  auto key_name = Utils::OpenHandle(*key);
  i::Handle<i::Object> args[] = { obj, key_name };
  i::Handle<i::Object> result;
  has_pending_exception =
      !CallV8HeapFunction(isolate, "$objectGetOwnPropertyDescriptor",
                          isolate->factory()->undefined_value(),
                          arraysize(args), args).ToHandle(&result);
  RETURN_ON_FAILED_EXECUTION(Value);
  RETURN_ESCAPED(Utils::ToLocal(result));
}


Local<Value> v8::Object::GetOwnPropertyDescriptor(Local<String> key) {
  auto context = ContextFromHeapObject(Utils::OpenHandle(this));
  RETURN_TO_LOCAL_UNCHECKED(GetOwnPropertyDescriptor(context, key), Value);
}


Local<Value> v8::Object::GetPrototype() {
  auto isolate = Utils::OpenHandle(this)->GetIsolate();
  auto self = Utils::OpenHandle(this);
  i::PrototypeIterator iter(isolate, self);
  return Utils::ToLocal(i::PrototypeIterator::GetCurrent(iter));
}


Maybe<bool> v8::Object::SetPrototype(Local<Context> context,
                                     Local<Value> value) {
  PREPARE_FOR_EXECUTION_PRIMITIVE(context, "v8::Object::SetPrototype()", bool);
  auto self = Utils::OpenHandle(this);
  auto value_obj = Utils::OpenHandle(*value);
  // We do not allow exceptions thrown while setting the prototype
  // to propagate outside.
  TryCatch try_catch(reinterpret_cast<v8::Isolate*>(isolate));
  auto result = i::JSObject::SetPrototype(self, value_obj, false);
  has_pending_exception = result.is_null();
  RETURN_ON_FAILED_EXECUTION_PRIMITIVE(bool);
  return Just(true);
}


bool v8::Object::SetPrototype(Local<Value> value) {
  auto context = ContextFromHeapObject(Utils::OpenHandle(this));
  return SetPrototype(context, value).FromMaybe(false);
}


Local<Object> v8::Object::FindInstanceInPrototypeChain(
    v8::Local<FunctionTemplate> tmpl) {
  auto isolate = Utils::OpenHandle(this)->GetIsolate();
  i::PrototypeIterator iter(isolate, *Utils::OpenHandle(this),
                            i::PrototypeIterator::START_AT_RECEIVER);
  auto tmpl_info = *Utils::OpenHandle(*tmpl);
  while (!tmpl_info->IsTemplateFor(iter.GetCurrent())) {
    iter.Advance();
    if (iter.IsAtEnd()) {
      return Local<Object>();
    }
  }
  return Utils::ToLocal(
      i::handle(i::JSObject::cast(iter.GetCurrent()), isolate));
}


MaybeLocal<Array> v8::Object::GetPropertyNames(Local<Context> context) {
  PREPARE_FOR_EXECUTION(context, "v8::Object::GetPropertyNames()", Array);
  auto self = Utils::OpenHandle(this);
  i::Handle<i::FixedArray> value;
  has_pending_exception = !i::JSReceiver::GetKeys(
      self, i::JSReceiver::INCLUDE_PROTOS).ToHandle(&value);
  RETURN_ON_FAILED_EXECUTION(Array);
  // Because we use caching to speed up enumeration it is important
  // to never change the result of the basic enumeration function so
  // we clone the result.
  auto elms = isolate->factory()->CopyFixedArray(value);
  auto result = isolate->factory()->NewJSArrayWithElements(elms);
  RETURN_ESCAPED(Utils::ToLocal(result));
}


Local<Array> v8::Object::GetPropertyNames() {
  auto context = ContextFromHeapObject(Utils::OpenHandle(this));
  RETURN_TO_LOCAL_UNCHECKED(GetPropertyNames(context), Array);
}


MaybeLocal<Array> v8::Object::GetOwnPropertyNames(Local<Context> context) {
  PREPARE_FOR_EXECUTION(context, "v8::Object::GetOwnPropertyNames()", Array);
  auto self = Utils::OpenHandle(this);
  i::Handle<i::FixedArray> value;
  has_pending_exception = !i::JSReceiver::GetKeys(
      self, i::JSReceiver::OWN_ONLY).ToHandle(&value);
  RETURN_ON_FAILED_EXECUTION(Array);
  // Because we use caching to speed up enumeration it is important
  // to never change the result of the basic enumeration function so
  // we clone the result.
  auto elms = isolate->factory()->CopyFixedArray(value);
  auto result = isolate->factory()->NewJSArrayWithElements(elms);
  RETURN_ESCAPED(Utils::ToLocal(result));
}


Local<Array> v8::Object::GetOwnPropertyNames() {
  auto context = ContextFromHeapObject(Utils::OpenHandle(this));
  RETURN_TO_LOCAL_UNCHECKED(GetOwnPropertyNames(context), Array);
}


MaybeLocal<String> v8::Object::ObjectProtoToString(Local<Context> context) {
  auto self = Utils::OpenHandle(this);
  auto isolate = self->GetIsolate();
  auto v8_isolate = reinterpret_cast<v8::Isolate*>(isolate);
  i::Handle<i::Object> name(self->class_name(), isolate);
  i::Handle<i::Object> tag;

  // Native implementation of Object.prototype.toString (v8natives.js):
  //   var c = %_ClassOf(this);
  //   if (c === 'Arguments') c  = 'Object';
  //   return "[object " + c + "]";

  if (!name->IsString()) {
    return v8::String::NewFromUtf8(v8_isolate, "[object ]",
                                   NewStringType::kNormal);
  }
  auto class_name = i::Handle<i::String>::cast(name);
  if (i::String::Equals(class_name, isolate->factory()->Arguments_string())) {
    return v8::String::NewFromUtf8(v8_isolate, "[object Object]",
                                   NewStringType::kNormal);
  }
  if (internal::FLAG_harmony_tostring) {
    PREPARE_FOR_EXECUTION(context, "v8::Object::ObjectProtoToString()", String);
    auto toStringTag = isolate->factory()->to_string_tag_symbol();
    has_pending_exception = !i::Runtime::GetObjectProperty(
                                 isolate, self, toStringTag).ToHandle(&tag);
    RETURN_ON_FAILED_EXECUTION(String);
    if (tag->IsString()) {
      class_name = i::Handle<i::String>::cast(tag).EscapeFrom(&handle_scope);
    }
  }
  const char* prefix = "[object ";
  Local<String> str = Utils::ToLocal(class_name);
  const char* postfix = "]";

  int prefix_len = i::StrLength(prefix);
  int str_len = str->Utf8Length();
  int postfix_len = i::StrLength(postfix);

  int buf_len = prefix_len + str_len + postfix_len;
  i::ScopedVector<char> buf(buf_len);

  // Write prefix.
  char* ptr = buf.start();
  i::MemCopy(ptr, prefix, prefix_len * v8::internal::kCharSize);
  ptr += prefix_len;

  // Write real content.
  str->WriteUtf8(ptr, str_len);
  ptr += str_len;

  // Write postfix.
  i::MemCopy(ptr, postfix, postfix_len * v8::internal::kCharSize);

  // Copy the buffer into a heap-allocated string and return it.
  return v8::String::NewFromUtf8(v8_isolate, buf.start(),
                                 NewStringType::kNormal, buf_len);
}


Local<String> v8::Object::ObjectProtoToString() {
  auto context = ContextFromHeapObject(Utils::OpenHandle(this));
  RETURN_TO_LOCAL_UNCHECKED(ObjectProtoToString(context), String);
}


Local<String> v8::Object::GetConstructorName() {
  auto self = Utils::OpenHandle(this);
  i::Handle<i::String> name(self->constructor_name());
  return Utils::ToLocal(name);
}


Maybe<bool> v8::Object::Delete(Local<Context> context, Local<Value> key) {
  PREPARE_FOR_EXECUTION_PRIMITIVE(context, "v8::Object::Delete()", bool);
  auto self = Utils::OpenHandle(this);
  auto key_obj = Utils::OpenHandle(*key);
  i::Handle<i::Object> obj;
  has_pending_exception =
      !i::Runtime::DeleteObjectProperty(isolate, self, key_obj, i::SLOPPY)
           .ToHandle(&obj);
  RETURN_ON_FAILED_EXECUTION_PRIMITIVE(bool);
  return Just(obj->IsTrue());
}


bool v8::Object::Delete(v8::Local<Value> key) {
  auto context = ContextFromHeapObject(Utils::OpenHandle(this));
  return Delete(context, key).FromMaybe(false);
}


Maybe<bool> v8::Object::Has(Local<Context> context, Local<Value> key) {
  PREPARE_FOR_EXECUTION_PRIMITIVE(context, "v8::Object::Get()", bool);
  auto self = Utils::OpenHandle(this);
  auto key_obj = Utils::OpenHandle(*key);
  Maybe<bool> maybe = Nothing<bool>();
  // Check if the given key is an array index.
  uint32_t index = 0;
  if (key_obj->ToArrayIndex(&index)) {
    maybe = i::JSReceiver::HasElement(self, index);
  } else {
    // Convert the key to a name - possibly by calling back into JavaScript.
    i::Handle<i::Name> name;
    if (i::Runtime::ToName(isolate, key_obj).ToHandle(&name)) {
      maybe = i::JSReceiver::HasProperty(self, name);
    }
  }
  has_pending_exception = maybe.IsNothing();
  RETURN_ON_FAILED_EXECUTION_PRIMITIVE(bool);
  return maybe;
}


bool v8::Object::Has(v8::Local<Value> key) {
  auto context = ContextFromHeapObject(Utils::OpenHandle(this));
  return Has(context, key).FromMaybe(false);
}


Maybe<bool> v8::Object::Delete(Local<Context> context, uint32_t index) {
  PREPARE_FOR_EXECUTION_PRIMITIVE(context, "v8::Object::DeleteProperty()",
                                  bool);
  auto self = Utils::OpenHandle(this);
  i::Handle<i::Object> obj;
  has_pending_exception =
      !i::JSReceiver::DeleteElement(self, index).ToHandle(&obj);
  RETURN_ON_FAILED_EXECUTION_PRIMITIVE(bool);
  return Just(obj->IsTrue());
}


bool v8::Object::Delete(uint32_t index) {
  auto context = ContextFromHeapObject(Utils::OpenHandle(this));
  return Delete(context, index).FromMaybe(false);
}


Maybe<bool> v8::Object::Has(Local<Context> context, uint32_t index) {
  PREPARE_FOR_EXECUTION_PRIMITIVE(context, "v8::Object::Get()", bool);
  auto self = Utils::OpenHandle(this);
  auto maybe = i::JSReceiver::HasElement(self, index);
  has_pending_exception = maybe.IsNothing();
  RETURN_ON_FAILED_EXECUTION_PRIMITIVE(bool);
  return maybe;
}


bool v8::Object::Has(uint32_t index) {
  auto context = ContextFromHeapObject(Utils::OpenHandle(this));
  return Has(context, index).FromMaybe(false);
}


template <typename Getter, typename Setter, typename Data>
static Maybe<bool> ObjectSetAccessor(Local<Context> context, Object* obj,
                                     Local<Name> name, Getter getter,
                                     Setter setter, Data data,
                                     AccessControl settings,
                                     PropertyAttribute attributes) {
  PREPARE_FOR_EXECUTION_PRIMITIVE(context, "v8::Object::SetAccessor()", bool);
  v8::Local<AccessorSignature> signature;
  auto info = MakeAccessorInfo(name, getter, setter, data, settings, attributes,
                               signature);
  if (info.is_null()) return Nothing<bool>();
  bool fast = Utils::OpenHandle(obj)->HasFastProperties();
  i::Handle<i::Object> result;
  has_pending_exception =
      !i::JSObject::SetAccessor(Utils::OpenHandle(obj), info).ToHandle(&result);
  RETURN_ON_FAILED_EXECUTION_PRIMITIVE(bool);
  if (result->IsUndefined()) return Nothing<bool>();
  if (fast) {
    i::JSObject::MigrateSlowToFast(Utils::OpenHandle(obj), 0, "APISetAccessor");
  }
  return Just(true);
}


Maybe<bool> Object::SetAccessor(Local<Context> context, Local<Name> name,
                                AccessorNameGetterCallback getter,
                                AccessorNameSetterCallback setter,
                                MaybeLocal<Value> data, AccessControl settings,
                                PropertyAttribute attribute) {
  return ObjectSetAccessor(context, this, name, getter, setter,
                           data.FromMaybe(Local<Value>()), settings, attribute);
}


bool Object::SetAccessor(Local<String> name, AccessorGetterCallback getter,
                         AccessorSetterCallback setter, v8::Local<Value> data,
                         AccessControl settings, PropertyAttribute attributes) {
  auto context = ContextFromHeapObject(Utils::OpenHandle(this));
  return ObjectSetAccessor(context, this, name, getter, setter, data, settings,
                           attributes).FromMaybe(false);
}


bool Object::SetAccessor(Local<Name> name, AccessorNameGetterCallback getter,
                         AccessorNameSetterCallback setter,
                         v8::Local<Value> data, AccessControl settings,
                         PropertyAttribute attributes) {
  auto context = ContextFromHeapObject(Utils::OpenHandle(this));
  return ObjectSetAccessor(context, this, name, getter, setter, data, settings,
                           attributes).FromMaybe(false);
}


void Object::SetAccessorProperty(Local<Name> name, Local<Function> getter,
                                 Local<Function> setter,
                                 PropertyAttribute attribute,
                                 AccessControl settings) {
  // TODO(verwaest): Remove |settings|.
  DCHECK_EQ(v8::DEFAULT, settings);
  i::Isolate* isolate = Utils::OpenHandle(this)->GetIsolate();
  ENTER_V8(isolate);
  i::HandleScope scope(isolate);
  i::Handle<i::Object> getter_i = v8::Utils::OpenHandle(*getter);
  i::Handle<i::Object> setter_i = v8::Utils::OpenHandle(*setter, true);
  if (setter_i.is_null()) setter_i = isolate->factory()->null_value();
  i::JSObject::DefineAccessor(v8::Utils::OpenHandle(this),
                              v8::Utils::OpenHandle(*name),
                              getter_i,
                              setter_i,
                              static_cast<PropertyAttributes>(attribute));
}


Maybe<bool> v8::Object::HasOwnProperty(Local<Context> context,
                                       Local<Name> key) {
  PREPARE_FOR_EXECUTION_PRIMITIVE(context, "v8::Object::HasOwnProperty()",
                                  bool);
  auto self = Utils::OpenHandle(this);
  auto key_val = Utils::OpenHandle(*key);
  auto result = i::JSReceiver::HasOwnProperty(self, key_val);
  has_pending_exception = result.IsNothing();
  RETURN_ON_FAILED_EXECUTION_PRIMITIVE(bool);
  return result;
}


bool v8::Object::HasOwnProperty(Local<String> key) {
  auto context = ContextFromHeapObject(Utils::OpenHandle(this));
  return HasOwnProperty(context, key).FromMaybe(false);
}


Maybe<bool> v8::Object::HasRealNamedProperty(Local<Context> context,
                                             Local<Name> key) {
  PREPARE_FOR_EXECUTION_PRIMITIVE(context, "v8::Object::HasRealNamedProperty()",
                                  bool);
  auto self = Utils::OpenHandle(this);
  auto key_val = Utils::OpenHandle(*key);
  auto result = i::JSObject::HasRealNamedProperty(self, key_val);
  has_pending_exception = result.IsNothing();
  RETURN_ON_FAILED_EXECUTION_PRIMITIVE(bool);
  return result;
}


bool v8::Object::HasRealNamedProperty(Local<String> key) {
  auto context = ContextFromHeapObject(Utils::OpenHandle(this));
  return HasRealNamedProperty(context, key).FromMaybe(false);
}


Maybe<bool> v8::Object::HasRealIndexedProperty(Local<Context> context,
                                               uint32_t index) {
  PREPARE_FOR_EXECUTION_PRIMITIVE(context,
                                  "v8::Object::HasRealIndexedProperty()", bool);
  auto self = Utils::OpenHandle(this);
  auto result = i::JSObject::HasRealElementProperty(self, index);
  has_pending_exception = result.IsNothing();
  RETURN_ON_FAILED_EXECUTION_PRIMITIVE(bool);
  return result;
}


bool v8::Object::HasRealIndexedProperty(uint32_t index) {
  auto context = ContextFromHeapObject(Utils::OpenHandle(this));
  return HasRealIndexedProperty(context, index).FromMaybe(false);
}


Maybe<bool> v8::Object::HasRealNamedCallbackProperty(Local<Context> context,
                                                     Local<Name> key) {
  PREPARE_FOR_EXECUTION_PRIMITIVE(
      context, "v8::Object::HasRealNamedCallbackProperty()", bool);
  auto self = Utils::OpenHandle(this);
  auto key_val = Utils::OpenHandle(*key);
  auto result = i::JSObject::HasRealNamedCallbackProperty(self, key_val);
  has_pending_exception = result.IsNothing();
  RETURN_ON_FAILED_EXECUTION_PRIMITIVE(bool);
  return result;
}


bool v8::Object::HasRealNamedCallbackProperty(Local<String> key) {
  auto context = ContextFromHeapObject(Utils::OpenHandle(this));
  return HasRealNamedCallbackProperty(context, key).FromMaybe(false);
}


bool v8::Object::HasNamedLookupInterceptor() {
  auto self = Utils::OpenHandle(this);
  return self->HasNamedInterceptor();
}


bool v8::Object::HasIndexedLookupInterceptor() {
  auto self = Utils::OpenHandle(this);
  return self->HasIndexedInterceptor();
}


MaybeLocal<Value> v8::Object::GetRealNamedPropertyInPrototypeChain(
    Local<Context> context, Local<Name> key) {
  PREPARE_FOR_EXECUTION(
      context, "v8::Object::GetRealNamedPropertyInPrototypeChain()", Value);
  auto self = Utils::OpenHandle(this);
  auto key_obj = Utils::OpenHandle(*key);
  i::PrototypeIterator iter(isolate, self);
  if (iter.IsAtEnd()) return MaybeLocal<Value>();
  auto proto = i::PrototypeIterator::GetCurrent(iter);
  i::LookupIterator it = i::LookupIterator::PropertyOrElement(
      isolate, self, key_obj, i::Handle<i::JSReceiver>::cast(proto),
      i::LookupIterator::PROTOTYPE_CHAIN_SKIP_INTERCEPTOR);
  Local<Value> result;
  has_pending_exception = !ToLocal<Value>(i::Object::GetProperty(&it), &result);
  RETURN_ON_FAILED_EXECUTION(Value);
  if (!it.IsFound()) return MaybeLocal<Value>();
  RETURN_ESCAPED(result);
}


Local<Value> v8::Object::GetRealNamedPropertyInPrototypeChain(
    Local<String> key) {
  auto context = ContextFromHeapObject(Utils::OpenHandle(this));
  RETURN_TO_LOCAL_UNCHECKED(GetRealNamedPropertyInPrototypeChain(context, key),
                            Value);
}


Maybe<PropertyAttribute>
v8::Object::GetRealNamedPropertyAttributesInPrototypeChain(
    Local<Context> context, Local<Name> key) {
  PREPARE_FOR_EXECUTION_PRIMITIVE(
      context, "v8::Object::GetRealNamedPropertyAttributesInPrototypeChain()",
      PropertyAttribute);
  auto self = Utils::OpenHandle(this);
  auto key_obj = Utils::OpenHandle(*key);
  i::PrototypeIterator iter(isolate, self);
  if (iter.IsAtEnd()) return Nothing<PropertyAttribute>();
  auto proto = i::PrototypeIterator::GetCurrent(iter);
  i::LookupIterator it = i::LookupIterator::PropertyOrElement(
      isolate, self, key_obj, i::Handle<i::JSReceiver>::cast(proto),
      i::LookupIterator::PROTOTYPE_CHAIN_SKIP_INTERCEPTOR);
  auto result = i::JSReceiver::GetPropertyAttributes(&it);
  RETURN_ON_FAILED_EXECUTION_PRIMITIVE(PropertyAttribute);
  if (!it.IsFound()) return Nothing<PropertyAttribute>();
  if (result.FromJust() == ABSENT) {
    return Just(static_cast<PropertyAttribute>(NONE));
  }
  return Just<PropertyAttribute>(
      static_cast<PropertyAttribute>(result.FromJust()));
}


Maybe<PropertyAttribute>
v8::Object::GetRealNamedPropertyAttributesInPrototypeChain(Local<String> key) {
  auto context = ContextFromHeapObject(Utils::OpenHandle(this));
  return GetRealNamedPropertyAttributesInPrototypeChain(context, key);
}


MaybeLocal<Value> v8::Object::GetRealNamedProperty(Local<Context> context,
                                                   Local<Name> key) {
  PREPARE_FOR_EXECUTION(context, "v8::Object::GetRealNamedProperty()", Value);
  auto self = Utils::OpenHandle(this);
  auto key_obj = Utils::OpenHandle(*key);
  i::LookupIterator it = i::LookupIterator::PropertyOrElement(
      isolate, self, key_obj,
      i::LookupIterator::PROTOTYPE_CHAIN_SKIP_INTERCEPTOR);
  Local<Value> result;
  has_pending_exception = !ToLocal<Value>(i::Object::GetProperty(&it), &result);
  RETURN_ON_FAILED_EXECUTION(Value);
  if (!it.IsFound()) return MaybeLocal<Value>();
  RETURN_ESCAPED(result);
}


Local<Value> v8::Object::GetRealNamedProperty(Local<String> key) {
  auto context = ContextFromHeapObject(Utils::OpenHandle(this));
  RETURN_TO_LOCAL_UNCHECKED(GetRealNamedProperty(context, key), Value);
}


Maybe<PropertyAttribute> v8::Object::GetRealNamedPropertyAttributes(
    Local<Context> context, Local<Name> key) {
  PREPARE_FOR_EXECUTION_PRIMITIVE(
      context, "v8::Object::GetRealNamedPropertyAttributes()",
      PropertyAttribute);
  auto self = Utils::OpenHandle(this);
  auto key_obj = Utils::OpenHandle(*key);
  i::LookupIterator it = i::LookupIterator::PropertyOrElement(
      isolate, self, key_obj,
      i::LookupIterator::PROTOTYPE_CHAIN_SKIP_INTERCEPTOR);
  auto result = i::JSReceiver::GetPropertyAttributes(&it);
  RETURN_ON_FAILED_EXECUTION_PRIMITIVE(PropertyAttribute);
  if (!it.IsFound()) return Nothing<PropertyAttribute>();
  if (result.FromJust() == ABSENT) {
    return Just(static_cast<PropertyAttribute>(NONE));
  }
  return Just<PropertyAttribute>(
      static_cast<PropertyAttribute>(result.FromJust()));
}


Maybe<PropertyAttribute> v8::Object::GetRealNamedPropertyAttributes(
    Local<String> key) {
  auto context = ContextFromHeapObject(Utils::OpenHandle(this));
  return GetRealNamedPropertyAttributes(context, key);
}


Local<v8::Object> v8::Object::Clone() {
  auto self = Utils::OpenHandle(this);
  auto isolate = self->GetIsolate();
  ENTER_V8(isolate);
  auto result = isolate->factory()->CopyJSObject(self);
  CHECK(!result.is_null());
  return Utils::ToLocal(result);
}


Local<v8::Context> v8::Object::CreationContext() {
  auto self = Utils::OpenHandle(this);
  auto context = handle(self->GetCreationContext());
  return Utils::ToLocal(context);
}


int v8::Object::GetIdentityHash() {
  auto isolate = Utils::OpenHandle(this)->GetIsolate();
  i::HandleScope scope(isolate);
  auto self = Utils::OpenHandle(this);
  return i::JSReceiver::GetOrCreateIdentityHash(self)->value();
}


bool v8::Object::SetHiddenValue(v8::Local<v8::String> key,
                                v8::Local<v8::Value> value) {
  i::Isolate* isolate = Utils::OpenHandle(this)->GetIsolate();
  if (value.IsEmpty()) return DeleteHiddenValue(key);
  ENTER_V8(isolate);
  i::HandleScope scope(isolate);
  i::Handle<i::JSObject> self = Utils::OpenHandle(this);
  i::Handle<i::String> key_obj = Utils::OpenHandle(*key);
  i::Handle<i::String> key_string =
      isolate->factory()->InternalizeString(key_obj);
  i::Handle<i::Object> value_obj = Utils::OpenHandle(*value);
  i::Handle<i::Object> result =
      i::JSObject::SetHiddenProperty(self, key_string, value_obj);
  return *result == *self;
}


v8::Local<v8::Value> v8::Object::GetHiddenValue(v8::Local<v8::String> key) {
  i::Isolate* isolate = Utils::OpenHandle(this)->GetIsolate();
  ENTER_V8(isolate);
  i::Handle<i::JSObject> self = Utils::OpenHandle(this);
  i::Handle<i::String> key_obj = Utils::OpenHandle(*key);
  i::Handle<i::String> key_string =
      isolate->factory()->InternalizeString(key_obj);
  i::Handle<i::Object> result(self->GetHiddenProperty(key_string), isolate);
  if (result->IsTheHole()) return v8::Local<v8::Value>();
  return Utils::ToLocal(result);
}


bool v8::Object::DeleteHiddenValue(v8::Local<v8::String> key) {
  i::Isolate* isolate = Utils::OpenHandle(this)->GetIsolate();
  ENTER_V8(isolate);
  i::HandleScope scope(isolate);
  i::Handle<i::JSObject> self = Utils::OpenHandle(this);
  i::Handle<i::String> key_obj = Utils::OpenHandle(*key);
  i::Handle<i::String> key_string =
      isolate->factory()->InternalizeString(key_obj);
  i::JSObject::DeleteHiddenProperty(self, key_string);
  return true;
}


bool v8::Object::IsCallable() {
  auto self = Utils::OpenHandle(this);
  return self->IsCallable();
}


MaybeLocal<Value> Object::CallAsFunction(Local<Context> context,
                                         Local<Value> recv, int argc,
                                         Local<Value> argv[]) {
  PREPARE_FOR_EXECUTION_WITH_CALLBACK(context, "v8::Object::CallAsFunction()",
                                      Value);
  i::TimerEventScope<i::TimerEventExecute> timer_scope(isolate);
  auto self = Utils::OpenHandle(this);
  auto recv_obj = Utils::OpenHandle(*recv);
  STATIC_ASSERT(sizeof(v8::Local<v8::Value>) == sizeof(i::Object**));
  i::Handle<i::Object>* args = reinterpret_cast<i::Handle<i::Object>*>(argv);
  i::Handle<i::JSFunction> fun;
  if (self->IsJSFunction()) {
    fun = i::Handle<i::JSFunction>::cast(self);
  } else {
    i::Handle<i::Object> delegate;
    has_pending_exception = !i::Execution::TryGetFunctionDelegate(isolate, self)
                                 .ToHandle(&delegate);
    RETURN_ON_FAILED_EXECUTION(Value);
    fun = i::Handle<i::JSFunction>::cast(delegate);
    recv_obj = self;
  }
  Local<Value> result;
  has_pending_exception =
      !ToLocal<Value>(
          i::Execution::Call(isolate, fun, recv_obj, argc, args, true),
          &result);
  RETURN_ON_FAILED_EXECUTION(Value);
  RETURN_ESCAPED(result);
}


Local<v8::Value> Object::CallAsFunction(v8::Local<v8::Value> recv, int argc,
                                        v8::Local<v8::Value> argv[]) {
  auto context = ContextFromHeapObject(Utils::OpenHandle(this));
  Local<Value>* argv_cast = reinterpret_cast<Local<Value>*>(argv);
  RETURN_TO_LOCAL_UNCHECKED(CallAsFunction(context, recv, argc, argv_cast),
                            Value);
}


MaybeLocal<Value> Object::CallAsConstructor(Local<Context> context, int argc,
                                            Local<Value> argv[]) {
  PREPARE_FOR_EXECUTION_WITH_CALLBACK(context,
                                      "v8::Object::CallAsConstructor()", Value);
  i::TimerEventScope<i::TimerEventExecute> timer_scope(isolate);
  auto self = Utils::OpenHandle(this);
  STATIC_ASSERT(sizeof(v8::Local<v8::Value>) == sizeof(i::Object**));
  i::Handle<i::Object>* args = reinterpret_cast<i::Handle<i::Object>*>(argv);
  if (self->IsJSFunction()) {
    auto fun = i::Handle<i::JSFunction>::cast(self);
    Local<Value> result;
    has_pending_exception =
        !ToLocal<Value>(i::Execution::New(fun, argc, args), &result);
    RETURN_ON_FAILED_EXECUTION(Value);
    RETURN_ESCAPED(result);
  }
  i::Handle<i::Object> delegate;
  has_pending_exception = !i::Execution::TryGetConstructorDelegate(
                               isolate, self).ToHandle(&delegate);
  RETURN_ON_FAILED_EXECUTION(Value);
  if (!delegate->IsUndefined()) {
    auto fun = i::Handle<i::JSFunction>::cast(delegate);
    Local<Value> result;
    has_pending_exception =
        !ToLocal<Value>(i::Execution::Call(isolate, fun, self, argc, args),
                        &result);
    RETURN_ON_FAILED_EXECUTION(Value);
    DCHECK(!delegate->IsUndefined());
    RETURN_ESCAPED(result);
  }
  return MaybeLocal<Value>();
}


Local<v8::Value> Object::CallAsConstructor(int argc,
                                           v8::Local<v8::Value> argv[]) {
  auto context = ContextFromHeapObject(Utils::OpenHandle(this));
  Local<Value>* argv_cast = reinterpret_cast<Local<Value>*>(argv);
  RETURN_TO_LOCAL_UNCHECKED(CallAsConstructor(context, argc, argv_cast), Value);
}


MaybeLocal<Function> Function::New(Local<Context> context,
                                   FunctionCallback callback, Local<Value> data,
                                   int length) {
  i::Isolate* isolate = Utils::OpenHandle(*context)->GetIsolate();
  LOG_API(isolate, "Function::New");
  ENTER_V8(isolate);
  return FunctionTemplateNew(isolate, callback, data, Local<Signature>(),
                             length, true)->GetFunction(context);
}


Local<Function> Function::New(Isolate* v8_isolate, FunctionCallback callback,
                              Local<Value> data, int length) {
  return Function::New(v8_isolate->GetCurrentContext(), callback, data, length)
      .FromMaybe(Local<Function>());
}


Local<v8::Object> Function::NewInstance() const {
  return NewInstance(Isolate::GetCurrent()->GetCurrentContext(), 0, NULL)
      .FromMaybe(Local<Object>());
}


MaybeLocal<Object> Function::NewInstance(Local<Context> context, int argc,
                                         v8::Local<v8::Value> argv[]) const {
  PREPARE_FOR_EXECUTION_WITH_CALLBACK(context, "v8::Function::NewInstance()",
                                      Object);
  i::TimerEventScope<i::TimerEventExecute> timer_scope(isolate);
  auto self = Utils::OpenHandle(this);
  STATIC_ASSERT(sizeof(v8::Local<v8::Value>) == sizeof(i::Object**));
  i::Handle<i::Object>* args = reinterpret_cast<i::Handle<i::Object>*>(argv);
  Local<Object> result;
  has_pending_exception =
      !ToLocal<Object>(i::Execution::New(self, argc, args), &result);
  RETURN_ON_FAILED_EXECUTION(Object);
  RETURN_ESCAPED(result);
}


Local<v8::Object> Function::NewInstance(int argc,
                                        v8::Local<v8::Value> argv[]) const {
  auto context = ContextFromHeapObject(Utils::OpenHandle(this));
  RETURN_TO_LOCAL_UNCHECKED(NewInstance(context, argc, argv), Object);
}


MaybeLocal<v8::Value> Function::Call(Local<Context> context,
                                     v8::Local<v8::Value> recv, int argc,
                                     v8::Local<v8::Value> argv[]) {
  PREPARE_FOR_EXECUTION_WITH_CALLBACK(context, "v8::Function::Call()", Value);
  i::TimerEventScope<i::TimerEventExecute> timer_scope(isolate);
  auto self = Utils::OpenHandle(this);
  i::Handle<i::Object> recv_obj = Utils::OpenHandle(*recv);
  STATIC_ASSERT(sizeof(v8::Local<v8::Value>) == sizeof(i::Object**));
  i::Handle<i::Object>* args = reinterpret_cast<i::Handle<i::Object>*>(argv);
  Local<Value> result;
  has_pending_exception =
      !ToLocal<Value>(
          i::Execution::Call(isolate, self, recv_obj, argc, args, true),
          &result);
  RETURN_ON_FAILED_EXECUTION(Value);
  RETURN_ESCAPED(result);
}


Local<v8::Value> Function::Call(v8::Local<v8::Value> recv, int argc,
                                v8::Local<v8::Value> argv[]) {
  auto context = ContextFromHeapObject(Utils::OpenHandle(this));
  RETURN_TO_LOCAL_UNCHECKED(Call(context, recv, argc, argv), Value);
}


void Function::SetName(v8::Local<v8::String> name) {
  i::Handle<i::JSFunction> func = Utils::OpenHandle(this);
  func->shared()->set_name(*Utils::OpenHandle(*name));
}


Local<Value> Function::GetName() const {
  i::Handle<i::JSFunction> func = Utils::OpenHandle(this);
  return Utils::ToLocal(i::Handle<i::Object>(func->shared()->name(),
                                             func->GetIsolate()));
}


Local<Value> Function::GetInferredName() const {
  i::Handle<i::JSFunction> func = Utils::OpenHandle(this);
  return Utils::ToLocal(i::Handle<i::Object>(func->shared()->inferred_name(),
                                             func->GetIsolate()));
}


Local<Value> Function::GetDisplayName() const {
  i::Isolate* isolate = Utils::OpenHandle(this)->GetIsolate();
  ENTER_V8(isolate);
  i::Handle<i::JSFunction> func = Utils::OpenHandle(this);
  i::Handle<i::String> property_name =
      isolate->factory()->NewStringFromStaticChars("displayName");
  i::Handle<i::Object> value =
      i::JSReceiver::GetDataProperty(func, property_name);
  if (value->IsString()) {
    i::Handle<i::String> name = i::Handle<i::String>::cast(value);
    if (name->length() > 0) return Utils::ToLocal(name);
  }
  return ToApiHandle<Primitive>(isolate->factory()->undefined_value());
}


ScriptOrigin Function::GetScriptOrigin() const {
  i::Handle<i::JSFunction> func = Utils::OpenHandle(this);
  if (func->shared()->script()->IsScript()) {
    i::Handle<i::Script> script(i::Script::cast(func->shared()->script()));
    return GetScriptOriginForScript(func->GetIsolate(), script);
  }
  return v8::ScriptOrigin(Local<Value>());
}


const int Function::kLineOffsetNotFound = -1;


int Function::GetScriptLineNumber() const {
  i::Handle<i::JSFunction> func = Utils::OpenHandle(this);
  if (func->shared()->script()->IsScript()) {
    i::Handle<i::Script> script(i::Script::cast(func->shared()->script()));
    return i::Script::GetLineNumber(script, func->shared()->start_position());
  }
  return kLineOffsetNotFound;
}


int Function::GetScriptColumnNumber() const {
  i::Handle<i::JSFunction> func = Utils::OpenHandle(this);
  if (func->shared()->script()->IsScript()) {
    i::Handle<i::Script> script(i::Script::cast(func->shared()->script()));
    return i::Script::GetColumnNumber(script, func->shared()->start_position());
  }
  return kLineOffsetNotFound;
}


bool Function::IsBuiltin() const {
  i::Handle<i::JSFunction> func = Utils::OpenHandle(this);
  return func->IsBuiltin();
}


int Function::ScriptId() const {
  i::Handle<i::JSFunction> func = Utils::OpenHandle(this);
  if (!func->shared()->script()->IsScript()) {
    return v8::UnboundScript::kNoScriptId;
  }
  i::Handle<i::Script> script(i::Script::cast(func->shared()->script()));
  return script->id()->value();
}


Local<v8::Value> Function::GetBoundFunction() const {
  i::Handle<i::JSFunction> func = Utils::OpenHandle(this);
  if (!func->shared()->bound()) {
    return v8::Undefined(reinterpret_cast<v8::Isolate*>(func->GetIsolate()));
  }
  i::Handle<i::FixedArray> bound_args = i::Handle<i::FixedArray>(
      i::FixedArray::cast(func->function_bindings()));
  i::Handle<i::Object> original(
      bound_args->get(i::JSFunction::kBoundFunctionIndex),
      func->GetIsolate());
  return Utils::ToLocal(i::Handle<i::JSFunction>::cast(original));
}


int Name::GetIdentityHash() {
  auto self = Utils::OpenHandle(this);
  return static_cast<int>(self->Hash());
}


int String::Length() const {
  i::Handle<i::String> str = Utils::OpenHandle(this);
  return str->length();
}


bool String::IsOneByte() const {
  i::Handle<i::String> str = Utils::OpenHandle(this);
  return str->HasOnlyOneByteChars();
}


// Helpers for ContainsOnlyOneByteHelper
template<size_t size> struct OneByteMask;
template<> struct OneByteMask<4> {
  static const uint32_t value = 0xFF00FF00;
};
template<> struct OneByteMask<8> {
  static const uint64_t value = V8_2PART_UINT64_C(0xFF00FF00, FF00FF00);
};
static const uintptr_t kOneByteMask = OneByteMask<sizeof(uintptr_t)>::value;
static const uintptr_t kAlignmentMask = sizeof(uintptr_t) - 1;
static inline bool Unaligned(const uint16_t* chars) {
  return reinterpret_cast<const uintptr_t>(chars) & kAlignmentMask;
}


static inline const uint16_t* Align(const uint16_t* chars) {
  return reinterpret_cast<uint16_t*>(
      reinterpret_cast<uintptr_t>(chars) & ~kAlignmentMask);
}

class ContainsOnlyOneByteHelper {
 public:
  ContainsOnlyOneByteHelper() : is_one_byte_(true) {}
  bool Check(i::String* string) {
    i::ConsString* cons_string = i::String::VisitFlat(this, string, 0);
    if (cons_string == NULL) return is_one_byte_;
    return CheckCons(cons_string);
  }
  void VisitOneByteString(const uint8_t* chars, int length) {
    // Nothing to do.
  }
  void VisitTwoByteString(const uint16_t* chars, int length) {
    // Accumulated bits.
    uintptr_t acc = 0;
    // Align to uintptr_t.
    const uint16_t* end = chars + length;
    while (Unaligned(chars) && chars != end) {
      acc |= *chars++;
    }
    // Read word aligned in blocks,
    // checking the return value at the end of each block.
    const uint16_t* aligned_end = Align(end);
    const int increment = sizeof(uintptr_t)/sizeof(uint16_t);
    const int inner_loops = 16;
    while (chars + inner_loops*increment < aligned_end) {
      for (int i = 0; i < inner_loops; i++) {
        acc |= *reinterpret_cast<const uintptr_t*>(chars);
        chars += increment;
      }
      // Check for early return.
      if ((acc & kOneByteMask) != 0) {
        is_one_byte_ = false;
        return;
      }
    }
    // Read the rest.
    while (chars != end) {
      acc |= *chars++;
    }
    // Check result.
    if ((acc & kOneByteMask) != 0) is_one_byte_ = false;
  }

 private:
  bool CheckCons(i::ConsString* cons_string) {
    while (true) {
      // Check left side if flat.
      i::String* left = cons_string->first();
      i::ConsString* left_as_cons =
          i::String::VisitFlat(this, left, 0);
      if (!is_one_byte_) return false;
      // Check right side if flat.
      i::String* right = cons_string->second();
      i::ConsString* right_as_cons =
          i::String::VisitFlat(this, right, 0);
      if (!is_one_byte_) return false;
      // Standard recurse/iterate trick.
      if (left_as_cons != NULL && right_as_cons != NULL) {
        if (left->length() < right->length()) {
          CheckCons(left_as_cons);
          cons_string = right_as_cons;
        } else {
          CheckCons(right_as_cons);
          cons_string = left_as_cons;
        }
        // Check fast return.
        if (!is_one_byte_) return false;
        continue;
      }
      // Descend left in place.
      if (left_as_cons != NULL) {
        cons_string = left_as_cons;
        continue;
      }
      // Descend right in place.
      if (right_as_cons != NULL) {
        cons_string = right_as_cons;
        continue;
      }
      // Terminate.
      break;
    }
    return is_one_byte_;
  }
  bool is_one_byte_;
  DISALLOW_COPY_AND_ASSIGN(ContainsOnlyOneByteHelper);
};


bool String::ContainsOnlyOneByte() const {
  i::Handle<i::String> str = Utils::OpenHandle(this);
  if (str->HasOnlyOneByteChars()) return true;
  ContainsOnlyOneByteHelper helper;
  return helper.Check(*str);
}


class Utf8LengthHelper : public i::AllStatic {
 public:
  enum State {
    kEndsWithLeadingSurrogate = 1 << 0,
    kStartsWithTrailingSurrogate = 1 << 1,
    kLeftmostEdgeIsCalculated = 1 << 2,
    kRightmostEdgeIsCalculated = 1 << 3,
    kLeftmostEdgeIsSurrogate = 1 << 4,
    kRightmostEdgeIsSurrogate = 1 << 5
  };

  static const uint8_t kInitialState = 0;

  static inline bool EndsWithSurrogate(uint8_t state) {
    return state & kEndsWithLeadingSurrogate;
  }

  static inline bool StartsWithSurrogate(uint8_t state) {
    return state & kStartsWithTrailingSurrogate;
  }

  class Visitor {
   public:
    Visitor() : utf8_length_(0), state_(kInitialState) {}

    void VisitOneByteString(const uint8_t* chars, int length) {
      int utf8_length = 0;
      // Add in length 1 for each non-Latin1 character.
      for (int i = 0; i < length; i++) {
        utf8_length += *chars++ >> 7;
      }
      // Add in length 1 for each character.
      utf8_length_ = utf8_length + length;
      state_ = kInitialState;
    }

    void VisitTwoByteString(const uint16_t* chars, int length) {
      int utf8_length = 0;
      int last_character = unibrow::Utf16::kNoPreviousCharacter;
      for (int i = 0; i < length; i++) {
        uint16_t c = chars[i];
        utf8_length += unibrow::Utf8::Length(c, last_character);
        last_character = c;
      }
      utf8_length_ = utf8_length;
      uint8_t state = 0;
      if (unibrow::Utf16::IsTrailSurrogate(chars[0])) {
        state |= kStartsWithTrailingSurrogate;
      }
      if (unibrow::Utf16::IsLeadSurrogate(chars[length-1])) {
        state |= kEndsWithLeadingSurrogate;
      }
      state_ = state;
    }

    static i::ConsString* VisitFlat(i::String* string,
                                    int* length,
                                    uint8_t* state) {
      Visitor visitor;
      i::ConsString* cons_string = i::String::VisitFlat(&visitor, string);
      *length = visitor.utf8_length_;
      *state = visitor.state_;
      return cons_string;
    }

   private:
    int utf8_length_;
    uint8_t state_;
    DISALLOW_COPY_AND_ASSIGN(Visitor);
  };

  static inline void MergeLeafLeft(int* length,
                                   uint8_t* state,
                                   uint8_t leaf_state) {
    bool edge_surrogate = StartsWithSurrogate(leaf_state);
    if (!(*state & kLeftmostEdgeIsCalculated)) {
      DCHECK(!(*state & kLeftmostEdgeIsSurrogate));
      *state |= kLeftmostEdgeIsCalculated
          | (edge_surrogate ? kLeftmostEdgeIsSurrogate : 0);
    } else if (EndsWithSurrogate(*state) && edge_surrogate) {
      *length -= unibrow::Utf8::kBytesSavedByCombiningSurrogates;
    }
    if (EndsWithSurrogate(leaf_state)) {
      *state |= kEndsWithLeadingSurrogate;
    } else {
      *state &= ~kEndsWithLeadingSurrogate;
    }
  }

  static inline void MergeLeafRight(int* length,
                                    uint8_t* state,
                                    uint8_t leaf_state) {
    bool edge_surrogate = EndsWithSurrogate(leaf_state);
    if (!(*state & kRightmostEdgeIsCalculated)) {
      DCHECK(!(*state & kRightmostEdgeIsSurrogate));
      *state |= (kRightmostEdgeIsCalculated
                 | (edge_surrogate ? kRightmostEdgeIsSurrogate : 0));
    } else if (edge_surrogate && StartsWithSurrogate(*state)) {
      *length -= unibrow::Utf8::kBytesSavedByCombiningSurrogates;
    }
    if (StartsWithSurrogate(leaf_state)) {
      *state |= kStartsWithTrailingSurrogate;
    } else {
      *state &= ~kStartsWithTrailingSurrogate;
    }
  }

  static inline void MergeTerminal(int* length,
                                   uint8_t state,
                                   uint8_t* state_out) {
    DCHECK((state & kLeftmostEdgeIsCalculated) &&
           (state & kRightmostEdgeIsCalculated));
    if (EndsWithSurrogate(state) && StartsWithSurrogate(state)) {
      *length -= unibrow::Utf8::kBytesSavedByCombiningSurrogates;
    }
    *state_out = kInitialState |
        (state & kLeftmostEdgeIsSurrogate ? kStartsWithTrailingSurrogate : 0) |
        (state & kRightmostEdgeIsSurrogate ? kEndsWithLeadingSurrogate : 0);
  }

  static int Calculate(i::ConsString* current, uint8_t* state_out) {
    using namespace internal;
    int total_length = 0;
    uint8_t state = kInitialState;
    while (true) {
      i::String* left = current->first();
      i::String* right = current->second();
      uint8_t right_leaf_state;
      uint8_t left_leaf_state;
      int leaf_length;
      ConsString* left_as_cons =
          Visitor::VisitFlat(left, &leaf_length, &left_leaf_state);
      if (left_as_cons == NULL) {
        total_length += leaf_length;
        MergeLeafLeft(&total_length, &state, left_leaf_state);
      }
      ConsString* right_as_cons =
          Visitor::VisitFlat(right, &leaf_length, &right_leaf_state);
      if (right_as_cons == NULL) {
        total_length += leaf_length;
        MergeLeafRight(&total_length, &state, right_leaf_state);
        if (left_as_cons != NULL) {
          // 1 Leaf node. Descend in place.
          current = left_as_cons;
          continue;
        } else {
          // Terminal node.
          MergeTerminal(&total_length, state, state_out);
          return total_length;
        }
      } else if (left_as_cons == NULL) {
        // 1 Leaf node. Descend in place.
        current = right_as_cons;
        continue;
      }
      // Both strings are ConsStrings.
      // Recurse on smallest.
      if (left->length() < right->length()) {
        total_length += Calculate(left_as_cons, &left_leaf_state);
        MergeLeafLeft(&total_length, &state, left_leaf_state);
        current = right_as_cons;
      } else {
        total_length += Calculate(right_as_cons, &right_leaf_state);
        MergeLeafRight(&total_length, &state, right_leaf_state);
        current = left_as_cons;
      }
    }
    UNREACHABLE();
    return 0;
  }

  static inline int Calculate(i::ConsString* current) {
    uint8_t state = kInitialState;
    return Calculate(current, &state);
  }

 private:
  DISALLOW_IMPLICIT_CONSTRUCTORS(Utf8LengthHelper);
};


static int Utf8Length(i::String* str, i::Isolate* isolate) {
  int length = str->length();
  if (length == 0) return 0;
  uint8_t state;
  i::ConsString* cons_string =
      Utf8LengthHelper::Visitor::VisitFlat(str, &length, &state);
  if (cons_string == NULL) return length;
  return Utf8LengthHelper::Calculate(cons_string);
}


int String::Utf8Length() const {
  i::Handle<i::String> str = Utils::OpenHandle(this);
  i::Isolate* isolate = str->GetIsolate();
  return v8::Utf8Length(*str, isolate);
}


class Utf8WriterVisitor {
 public:
  Utf8WriterVisitor(
      char* buffer,
      int capacity,
      bool skip_capacity_check,
      bool replace_invalid_utf8)
    : early_termination_(false),
      last_character_(unibrow::Utf16::kNoPreviousCharacter),
      buffer_(buffer),
      start_(buffer),
      capacity_(capacity),
      skip_capacity_check_(capacity == -1 || skip_capacity_check),
      replace_invalid_utf8_(replace_invalid_utf8),
      utf16_chars_read_(0) {
  }

  static int WriteEndCharacter(uint16_t character,
                               int last_character,
                               int remaining,
                               char* const buffer,
                               bool replace_invalid_utf8) {
    using namespace unibrow;
    DCHECK(remaining > 0);
    // We can't use a local buffer here because Encode needs to modify
    // previous characters in the stream.  We know, however, that
    // exactly one character will be advanced.
    if (Utf16::IsSurrogatePair(last_character, character)) {
      int written = Utf8::Encode(buffer,
                                 character,
                                 last_character,
                                 replace_invalid_utf8);
      DCHECK(written == 1);
      return written;
    }
    // Use a scratch buffer to check the required characters.
    char temp_buffer[Utf8::kMaxEncodedSize];
    // Can't encode using last_character as gcc has array bounds issues.
    int written = Utf8::Encode(temp_buffer,
                               character,
                               Utf16::kNoPreviousCharacter,
                               replace_invalid_utf8);
    // Won't fit.
    if (written > remaining) return 0;
    // Copy over the character from temp_buffer.
    for (int j = 0; j < written; j++) {
      buffer[j] = temp_buffer[j];
    }
    return written;
  }

  // Visit writes out a group of code units (chars) of a v8::String to the
  // internal buffer_. This is done in two phases. The first phase calculates a
  // pesimistic estimate (writable_length) on how many code units can be safely
  // written without exceeding the buffer capacity and without writing the last
  // code unit (it could be a lead surrogate). The estimated number of code
  // units is then written out in one go, and the reported byte usage is used
  // to correct the estimate. This is repeated until the estimate becomes <= 0
  // or all code units have been written out. The second phase writes out code
  // units until the buffer capacity is reached, would be exceeded by the next
  // unit, or all units have been written out.
  template<typename Char>
  void Visit(const Char* chars, const int length) {
    using namespace unibrow;
    DCHECK(!early_termination_);
    if (length == 0) return;
    // Copy state to stack.
    char* buffer = buffer_;
    int last_character =
        sizeof(Char) == 1 ? Utf16::kNoPreviousCharacter : last_character_;
    int i = 0;
    // Do a fast loop where there is no exit capacity check.
    while (true) {
      int fast_length;
      if (skip_capacity_check_) {
        fast_length = length;
      } else {
        int remaining_capacity = capacity_ - static_cast<int>(buffer - start_);
        // Need enough space to write everything but one character.
        STATIC_ASSERT(Utf16::kMaxExtraUtf8BytesForOneUtf16CodeUnit == 3);
        int max_size_per_char =  sizeof(Char) == 1 ? 2 : 3;
        int writable_length =
            (remaining_capacity - max_size_per_char)/max_size_per_char;
        // Need to drop into slow loop.
        if (writable_length <= 0) break;
        fast_length = i + writable_length;
        if (fast_length > length) fast_length = length;
      }
      // Write the characters to the stream.
      if (sizeof(Char) == 1) {
        for (; i < fast_length; i++) {
          buffer +=
              Utf8::EncodeOneByte(buffer, static_cast<uint8_t>(*chars++));
          DCHECK(capacity_ == -1 || (buffer - start_) <= capacity_);
        }
      } else {
        for (; i < fast_length; i++) {
          uint16_t character = *chars++;
          buffer += Utf8::Encode(buffer,
                                 character,
                                 last_character,
                                 replace_invalid_utf8_);
          last_character = character;
          DCHECK(capacity_ == -1 || (buffer - start_) <= capacity_);
        }
      }
      // Array is fully written. Exit.
      if (fast_length == length) {
        // Write state back out to object.
        last_character_ = last_character;
        buffer_ = buffer;
        utf16_chars_read_ += length;
        return;
      }
    }
    DCHECK(!skip_capacity_check_);
    // Slow loop. Must check capacity on each iteration.
    int remaining_capacity = capacity_ - static_cast<int>(buffer - start_);
    DCHECK(remaining_capacity >= 0);
    for (; i < length && remaining_capacity > 0; i++) {
      uint16_t character = *chars++;
      // remaining_capacity is <= 3 bytes at this point, so we do not write out
      // an umatched lead surrogate.
      if (replace_invalid_utf8_ && Utf16::IsLeadSurrogate(character)) {
        early_termination_ = true;
        break;
      }
      int written = WriteEndCharacter(character,
                                      last_character,
                                      remaining_capacity,
                                      buffer,
                                      replace_invalid_utf8_);
      if (written == 0) {
        early_termination_ = true;
        break;
      }
      buffer += written;
      remaining_capacity -= written;
      last_character = character;
    }
    // Write state back out to object.
    last_character_ = last_character;
    buffer_ = buffer;
    utf16_chars_read_ += i;
  }

  inline bool IsDone() {
    return early_termination_;
  }

  inline void VisitOneByteString(const uint8_t* chars, int length) {
    Visit(chars, length);
  }

  inline void VisitTwoByteString(const uint16_t* chars, int length) {
    Visit(chars, length);
  }

  int CompleteWrite(bool write_null, int* utf16_chars_read_out) {
    // Write out number of utf16 characters written to the stream.
    if (utf16_chars_read_out != NULL) {
      *utf16_chars_read_out = utf16_chars_read_;
    }
    // Only null terminate if all of the string was written and there's space.
    if (write_null &&
        !early_termination_ &&
        (capacity_ == -1 || (buffer_ - start_) < capacity_)) {
      *buffer_++ = '\0';
    }
    return static_cast<int>(buffer_ - start_);
  }

 private:
  bool early_termination_;
  int last_character_;
  char* buffer_;
  char* const start_;
  int capacity_;
  bool const skip_capacity_check_;
  bool const replace_invalid_utf8_;
  int utf16_chars_read_;
  DISALLOW_IMPLICIT_CONSTRUCTORS(Utf8WriterVisitor);
};


static bool RecursivelySerializeToUtf8(i::String* current,
                                       Utf8WriterVisitor* writer,
                                       int recursion_budget) {
  while (!writer->IsDone()) {
    i::ConsString* cons_string = i::String::VisitFlat(writer, current);
    if (cons_string == NULL) return true;  // Leaf node.
    if (recursion_budget <= 0) return false;
    // Must write the left branch first.
    i::String* first = cons_string->first();
    bool success = RecursivelySerializeToUtf8(first,
                                              writer,
                                              recursion_budget - 1);
    if (!success) return false;
    // Inline tail recurse for right branch.
    current = cons_string->second();
  }
  return true;
}


int String::WriteUtf8(char* buffer,
                      int capacity,
                      int* nchars_ref,
                      int options) const {
  i::Isolate* isolate = Utils::OpenHandle(this)->GetIsolate();
  LOG_API(isolate, "String::WriteUtf8");
  ENTER_V8(isolate);
  i::Handle<i::String> str = Utils::OpenHandle(this);
  if (options & HINT_MANY_WRITES_EXPECTED) {
    str = i::String::Flatten(str);  // Flatten the string for efficiency.
  }
  const int string_length = str->length();
  bool write_null = !(options & NO_NULL_TERMINATION);
  bool replace_invalid_utf8 = (options & REPLACE_INVALID_UTF8);
  int max16BitCodeUnitSize = unibrow::Utf8::kMax16BitCodeUnitSize;
  // First check if we can just write the string without checking capacity.
  if (capacity == -1 || capacity / max16BitCodeUnitSize >= string_length) {
    Utf8WriterVisitor writer(buffer, capacity, true, replace_invalid_utf8);
    const int kMaxRecursion = 100;
    bool success = RecursivelySerializeToUtf8(*str, &writer, kMaxRecursion);
    if (success) return writer.CompleteWrite(write_null, nchars_ref);
  } else if (capacity >= string_length) {
    // First check that the buffer is large enough.
    int utf8_bytes = v8::Utf8Length(*str, str->GetIsolate());
    if (utf8_bytes <= capacity) {
      // one-byte fast path.
      if (utf8_bytes == string_length) {
        WriteOneByte(reinterpret_cast<uint8_t*>(buffer), 0, capacity, options);
        if (nchars_ref != NULL) *nchars_ref = string_length;
        if (write_null && (utf8_bytes+1 <= capacity)) {
          return string_length + 1;
        }
        return string_length;
      }
      if (write_null && (utf8_bytes+1 > capacity)) {
        options |= NO_NULL_TERMINATION;
      }
      // Recurse once without a capacity limit.
      // This will get into the first branch above.
      // TODO(dcarney) Check max left rec. in Utf8Length and fall through.
      return WriteUtf8(buffer, -1, nchars_ref, options);
    }
  }
  // Recursive slow path can potentially be unreasonable slow. Flatten.
  str = i::String::Flatten(str);
  Utf8WriterVisitor writer(buffer, capacity, false, replace_invalid_utf8);
  i::String::VisitFlat(&writer, *str);
  return writer.CompleteWrite(write_null, nchars_ref);
}


template<typename CharType>
static inline int WriteHelper(const String* string,
                              CharType* buffer,
                              int start,
                              int length,
                              int options) {
  i::Isolate* isolate = Utils::OpenHandle(string)->GetIsolate();
  LOG_API(isolate, "String::Write");
  ENTER_V8(isolate);
  DCHECK(start >= 0 && length >= -1);
  i::Handle<i::String> str = Utils::OpenHandle(string);
  isolate->string_tracker()->RecordWrite(str);
  if (options & String::HINT_MANY_WRITES_EXPECTED) {
    // Flatten the string for efficiency.  This applies whether we are
    // using StringCharacterStream or Get(i) to access the characters.
    str = i::String::Flatten(str);
  }
  int end = start + length;
  if ((length == -1) || (length > str->length() - start) )
    end = str->length();
  if (end < 0) return 0;
  i::String::WriteToFlat(*str, buffer, start, end);
  if (!(options & String::NO_NULL_TERMINATION) &&
      (length == -1 || end - start < length)) {
    buffer[end - start] = '\0';
  }
  return end - start;
}


int String::WriteOneByte(uint8_t* buffer,
                         int start,
                         int length,
                         int options) const {
  return WriteHelper(this, buffer, start, length, options);
}


int String::Write(uint16_t* buffer,
                  int start,
                  int length,
                  int options) const {
  return WriteHelper(this, buffer, start, length, options);
}


bool v8::String::IsExternal() const {
  i::Handle<i::String> str = Utils::OpenHandle(this);
  return i::StringShape(*str).IsExternalTwoByte();
}


bool v8::String::IsExternalOneByte() const {
  i::Handle<i::String> str = Utils::OpenHandle(this);
  return i::StringShape(*str).IsExternalOneByte();
}


void v8::String::VerifyExternalStringResource(
    v8::String::ExternalStringResource* value) const {
  i::Handle<i::String> str = Utils::OpenHandle(this);
  const v8::String::ExternalStringResource* expected;
  if (i::StringShape(*str).IsExternalTwoByte()) {
    const void* resource =
        i::Handle<i::ExternalTwoByteString>::cast(str)->resource();
    expected = reinterpret_cast<const ExternalStringResource*>(resource);
  } else {
    expected = NULL;
  }
  CHECK_EQ(expected, value);
}

void v8::String::VerifyExternalStringResourceBase(
    v8::String::ExternalStringResourceBase* value, Encoding encoding) const {
  i::Handle<i::String> str = Utils::OpenHandle(this);
  const v8::String::ExternalStringResourceBase* expected;
  Encoding expectedEncoding;
  if (i::StringShape(*str).IsExternalOneByte()) {
    const void* resource =
        i::Handle<i::ExternalOneByteString>::cast(str)->resource();
    expected = reinterpret_cast<const ExternalStringResourceBase*>(resource);
    expectedEncoding = ONE_BYTE_ENCODING;
  } else if (i::StringShape(*str).IsExternalTwoByte()) {
    const void* resource =
        i::Handle<i::ExternalTwoByteString>::cast(str)->resource();
    expected = reinterpret_cast<const ExternalStringResourceBase*>(resource);
    expectedEncoding = TWO_BYTE_ENCODING;
  } else {
    expected = NULL;
    expectedEncoding =
        str->IsOneByteRepresentation() ? ONE_BYTE_ENCODING : TWO_BYTE_ENCODING;
  }
  CHECK_EQ(expected, value);
  CHECK_EQ(expectedEncoding, encoding);
}

const v8::String::ExternalOneByteStringResource*
v8::String::GetExternalOneByteStringResource() const {
  i::Handle<i::String> str = Utils::OpenHandle(this);
  if (i::StringShape(*str).IsExternalOneByte()) {
    const void* resource =
        i::Handle<i::ExternalOneByteString>::cast(str)->resource();
    return reinterpret_cast<const ExternalOneByteStringResource*>(resource);
  } else {
    return NULL;
  }
}


Local<Value> Symbol::Name() const {
  i::Handle<i::Symbol> sym = Utils::OpenHandle(this);
  i::Handle<i::Object> name(sym->name(), sym->GetIsolate());
  return Utils::ToLocal(name);
}


double Number::Value() const {
  i::Handle<i::Object> obj = Utils::OpenHandle(this);
  return obj->Number();
}


bool Boolean::Value() const {
  i::Handle<i::Object> obj = Utils::OpenHandle(this);
  return obj->IsTrue();
}


int64_t Integer::Value() const {
  i::Handle<i::Object> obj = Utils::OpenHandle(this);
  if (obj->IsSmi()) {
    return i::Smi::cast(*obj)->value();
  } else {
    return static_cast<int64_t>(obj->Number());
  }
}


int32_t Int32::Value() const {
  i::Handle<i::Object> obj = Utils::OpenHandle(this);
  if (obj->IsSmi()) {
    return i::Smi::cast(*obj)->value();
  } else {
    return static_cast<int32_t>(obj->Number());
  }
}


uint32_t Uint32::Value() const {
  i::Handle<i::Object> obj = Utils::OpenHandle(this);
  if (obj->IsSmi()) {
    return i::Smi::cast(*obj)->value();
  } else {
    return static_cast<uint32_t>(obj->Number());
  }
}


int v8::Object::InternalFieldCount() {
  i::Handle<i::JSObject> obj = Utils::OpenHandle(this);
  return obj->GetInternalFieldCount();
}


static bool InternalFieldOK(i::Handle<i::JSObject> obj,
                            int index,
                            const char* location) {
  return Utils::ApiCheck(index < obj->GetInternalFieldCount(),
                         location,
                         "Internal field out of bounds");
}


Local<Value> v8::Object::SlowGetInternalField(int index) {
  i::Handle<i::JSObject> obj = Utils::OpenHandle(this);
  const char* location = "v8::Object::GetInternalField()";
  if (!InternalFieldOK(obj, index, location)) return Local<Value>();
  i::Handle<i::Object> value(obj->GetInternalField(index), obj->GetIsolate());
  return Utils::ToLocal(value);
}


void v8::Object::SetInternalField(int index, v8::Local<Value> value) {
  i::Handle<i::JSObject> obj = Utils::OpenHandle(this);
  const char* location = "v8::Object::SetInternalField()";
  if (!InternalFieldOK(obj, index, location)) return;
  i::Handle<i::Object> val = Utils::OpenHandle(*value);
  obj->SetInternalField(index, *val);
}


void* v8::Object::SlowGetAlignedPointerFromInternalField(int index) {
  i::Handle<i::JSObject> obj = Utils::OpenHandle(this);
  const char* location = "v8::Object::GetAlignedPointerFromInternalField()";
  if (!InternalFieldOK(obj, index, location)) return NULL;
  return DecodeSmiToAligned(obj->GetInternalField(index), location);
}


void v8::Object::SetAlignedPointerInInternalField(int index, void* value) {
  i::Handle<i::JSObject> obj = Utils::OpenHandle(this);
  const char* location = "v8::Object::SetAlignedPointerInInternalField()";
  if (!InternalFieldOK(obj, index, location)) return;
  obj->SetInternalField(index, EncodeAlignedAsSmi(value, location));
  DCHECK_EQ(value, GetAlignedPointerFromInternalField(index));
}


static void* ExternalValue(i::Object* obj) {
  // Obscure semantics for undefined, but somehow checked in our unit tests...
  if (obj->IsUndefined()) return NULL;
  i::Object* foreign = i::JSObject::cast(obj)->GetInternalField(0);
  return i::Foreign::cast(foreign)->foreign_address();
}


// --- E n v i r o n m e n t ---


void v8::V8::InitializePlatform(Platform* platform) {
  i::V8::InitializePlatform(platform);
}


void v8::V8::ShutdownPlatform() {
  i::V8::ShutdownPlatform();
}


bool v8::V8::Initialize() {
  i::V8::Initialize();
#ifdef V8_USE_EXTERNAL_STARTUP_DATA
  i::ReadNatives();
#endif
  return true;
}


void v8::V8::SetEntropySource(EntropySource entropy_source) {
  base::RandomNumberGenerator::SetEntropySource(entropy_source);
}


void v8::V8::SetReturnAddressLocationResolver(
    ReturnAddressLocationResolver return_address_resolver) {
  i::V8::SetReturnAddressLocationResolver(return_address_resolver);
}

void v8::V8::SetArrayBufferAllocator(
    ArrayBuffer::Allocator* allocator) {
  if (!Utils::ApiCheck(i::V8::ArrayBufferAllocator() == NULL,
                       "v8::V8::SetArrayBufferAllocator",
                       "ArrayBufferAllocator might only be set once"))
    return;
  i::V8::SetArrayBufferAllocator(allocator);
}


bool v8::V8::Dispose() {
  i::V8::TearDown();
#ifdef V8_USE_EXTERNAL_STARTUP_DATA
  i::DisposeNatives();
#endif
  return true;
}


HeapStatistics::HeapStatistics(): total_heap_size_(0),
                                  total_heap_size_executable_(0),
                                  total_physical_size_(0),
                                  used_heap_size_(0),
                                  heap_size_limit_(0) { }


HeapSpaceStatistics::HeapSpaceStatistics(): space_name_(0),
                                            space_size_(0),
                                            space_used_size_(0),
                                            space_available_size_(0),
                                            physical_space_size_(0) { }


HeapObjectStatistics::HeapObjectStatistics()
    : object_type_(nullptr),
      object_sub_type_(nullptr),
      object_count_(0),
      object_size_(0) {}


bool v8::V8::InitializeICU(const char* icu_data_file) {
  return i::InitializeICU(icu_data_file);
}


<<<<<<< HEAD
void v8::V8::InitializeExternalStartupData(const char* directory_path) {
  i::InitializeExternalStartupData(directory_path);
}


void v8::V8::InitializeExternalStartupData(const char* natives_blob,
                                           const char* snapshot_blob) {
  i::InitializeExternalStartupData(natives_blob, snapshot_blob);
=======
bool v8::V8::InitializeICUWithData(const void* icu_data) {
  return i::InitializeICUWithData(icu_data);
}


intptr_t v8::V8::GetHeapHandle() {
  return _get_heap_handle();
>>>>>>> b23d14d8
}


const char* v8::V8::GetVersion() {
  return i::Version::GetVersion();
}


static i::Handle<i::Context> CreateEnvironment(
    i::Isolate* isolate, v8::ExtensionConfiguration* extensions,
    v8::Local<ObjectTemplate> global_template,
    v8::Local<Value> maybe_global_proxy) {
  i::Handle<i::Context> env;

  // Enter V8 via an ENTER_V8 scope.
  {
    ENTER_V8(isolate);
    v8::Local<ObjectTemplate> proxy_template = global_template;
    i::Handle<i::FunctionTemplateInfo> proxy_constructor;
    i::Handle<i::FunctionTemplateInfo> global_constructor;

    if (!global_template.IsEmpty()) {
      // Make sure that the global_template has a constructor.
      global_constructor = EnsureConstructor(isolate, *global_template);

      // Create a fresh template for the global proxy object.
      proxy_template = ObjectTemplate::New(
          reinterpret_cast<v8::Isolate*>(isolate));
      proxy_constructor = EnsureConstructor(isolate, *proxy_template);

      // Set the global template to be the prototype template of
      // global proxy template.
      proxy_constructor->set_prototype_template(
          *Utils::OpenHandle(*global_template));

      // Migrate security handlers from global_template to
      // proxy_template.  Temporarily removing access check
      // information from the global template.
      if (!global_constructor->access_check_info()->IsUndefined()) {
        proxy_constructor->set_access_check_info(
            global_constructor->access_check_info());
        proxy_constructor->set_needs_access_check(
            global_constructor->needs_access_check());
        global_constructor->set_needs_access_check(false);
        global_constructor->set_access_check_info(
            isolate->heap()->undefined_value());
      }
    }

    i::Handle<i::Object> proxy = Utils::OpenHandle(*maybe_global_proxy, true);
    i::MaybeHandle<i::JSGlobalProxy> maybe_proxy;
    if (!proxy.is_null()) {
      maybe_proxy = i::Handle<i::JSGlobalProxy>::cast(proxy);
    }
    // Create the environment.
    env = isolate->bootstrapper()->CreateEnvironment(
        maybe_proxy, proxy_template, extensions);

    // Restore the access check info on the global template.
    if (!global_template.IsEmpty()) {
      DCHECK(!global_constructor.is_null());
      DCHECK(!proxy_constructor.is_null());
      global_constructor->set_access_check_info(
          proxy_constructor->access_check_info());
      global_constructor->set_needs_access_check(
          proxy_constructor->needs_access_check());
    }
  }
  // Leave V8.

  return env;
}

Local<Context> v8::Context::New(v8::Isolate* external_isolate,
                                v8::ExtensionConfiguration* extensions,
                                v8::Local<ObjectTemplate> global_template,
                                v8::Local<Value> global_object) {
  i::Isolate* isolate = reinterpret_cast<i::Isolate*>(external_isolate);
  LOG_API(isolate, "Context::New");
  i::HandleScope scope(isolate);
  ExtensionConfiguration no_extensions;
  if (extensions == NULL) extensions = &no_extensions;
  i::Handle<i::Context> env =
      CreateEnvironment(isolate, extensions, global_template, global_object);
  if (env.is_null()) {
    if (isolate->has_pending_exception()) {
      isolate->OptionalRescheduleException(true);
    }
    return Local<Context>();
  }
  return Utils::ToLocal(scope.CloseAndEscape(env));
}


void v8::Context::SetSecurityToken(Local<Value> token) {
  i::Handle<i::Context> env = Utils::OpenHandle(this);
  i::Handle<i::Object> token_handle = Utils::OpenHandle(*token);
  env->set_security_token(*token_handle);
}


void v8::Context::UseDefaultSecurityToken() {
  i::Handle<i::Context> env = Utils::OpenHandle(this);
  env->set_security_token(env->global_object());
}


Local<Value> v8::Context::GetSecurityToken() {
  i::Handle<i::Context> env = Utils::OpenHandle(this);
  i::Isolate* isolate = env->GetIsolate();
  i::Object* security_token = env->security_token();
  i::Handle<i::Object> token_handle(security_token, isolate);
  return Utils::ToLocal(token_handle);
}


v8::Isolate* Context::GetIsolate() {
  i::Handle<i::Context> env = Utils::OpenHandle(this);
  return reinterpret_cast<Isolate*>(env->GetIsolate());
}


v8::Local<v8::Object> Context::Global() {
  i::Handle<i::Context> context = Utils::OpenHandle(this);
  i::Isolate* isolate = context->GetIsolate();
  i::Handle<i::Object> global(context->global_proxy(), isolate);
  // TODO(dcarney): This should always return the global proxy
  // but can't presently as calls to GetProtoype will return the wrong result.
  if (i::Handle<i::JSGlobalProxy>::cast(
          global)->IsDetachedFrom(context->global_object())) {
    global = i::Handle<i::Object>(context->global_object(), isolate);
  }
  return Utils::ToLocal(i::Handle<i::JSObject>::cast(global));
}


void Context::DetachGlobal() {
  i::Handle<i::Context> context = Utils::OpenHandle(this);
  i::Isolate* isolate = context->GetIsolate();
  ENTER_V8(isolate);
  isolate->bootstrapper()->DetachGlobal(context);
}


Local<v8::Object> Context::GetExtrasExportsObject() {
  i::Handle<i::Context> context = Utils::OpenHandle(this);
  i::Isolate* isolate = context->GetIsolate();
  i::Handle<i::JSObject> exports(context->extras_exports_object(), isolate);
  return Utils::ToLocal(exports);
}


void Context::AllowCodeGenerationFromStrings(bool allow) {
  i::Handle<i::Context> context = Utils::OpenHandle(this);
  i::Isolate* isolate = context->GetIsolate();
  ENTER_V8(isolate);
  context->set_allow_code_gen_from_strings(
      allow ? isolate->heap()->true_value() : isolate->heap()->false_value());
}


bool Context::IsCodeGenerationFromStringsAllowed() {
  i::Handle<i::Context> context = Utils::OpenHandle(this);
  return !context->allow_code_gen_from_strings()->IsFalse();
}


void Context::SetErrorMessageForCodeGenerationFromStrings(Local<String> error) {
  i::Handle<i::Context> context = Utils::OpenHandle(this);
  i::Handle<i::String> error_handle = Utils::OpenHandle(*error);
  context->set_error_message_for_code_gen_from_strings(*error_handle);
}


MaybeLocal<v8::Object> ObjectTemplate::NewInstance(Local<Context> context) {
  PREPARE_FOR_EXECUTION(context, "v8::ObjectTemplate::NewInstance()", Object);
  auto self = Utils::OpenHandle(this);
  Local<Object> result;
  has_pending_exception =
      !ToLocal<Object>(i::ApiNatives::InstantiateObject(self), &result);
  RETURN_ON_FAILED_EXECUTION(Object);
  RETURN_ESCAPED(result);
}


Local<v8::Object> ObjectTemplate::NewInstance() {
  auto context = ContextFromHeapObject(Utils::OpenHandle(this));
  RETURN_TO_LOCAL_UNCHECKED(NewInstance(context), Object);
}


MaybeLocal<v8::Function> FunctionTemplate::GetFunction(Local<Context> context) {
  PREPARE_FOR_EXECUTION(context, "v8::FunctionTemplate::GetFunction()",
                        Function);
  auto self = Utils::OpenHandle(this);
  Local<Function> result;
  has_pending_exception =
      !ToLocal<Function>(i::ApiNatives::InstantiateFunction(self), &result);
  RETURN_ON_FAILED_EXECUTION(Function);
  RETURN_ESCAPED(result);
}


Local<v8::Function> FunctionTemplate::GetFunction() {
  auto context = ContextFromHeapObject(Utils::OpenHandle(this));
  RETURN_TO_LOCAL_UNCHECKED(GetFunction(context), Function);
}


bool FunctionTemplate::HasInstance(v8::Local<v8::Value> value) {
  auto self = Utils::OpenHandle(this);
  auto obj = Utils::OpenHandle(*value);
  return self->IsTemplateFor(*obj);
}


Local<External> v8::External::New(Isolate* isolate, void* value) {
  STATIC_ASSERT(sizeof(value) == sizeof(i::Address));
  i::Isolate* i_isolate = reinterpret_cast<i::Isolate*>(isolate);
  LOG_API(i_isolate, "External::New");
  ENTER_V8(i_isolate);
  i::Handle<i::JSObject> external = i_isolate->factory()->NewExternal(value);
  return Utils::ExternalToLocal(external);
}


void* External::Value() const {
  return ExternalValue(*Utils::OpenHandle(this));
}


// anonymous namespace for string creation helper functions
namespace {

inline int StringLength(const char* string) {
  return i::StrLength(string);
}


inline int StringLength(const uint8_t* string) {
  return i::StrLength(reinterpret_cast<const char*>(string));
}


inline int StringLength(const uint16_t* string) {
  int length = 0;
  while (string[length] != '\0')
    length++;
  return length;
}


MUST_USE_RESULT
inline i::MaybeHandle<i::String> NewString(i::Factory* factory,
                                           v8::NewStringType type,
                                           i::Vector<const char> string) {
  if (type == v8::NewStringType::kInternalized) {
    return factory->InternalizeUtf8String(string);
  }
  return factory->NewStringFromUtf8(string);
}


MUST_USE_RESULT
inline i::MaybeHandle<i::String> NewString(i::Factory* factory,
                                           v8::NewStringType type,
                                           i::Vector<const uint8_t> string) {
  if (type == v8::NewStringType::kInternalized) {
    return factory->InternalizeOneByteString(string);
  }
  return factory->NewStringFromOneByte(string);
}


MUST_USE_RESULT
inline i::MaybeHandle<i::String> NewString(i::Factory* factory,
                                           v8::NewStringType type,
                                           i::Vector<const uint16_t> string) {
  if (type == v8::NewStringType::kInternalized) {
    return factory->InternalizeTwoByteString(string);
  }
  return factory->NewStringFromTwoByte(string);
}


STATIC_ASSERT(v8::String::kMaxLength == i::String::kMaxLength);


template <typename Char>
inline MaybeLocal<String> NewString(Isolate* v8_isolate, const char* location,
                                    const char* env, const Char* data,
                                    v8::NewStringType type, int length) {
  i::Isolate* isolate = reinterpret_cast<internal::Isolate*>(v8_isolate);
  if (length == 0) return String::Empty(v8_isolate);
  // TODO(dcarney): throw a context free exception.
  if (length > i::String::kMaxLength) return MaybeLocal<String>();
  ENTER_V8(isolate);
  LOG_API(isolate, env);
  if (length < 0) length = StringLength(data);
  i::Handle<i::String> result =
      NewString(isolate->factory(), type, i::Vector<const Char>(data, length))
          .ToHandleChecked();
  return Utils::ToLocal(result);
}

}  // anonymous namespace


Local<String> String::NewFromUtf8(Isolate* isolate,
                                  const char* data,
                                  NewStringType type,
                                  int length) {
  RETURN_TO_LOCAL_UNCHECKED(
      NewString(isolate, "v8::String::NewFromUtf8()", "String::NewFromUtf8",
                data, static_cast<v8::NewStringType>(type), length),
      String);
}


MaybeLocal<String> String::NewFromUtf8(Isolate* isolate, const char* data,
                                       v8::NewStringType type, int length) {
  return NewString(isolate, "v8::String::NewFromUtf8()", "String::NewFromUtf8",
                   data, type, length);
}


Local<String> String::NewFromOneByte(Isolate* isolate,
                                     const uint8_t* data,
                                     NewStringType type,
                                     int length) {
  RETURN_TO_LOCAL_UNCHECKED(
      NewString(isolate, "v8::String::NewFromOneByte()",
                "String::NewFromOneByte", data,
                static_cast<v8::NewStringType>(type), length),
      String);
}


MaybeLocal<String> String::NewFromOneByte(Isolate* isolate, const uint8_t* data,
                                          v8::NewStringType type, int length) {
  return NewString(isolate, "v8::String::NewFromOneByte()",
                   "String::NewFromOneByte", data, type, length);
}


Local<String> String::NewFromTwoByte(Isolate* isolate,
                                     const uint16_t* data,
                                     NewStringType type,
                                     int length) {
  RETURN_TO_LOCAL_UNCHECKED(
      NewString(isolate, "v8::String::NewFromTwoByte()",
                "String::NewFromTwoByte", data,
                static_cast<v8::NewStringType>(type), length),
      String);
}


MaybeLocal<String> String::NewFromTwoByte(Isolate* isolate,
                                          const uint16_t* data,
                                          v8::NewStringType type, int length) {
  return NewString(isolate, "v8::String::NewFromTwoByte()",
                   "String::NewFromTwoByte", data, type, length);
}


Local<String> v8::String::Concat(Local<String> left, Local<String> right) {
  i::Handle<i::String> left_string = Utils::OpenHandle(*left);
  i::Isolate* isolate = left_string->GetIsolate();
  ENTER_V8(isolate);
  LOG_API(isolate, "v8::String::Concat");
  i::Handle<i::String> right_string = Utils::OpenHandle(*right);
  // If we are steering towards a range error, do not wait for the error to be
  // thrown, and return the null handle instead.
  if (left_string->length() + right_string->length() > i::String::kMaxLength) {
    return Local<String>();
  }
  i::Handle<i::String> result = isolate->factory()->NewConsString(
      left_string, right_string).ToHandleChecked();
  return Utils::ToLocal(result);
}


MaybeLocal<String> v8::String::NewExternalTwoByte(
    Isolate* isolate, v8::String::ExternalStringResource* resource) {
  CHECK(resource && resource->data());
  // TODO(dcarney): throw a context free exception.
  if (resource->length() > static_cast<size_t>(i::String::kMaxLength)) {
    return MaybeLocal<String>();
  }
  i::Isolate* i_isolate = reinterpret_cast<i::Isolate*>(isolate);
  ENTER_V8(i_isolate);
  LOG_API(i_isolate, "String::NewExternalTwoByte");
  i::Handle<i::String> string = i_isolate->factory()
                                    ->NewExternalStringFromTwoByte(resource)
                                    .ToHandleChecked();
  i_isolate->heap()->external_string_table()->AddString(*string);
  return Utils::ToLocal(string);
}


Local<String> v8::String::NewExternal(
    Isolate* isolate, v8::String::ExternalStringResource* resource) {
  RETURN_TO_LOCAL_UNCHECKED(NewExternalTwoByte(isolate, resource), String);
}


MaybeLocal<String> v8::String::NewExternalOneByte(
    Isolate* isolate, v8::String::ExternalOneByteStringResource* resource) {
  CHECK(resource && resource->data());
  // TODO(dcarney): throw a context free exception.
  if (resource->length() > static_cast<size_t>(i::String::kMaxLength)) {
    return MaybeLocal<String>();
  }
  i::Isolate* i_isolate = reinterpret_cast<i::Isolate*>(isolate);
  ENTER_V8(i_isolate);
  LOG_API(i_isolate, "String::NewExternalOneByte");
  i::Handle<i::String> string = i_isolate->factory()
                                    ->NewExternalStringFromOneByte(resource)
                                    .ToHandleChecked();
  i_isolate->heap()->external_string_table()->AddString(*string);
  return Utils::ToLocal(string);
}


Local<String> v8::String::NewExternal(
    Isolate* isolate, v8::String::ExternalOneByteStringResource* resource) {
  RETURN_TO_LOCAL_UNCHECKED(NewExternalOneByte(isolate, resource), String);
}


bool v8::String::MakeExternal(v8::String::ExternalStringResource* resource) {
  i::Handle<i::String> obj = Utils::OpenHandle(this);
  i::Isolate* isolate = obj->GetIsolate();
  if (i::StringShape(*obj).IsExternal()) {
    return false;  // Already an external string.
  }
  ENTER_V8(isolate);
  if (isolate->string_tracker()->IsFreshUnusedString(obj)) {
    return false;
  }
  if (isolate->heap()->IsInGCPostProcessing()) {
    return false;
  }
  CHECK(resource && resource->data());

  bool result = obj->MakeExternal(resource);
  // Assert that if CanMakeExternal(), then externalizing actually succeeds.
  DCHECK(!CanMakeExternal() || result);
  if (result) {
    DCHECK(obj->IsExternalString());
    isolate->heap()->external_string_table()->AddString(*obj);
  }
  return result;
}


bool v8::String::MakeExternal(
    v8::String::ExternalOneByteStringResource* resource) {
  i::Handle<i::String> obj = Utils::OpenHandle(this);
  i::Isolate* isolate = obj->GetIsolate();
  if (i::StringShape(*obj).IsExternal()) {
    return false;  // Already an external string.
  }
  ENTER_V8(isolate);
  if (isolate->string_tracker()->IsFreshUnusedString(obj)) {
    return false;
  }
  if (isolate->heap()->IsInGCPostProcessing()) {
    return false;
  }
  CHECK(resource && resource->data());

  bool result = obj->MakeExternal(resource);
  // Assert that if CanMakeExternal(), then externalizing actually succeeds.
  DCHECK(!CanMakeExternal() || result);
  if (result) {
    DCHECK(obj->IsExternalString());
    isolate->heap()->external_string_table()->AddString(*obj);
  }
  return result;
}


bool v8::String::CanMakeExternal() {
  i::Handle<i::String> obj = Utils::OpenHandle(this);
  i::Isolate* isolate = obj->GetIsolate();

  if (isolate->string_tracker()->IsFreshUnusedString(obj)) return false;
  int size = obj->Size();  // Byte size of the original string.
  if (size < i::ExternalString::kShortSize) return false;
  i::StringShape shape(*obj);
  return !shape.IsExternal();
}


Isolate* v8::Object::GetIsolate() {
  i::Isolate* i_isolate = Utils::OpenHandle(this)->GetIsolate();
  return reinterpret_cast<Isolate*>(i_isolate);
}


Local<v8::Object> v8::Object::New(Isolate* isolate) {
  i::Isolate* i_isolate = reinterpret_cast<i::Isolate*>(isolate);
  LOG_API(i_isolate, "Object::New");
  ENTER_V8(i_isolate);
  i::Handle<i::JSObject> obj =
      i_isolate->factory()->NewJSObject(i_isolate->object_function());
  return Utils::ToLocal(obj);
}


Local<v8::Value> v8::NumberObject::New(Isolate* isolate, double value) {
  i::Isolate* i_isolate = reinterpret_cast<i::Isolate*>(isolate);
  LOG_API(i_isolate, "NumberObject::New");
  ENTER_V8(i_isolate);
  i::Handle<i::Object> number = i_isolate->factory()->NewNumber(value);
  i::Handle<i::Object> obj =
      i::Object::ToObject(i_isolate, number).ToHandleChecked();
  return Utils::ToLocal(obj);
}


double v8::NumberObject::ValueOf() const {
  i::Handle<i::Object> obj = Utils::OpenHandle(this);
  i::Handle<i::JSValue> jsvalue = i::Handle<i::JSValue>::cast(obj);
  i::Isolate* isolate = jsvalue->GetIsolate();
  LOG_API(isolate, "NumberObject::NumberValue");
  return jsvalue->value()->Number();
}


Local<v8::Value> v8::BooleanObject::New(bool value) {
  i::Isolate* isolate = i::Isolate::Current();
  LOG_API(isolate, "BooleanObject::New");
  ENTER_V8(isolate);
  i::Handle<i::Object> boolean(value
                               ? isolate->heap()->true_value()
                               : isolate->heap()->false_value(),
                               isolate);
  i::Handle<i::Object> obj =
      i::Object::ToObject(isolate, boolean).ToHandleChecked();
  return Utils::ToLocal(obj);
}


bool v8::BooleanObject::ValueOf() const {
  i::Handle<i::Object> obj = Utils::OpenHandle(this);
  i::Handle<i::JSValue> jsvalue = i::Handle<i::JSValue>::cast(obj);
  i::Isolate* isolate = jsvalue->GetIsolate();
  LOG_API(isolate, "BooleanObject::BooleanValue");
  return jsvalue->value()->IsTrue();
}


Local<v8::Value> v8::StringObject::New(Local<String> value) {
  i::Handle<i::String> string = Utils::OpenHandle(*value);
  i::Isolate* isolate = string->GetIsolate();
  LOG_API(isolate, "StringObject::New");
  ENTER_V8(isolate);
  i::Handle<i::Object> obj =
      i::Object::ToObject(isolate, string).ToHandleChecked();
  return Utils::ToLocal(obj);
}


Local<v8::String> v8::StringObject::ValueOf() const {
  i::Handle<i::Object> obj = Utils::OpenHandle(this);
  i::Handle<i::JSValue> jsvalue = i::Handle<i::JSValue>::cast(obj);
  i::Isolate* isolate = jsvalue->GetIsolate();
  LOG_API(isolate, "StringObject::StringValue");
  return Utils::ToLocal(
      i::Handle<i::String>(i::String::cast(jsvalue->value())));
}


Local<v8::Value> v8::SymbolObject::New(Isolate* isolate, Local<Symbol> value) {
  i::Isolate* i_isolate = reinterpret_cast<i::Isolate*>(isolate);
  LOG_API(i_isolate, "SymbolObject::New");
  ENTER_V8(i_isolate);
  i::Handle<i::Object> obj = i::Object::ToObject(
      i_isolate, Utils::OpenHandle(*value)).ToHandleChecked();
  return Utils::ToLocal(obj);
}


Local<v8::Symbol> v8::SymbolObject::ValueOf() const {
  i::Handle<i::Object> obj = Utils::OpenHandle(this);
  i::Handle<i::JSValue> jsvalue = i::Handle<i::JSValue>::cast(obj);
  i::Isolate* isolate = jsvalue->GetIsolate();
  LOG_API(isolate, "SymbolObject::SymbolValue");
  return Utils::ToLocal(
      i::Handle<i::Symbol>(i::Symbol::cast(jsvalue->value())));
}


MaybeLocal<v8::Value> v8::Date::New(Local<Context> context, double time) {
  if (std::isnan(time)) {
    // Introduce only canonical NaN value into the VM, to avoid signaling NaNs.
    time = std::numeric_limits<double>::quiet_NaN();
  }
  PREPARE_FOR_EXECUTION(context, "Date::New", Value);
  Local<Value> result;
  has_pending_exception =
      !ToLocal<Value>(i::Execution::NewDate(isolate, time), &result);
  RETURN_ON_FAILED_EXECUTION(Value);
  RETURN_ESCAPED(result);
}


Local<v8::Value> v8::Date::New(Isolate* isolate, double time) {
  auto context = isolate->GetCurrentContext();
  RETURN_TO_LOCAL_UNCHECKED(New(context, time), Value);
}


double v8::Date::ValueOf() const {
  i::Handle<i::Object> obj = Utils::OpenHandle(this);
  i::Handle<i::JSDate> jsdate = i::Handle<i::JSDate>::cast(obj);
  i::Isolate* isolate = jsdate->GetIsolate();
  LOG_API(isolate, "Date::NumberValue");
  return jsdate->value()->Number();
}


void v8::Date::DateTimeConfigurationChangeNotification(Isolate* isolate) {
  i::Isolate* i_isolate = reinterpret_cast<i::Isolate*>(isolate);
  LOG_API(i_isolate, "Date::DateTimeConfigurationChangeNotification");
  ENTER_V8(i_isolate);
  i_isolate->date_cache()->ResetDateCache();
  if (!i_isolate->eternal_handles()->Exists(
          i::EternalHandles::DATE_CACHE_VERSION)) {
    return;
  }
  i::Handle<i::FixedArray> date_cache_version =
      i::Handle<i::FixedArray>::cast(i_isolate->eternal_handles()->GetSingleton(
          i::EternalHandles::DATE_CACHE_VERSION));
  DCHECK_EQ(1, date_cache_version->length());
  CHECK(date_cache_version->get(0)->IsSmi());
  date_cache_version->set(
      0,
      i::Smi::FromInt(i::Smi::cast(date_cache_version->get(0))->value() + 1));
}


static i::Handle<i::String> RegExpFlagsToString(RegExp::Flags flags) {
  i::Isolate* isolate = i::Isolate::Current();
  uint8_t flags_buf[3];
  int num_flags = 0;
  if ((flags & RegExp::kGlobal) != 0) flags_buf[num_flags++] = 'g';
  if ((flags & RegExp::kMultiline) != 0) flags_buf[num_flags++] = 'm';
  if ((flags & RegExp::kIgnoreCase) != 0) flags_buf[num_flags++] = 'i';
  DCHECK(num_flags <= static_cast<int>(arraysize(flags_buf)));
  return isolate->factory()->InternalizeOneByteString(
      i::Vector<const uint8_t>(flags_buf, num_flags));
}


MaybeLocal<v8::RegExp> v8::RegExp::New(Local<Context> context,
                                       Local<String> pattern, Flags flags) {
  PREPARE_FOR_EXECUTION(context, "RegExp::New", RegExp);
  Local<v8::RegExp> result;
  has_pending_exception =
      !ToLocal<RegExp>(i::Execution::NewJSRegExp(Utils::OpenHandle(*pattern),
                                                 RegExpFlagsToString(flags)),
                       &result);
  RETURN_ON_FAILED_EXECUTION(RegExp);
  RETURN_ESCAPED(result);
}


Local<v8::RegExp> v8::RegExp::New(Local<String> pattern, Flags flags) {
  auto isolate =
      reinterpret_cast<Isolate*>(Utils::OpenHandle(*pattern)->GetIsolate());
  auto context = isolate->GetCurrentContext();
  RETURN_TO_LOCAL_UNCHECKED(New(context, pattern, flags), RegExp);
}


Local<v8::String> v8::RegExp::GetSource() const {
  i::Handle<i::JSRegExp> obj = Utils::OpenHandle(this);
  return Utils::ToLocal(i::Handle<i::String>(obj->Pattern()));
}


// Assert that the static flags cast in GetFlags is valid.
#define REGEXP_FLAG_ASSERT_EQ(api_flag, internal_flag)          \
  STATIC_ASSERT(static_cast<int>(v8::RegExp::api_flag) ==       \
                static_cast<int>(i::JSRegExp::internal_flag))
REGEXP_FLAG_ASSERT_EQ(kNone, NONE);
REGEXP_FLAG_ASSERT_EQ(kGlobal, GLOBAL);
REGEXP_FLAG_ASSERT_EQ(kIgnoreCase, IGNORE_CASE);
REGEXP_FLAG_ASSERT_EQ(kMultiline, MULTILINE);
#undef REGEXP_FLAG_ASSERT_EQ

v8::RegExp::Flags v8::RegExp::GetFlags() const {
  i::Handle<i::JSRegExp> obj = Utils::OpenHandle(this);
  return static_cast<RegExp::Flags>(obj->GetFlags().value());
}


Local<v8::Array> v8::Array::New(Isolate* isolate, int length) {
  i::Isolate* i_isolate = reinterpret_cast<i::Isolate*>(isolate);
  LOG_API(i_isolate, "Array::New");
  ENTER_V8(i_isolate);
  int real_length = length > 0 ? length : 0;
  i::Handle<i::JSArray> obj = i_isolate->factory()->NewJSArray(real_length);
  i::Handle<i::Object> length_obj =
      i_isolate->factory()->NewNumberFromInt(real_length);
  obj->set_length(*length_obj);
  return Utils::ToLocal(obj);
}


uint32_t v8::Array::Length() const {
  i::Handle<i::JSArray> obj = Utils::OpenHandle(this);
  i::Object* length = obj->length();
  if (length->IsSmi()) {
    return i::Smi::cast(length)->value();
  } else {
    return static_cast<uint32_t>(length->Number());
  }
}


MaybeLocal<Object> Array::CloneElementAt(Local<Context> context,
                                         uint32_t index) {
  PREPARE_FOR_EXECUTION(context, "v8::Array::CloneElementAt()", Object);
  auto self = Utils::OpenHandle(this);
  if (!self->HasFastObjectElements()) return Local<Object>();
  i::FixedArray* elms = i::FixedArray::cast(self->elements());
  i::Object* paragon = elms->get(index);
  if (!paragon->IsJSObject()) return Local<Object>();
  i::Handle<i::JSObject> paragon_handle(i::JSObject::cast(paragon));
  Local<Object> result;
  has_pending_exception =
      !ToLocal<Object>(isolate->factory()->CopyJSObject(paragon_handle),
                       &result);
  RETURN_ON_FAILED_EXECUTION(Object);
  RETURN_ESCAPED(result);
}


Local<Object> Array::CloneElementAt(uint32_t index) {
  auto context = ContextFromHeapObject(Utils::OpenHandle(this));
  RETURN_TO_LOCAL_UNCHECKED(CloneElementAt(context, index), Object);
}


Local<v8::Map> v8::Map::New(Isolate* isolate) {
  i::Isolate* i_isolate = reinterpret_cast<i::Isolate*>(isolate);
  LOG_API(i_isolate, "Map::New");
  ENTER_V8(i_isolate);
  i::Handle<i::JSMap> obj = i_isolate->factory()->NewJSMap();
  return Utils::ToLocal(obj);
}


size_t v8::Map::Size() const {
  i::Handle<i::JSMap> obj = Utils::OpenHandle(this);
  return i::OrderedHashMap::cast(obj->table())->NumberOfElements();
}


void Map::Clear() {
  auto self = Utils::OpenHandle(this);
  i::Isolate* isolate = self->GetIsolate();
  LOG_API(isolate, "Map::Clear");
  ENTER_V8(isolate);
  i::Runtime::JSMapClear(isolate, self);
}


MaybeLocal<Value> Map::Get(Local<Context> context, Local<Value> key) {
  PREPARE_FOR_EXECUTION(context, "Map::Get", Value);
  auto self = Utils::OpenHandle(this);
  Local<Value> result;
  i::Handle<i::Object> argv[] = {Utils::OpenHandle(*key)};
  has_pending_exception =
      !ToLocal<Value>(i::Execution::Call(isolate, isolate->map_get(), self,
                                         arraysize(argv), argv, false),
                      &result);
  RETURN_ON_FAILED_EXECUTION(Value);
  RETURN_ESCAPED(result);
}


MaybeLocal<Map> Map::Set(Local<Context> context, Local<Value> key,
                         Local<Value> value) {
  PREPARE_FOR_EXECUTION(context, "Map::Set", Map);
  auto self = Utils::OpenHandle(this);
  i::Handle<i::Object> result;
  i::Handle<i::Object> argv[] = {Utils::OpenHandle(*key),
                                 Utils::OpenHandle(*value)};
  has_pending_exception =
      !i::Execution::Call(isolate, isolate->map_set(), self, arraysize(argv),
                          argv, false).ToHandle(&result);
  RETURN_ON_FAILED_EXECUTION(Map);
  RETURN_ESCAPED(Local<Map>::Cast(Utils::ToLocal(result)));
}


Maybe<bool> Map::Has(Local<Context> context, Local<Value> key) {
  PREPARE_FOR_EXECUTION_PRIMITIVE(context, "Map::Has", bool);
  auto self = Utils::OpenHandle(this);
  i::Handle<i::Object> result;
  i::Handle<i::Object> argv[] = {Utils::OpenHandle(*key)};
  has_pending_exception =
      !i::Execution::Call(isolate, isolate->map_has(), self, arraysize(argv),
                          argv, false).ToHandle(&result);
  RETURN_ON_FAILED_EXECUTION_PRIMITIVE(bool);
  return Just(result->IsTrue());
}


Maybe<bool> Map::Delete(Local<Context> context, Local<Value> key) {
  PREPARE_FOR_EXECUTION_PRIMITIVE(context, "Map::Delete", bool);
  auto self = Utils::OpenHandle(this);
  i::Handle<i::Object> result;
  i::Handle<i::Object> argv[] = {Utils::OpenHandle(*key)};
  has_pending_exception =
      !i::Execution::Call(isolate, isolate->map_delete(), self, arraysize(argv),
                          argv, false).ToHandle(&result);
  RETURN_ON_FAILED_EXECUTION_PRIMITIVE(bool);
  return Just(result->IsTrue());
}


Local<Array> Map::AsArray() const {
  i::Handle<i::JSMap> obj = Utils::OpenHandle(this);
  i::Isolate* isolate = obj->GetIsolate();
  i::Factory* factory = isolate->factory();
  LOG_API(isolate, "Map::AsArray");
  ENTER_V8(isolate);
  i::Handle<i::OrderedHashMap> table(i::OrderedHashMap::cast(obj->table()));
  int size = table->NumberOfElements();
  int length = size * 2;
  i::Handle<i::FixedArray> result = factory->NewFixedArray(length);
  for (int i = 0; i < size; ++i) {
    if (table->KeyAt(i)->IsTheHole()) continue;
    result->set(i * 2, table->KeyAt(i));
    result->set(i * 2 + 1, table->ValueAt(i));
  }
  i::Handle<i::JSArray> result_array =
      factory->NewJSArrayWithElements(result, i::FAST_ELEMENTS, length);
  return Utils::ToLocal(result_array);
}


MaybeLocal<Map> Map::FromArray(Local<Context> context, Local<Array> array) {
  PREPARE_FOR_EXECUTION(context, "Map::FromArray", Map);
  if (array->Length() % 2 != 0) {
    return MaybeLocal<Map>();
  }
  i::Handle<i::Object> result;
  i::Handle<i::Object> argv[] = {Utils::OpenHandle(*array)};
  has_pending_exception =
      !i::Execution::Call(isolate, isolate->map_from_array(),
                          isolate->factory()->undefined_value(),
                          arraysize(argv), argv, false).ToHandle(&result);
  RETURN_ON_FAILED_EXECUTION(Map);
  RETURN_ESCAPED(Local<Map>::Cast(Utils::ToLocal(result)));
}


Local<v8::Set> v8::Set::New(Isolate* isolate) {
  i::Isolate* i_isolate = reinterpret_cast<i::Isolate*>(isolate);
  LOG_API(i_isolate, "Set::New");
  ENTER_V8(i_isolate);
  i::Handle<i::JSSet> obj = i_isolate->factory()->NewJSSet();
  return Utils::ToLocal(obj);
}


size_t v8::Set::Size() const {
  i::Handle<i::JSSet> obj = Utils::OpenHandle(this);
  return i::OrderedHashSet::cast(obj->table())->NumberOfElements();
}


void Set::Clear() {
  auto self = Utils::OpenHandle(this);
  i::Isolate* isolate = self->GetIsolate();
  LOG_API(isolate, "Set::Clear");
  ENTER_V8(isolate);
  i::Runtime::JSSetClear(isolate, self);
}


MaybeLocal<Set> Set::Add(Local<Context> context, Local<Value> key) {
  PREPARE_FOR_EXECUTION(context, "Set::Add", Set);
  auto self = Utils::OpenHandle(this);
  i::Handle<i::Object> result;
  i::Handle<i::Object> argv[] = {Utils::OpenHandle(*key)};
  has_pending_exception =
      !i::Execution::Call(isolate, isolate->set_add(), self, arraysize(argv),
                          argv, false).ToHandle(&result);
  RETURN_ON_FAILED_EXECUTION(Set);
  RETURN_ESCAPED(Local<Set>::Cast(Utils::ToLocal(result)));
}


Maybe<bool> Set::Has(Local<Context> context, Local<Value> key) {
  PREPARE_FOR_EXECUTION_PRIMITIVE(context, "Set::Has", bool);
  auto self = Utils::OpenHandle(this);
  i::Handle<i::Object> result;
  i::Handle<i::Object> argv[] = {Utils::OpenHandle(*key)};
  has_pending_exception =
      !i::Execution::Call(isolate, isolate->set_has(), self, arraysize(argv),
                          argv, false).ToHandle(&result);
  RETURN_ON_FAILED_EXECUTION_PRIMITIVE(bool);
  return Just(result->IsTrue());
}


Maybe<bool> Set::Delete(Local<Context> context, Local<Value> key) {
  PREPARE_FOR_EXECUTION_PRIMITIVE(context, "Set::Delete", bool);
  auto self = Utils::OpenHandle(this);
  i::Handle<i::Object> result;
  i::Handle<i::Object> argv[] = {Utils::OpenHandle(*key)};
  has_pending_exception =
      !i::Execution::Call(isolate, isolate->set_delete(), self, arraysize(argv),
                          argv, false).ToHandle(&result);
  RETURN_ON_FAILED_EXECUTION_PRIMITIVE(bool);
  return Just(result->IsTrue());
}


Local<Array> Set::AsArray() const {
  i::Handle<i::JSSet> obj = Utils::OpenHandle(this);
  i::Isolate* isolate = obj->GetIsolate();
  i::Factory* factory = isolate->factory();
  LOG_API(isolate, "Set::AsArray");
  ENTER_V8(isolate);
  i::Handle<i::OrderedHashSet> table(i::OrderedHashSet::cast(obj->table()));
  int length = table->NumberOfElements();
  i::Handle<i::FixedArray> result = factory->NewFixedArray(length);
  for (int i = 0; i < length; ++i) {
    i::Object* key = table->KeyAt(i);
    if (!key->IsTheHole()) {
      result->set(i, key);
    }
  }
  i::Handle<i::JSArray> result_array =
      factory->NewJSArrayWithElements(result, i::FAST_ELEMENTS, length);
  return Utils::ToLocal(result_array);
}


MaybeLocal<Set> Set::FromArray(Local<Context> context, Local<Array> array) {
  PREPARE_FOR_EXECUTION(context, "Set::FromArray", Set);
  i::Handle<i::Object> result;
  i::Handle<i::Object> argv[] = {Utils::OpenHandle(*array)};
  has_pending_exception =
      !i::Execution::Call(isolate, isolate->set_from_array(),
                          isolate->factory()->undefined_value(),
                          arraysize(argv), argv, false).ToHandle(&result);
  RETURN_ON_FAILED_EXECUTION(Set);
  RETURN_ESCAPED(Local<Set>::Cast(Utils::ToLocal(result)));
}


bool Value::IsPromise() const {
  auto self = Utils::OpenHandle(this);
  return i::Object::IsPromise(self);
}


MaybeLocal<Promise::Resolver> Promise::Resolver::New(Local<Context> context) {
  PREPARE_FOR_EXECUTION(context, "Promise::Resolver::New", Resolver);
  i::Handle<i::Object> result;
  has_pending_exception = !i::Execution::Call(
      isolate,
      isolate->promise_create(),
      isolate->factory()->undefined_value(),
      0, NULL,
      false).ToHandle(&result);
  RETURN_ON_FAILED_EXECUTION(Promise::Resolver);
  RETURN_ESCAPED(Local<Promise::Resolver>::Cast(Utils::ToLocal(result)));
}


Local<Promise::Resolver> Promise::Resolver::New(Isolate* isolate) {
  RETURN_TO_LOCAL_UNCHECKED(New(isolate->GetCurrentContext()),
                            Promise::Resolver);
}


Local<Promise> Promise::Resolver::GetPromise() {
  i::Handle<i::JSObject> promise = Utils::OpenHandle(this);
  return Local<Promise>::Cast(Utils::ToLocal(promise));
}


Maybe<bool> Promise::Resolver::Resolve(Local<Context> context,
                                       Local<Value> value) {
  PREPARE_FOR_EXECUTION_PRIMITIVE(context, "Promise::Resolver::Resolve", bool);
  auto self = Utils::OpenHandle(this);
  i::Handle<i::Object> argv[] = {self, Utils::OpenHandle(*value)};
  has_pending_exception = i::Execution::Call(
      isolate,
      isolate->promise_resolve(),
      isolate->factory()->undefined_value(),
      arraysize(argv), argv,
      false).is_null();
  RETURN_ON_FAILED_EXECUTION_PRIMITIVE(bool);
  return Just(true);
}


void Promise::Resolver::Resolve(Local<Value> value) {
  auto context = ContextFromHeapObject(Utils::OpenHandle(this));
  USE(Resolve(context, value));
}


Maybe<bool> Promise::Resolver::Reject(Local<Context> context,
                                      Local<Value> value) {
  PREPARE_FOR_EXECUTION_PRIMITIVE(context, "Promise::Resolver::Resolve", bool);
  auto self = Utils::OpenHandle(this);
  i::Handle<i::Object> argv[] = {self, Utils::OpenHandle(*value)};
  has_pending_exception = i::Execution::Call(
      isolate,
      isolate->promise_reject(),
      isolate->factory()->undefined_value(),
      arraysize(argv), argv,
      false).is_null();
  RETURN_ON_FAILED_EXECUTION_PRIMITIVE(bool);
  return Just(true);
}


void Promise::Resolver::Reject(Local<Value> value) {
  auto context = ContextFromHeapObject(Utils::OpenHandle(this));
  USE(Reject(context, value));
}


MaybeLocal<Promise> Promise::Chain(Local<Context> context,
                                   Local<Function> handler) {
  PREPARE_FOR_EXECUTION(context, "Promise::Chain", Promise);
  auto self = Utils::OpenHandle(this);
  i::Handle<i::Object> argv[] = {Utils::OpenHandle(*handler)};
  i::Handle<i::Object> result;
  has_pending_exception =
      !i::Execution::Call(isolate, isolate->promise_chain(), self,
                          arraysize(argv), argv, false).ToHandle(&result);
  RETURN_ON_FAILED_EXECUTION(Promise);
  RETURN_ESCAPED(Local<Promise>::Cast(Utils::ToLocal(result)));
}


Local<Promise> Promise::Chain(Local<Function> handler) {
  auto context = ContextFromHeapObject(Utils::OpenHandle(this));
  RETURN_TO_LOCAL_UNCHECKED(Chain(context, handler), Promise);
}


MaybeLocal<Promise> Promise::Catch(Local<Context> context,
                                   Local<Function> handler) {
  PREPARE_FOR_EXECUTION(context, "Promise::Catch", Promise);
  auto self = Utils::OpenHandle(this);
  i::Handle<i::Object> argv[] = { Utils::OpenHandle(*handler) };
  i::Handle<i::Object> result;
  has_pending_exception =
      !i::Execution::Call(isolate, isolate->promise_catch(), self,
                          arraysize(argv), argv, false).ToHandle(&result);
  RETURN_ON_FAILED_EXECUTION(Promise);
  RETURN_ESCAPED(Local<Promise>::Cast(Utils::ToLocal(result)));
}


Local<Promise> Promise::Catch(Local<Function> handler) {
  auto context = ContextFromHeapObject(Utils::OpenHandle(this));
  RETURN_TO_LOCAL_UNCHECKED(Catch(context, handler), Promise);
}


MaybeLocal<Promise> Promise::Then(Local<Context> context,
                                  Local<Function> handler) {
  PREPARE_FOR_EXECUTION(context, "Promise::Then", Promise);
  auto self = Utils::OpenHandle(this);
  i::Handle<i::Object> argv[] = { Utils::OpenHandle(*handler) };
  i::Handle<i::Object> result;
  has_pending_exception =
      !i::Execution::Call(isolate, isolate->promise_then(), self,
                          arraysize(argv), argv, false).ToHandle(&result);
  RETURN_ON_FAILED_EXECUTION(Promise);
  RETURN_ESCAPED(Local<Promise>::Cast(Utils::ToLocal(result)));
}


Local<Promise> Promise::Then(Local<Function> handler) {
  auto context = ContextFromHeapObject(Utils::OpenHandle(this));
  RETURN_TO_LOCAL_UNCHECKED(Then(context, handler), Promise);
}


bool Promise::HasHandler() {
  i::Handle<i::JSObject> promise = Utils::OpenHandle(this);
  i::Isolate* isolate = promise->GetIsolate();
  LOG_API(isolate, "Promise::HasRejectHandler");
  ENTER_V8(isolate);
  i::Handle<i::Symbol> key = isolate->factory()->promise_has_handler_symbol();
  return i::JSReceiver::GetDataProperty(promise, key)->IsTrue();
}


bool v8::ArrayBuffer::IsExternal() const {
  return Utils::OpenHandle(this)->is_external();
}


bool v8::ArrayBuffer::IsNeuterable() const {
  return Utils::OpenHandle(this)->is_neuterable();
}


v8::ArrayBuffer::Contents v8::ArrayBuffer::Externalize() {
  i::Handle<i::JSArrayBuffer> self = Utils::OpenHandle(this);
  i::Isolate* isolate = self->GetIsolate();
  Utils::ApiCheck(!self->is_external(), "v8::ArrayBuffer::Externalize",
                  "ArrayBuffer already externalized");
  self->set_is_external(true);
  isolate->heap()->UnregisterArrayBuffer(isolate->heap()->InNewSpace(*self),
                                         self->backing_store());

  return GetContents();
}


v8::ArrayBuffer::Contents v8::ArrayBuffer::GetContents() {
  i::Handle<i::JSArrayBuffer> self = Utils::OpenHandle(this);
  size_t byte_length = static_cast<size_t>(self->byte_length()->Number());
  Contents contents;
  contents.data_ = self->backing_store();
  contents.byte_length_ = byte_length;
  return contents;
}


void v8::ArrayBuffer::Neuter() {
  i::Handle<i::JSArrayBuffer> obj = Utils::OpenHandle(this);
  i::Isolate* isolate = obj->GetIsolate();
  Utils::ApiCheck(obj->is_external(),
                  "v8::ArrayBuffer::Neuter",
                  "Only externalized ArrayBuffers can be neutered");
  Utils::ApiCheck(obj->is_neuterable(), "v8::ArrayBuffer::Neuter",
                  "Only neuterable ArrayBuffers can be neutered");
  LOG_API(obj->GetIsolate(), "v8::ArrayBuffer::Neuter()");
  ENTER_V8(isolate);
  i::Runtime::NeuterArrayBuffer(obj);
}


size_t v8::ArrayBuffer::ByteLength() const {
  i::Handle<i::JSArrayBuffer> obj = Utils::OpenHandle(this);
  return static_cast<size_t>(obj->byte_length()->Number());
}


Local<ArrayBuffer> v8::ArrayBuffer::New(Isolate* isolate, size_t byte_length) {
  i::Isolate* i_isolate = reinterpret_cast<i::Isolate*>(isolate);
  LOG_API(i_isolate, "v8::ArrayBuffer::New(size_t)");
  ENTER_V8(i_isolate);
  i::Handle<i::JSArrayBuffer> obj =
      i_isolate->factory()->NewJSArrayBuffer(i::SharedFlag::kNotShared);
  i::Runtime::SetupArrayBufferAllocatingData(i_isolate, obj, byte_length);
  return Utils::ToLocal(obj);
}


Local<ArrayBuffer> v8::ArrayBuffer::New(Isolate* isolate, void* data,
                                        size_t byte_length,
                                        ArrayBufferCreationMode mode) {
  i::Isolate* i_isolate = reinterpret_cast<i::Isolate*>(isolate);
  LOG_API(i_isolate, "v8::ArrayBuffer::New(void*, size_t)");
  ENTER_V8(i_isolate);
  i::Handle<i::JSArrayBuffer> obj =
      i_isolate->factory()->NewJSArrayBuffer(i::SharedFlag::kNotShared);
  i::Runtime::SetupArrayBuffer(i_isolate, obj,
                               mode == ArrayBufferCreationMode::kExternalized,
                               data, byte_length);
  return Utils::ToLocal(obj);
}


Local<ArrayBuffer> v8::ArrayBufferView::Buffer() {
  i::Handle<i::JSArrayBufferView> obj = Utils::OpenHandle(this);
  i::Handle<i::JSArrayBuffer> buffer;
  if (obj->IsJSDataView()) {
    i::Handle<i::JSDataView> data_view(i::JSDataView::cast(*obj));
    DCHECK(data_view->buffer()->IsJSArrayBuffer());
    buffer = i::handle(i::JSArrayBuffer::cast(data_view->buffer()));
  } else {
    DCHECK(obj->IsJSTypedArray());
    buffer = i::JSTypedArray::cast(*obj)->GetBuffer();
  }
  return Utils::ToLocal(buffer);
}


size_t v8::ArrayBufferView::CopyContents(void* dest, size_t byte_length) {
  i::Handle<i::JSArrayBufferView> self = Utils::OpenHandle(this);
  i::Isolate* isolate = self->GetIsolate();
  size_t byte_offset = i::NumberToSize(isolate, self->byte_offset());
  size_t bytes_to_copy =
      i::Min(byte_length, i::NumberToSize(isolate, self->byte_length()));
  if (bytes_to_copy) {
    i::DisallowHeapAllocation no_gc;
    i::Handle<i::JSArrayBuffer> buffer(i::JSArrayBuffer::cast(self->buffer()));
    const char* source = reinterpret_cast<char*>(buffer->backing_store());
    if (source == nullptr) {
      DCHECK(self->IsJSTypedArray());
      i::Handle<i::JSTypedArray> typed_array(i::JSTypedArray::cast(*self));
      i::Handle<i::FixedTypedArrayBase> fixed_array(
          i::FixedTypedArrayBase::cast(typed_array->elements()));
      source = reinterpret_cast<char*>(fixed_array->DataPtr());
    }
    memcpy(dest, source + byte_offset, bytes_to_copy);
  }
  return bytes_to_copy;
}


bool v8::ArrayBufferView::HasBuffer() const {
  i::Handle<i::JSArrayBufferView> self = Utils::OpenHandle(this);
  i::Handle<i::JSArrayBuffer> buffer(i::JSArrayBuffer::cast(self->buffer()));
  return buffer->backing_store() != nullptr;
}


size_t v8::ArrayBufferView::ByteOffset() {
  i::Handle<i::JSArrayBufferView> obj = Utils::OpenHandle(this);
  return static_cast<size_t>(obj->byte_offset()->Number());
}


size_t v8::ArrayBufferView::ByteLength() {
  i::Handle<i::JSArrayBufferView> obj = Utils::OpenHandle(this);
  return static_cast<size_t>(obj->byte_length()->Number());
}


size_t v8::TypedArray::Length() {
  i::Handle<i::JSTypedArray> obj = Utils::OpenHandle(this);
  return static_cast<size_t>(obj->length_value());
}


#define TYPED_ARRAY_NEW(Type, type, TYPE, ctype, size)                        \
  Local<Type##Array> Type##Array::New(Local<ArrayBuffer> array_buffer,        \
                                      size_t byte_offset, size_t length) {    \
    i::Isolate* isolate = Utils::OpenHandle(*array_buffer)->GetIsolate();     \
    LOG_API(isolate,                                                          \
            "v8::" #Type "Array::New(Local<ArrayBuffer>, size_t, size_t)");   \
    ENTER_V8(isolate);                                                        \
    if (!Utils::ApiCheck(length <= static_cast<size_t>(i::Smi::kMaxValue),    \
                         "v8::" #Type                                         \
                         "Array::New(Local<ArrayBuffer>, size_t, size_t)",    \
                         "length exceeds max allowed value")) {               \
      return Local<Type##Array>();                                            \
    }                                                                         \
    i::Handle<i::JSArrayBuffer> buffer = Utils::OpenHandle(*array_buffer);    \
    i::Handle<i::JSTypedArray> obj = isolate->factory()->NewJSTypedArray(     \
        i::kExternal##Type##Array, buffer, byte_offset, length);              \
    return Utils::ToLocal##Type##Array(obj);                                  \
  }                                                                           \
  Local<Type##Array> Type##Array::New(                                        \
      Local<SharedArrayBuffer> shared_array_buffer, size_t byte_offset,       \
      size_t length) {                                                        \
    CHECK(i::FLAG_harmony_sharedarraybuffer);                                 \
    i::Isolate* isolate =                                                     \
        Utils::OpenHandle(*shared_array_buffer)->GetIsolate();                \
    LOG_API(isolate, "v8::" #Type                                             \
                     "Array::New(Local<SharedArrayBuffer>, size_t, size_t)"); \
    ENTER_V8(isolate);                                                        \
    if (!Utils::ApiCheck(                                                     \
            length <= static_cast<size_t>(i::Smi::kMaxValue),                 \
            "v8::" #Type                                                      \
            "Array::New(Local<SharedArrayBuffer>, size_t, size_t)",           \
            "length exceeds max allowed value")) {                            \
      return Local<Type##Array>();                                            \
    }                                                                         \
    i::Handle<i::JSArrayBuffer> buffer =                                      \
        Utils::OpenHandle(*shared_array_buffer);                              \
    i::Handle<i::JSTypedArray> obj = isolate->factory()->NewJSTypedArray(     \
        i::kExternal##Type##Array, buffer, byte_offset, length);              \
    return Utils::ToLocal##Type##Array(obj);                                  \
  }


TYPED_ARRAYS(TYPED_ARRAY_NEW)
#undef TYPED_ARRAY_NEW

Local<DataView> DataView::New(Local<ArrayBuffer> array_buffer,
                              size_t byte_offset, size_t byte_length) {
  i::Handle<i::JSArrayBuffer> buffer = Utils::OpenHandle(*array_buffer);
  i::Isolate* isolate = buffer->GetIsolate();
  LOG_API(isolate, "v8::DataView::New(Local<ArrayBuffer>, size_t, size_t)");
  ENTER_V8(isolate);
  i::Handle<i::JSDataView> obj =
      isolate->factory()->NewJSDataView(buffer, byte_offset, byte_length);
  return Utils::ToLocal(obj);
}


Local<DataView> DataView::New(Local<SharedArrayBuffer> shared_array_buffer,
                              size_t byte_offset, size_t byte_length) {
  CHECK(i::FLAG_harmony_sharedarraybuffer);
  i::Handle<i::JSArrayBuffer> buffer = Utils::OpenHandle(*shared_array_buffer);
  i::Isolate* isolate = buffer->GetIsolate();
  LOG_API(isolate,
          "v8::DataView::New(Local<SharedArrayBuffer>, size_t, size_t)");
  ENTER_V8(isolate);
  i::Handle<i::JSDataView> obj =
      isolate->factory()->NewJSDataView(buffer, byte_offset, byte_length);
  return Utils::ToLocal(obj);
}


bool v8::SharedArrayBuffer::IsExternal() const {
  return Utils::OpenHandle(this)->is_external();
}


v8::SharedArrayBuffer::Contents v8::SharedArrayBuffer::Externalize() {
  i::Handle<i::JSArrayBuffer> self = Utils::OpenHandle(this);
  i::Isolate* isolate = self->GetIsolate();
  Utils::ApiCheck(!self->is_external(), "v8::SharedArrayBuffer::Externalize",
                  "SharedArrayBuffer already externalized");
  self->set_is_external(true);
  isolate->heap()->UnregisterArrayBuffer(isolate->heap()->InNewSpace(*self),
                                         self->backing_store());
  return GetContents();
}


v8::SharedArrayBuffer::Contents v8::SharedArrayBuffer::GetContents() {
  i::Handle<i::JSArrayBuffer> self = Utils::OpenHandle(this);
  size_t byte_length = static_cast<size_t>(self->byte_length()->Number());
  Contents contents;
  contents.data_ = self->backing_store();
  contents.byte_length_ = byte_length;
  return contents;
}


size_t v8::SharedArrayBuffer::ByteLength() const {
  i::Handle<i::JSArrayBuffer> obj = Utils::OpenHandle(this);
  return static_cast<size_t>(obj->byte_length()->Number());
}


Local<SharedArrayBuffer> v8::SharedArrayBuffer::New(Isolate* isolate,
                                                    size_t byte_length) {
  CHECK(i::FLAG_harmony_sharedarraybuffer);
  i::Isolate* i_isolate = reinterpret_cast<i::Isolate*>(isolate);
  LOG_API(i_isolate, "v8::SharedArrayBuffer::New(size_t)");
  ENTER_V8(i_isolate);
  i::Handle<i::JSArrayBuffer> obj =
      i_isolate->factory()->NewJSArrayBuffer(i::SharedFlag::kShared);
  i::Runtime::SetupArrayBufferAllocatingData(i_isolate, obj, byte_length, true,
                                             i::SharedFlag::kShared);
  return Utils::ToLocalShared(obj);
}


Local<SharedArrayBuffer> v8::SharedArrayBuffer::New(
    Isolate* isolate, void* data, size_t byte_length,
    ArrayBufferCreationMode mode) {
  CHECK(i::FLAG_harmony_sharedarraybuffer);
  i::Isolate* i_isolate = reinterpret_cast<i::Isolate*>(isolate);
  LOG_API(i_isolate, "v8::SharedArrayBuffer::New(void*, size_t)");
  ENTER_V8(i_isolate);
  i::Handle<i::JSArrayBuffer> obj =
      i_isolate->factory()->NewJSArrayBuffer(i::SharedFlag::kShared);
  i::Runtime::SetupArrayBuffer(i_isolate, obj,
                               mode == ArrayBufferCreationMode::kExternalized,
                               data, byte_length, i::SharedFlag::kShared);
  return Utils::ToLocalShared(obj);
}


Local<Symbol> v8::Symbol::New(Isolate* isolate, Local<String> name) {
  i::Isolate* i_isolate = reinterpret_cast<i::Isolate*>(isolate);
  LOG_API(i_isolate, "Symbol::New()");
  ENTER_V8(i_isolate);
  i::Handle<i::Symbol> result = i_isolate->factory()->NewSymbol();
  if (!name.IsEmpty()) result->set_name(*Utils::OpenHandle(*name));
  return Utils::ToLocal(result);
}


static i::Handle<i::Symbol> SymbolFor(i::Isolate* isolate,
                                      i::Handle<i::String> name,
                                      i::Handle<i::String> part) {
  i::Handle<i::JSObject> registry = isolate->GetSymbolRegistry();
  i::Handle<i::JSObject> symbols =
      i::Handle<i::JSObject>::cast(
          i::Object::GetPropertyOrElement(registry, part).ToHandleChecked());
  i::Handle<i::Object> symbol =
      i::Object::GetPropertyOrElement(symbols, name).ToHandleChecked();
  if (!symbol->IsSymbol()) {
    DCHECK(symbol->IsUndefined());
    symbol = isolate->factory()->NewSymbol();
    i::Handle<i::Symbol>::cast(symbol)->set_name(*name);
    i::JSObject::SetProperty(symbols, name, symbol, i::STRICT).Assert();
  }
  return i::Handle<i::Symbol>::cast(symbol);
}


Local<Symbol> v8::Symbol::For(Isolate* isolate, Local<String> name) {
  i::Isolate* i_isolate = reinterpret_cast<i::Isolate*>(isolate);
  i::Handle<i::String> i_name = Utils::OpenHandle(*name);
  i::Handle<i::String> part = i_isolate->factory()->for_string();
  return Utils::ToLocal(SymbolFor(i_isolate, i_name, part));
}


Local<Symbol> v8::Symbol::ForApi(Isolate* isolate, Local<String> name) {
  i::Isolate* i_isolate = reinterpret_cast<i::Isolate*>(isolate);
  i::Handle<i::String> i_name = Utils::OpenHandle(*name);
  i::Handle<i::String> part = i_isolate->factory()->for_api_string();
  return Utils::ToLocal(SymbolFor(i_isolate, i_name, part));
}


Local<Symbol> v8::Symbol::GetIterator(Isolate* isolate) {
  i::Isolate* i_isolate = reinterpret_cast<i::Isolate*>(isolate);
  return Utils::ToLocal(i_isolate->factory()->iterator_symbol());
}


Local<Symbol> v8::Symbol::GetUnscopables(Isolate* isolate) {
  i::Isolate* i_isolate = reinterpret_cast<i::Isolate*>(isolate);
  return Utils::ToLocal(i_isolate->factory()->unscopables_symbol());
}


Local<Symbol> v8::Symbol::GetToStringTag(Isolate* isolate) {
  i::Isolate* i_isolate = reinterpret_cast<i::Isolate*>(isolate);
  return Utils::ToLocal(i_isolate->factory()->to_string_tag_symbol());
}


Local<Number> v8::Number::New(Isolate* isolate, double value) {
  i::Isolate* internal_isolate = reinterpret_cast<i::Isolate*>(isolate);
  if (std::isnan(value)) {
    // Introduce only canonical NaN value into the VM, to avoid signaling NaNs.
    value = std::numeric_limits<double>::quiet_NaN();
  }
  ENTER_V8(internal_isolate);
  i::Handle<i::Object> result = internal_isolate->factory()->NewNumber(value);
  return Utils::NumberToLocal(result);
}


Local<Integer> v8::Integer::New(Isolate* isolate, int32_t value) {
  i::Isolate* internal_isolate = reinterpret_cast<i::Isolate*>(isolate);
  if (i::Smi::IsValid(value)) {
    return Utils::IntegerToLocal(i::Handle<i::Object>(i::Smi::FromInt(value),
                                                      internal_isolate));
  }
  ENTER_V8(internal_isolate);
  i::Handle<i::Object> result = internal_isolate->factory()->NewNumber(value);
  return Utils::IntegerToLocal(result);
}


Local<Integer> v8::Integer::NewFromUnsigned(Isolate* isolate, uint32_t value) {
  i::Isolate* internal_isolate = reinterpret_cast<i::Isolate*>(isolate);
  bool fits_into_int32_t = (value & (1 << 31)) == 0;
  if (fits_into_int32_t) {
    return Integer::New(isolate, static_cast<int32_t>(value));
  }
  ENTER_V8(internal_isolate);
  i::Handle<i::Object> result = internal_isolate->factory()->NewNumber(value);
  return Utils::IntegerToLocal(result);
}


void Isolate::CollectAllGarbage(const char* gc_reason) {
  reinterpret_cast<i::Isolate*>(this)->heap()->CollectAllGarbage(
      i::Heap::kNoGCFlags, gc_reason);
}


HeapProfiler* Isolate::GetHeapProfiler() {
  i::HeapProfiler* heap_profiler =
      reinterpret_cast<i::Isolate*>(this)->heap_profiler();
  return reinterpret_cast<HeapProfiler*>(heap_profiler);
}


CpuProfiler* Isolate::GetCpuProfiler() {
  i::CpuProfiler* cpu_profiler =
      reinterpret_cast<i::Isolate*>(this)->cpu_profiler();
  return reinterpret_cast<CpuProfiler*>(cpu_profiler);
}


bool Isolate::InContext() {
  i::Isolate* isolate = reinterpret_cast<i::Isolate*>(this);
  return isolate->context() != NULL;
}


v8::Local<v8::Context> Isolate::GetCurrentContext() {
  i::Isolate* isolate = reinterpret_cast<i::Isolate*>(this);
  i::Context* context = isolate->context();
  if (context == NULL) return Local<Context>();
  i::Context* native_context = context->native_context();
  if (native_context == NULL) return Local<Context>();
  return Utils::ToLocal(i::Handle<i::Context>(native_context));
}


v8::Local<v8::Context> Isolate::GetCallingContext() {
  i::Isolate* isolate = reinterpret_cast<i::Isolate*>(this);
  i::Handle<i::Object> calling = isolate->GetCallingNativeContext();
  if (calling.is_null()) return Local<Context>();
  return Utils::ToLocal(i::Handle<i::Context>::cast(calling));
}


v8::Local<v8::Context> Isolate::GetEnteredContext() {
  i::Isolate* isolate = reinterpret_cast<i::Isolate*>(this);
  i::Handle<i::Object> last =
      isolate->handle_scope_implementer()->LastEnteredContext();
  if (last.is_null()) return Local<Context>();
  return Utils::ToLocal(i::Handle<i::Context>::cast(last));
}


v8::Local<Value> Isolate::ThrowException(v8::Local<v8::Value> value) {
  i::Isolate* isolate = reinterpret_cast<i::Isolate*>(this);
  ENTER_V8(isolate);
  // If we're passed an empty handle, we throw an undefined exception
  // to deal more gracefully with out of memory situations.
  if (value.IsEmpty()) {
    isolate->ScheduleThrow(isolate->heap()->undefined_value());
  } else {
    isolate->ScheduleThrow(*Utils::OpenHandle(*value));
  }
  return v8::Undefined(reinterpret_cast<v8::Isolate*>(isolate));
}


void Isolate::SetObjectGroupId(internal::Object** object, UniqueId id) {
  i::Isolate* internal_isolate = reinterpret_cast<i::Isolate*>(this);
  internal_isolate->global_handles()->SetObjectGroupId(
      v8::internal::Handle<v8::internal::Object>(object).location(),
      id);
}


void Isolate::SetReferenceFromGroup(UniqueId id, internal::Object** object) {
  i::Isolate* internal_isolate = reinterpret_cast<i::Isolate*>(this);
  internal_isolate->global_handles()->SetReferenceFromGroup(
      id,
      v8::internal::Handle<v8::internal::Object>(object).location());
}


void Isolate::SetReference(internal::Object** parent,
                           internal::Object** child) {
  i::Isolate* internal_isolate = reinterpret_cast<i::Isolate*>(this);
  i::Object** parent_location =
      v8::internal::Handle<v8::internal::Object>(parent).location();
  internal_isolate->global_handles()->SetReference(
      reinterpret_cast<i::HeapObject**>(parent_location),
      v8::internal::Handle<v8::internal::Object>(child).location());
}


void Isolate::AddGCPrologueCallback(GCPrologueCallback callback,
                                    GCType gc_type) {
  i::Isolate* isolate = reinterpret_cast<i::Isolate*>(this);
  isolate->heap()->AddGCPrologueCallback(callback, gc_type);
}


void Isolate::RemoveGCPrologueCallback(GCPrologueCallback callback) {
  i::Isolate* isolate = reinterpret_cast<i::Isolate*>(this);
  isolate->heap()->RemoveGCPrologueCallback(callback);
}


void Isolate::AddGCEpilogueCallback(GCEpilogueCallback callback,
                                    GCType gc_type) {
  i::Isolate* isolate = reinterpret_cast<i::Isolate*>(this);
  isolate->heap()->AddGCEpilogueCallback(callback, gc_type);
}


void Isolate::RemoveGCEpilogueCallback(GCEpilogueCallback callback) {
  i::Isolate* isolate = reinterpret_cast<i::Isolate*>(this);
  isolate->heap()->RemoveGCEpilogueCallback(callback);
}


void V8::AddGCPrologueCallback(GCPrologueCallback callback, GCType gc_type) {
  i::Isolate* isolate = i::Isolate::Current();
  isolate->heap()->AddGCPrologueCallback(
      reinterpret_cast<v8::Isolate::GCPrologueCallback>(callback),
      gc_type,
      false);
}


void V8::AddGCEpilogueCallback(GCEpilogueCallback callback, GCType gc_type) {
  i::Isolate* isolate = i::Isolate::Current();
  isolate->heap()->AddGCEpilogueCallback(
      reinterpret_cast<v8::Isolate::GCEpilogueCallback>(callback),
      gc_type,
      false);
}


void Isolate::AddMemoryAllocationCallback(MemoryAllocationCallback callback,
                                          ObjectSpace space,
                                          AllocationAction action) {
  i::Isolate* isolate = reinterpret_cast<i::Isolate*>(this);
  isolate->memory_allocator()->AddMemoryAllocationCallback(
      callback, space, action);
}


void Isolate::RemoveMemoryAllocationCallback(
    MemoryAllocationCallback callback) {
  i::Isolate* isolate = reinterpret_cast<i::Isolate*>(this);
  isolate->memory_allocator()->RemoveMemoryAllocationCallback(
      callback);
}


void Isolate::TerminateExecution() {
  i::Isolate* isolate = reinterpret_cast<i::Isolate*>(this);
  isolate->stack_guard()->RequestTerminateExecution();
}


bool Isolate::IsExecutionTerminating() {
  i::Isolate* isolate = reinterpret_cast<i::Isolate*>(this);
  return IsExecutionTerminatingCheck(isolate);
}


void Isolate::CancelTerminateExecution() {
  i::Isolate* isolate = reinterpret_cast<i::Isolate*>(this);
  isolate->stack_guard()->ClearTerminateExecution();
  isolate->CancelTerminateExecution();
}


void Isolate::RequestInterrupt(InterruptCallback callback, void* data) {
  i::Isolate* isolate = reinterpret_cast<i::Isolate*>(this);
  isolate->RequestInterrupt(callback, data);
}


void Isolate::RequestGarbageCollectionForTesting(GarbageCollectionType type) {
  CHECK(i::FLAG_expose_gc);
  if (type == kMinorGarbageCollection) {
    reinterpret_cast<i::Isolate*>(this)->heap()->CollectGarbage(
        i::NEW_SPACE, "Isolate::RequestGarbageCollection",
        kGCCallbackFlagForced);
  } else {
    DCHECK_EQ(kFullGarbageCollection, type);
    reinterpret_cast<i::Isolate*>(this)->heap()->CollectAllGarbage(
        i::Heap::kAbortIncrementalMarkingMask,
        "Isolate::RequestGarbageCollection", kGCCallbackFlagForced);
  }
}


Isolate* Isolate::GetCurrent() {
  i::Isolate* isolate = i::Isolate::Current();
  return reinterpret_cast<Isolate*>(isolate);
}


Isolate* Isolate::New() {
  Isolate::CreateParams create_params;
  return New(create_params);
}


Isolate* Isolate::New(const Isolate::CreateParams& params) {
  i::Isolate* isolate = new i::Isolate(false);
  Isolate* v8_isolate = reinterpret_cast<Isolate*>(isolate);
  if (params.array_buffer_allocator != NULL) {
    isolate->set_array_buffer_allocator(params.array_buffer_allocator);
  } else {
    isolate->set_array_buffer_allocator(i::V8::ArrayBufferAllocator());
  }
  if (params.snapshot_blob != NULL) {
    isolate->set_snapshot_blob(params.snapshot_blob);
  } else {
    isolate->set_snapshot_blob(i::Snapshot::DefaultSnapshotBlob());
  }
  if (params.entry_hook) {
    isolate->set_function_entry_hook(params.entry_hook);
  }
  if (params.code_event_handler) {
    isolate->InitializeLoggingAndCounters();
    isolate->logger()->SetCodeEventHandler(kJitCodeEventDefault,
                                           params.code_event_handler);
  }
  if (params.counter_lookup_callback) {
    v8_isolate->SetCounterFunction(params.counter_lookup_callback);
  }

  if (params.create_histogram_callback) {
    v8_isolate->SetCreateHistogramFunction(params.create_histogram_callback);
  }

  if (params.add_histogram_sample_callback) {
    v8_isolate->SetAddHistogramSampleFunction(
        params.add_histogram_sample_callback);
  }
  SetResourceConstraints(isolate, params.constraints);
  // TODO(jochen): Once we got rid of Isolate::Current(), we can remove this.
  Isolate::Scope isolate_scope(v8_isolate);
  if (params.entry_hook || !i::Snapshot::Initialize(isolate)) {
    // If the isolate has a function entry hook, it needs to re-build all its
    // code stubs with entry hooks embedded, so don't deserialize a snapshot.
    if (i::Snapshot::EmbedsScript(isolate)) {
      // If the snapshot embeds a script, we cannot initialize the isolate
      // without the snapshot as a fallback. This is unlikely to happen though.
      V8_Fatal(__FILE__, __LINE__,
               "Initializing isolate from custom startup snapshot failed");
    }
    isolate->Init(NULL);
  }
  return v8_isolate;
}


void Isolate::Dispose() {
  i::Isolate* isolate = reinterpret_cast<i::Isolate*>(this);
  if (!Utils::ApiCheck(!isolate->IsInUse(),
                       "v8::Isolate::Dispose()",
                       "Disposing the isolate that is entered by a thread.")) {
    return;
  }
  isolate->TearDown();
}


void Isolate::Enter() {
  i::Isolate* isolate = reinterpret_cast<i::Isolate*>(this);
  isolate->Enter();
}


void Isolate::Exit() {
  i::Isolate* isolate = reinterpret_cast<i::Isolate*>(this);
  isolate->Exit();
}


Isolate::DisallowJavascriptExecutionScope::DisallowJavascriptExecutionScope(
    Isolate* isolate,
    Isolate::DisallowJavascriptExecutionScope::OnFailure on_failure)
    : on_failure_(on_failure) {
  i::Isolate* i_isolate = reinterpret_cast<i::Isolate*>(isolate);
  if (on_failure_ == CRASH_ON_FAILURE) {
    internal_ = reinterpret_cast<void*>(
        new i::DisallowJavascriptExecution(i_isolate));
  } else {
    DCHECK_EQ(THROW_ON_FAILURE, on_failure);
    internal_ = reinterpret_cast<void*>(
        new i::ThrowOnJavascriptExecution(i_isolate));
  }
}


Isolate::DisallowJavascriptExecutionScope::~DisallowJavascriptExecutionScope() {
  if (on_failure_ == CRASH_ON_FAILURE) {
    delete reinterpret_cast<i::DisallowJavascriptExecution*>(internal_);
  } else {
    delete reinterpret_cast<i::ThrowOnJavascriptExecution*>(internal_);
  }
}


Isolate::AllowJavascriptExecutionScope::AllowJavascriptExecutionScope(
    Isolate* isolate) {
  i::Isolate* i_isolate = reinterpret_cast<i::Isolate*>(isolate);
  internal_assert_ = reinterpret_cast<void*>(
      new i::AllowJavascriptExecution(i_isolate));
  internal_throws_ = reinterpret_cast<void*>(
      new i::NoThrowOnJavascriptExecution(i_isolate));
}


Isolate::AllowJavascriptExecutionScope::~AllowJavascriptExecutionScope() {
  delete reinterpret_cast<i::AllowJavascriptExecution*>(internal_assert_);
  delete reinterpret_cast<i::NoThrowOnJavascriptExecution*>(internal_throws_);
}


Isolate::SuppressMicrotaskExecutionScope::SuppressMicrotaskExecutionScope(
    Isolate* isolate)
    : isolate_(reinterpret_cast<i::Isolate*>(isolate)) {
  isolate_->handle_scope_implementer()->IncrementCallDepth();
}


Isolate::SuppressMicrotaskExecutionScope::~SuppressMicrotaskExecutionScope() {
  isolate_->handle_scope_implementer()->DecrementCallDepth();
}


void Isolate::GetHeapStatistics(HeapStatistics* heap_statistics) {
  i::Isolate* isolate = reinterpret_cast<i::Isolate*>(this);
  i::Heap* heap = isolate->heap();
  heap_statistics->total_heap_size_ = heap->CommittedMemory();
  heap_statistics->total_heap_size_executable_ =
      heap->CommittedMemoryExecutable();
  heap_statistics->total_physical_size_ = heap->CommittedPhysicalMemory();
  heap_statistics->total_available_size_ = heap->Available();
  heap_statistics->used_heap_size_ = heap->SizeOfObjects();
  heap_statistics->heap_size_limit_ = heap->MaxReserved();
}


size_t Isolate::NumberOfHeapSpaces() {
  return i::LAST_SPACE - i::FIRST_SPACE + 1;
}


bool Isolate::GetHeapSpaceStatistics(HeapSpaceStatistics* space_statistics,
                                     size_t index) {
  if (!space_statistics) return false;
  if (!i::Heap::IsValidAllocationSpace(static_cast<i::AllocationSpace>(index)))
    return false;

  i::Isolate* isolate = reinterpret_cast<i::Isolate*>(this);
  i::Heap* heap = isolate->heap();
  i::Space* space = heap->space(static_cast<int>(index));

  space_statistics->space_name_ = heap->GetSpaceName(static_cast<int>(index));
  space_statistics->space_size_ = space->CommittedMemory();
  space_statistics->space_used_size_ = space->SizeOfObjects();
  space_statistics->space_available_size_ = space->Available();
  space_statistics->physical_space_size_ = space->CommittedPhysicalMemory();
  return true;
}


size_t Isolate::NumberOfTrackedHeapObjectTypes() {
  return i::Heap::OBJECT_STATS_COUNT;
}


bool Isolate::GetHeapObjectStatisticsAtLastGC(
    HeapObjectStatistics* object_statistics, size_t type_index) {
  if (!object_statistics) return false;
  if (type_index >= i::Heap::OBJECT_STATS_COUNT) return false;
  if (!i::FLAG_track_gc_object_stats) return false;

  i::Isolate* isolate = reinterpret_cast<i::Isolate*>(this);
  i::Heap* heap = isolate->heap();
  const char* object_type;
  const char* object_sub_type;
  size_t object_count = heap->object_count_last_gc(type_index);
  size_t object_size = heap->object_size_last_gc(type_index);
  if (!heap->GetObjectTypeName(type_index, &object_type, &object_sub_type)) {
    // There should be no objects counted when the type is unknown.
    DCHECK_EQ(object_count, 0U);
    DCHECK_EQ(object_size, 0U);
    return false;
  }

  object_statistics->object_type_ = object_type;
  object_statistics->object_sub_type_ = object_sub_type;
  object_statistics->object_count_ = object_count;
  object_statistics->object_size_ = object_size;
  return true;
}


void Isolate::GetStackSample(const RegisterState& state, void** frames,
                             size_t frames_limit, SampleInfo* sample_info) {
  i::Isolate* isolate = reinterpret_cast<i::Isolate*>(this);
  i::TickSample::GetStackSample(isolate, state, i::TickSample::kSkipCEntryFrame,
                                frames, frames_limit, sample_info);
}


void Isolate::SetEventLogger(LogEventCallback that) {
  // Do not overwrite the event logger if we want to log explicitly.
  if (i::FLAG_log_internal_timer_events) return;
  i::Isolate* isolate = reinterpret_cast<i::Isolate*>(this);
  isolate->set_event_logger(that);
}


void Isolate::AddCallCompletedCallback(CallCompletedCallback callback) {
  if (callback == NULL) return;
  i::Isolate* isolate = reinterpret_cast<i::Isolate*>(this);
  isolate->AddCallCompletedCallback(callback);
}


void Isolate::RemoveCallCompletedCallback(CallCompletedCallback callback) {
  i::Isolate* isolate = reinterpret_cast<i::Isolate*>(this);
  isolate->RemoveCallCompletedCallback(callback);
}


void Isolate::SetPromiseRejectCallback(PromiseRejectCallback callback) {
  if (callback == NULL) return;
  i::Isolate* isolate = reinterpret_cast<i::Isolate*>(this);
  isolate->SetPromiseRejectCallback(callback);
}


void Isolate::RunMicrotasks() {
  reinterpret_cast<i::Isolate*>(this)->RunMicrotasks();
}


void Isolate::EnqueueMicrotask(Local<Function> microtask) {
  i::Isolate* isolate = reinterpret_cast<i::Isolate*>(this);
  isolate->EnqueueMicrotask(Utils::OpenHandle(*microtask));
}


void Isolate::EnqueueMicrotask(MicrotaskCallback microtask, void* data) {
  i::Isolate* isolate = reinterpret_cast<i::Isolate*>(this);
  i::HandleScope scope(isolate);
  i::Handle<i::CallHandlerInfo> callback_info =
      i::Handle<i::CallHandlerInfo>::cast(
          isolate->factory()->NewStruct(i::CALL_HANDLER_INFO_TYPE));
  SET_FIELD_WRAPPED(callback_info, set_callback, microtask);
  SET_FIELD_WRAPPED(callback_info, set_data, data);
  isolate->EnqueueMicrotask(callback_info);
}


void Isolate::SetAutorunMicrotasks(bool autorun) {
  reinterpret_cast<i::Isolate*>(this)->set_autorun_microtasks(autorun);
}


bool Isolate::WillAutorunMicrotasks() const {
  return reinterpret_cast<const i::Isolate*>(this)->autorun_microtasks();
}


void Isolate::SetUseCounterCallback(UseCounterCallback callback) {
  reinterpret_cast<i::Isolate*>(this)->SetUseCounterCallback(callback);
}


void Isolate::SetCounterFunction(CounterLookupCallback callback) {
  i::Isolate* isolate = reinterpret_cast<i::Isolate*>(this);
  isolate->stats_table()->SetCounterFunction(callback);
  isolate->InitializeLoggingAndCounters();
  isolate->counters()->ResetCounters();
}


void Isolate::SetCreateHistogramFunction(CreateHistogramCallback callback) {
  i::Isolate* isolate = reinterpret_cast<i::Isolate*>(this);
  isolate->stats_table()->SetCreateHistogramFunction(callback);
  isolate->InitializeLoggingAndCounters();
  isolate->counters()->ResetHistograms();
}


void Isolate::SetAddHistogramSampleFunction(
    AddHistogramSampleCallback callback) {
  reinterpret_cast<i::Isolate*>(this)
      ->stats_table()
      ->SetAddHistogramSampleFunction(callback);
}


bool Isolate::IdleNotification(int idle_time_in_ms) {
  // Returning true tells the caller that it need not
  // continue to call IdleNotification.
  i::Isolate* isolate = reinterpret_cast<i::Isolate*>(this);
  if (!i::FLAG_use_idle_notification) return true;
  return isolate->heap()->IdleNotification(idle_time_in_ms);
}


bool Isolate::IdleNotificationDeadline(double deadline_in_seconds) {
  // Returning true tells the caller that it need not
  // continue to call IdleNotification.
  i::Isolate* isolate = reinterpret_cast<i::Isolate*>(this);
  if (!i::FLAG_use_idle_notification) return true;
  return isolate->heap()->IdleNotification(deadline_in_seconds);
}


void Isolate::LowMemoryNotification() {
  i::Isolate* isolate = reinterpret_cast<i::Isolate*>(this);
  {
    i::HistogramTimerScope idle_notification_scope(
        isolate->counters()->gc_low_memory_notification());
    isolate->heap()->CollectAllAvailableGarbage("low memory notification");
  }
}


int Isolate::ContextDisposedNotification(bool dependant_context) {
  i::Isolate* isolate = reinterpret_cast<i::Isolate*>(this);
  return isolate->heap()->NotifyContextDisposed(dependant_context);
}


void Isolate::SetJitCodeEventHandler(JitCodeEventOptions options,
                                     JitCodeEventHandler event_handler) {
  i::Isolate* isolate = reinterpret_cast<i::Isolate*>(this);
  // Ensure that logging is initialized for our isolate.
  isolate->InitializeLoggingAndCounters();
  isolate->logger()->SetCodeEventHandler(options, event_handler);
}


void Isolate::SetStackLimit(uintptr_t stack_limit) {
  i::Isolate* isolate = reinterpret_cast<i::Isolate*>(this);
  CHECK(stack_limit);
  isolate->stack_guard()->SetStackLimit(stack_limit);
}


void Isolate::GetCodeRange(void** start, size_t* length_in_bytes) {
  i::Isolate* isolate = reinterpret_cast<i::Isolate*>(this);
  if (isolate->code_range()->valid()) {
    *start = isolate->code_range()->start();
    *length_in_bytes = isolate->code_range()->size();
  } else {
    *start = NULL;
    *length_in_bytes = 0;
  }
}


void Isolate::SetFatalErrorHandler(FatalErrorCallback that) {
  i::Isolate* isolate = reinterpret_cast<i::Isolate*>(this);
  isolate->set_exception_behavior(that);
}


void Isolate::SetAllowCodeGenerationFromStringsCallback(
    AllowCodeGenerationFromStringsCallback callback) {
  i::Isolate* isolate = reinterpret_cast<i::Isolate*>(this);
  isolate->set_allow_code_gen_callback(callback);
}


bool Isolate::IsDead() {
  i::Isolate* isolate = reinterpret_cast<i::Isolate*>(this);
  return isolate->IsDead();
}


bool Isolate::AddMessageListener(MessageCallback that, Local<Value> data) {
  i::Isolate* isolate = reinterpret_cast<i::Isolate*>(this);
  ENTER_V8(isolate);
  i::HandleScope scope(isolate);
  NeanderArray listeners(isolate->factory()->message_listeners());
  NeanderObject obj(isolate, 2);
  obj.set(0, *isolate->factory()->NewForeign(FUNCTION_ADDR(that)));
  obj.set(1, data.IsEmpty() ? isolate->heap()->undefined_value()
                            : *Utils::OpenHandle(*data));
  listeners.add(isolate, obj.value());
  return true;
}


void Isolate::RemoveMessageListeners(MessageCallback that) {
  i::Isolate* isolate = reinterpret_cast<i::Isolate*>(this);
  ENTER_V8(isolate);
  i::HandleScope scope(isolate);
  NeanderArray listeners(isolate->factory()->message_listeners());
  for (int i = 0; i < listeners.length(); i++) {
    if (listeners.get(i)->IsUndefined()) continue;  // skip deleted ones

    NeanderObject listener(i::JSObject::cast(listeners.get(i)));
    i::Handle<i::Foreign> callback_obj(i::Foreign::cast(listener.get(0)));
    if (callback_obj->foreign_address() == FUNCTION_ADDR(that)) {
      listeners.set(i, isolate->heap()->undefined_value());
    }
  }
}


void Isolate::SetFailedAccessCheckCallbackFunction(
    FailedAccessCheckCallback callback) {
  i::Isolate* isolate = reinterpret_cast<i::Isolate*>(this);
  isolate->SetFailedAccessCheckCallback(callback);
}


void Isolate::SetCaptureStackTraceForUncaughtExceptions(
    bool capture, int frame_limit, StackTrace::StackTraceOptions options) {
  i::Isolate* isolate = reinterpret_cast<i::Isolate*>(this);
  isolate->SetCaptureStackTraceForUncaughtExceptions(capture, frame_limit,
                                                     options);
}


void Isolate::VisitExternalResources(ExternalResourceVisitor* visitor) {
  i::Isolate* isolate = reinterpret_cast<i::Isolate*>(this);
  isolate->heap()->VisitExternalResources(visitor);
}


class VisitorAdapter : public i::ObjectVisitor {
 public:
  explicit VisitorAdapter(PersistentHandleVisitor* visitor)
      : visitor_(visitor) {}
  virtual void VisitPointers(i::Object** start, i::Object** end) {
    UNREACHABLE();
  }
  virtual void VisitEmbedderReference(i::Object** p, uint16_t class_id) {
    Value* value = ToApi<Value>(i::Handle<i::Object>(p));
    visitor_->VisitPersistentHandle(
        reinterpret_cast<Persistent<Value>*>(&value), class_id);
  }

 private:
  PersistentHandleVisitor* visitor_;
};


void Isolate::VisitHandlesWithClassIds(PersistentHandleVisitor* visitor) {
  i::Isolate* isolate = reinterpret_cast<i::Isolate*>(this);
  i::DisallowHeapAllocation no_allocation;
  VisitorAdapter visitor_adapter(visitor);
  isolate->global_handles()->IterateAllRootsWithClassIds(&visitor_adapter);
}


void Isolate::VisitHandlesForPartialDependence(
    PersistentHandleVisitor* visitor) {
  i::Isolate* isolate = reinterpret_cast<i::Isolate*>(this);
  i::DisallowHeapAllocation no_allocation;
  VisitorAdapter visitor_adapter(visitor);
  isolate->global_handles()->IterateAllRootsInNewSpaceWithClassIds(
      &visitor_adapter);
}


String::Utf8Value::Utf8Value(v8::Local<v8::Value> obj)
    : str_(NULL), length_(0) {
  if (obj.IsEmpty()) return;
  i::Isolate* isolate = i::Isolate::Current();
  Isolate* v8_isolate = reinterpret_cast<Isolate*>(isolate);
  ENTER_V8(isolate);
  i::HandleScope scope(isolate);
  Local<Context> context = v8_isolate->GetCurrentContext();
  TryCatch try_catch(v8_isolate);
  Local<String> str;
  if (!obj->ToString(context).ToLocal(&str)) return;
  i::Handle<i::String> i_str = Utils::OpenHandle(*str);
  length_ = v8::Utf8Length(*i_str, isolate);
  str_ = i::NewArray<char>(length_ + 1);
  str->WriteUtf8(str_);
}


String::Utf8Value::~Utf8Value() {
  i::DeleteArray(str_);
}


String::Value::Value(v8::Local<v8::Value> obj) : str_(NULL), length_(0) {
  if (obj.IsEmpty()) return;
  i::Isolate* isolate = i::Isolate::Current();
  Isolate* v8_isolate = reinterpret_cast<Isolate*>(isolate);
  ENTER_V8(isolate);
  i::HandleScope scope(isolate);
  Local<Context> context = v8_isolate->GetCurrentContext();
  TryCatch try_catch(v8_isolate);
  Local<String> str;
  if (!obj->ToString(context).ToLocal(&str)) return;
  length_ = str->Length();
  str_ = i::NewArray<uint16_t>(length_ + 1);
  str->Write(str_);
}


String::Value::~Value() {
  i::DeleteArray(str_);
}


#define DEFINE_ERROR(NAME)                                            \
  Local<Value> Exception::NAME(v8::Local<v8::String> raw_message) {   \
    i::Isolate* isolate = i::Isolate::Current();                      \
    LOG_API(isolate, #NAME);                                          \
    ENTER_V8(isolate);                                                \
    i::Object* error;                                                 \
    {                                                                 \
      i::HandleScope scope(isolate);                                  \
      i::Handle<i::String> message = Utils::OpenHandle(*raw_message); \
      error = *isolate->factory()->NewError("$" #NAME, message);      \
    }                                                                 \
    i::Handle<i::Object> result(error, isolate);                      \
    return Utils::ToLocal(result);                                    \
  }

DEFINE_ERROR(RangeError)
DEFINE_ERROR(ReferenceError)
DEFINE_ERROR(SyntaxError)
DEFINE_ERROR(TypeError)
DEFINE_ERROR(Error)

#undef DEFINE_ERROR


Local<Message> Exception::CreateMessage(Local<Value> exception) {
  i::Handle<i::Object> obj = Utils::OpenHandle(*exception);
  if (!obj->IsHeapObject()) return Local<Message>();
  i::Isolate* isolate = i::HeapObject::cast(*obj)->GetIsolate();
  ENTER_V8(isolate);
  i::HandleScope scope(isolate);
  return Utils::MessageToLocal(
      scope.CloseAndEscape(isolate->CreateMessage(obj, NULL)));
}


Local<StackTrace> Exception::GetStackTrace(Local<Value> exception) {
  i::Handle<i::Object> obj = Utils::OpenHandle(*exception);
  if (!obj->IsJSObject()) return Local<StackTrace>();
  i::Handle<i::JSObject> js_obj = i::Handle<i::JSObject>::cast(obj);
  i::Isolate* isolate = js_obj->GetIsolate();
  ENTER_V8(isolate);
  return Utils::StackTraceToLocal(isolate->GetDetailedStackTrace(js_obj));
}


// --- D e b u g   S u p p o r t ---

bool Debug::SetDebugEventListener(EventCallback that, Local<Value> data) {
  i::Isolate* isolate = i::Isolate::Current();
  ENTER_V8(isolate);
  i::HandleScope scope(isolate);
  i::Handle<i::Object> foreign = isolate->factory()->undefined_value();
  if (that != NULL) {
    foreign = isolate->factory()->NewForeign(FUNCTION_ADDR(that));
  }
  isolate->debug()->SetEventListener(foreign,
                                     Utils::OpenHandle(*data, true));
  return true;
}


void Debug::DebugBreak(Isolate* isolate) {
  reinterpret_cast<i::Isolate*>(isolate)->stack_guard()->RequestDebugBreak();
}


void Debug::CancelDebugBreak(Isolate* isolate) {
  i::Isolate* internal_isolate = reinterpret_cast<i::Isolate*>(isolate);
  internal_isolate->stack_guard()->ClearDebugBreak();
}


bool Debug::CheckDebugBreak(Isolate* isolate) {
  i::Isolate* internal_isolate = reinterpret_cast<i::Isolate*>(isolate);
  return internal_isolate->stack_guard()->CheckDebugBreak();
}


void Debug::SetMessageHandler(v8::Debug::MessageHandler handler) {
  i::Isolate* isolate = i::Isolate::Current();
  ENTER_V8(isolate);
  isolate->debug()->SetMessageHandler(handler);
}


void Debug::SendCommand(Isolate* isolate,
                        const uint16_t* command,
                        int length,
                        ClientData* client_data) {
  i::Isolate* internal_isolate = reinterpret_cast<i::Isolate*>(isolate);
  internal_isolate->debug()->EnqueueCommandMessage(
      i::Vector<const uint16_t>(command, length), client_data);
}


MaybeLocal<Value> Debug::Call(Local<Context> context,
                              v8::Local<v8::Function> fun,
                              v8::Local<v8::Value> data) {
  PREPARE_FOR_EXECUTION(context, "v8::Debug::Call()", Value);
  i::Handle<i::Object> data_obj;
  if (data.IsEmpty()) {
    data_obj = isolate->factory()->undefined_value();
  } else {
    data_obj = Utils::OpenHandle(*data);
  }
  Local<Value> result;
  has_pending_exception =
      !ToLocal<Value>(isolate->debug()->Call(Utils::OpenHandle(*fun), data_obj),
                      &result);
  RETURN_ON_FAILED_EXECUTION(Value);
  RETURN_ESCAPED(result);
}


Local<Value> Debug::Call(v8::Local<v8::Function> fun,
                         v8::Local<v8::Value> data) {
  auto context = ContextFromHeapObject(Utils::OpenHandle(*fun));
  RETURN_TO_LOCAL_UNCHECKED(Call(context, fun, data), Value);
}


MaybeLocal<Value> Debug::GetMirror(Local<Context> context,
                                   v8::Local<v8::Value> obj) {
  PREPARE_FOR_EXECUTION(context, "v8::Debug::GetMirror()", Value);
  i::Debug* isolate_debug = isolate->debug();
  has_pending_exception = !isolate_debug->Load();
  RETURN_ON_FAILED_EXECUTION(Value);
  i::Handle<i::JSObject> debug(isolate_debug->debug_context()->global_object());
  auto name = isolate->factory()->NewStringFromStaticChars("MakeMirror");
  auto fun_obj = i::Object::GetProperty(debug, name).ToHandleChecked();
  auto v8_fun = Utils::ToLocal(i::Handle<i::JSFunction>::cast(fun_obj));
  const int kArgc = 1;
  v8::Local<v8::Value> argv[kArgc] = {obj};
  Local<Value> result;
  has_pending_exception = !v8_fun->Call(context, Utils::ToLocal(debug), kArgc,
                                        argv).ToLocal(&result);
  RETURN_ON_FAILED_EXECUTION(Value);
  RETURN_ESCAPED(result);
}


Local<Value> Debug::GetMirror(v8::Local<v8::Value> obj) {
  RETURN_TO_LOCAL_UNCHECKED(GetMirror(Local<Context>(), obj), Value);
}


void Debug::ProcessDebugMessages() {
  i::Isolate::Current()->debug()->ProcessDebugMessages(true);
}


Local<Context> Debug::GetDebugContext() {
  i::Isolate* isolate = i::Isolate::Current();
  ENTER_V8(isolate);
  return Utils::ToLocal(isolate->debug()->GetDebugContext());
}


void Debug::SetLiveEditEnabled(Isolate* isolate, bool enable) {
  i::Isolate* internal_isolate = reinterpret_cast<i::Isolate*>(isolate);
  internal_isolate->debug()->set_live_edit_enabled(enable);
}


MaybeLocal<Array> Debug::GetInternalProperties(Isolate* v8_isolate,
                                               Local<Value> value) {
  i::Isolate* isolate = reinterpret_cast<i::Isolate*>(v8_isolate);
  ENTER_V8(isolate);
  i::Handle<i::Object> val = Utils::OpenHandle(*value);
  i::Handle<i::JSArray> result;
  if (!i::Runtime::GetInternalProperties(isolate, val).ToHandle(&result))
    return MaybeLocal<Array>();
  return Utils::ToLocal(result);
}


Local<String> CpuProfileNode::GetFunctionName() const {
  i::Isolate* isolate = i::Isolate::Current();
  const i::ProfileNode* node = reinterpret_cast<const i::ProfileNode*>(this);
  const i::CodeEntry* entry = node->entry();
  i::Handle<i::String> name =
      isolate->factory()->InternalizeUtf8String(entry->name());
  if (!entry->has_name_prefix()) {
    return ToApiHandle<String>(name);
  } else {
    // We do not expect this to fail. Change this if it does.
    i::Handle<i::String> cons = isolate->factory()->NewConsString(
        isolate->factory()->InternalizeUtf8String(entry->name_prefix()),
        name).ToHandleChecked();
    return ToApiHandle<String>(cons);
  }
}


int CpuProfileNode::GetScriptId() const {
  const i::ProfileNode* node = reinterpret_cast<const i::ProfileNode*>(this);
  const i::CodeEntry* entry = node->entry();
  return entry->script_id();
}


Local<String> CpuProfileNode::GetScriptResourceName() const {
  i::Isolate* isolate = i::Isolate::Current();
  const i::ProfileNode* node = reinterpret_cast<const i::ProfileNode*>(this);
  return ToApiHandle<String>(isolate->factory()->InternalizeUtf8String(
      node->entry()->resource_name()));
}


int CpuProfileNode::GetLineNumber() const {
  return reinterpret_cast<const i::ProfileNode*>(this)->entry()->line_number();
}


int CpuProfileNode::GetColumnNumber() const {
  return reinterpret_cast<const i::ProfileNode*>(this)->
      entry()->column_number();
}


unsigned int CpuProfileNode::GetHitLineCount() const {
  const i::ProfileNode* node = reinterpret_cast<const i::ProfileNode*>(this);
  return node->GetHitLineCount();
}


bool CpuProfileNode::GetLineTicks(LineTick* entries,
                                  unsigned int length) const {
  const i::ProfileNode* node = reinterpret_cast<const i::ProfileNode*>(this);
  return node->GetLineTicks(entries, length);
}


const char* CpuProfileNode::GetBailoutReason() const {
  const i::ProfileNode* node = reinterpret_cast<const i::ProfileNode*>(this);
  return node->entry()->bailout_reason();
}


unsigned CpuProfileNode::GetHitCount() const {
  return reinterpret_cast<const i::ProfileNode*>(this)->self_ticks();
}


unsigned CpuProfileNode::GetCallUid() const {
  return reinterpret_cast<const i::ProfileNode*>(this)->function_id();
}


unsigned CpuProfileNode::GetNodeId() const {
  return reinterpret_cast<const i::ProfileNode*>(this)->id();
}


int CpuProfileNode::GetChildrenCount() const {
  return reinterpret_cast<const i::ProfileNode*>(this)->children()->length();
}


const CpuProfileNode* CpuProfileNode::GetChild(int index) const {
  const i::ProfileNode* child =
      reinterpret_cast<const i::ProfileNode*>(this)->children()->at(index);
  return reinterpret_cast<const CpuProfileNode*>(child);
}


// SHEZ: Comment-out CpuProfileDepot stuff from the public interface
// SHEZ: because exporting std::vector doesn't work when building V8
// SHEZ: as a separate DLL.
#if 0
const std::vector<CpuProfileDeoptInfo>& CpuProfileNode::GetDeoptInfos() const {
  const i::ProfileNode* node = reinterpret_cast<const i::ProfileNode*>(this);
  return node->deopt_infos();
}
#endif


void CpuProfile::Delete() {
  i::Isolate* isolate = i::Isolate::Current();
  i::CpuProfiler* profiler = isolate->cpu_profiler();
  DCHECK(profiler != NULL);
  profiler->DeleteProfile(reinterpret_cast<i::CpuProfile*>(this));
}


Local<String> CpuProfile::GetTitle() const {
  i::Isolate* isolate = i::Isolate::Current();
  const i::CpuProfile* profile = reinterpret_cast<const i::CpuProfile*>(this);
  return ToApiHandle<String>(isolate->factory()->InternalizeUtf8String(
      profile->title()));
}


const CpuProfileNode* CpuProfile::GetTopDownRoot() const {
  const i::CpuProfile* profile = reinterpret_cast<const i::CpuProfile*>(this);
  return reinterpret_cast<const CpuProfileNode*>(profile->top_down()->root());
}


const CpuProfileNode* CpuProfile::GetSample(int index) const {
  const i::CpuProfile* profile = reinterpret_cast<const i::CpuProfile*>(this);
  return reinterpret_cast<const CpuProfileNode*>(profile->sample(index));
}


int64_t CpuProfile::GetSampleTimestamp(int index) const {
  const i::CpuProfile* profile = reinterpret_cast<const i::CpuProfile*>(this);
  return (profile->sample_timestamp(index) - base::TimeTicks())
      .InMicroseconds();
}


int64_t CpuProfile::GetStartTime() const {
  const i::CpuProfile* profile = reinterpret_cast<const i::CpuProfile*>(this);
  return (profile->start_time() - base::TimeTicks()).InMicroseconds();
}


int64_t CpuProfile::GetEndTime() const {
  const i::CpuProfile* profile = reinterpret_cast<const i::CpuProfile*>(this);
  return (profile->end_time() - base::TimeTicks()).InMicroseconds();
}


int CpuProfile::GetSamplesCount() const {
  return reinterpret_cast<const i::CpuProfile*>(this)->samples_count();
}


void CpuProfiler::SetSamplingInterval(int us) {
  DCHECK(us >= 0);
  return reinterpret_cast<i::CpuProfiler*>(this)->set_sampling_interval(
      base::TimeDelta::FromMicroseconds(us));
}


void CpuProfiler::StartProfiling(Local<String> title, bool record_samples) {
  reinterpret_cast<i::CpuProfiler*>(this)->StartProfiling(
      *Utils::OpenHandle(*title), record_samples);
}


CpuProfile* CpuProfiler::StopProfiling(Local<String> title) {
  return reinterpret_cast<CpuProfile*>(
      reinterpret_cast<i::CpuProfiler*>(this)->StopProfiling(
          *Utils::OpenHandle(*title)));
}


void CpuProfiler::SetIdle(bool is_idle) {
  i::Isolate* isolate = reinterpret_cast<i::CpuProfiler*>(this)->isolate();
  v8::StateTag state = isolate->current_vm_state();
  DCHECK(state == v8::EXTERNAL || state == v8::IDLE);
  if (isolate->js_entry_sp() != NULL) return;
  if (is_idle) {
    isolate->set_current_vm_state(v8::IDLE);
  } else if (state == v8::IDLE) {
    isolate->set_current_vm_state(v8::EXTERNAL);
  }
}


static i::HeapGraphEdge* ToInternal(const HeapGraphEdge* edge) {
  return const_cast<i::HeapGraphEdge*>(
      reinterpret_cast<const i::HeapGraphEdge*>(edge));
}


HeapGraphEdge::Type HeapGraphEdge::GetType() const {
  return static_cast<HeapGraphEdge::Type>(ToInternal(this)->type());
}


Local<Value> HeapGraphEdge::GetName() const {
  i::Isolate* isolate = i::Isolate::Current();
  i::HeapGraphEdge* edge = ToInternal(this);
  switch (edge->type()) {
    case i::HeapGraphEdge::kContextVariable:
    case i::HeapGraphEdge::kInternal:
    case i::HeapGraphEdge::kProperty:
    case i::HeapGraphEdge::kShortcut:
    case i::HeapGraphEdge::kWeak:
      return ToApiHandle<String>(
          isolate->factory()->InternalizeUtf8String(edge->name()));
    case i::HeapGraphEdge::kElement:
    case i::HeapGraphEdge::kHidden:
      return ToApiHandle<Number>(
          isolate->factory()->NewNumberFromInt(edge->index()));
    default: UNREACHABLE();
  }
  return v8::Undefined(reinterpret_cast<v8::Isolate*>(isolate));
}


const HeapGraphNode* HeapGraphEdge::GetFromNode() const {
  const i::HeapEntry* from = ToInternal(this)->from();
  return reinterpret_cast<const HeapGraphNode*>(from);
}


const HeapGraphNode* HeapGraphEdge::GetToNode() const {
  const i::HeapEntry* to = ToInternal(this)->to();
  return reinterpret_cast<const HeapGraphNode*>(to);
}


static i::HeapEntry* ToInternal(const HeapGraphNode* entry) {
  return const_cast<i::HeapEntry*>(
      reinterpret_cast<const i::HeapEntry*>(entry));
}


HeapGraphNode::Type HeapGraphNode::GetType() const {
  return static_cast<HeapGraphNode::Type>(ToInternal(this)->type());
}


Local<String> HeapGraphNode::GetName() const {
  i::Isolate* isolate = i::Isolate::Current();
  return ToApiHandle<String>(
      isolate->factory()->InternalizeUtf8String(ToInternal(this)->name()));
}


SnapshotObjectId HeapGraphNode::GetId() const {
  return ToInternal(this)->id();
}


size_t HeapGraphNode::GetShallowSize() const {
  return ToInternal(this)->self_size();
}


int HeapGraphNode::GetChildrenCount() const {
  return ToInternal(this)->children().length();
}


const HeapGraphEdge* HeapGraphNode::GetChild(int index) const {
  return reinterpret_cast<const HeapGraphEdge*>(
      ToInternal(this)->children()[index]);
}


static i::HeapSnapshot* ToInternal(const HeapSnapshot* snapshot) {
  return const_cast<i::HeapSnapshot*>(
      reinterpret_cast<const i::HeapSnapshot*>(snapshot));
}


void HeapSnapshot::Delete() {
  i::Isolate* isolate = i::Isolate::Current();
  if (isolate->heap_profiler()->GetSnapshotsCount() > 1) {
    ToInternal(this)->Delete();
  } else {
    // If this is the last snapshot, clean up all accessory data as well.
    isolate->heap_profiler()->DeleteAllSnapshots();
  }
}


const HeapGraphNode* HeapSnapshot::GetRoot() const {
  return reinterpret_cast<const HeapGraphNode*>(ToInternal(this)->root());
}


const HeapGraphNode* HeapSnapshot::GetNodeById(SnapshotObjectId id) const {
  return reinterpret_cast<const HeapGraphNode*>(
      ToInternal(this)->GetEntryById(id));
}


int HeapSnapshot::GetNodesCount() const {
  return ToInternal(this)->entries().length();
}


const HeapGraphNode* HeapSnapshot::GetNode(int index) const {
  return reinterpret_cast<const HeapGraphNode*>(
      &ToInternal(this)->entries().at(index));
}


SnapshotObjectId HeapSnapshot::GetMaxSnapshotJSObjectId() const {
  return ToInternal(this)->max_snapshot_js_object_id();
}


void HeapSnapshot::Serialize(OutputStream* stream,
                             HeapSnapshot::SerializationFormat format) const {
  Utils::ApiCheck(format == kJSON,
                  "v8::HeapSnapshot::Serialize",
                  "Unknown serialization format");
  Utils::ApiCheck(stream->GetChunkSize() > 0,
                  "v8::HeapSnapshot::Serialize",
                  "Invalid stream chunk size");
  i::HeapSnapshotJSONSerializer serializer(ToInternal(this));
  serializer.Serialize(stream);
}


// static
STATIC_CONST_MEMBER_DEFINITION const SnapshotObjectId
    HeapProfiler::kUnknownObjectId;


int HeapProfiler::GetSnapshotCount() {
  return reinterpret_cast<i::HeapProfiler*>(this)->GetSnapshotsCount();
}


const HeapSnapshot* HeapProfiler::GetHeapSnapshot(int index) {
  return reinterpret_cast<const HeapSnapshot*>(
      reinterpret_cast<i::HeapProfiler*>(this)->GetSnapshot(index));
}


SnapshotObjectId HeapProfiler::GetObjectId(Local<Value> value) {
  i::Handle<i::Object> obj = Utils::OpenHandle(*value);
  return reinterpret_cast<i::HeapProfiler*>(this)->GetSnapshotObjectId(obj);
}


Local<Value> HeapProfiler::FindObjectById(SnapshotObjectId id) {
  i::Handle<i::Object> obj =
      reinterpret_cast<i::HeapProfiler*>(this)->FindHeapObjectById(id);
  if (obj.is_null()) return Local<Value>();
  return Utils::ToLocal(obj);
}


void HeapProfiler::ClearObjectIds() {
  reinterpret_cast<i::HeapProfiler*>(this)->ClearHeapObjectMap();
}


const HeapSnapshot* HeapProfiler::TakeHeapSnapshot(
    ActivityControl* control, ObjectNameResolver* resolver) {
  return reinterpret_cast<const HeapSnapshot*>(
      reinterpret_cast<i::HeapProfiler*>(this)
          ->TakeSnapshot(control, resolver));
}


void HeapProfiler::StartTrackingHeapObjects(bool track_allocations) {
  reinterpret_cast<i::HeapProfiler*>(this)->StartHeapObjectsTracking(
      track_allocations);
}


void HeapProfiler::StopTrackingHeapObjects() {
  reinterpret_cast<i::HeapProfiler*>(this)->StopHeapObjectsTracking();
}


SnapshotObjectId HeapProfiler::GetHeapStats(OutputStream* stream,
                                            int64_t* timestamp_us) {
  i::HeapProfiler* heap_profiler = reinterpret_cast<i::HeapProfiler*>(this);
  return heap_profiler->PushHeapObjectsStats(stream, timestamp_us);
}


void HeapProfiler::DeleteAllHeapSnapshots() {
  reinterpret_cast<i::HeapProfiler*>(this)->DeleteAllSnapshots();
}


void HeapProfiler::SetWrapperClassInfoProvider(uint16_t class_id,
                                               WrapperInfoCallback callback) {
  reinterpret_cast<i::HeapProfiler*>(this)->DefineWrapperClass(class_id,
                                                               callback);
}


size_t HeapProfiler::GetProfilerMemorySize() {
  return reinterpret_cast<i::HeapProfiler*>(this)->
      GetMemorySizeUsedByProfiler();
}


void HeapProfiler::SetRetainedObjectInfo(UniqueId id,
                                         RetainedObjectInfo* info) {
  reinterpret_cast<i::HeapProfiler*>(this)->SetRetainedObjectInfo(id, info);
}


v8::Testing::StressType internal::Testing::stress_type_ =
    v8::Testing::kStressTypeOpt;


void Testing::SetStressRunType(Testing::StressType type) {
  internal::Testing::set_stress_type(type);
}


int Testing::GetStressRuns() {
  if (internal::FLAG_stress_runs != 0) return internal::FLAG_stress_runs;
#ifdef DEBUG
  // In debug mode the code runs much slower so stressing will only make two
  // runs.
  return 2;
#else
  return 5;
#endif
}


static void SetFlagsFromString(const char* flags) {
  V8::SetFlagsFromString(flags, i::StrLength(flags));
}


void Testing::PrepareStressRun(int run) {
  static const char* kLazyOptimizations =
      "--prepare-always-opt "
      "--max-inlined-source-size=999999 "
      "--max-inlined-nodes=999999 "
      "--max-inlined-nodes-cumulative=999999 "
      "--noalways-opt";
  static const char* kForcedOptimizations = "--always-opt";

  // If deoptimization stressed turn on frequent deoptimization. If no value
  // is spefified through --deopt-every-n-times use a default default value.
  static const char* kDeoptEvery13Times = "--deopt-every-n-times=13";
  if (internal::Testing::stress_type() == Testing::kStressTypeDeopt &&
      internal::FLAG_deopt_every_n_times == 0) {
    SetFlagsFromString(kDeoptEvery13Times);
  }

#ifdef DEBUG
  // As stressing in debug mode only make two runs skip the deopt stressing
  // here.
  if (run == GetStressRuns() - 1) {
    SetFlagsFromString(kForcedOptimizations);
  } else {
    SetFlagsFromString(kLazyOptimizations);
  }
#else
  if (run == GetStressRuns() - 1) {
    SetFlagsFromString(kForcedOptimizations);
  } else if (run != GetStressRuns() - 2) {
    SetFlagsFromString(kLazyOptimizations);
  }
#endif
}


// TODO(svenpanne) Deprecate this.
void Testing::DeoptimizeAll() {
  i::Isolate* isolate = i::Isolate::Current();
  i::HandleScope scope(isolate);
  internal::Deoptimizer::DeoptimizeAll(isolate);
}


namespace internal {


void HandleScopeImplementer::FreeThreadResources() {
  Free();
}


char* HandleScopeImplementer::ArchiveThread(char* storage) {
  HandleScopeData* current = isolate_->handle_scope_data();
  handle_scope_data_ = *current;
  MemCopy(storage, this, sizeof(*this));

  ResetAfterArchive();
  current->Initialize();

  return storage + ArchiveSpacePerThread();
}


int HandleScopeImplementer::ArchiveSpacePerThread() {
  return sizeof(HandleScopeImplementer);
}


char* HandleScopeImplementer::RestoreThread(char* storage) {
  MemCopy(this, storage, sizeof(*this));
  *isolate_->handle_scope_data() = handle_scope_data_;
  return storage + ArchiveSpacePerThread();
}


void HandleScopeImplementer::IterateThis(ObjectVisitor* v) {
#ifdef DEBUG
  bool found_block_before_deferred = false;
#endif
  // Iterate over all handles in the blocks except for the last.
  for (int i = blocks()->length() - 2; i >= 0; --i) {
    Object** block = blocks()->at(i);
    if (last_handle_before_deferred_block_ != NULL &&
        (last_handle_before_deferred_block_ <= &block[kHandleBlockSize]) &&
        (last_handle_before_deferred_block_ >= block)) {
      v->VisitPointers(block, last_handle_before_deferred_block_);
      DCHECK(!found_block_before_deferred);
#ifdef DEBUG
      found_block_before_deferred = true;
#endif
    } else {
      v->VisitPointers(block, &block[kHandleBlockSize]);
    }
  }

  DCHECK(last_handle_before_deferred_block_ == NULL ||
         found_block_before_deferred);

  // Iterate over live handles in the last block (if any).
  if (!blocks()->is_empty()) {
    v->VisitPointers(blocks()->last(), handle_scope_data_.next);
  }

  List<Context*>* context_lists[2] = { &saved_contexts_, &entered_contexts_};
  for (unsigned i = 0; i < arraysize(context_lists); i++) {
    if (context_lists[i]->is_empty()) continue;
    Object** start = reinterpret_cast<Object**>(&context_lists[i]->first());
    v->VisitPointers(start, start + context_lists[i]->length());
  }
}


void HandleScopeImplementer::Iterate(ObjectVisitor* v) {
  HandleScopeData* current = isolate_->handle_scope_data();
  handle_scope_data_ = *current;
  IterateThis(v);
}


char* HandleScopeImplementer::Iterate(ObjectVisitor* v, char* storage) {
  HandleScopeImplementer* scope_implementer =
      reinterpret_cast<HandleScopeImplementer*>(storage);
  scope_implementer->IterateThis(v);
  return storage + ArchiveSpacePerThread();
}


DeferredHandles* HandleScopeImplementer::Detach(Object** prev_limit) {
  DeferredHandles* deferred =
      new DeferredHandles(isolate()->handle_scope_data()->next, isolate());

  while (!blocks_.is_empty()) {
    Object** block_start = blocks_.last();
    Object** block_limit = &block_start[kHandleBlockSize];
    // We should not need to check for SealHandleScope here. Assert this.
    DCHECK(prev_limit == block_limit ||
           !(block_start <= prev_limit && prev_limit <= block_limit));
    if (prev_limit == block_limit) break;
    deferred->blocks_.Add(blocks_.last());
    blocks_.RemoveLast();
  }

  // deferred->blocks_ now contains the blocks installed on the
  // HandleScope stack since BeginDeferredScope was called, but in
  // reverse order.

  DCHECK(prev_limit == NULL || !blocks_.is_empty());

  DCHECK(!blocks_.is_empty() && prev_limit != NULL);
  DCHECK(last_handle_before_deferred_block_ != NULL);
  last_handle_before_deferred_block_ = NULL;
  return deferred;
}


void HandleScopeImplementer::BeginDeferredScope() {
  DCHECK(last_handle_before_deferred_block_ == NULL);
  last_handle_before_deferred_block_ = isolate()->handle_scope_data()->next;
}


DeferredHandles::~DeferredHandles() {
  isolate_->UnlinkDeferredHandles(this);

  for (int i = 0; i < blocks_.length(); i++) {
#ifdef ENABLE_HANDLE_ZAPPING
    HandleScope::ZapRange(blocks_[i], &blocks_[i][kHandleBlockSize]);
#endif
    isolate_->handle_scope_implementer()->ReturnBlock(blocks_[i]);
  }
}


void DeferredHandles::Iterate(ObjectVisitor* v) {
  DCHECK(!blocks_.is_empty());

  DCHECK((first_block_limit_ >= blocks_.first()) &&
         (first_block_limit_ <= &(blocks_.first())[kHandleBlockSize]));

  v->VisitPointers(blocks_.first(), first_block_limit_);

  for (int i = 1; i < blocks_.length(); i++) {
    v->VisitPointers(blocks_[i], &blocks_[i][kHandleBlockSize]);
  }
}


void InvokeAccessorGetterCallback(
    v8::Local<v8::Name> property,
    const v8::PropertyCallbackInfo<v8::Value>& info,
    v8::AccessorNameGetterCallback getter) {
  // Leaving JavaScript.
  Isolate* isolate = reinterpret_cast<Isolate*>(info.GetIsolate());
  Address getter_address = reinterpret_cast<Address>(reinterpret_cast<intptr_t>(
      getter));
  VMState<EXTERNAL> state(isolate);
  ExternalCallbackScope call_scope(isolate, getter_address);
  getter(property, info);
}


void InvokeFunctionCallback(const v8::FunctionCallbackInfo<v8::Value>& info,
                            v8::FunctionCallback callback) {
  Isolate* isolate = reinterpret_cast<Isolate*>(info.GetIsolate());
  Address callback_address =
      reinterpret_cast<Address>(reinterpret_cast<intptr_t>(callback));
  VMState<EXTERNAL> state(isolate);
  ExternalCallbackScope call_scope(isolate, callback_address);
  callback(info);
}


}  // namespace internal
}  // namespace v8<|MERGE_RESOLUTION|>--- conflicted
+++ resolved
@@ -5439,7 +5439,16 @@
 }
 
 
-<<<<<<< HEAD
+bool v8::V8::InitializeICUWithData(const void* icu_data) {
+  return i::InitializeICUWithData(icu_data);
+}
+
+
+intptr_t v8::V8::GetHeapHandle() {
+  return _get_heap_handle();
+}
+
+
 void v8::V8::InitializeExternalStartupData(const char* directory_path) {
   i::InitializeExternalStartupData(directory_path);
 }
@@ -5448,15 +5457,6 @@
 void v8::V8::InitializeExternalStartupData(const char* natives_blob,
                                            const char* snapshot_blob) {
   i::InitializeExternalStartupData(natives_blob, snapshot_blob);
-=======
-bool v8::V8::InitializeICUWithData(const void* icu_data) {
-  return i::InitializeICUWithData(icu_data);
-}
-
-
-intptr_t v8::V8::GetHeapHandle() {
-  return _get_heap_handle();
->>>>>>> b23d14d8
 }
 
 
