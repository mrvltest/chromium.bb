// Copyright 2012 the V8 project authors. All rights reserved.
// Use of this source code is governed by a BSD-style license that can be
// found in the LICENSE file.

#include "src/v8.h"

#include "src/accessors.h"
#include "src/api.h"
#include "src/base/platform/platform.h"
#include "src/bootstrapper.h"
#include "src/code-stubs.h"
#include "src/cpu-profiler.h"
#include "src/deoptimizer.h"
#include "src/execution.h"
#include "src/global-handles.h"
#include "src/ic/ic.h"
#include "src/ic/stub-cache.h"
#include "src/objects.h"
#include "src/parser.h"
#include "src/runtime/runtime.h"
#include "src/snapshot/natives.h"
#include "src/snapshot/serialize.h"
#include "src/snapshot/snapshot.h"
#include "src/snapshot/snapshot-source-sink.h"
#include "src/v8threads.h"
#include "src/version.h"

namespace v8 {
namespace internal {


// -----------------------------------------------------------------------------
// Coding of external references.


ExternalReferenceTable* ExternalReferenceTable::instance(Isolate* isolate) {
  ExternalReferenceTable* external_reference_table =
      isolate->external_reference_table();
  if (external_reference_table == NULL) {
    external_reference_table = new ExternalReferenceTable(isolate);
    isolate->set_external_reference_table(external_reference_table);
  }
  return external_reference_table;
}


ExternalReferenceTable::ExternalReferenceTable(Isolate* isolate) {
  // Miscellaneous
  Add(ExternalReference::roots_array_start(isolate).address(),
      "Heap::roots_array_start()");
  Add(ExternalReference::address_of_stack_limit(isolate).address(),
      "StackGuard::address_of_jslimit()");
  Add(ExternalReference::address_of_real_stack_limit(isolate).address(),
      "StackGuard::address_of_real_jslimit()");
  Add(ExternalReference::new_space_start(isolate).address(),
      "Heap::NewSpaceStart()");
  Add(ExternalReference::new_space_mask(isolate).address(),
      "Heap::NewSpaceMask()");
  Add(ExternalReference::new_space_allocation_limit_address(isolate).address(),
      "Heap::NewSpaceAllocationLimitAddress()");
  Add(ExternalReference::new_space_allocation_top_address(isolate).address(),
      "Heap::NewSpaceAllocationTopAddress()");
  Add(ExternalReference::debug_break(isolate).address(), "Debug::Break()");
  Add(ExternalReference::debug_step_in_fp_address(isolate).address(),
      "Debug::step_in_fp_addr()");
  Add(ExternalReference::mod_two_doubles_operation(isolate).address(),
      "mod_two_doubles");
  // Keyed lookup cache.
  Add(ExternalReference::keyed_lookup_cache_keys(isolate).address(),
      "KeyedLookupCache::keys()");
  Add(ExternalReference::keyed_lookup_cache_field_offsets(isolate).address(),
      "KeyedLookupCache::field_offsets()");
  Add(ExternalReference::handle_scope_next_address(isolate).address(),
      "HandleScope::next");
  Add(ExternalReference::handle_scope_limit_address(isolate).address(),
      "HandleScope::limit");
  Add(ExternalReference::handle_scope_level_address(isolate).address(),
      "HandleScope::level");
  Add(ExternalReference::new_deoptimizer_function(isolate).address(),
      "Deoptimizer::New()");
  Add(ExternalReference::compute_output_frames_function(isolate).address(),
      "Deoptimizer::ComputeOutputFrames()");
  Add(ExternalReference::address_of_min_int().address(),
      "LDoubleConstant::min_int");
  Add(ExternalReference::address_of_one_half().address(),
      "LDoubleConstant::one_half");
  Add(ExternalReference::isolate_address(isolate).address(), "isolate");
  Add(ExternalReference::address_of_negative_infinity().address(),
      "LDoubleConstant::negative_infinity");
  Add(ExternalReference::power_double_double_function(isolate).address(),
      "power_double_double_function");
  Add(ExternalReference::power_double_int_function(isolate).address(),
      "power_double_int_function");
  Add(ExternalReference::math_log_double_function(isolate).address(),
      "std::log");
  Add(ExternalReference::store_buffer_top(isolate).address(),
      "store_buffer_top");
  Add(ExternalReference::address_of_the_hole_nan().address(), "the_hole_nan");
  Add(ExternalReference::get_date_field_function(isolate).address(),
      "JSDate::GetField");
  Add(ExternalReference::date_cache_stamp(isolate).address(),
      "date_cache_stamp");
  Add(ExternalReference::address_of_pending_message_obj(isolate).address(),
      "address_of_pending_message_obj");
  Add(ExternalReference::get_make_code_young_function(isolate).address(),
      "Code::MakeCodeYoung");
  Add(ExternalReference::cpu_features().address(), "cpu_features");
  Add(ExternalReference::old_space_allocation_top_address(isolate).address(),
      "Heap::OldSpaceAllocationTopAddress");
  Add(ExternalReference::old_space_allocation_limit_address(isolate).address(),
      "Heap::OldSpaceAllocationLimitAddress");
  Add(ExternalReference::allocation_sites_list_address(isolate).address(),
      "Heap::allocation_sites_list_address()");
  Add(ExternalReference::address_of_uint32_bias().address(), "uint32_bias");
  Add(ExternalReference::get_mark_code_as_executed_function(isolate).address(),
      "Code::MarkCodeAsExecuted");
  Add(ExternalReference::is_profiling_address(isolate).address(),
      "CpuProfiler::is_profiling");
  Add(ExternalReference::scheduled_exception_address(isolate).address(),
      "Isolate::scheduled_exception");
  Add(ExternalReference::invoke_function_callback(isolate).address(),
      "InvokeFunctionCallback");
  Add(ExternalReference::invoke_accessor_getter_callback(isolate).address(),
      "InvokeAccessorGetterCallback");
  Add(ExternalReference::flush_icache_function(isolate).address(),
      "CpuFeatures::FlushICache");
  Add(ExternalReference::log_enter_external_function(isolate).address(),
      "Logger::EnterExternal");
  Add(ExternalReference::log_leave_external_function(isolate).address(),
      "Logger::LeaveExternal");
  Add(ExternalReference::address_of_minus_one_half().address(),
      "double_constants.minus_one_half");
  Add(ExternalReference::stress_deopt_count(isolate).address(),
      "Isolate::stress_deopt_count_address()");

  // Debug addresses
  Add(ExternalReference::debug_after_break_target_address(isolate).address(),
      "Debug::after_break_target_address()");
  Add(ExternalReference::debug_restarter_frame_function_pointer_address(isolate)
          .address(),
      "Debug::restarter_frame_function_pointer_address()");
  Add(ExternalReference::debug_is_active_address(isolate).address(),
      "Debug::is_active_address()");

#ifndef V8_INTERPRETED_REGEXP
  Add(ExternalReference::re_case_insensitive_compare_uc16(isolate).address(),
      "NativeRegExpMacroAssembler::CaseInsensitiveCompareUC16()");
  Add(ExternalReference::re_check_stack_guard_state(isolate).address(),
      "RegExpMacroAssembler*::CheckStackGuardState()");
  Add(ExternalReference::re_grow_stack(isolate).address(),
      "NativeRegExpMacroAssembler::GrowStack()");
  Add(ExternalReference::re_word_character_map().address(),
      "NativeRegExpMacroAssembler::word_character_map");
  Add(ExternalReference::address_of_regexp_stack_limit(isolate).address(),
      "RegExpStack::limit_address()");
  Add(ExternalReference::address_of_regexp_stack_memory_address(isolate)
          .address(),
      "RegExpStack::memory_address()");
  Add(ExternalReference::address_of_regexp_stack_memory_size(isolate).address(),
      "RegExpStack::memory_size()");
  Add(ExternalReference::address_of_static_offsets_vector(isolate).address(),
      "OffsetsVector::static_offsets_vector");
#endif  // V8_INTERPRETED_REGEXP

  // The following populates all of the different type of external references
  // into the ExternalReferenceTable.
  //
  // NOTE: This function was originally 100k of code.  It has since been
  // rewritten to be mostly table driven, as the callback macro style tends to
  // very easily cause code bloat.  Please be careful in the future when adding
  // new references.

  struct RefTableEntry {
    uint16_t id;
    const char* name;
  };

  static const RefTableEntry c_builtins[] = {
#define DEF_ENTRY_C(name, ignored)           \
  { Builtins::c_##name, "Builtins::" #name } \
  ,
      BUILTIN_LIST_C(DEF_ENTRY_C)
#undef DEF_ENTRY_C
  };

  for (unsigned i = 0; i < arraysize(c_builtins); ++i) {
    ExternalReference ref(static_cast<Builtins::CFunctionId>(c_builtins[i].id),
                          isolate);
    Add(ref.address(), c_builtins[i].name);
  }

  static const RefTableEntry builtins[] = {
#define DEF_ENTRY_C(name, ignored)          \
  { Builtins::k##name, "Builtins::" #name } \
  ,
#define DEF_ENTRY_A(name, i1, i2, i3)       \
  { Builtins::k##name, "Builtins::" #name } \
  ,
      BUILTIN_LIST_C(DEF_ENTRY_C) BUILTIN_LIST_A(DEF_ENTRY_A)
          BUILTIN_LIST_DEBUG_A(DEF_ENTRY_A)
#undef DEF_ENTRY_C
#undef DEF_ENTRY_A
  };

  for (unsigned i = 0; i < arraysize(builtins); ++i) {
    ExternalReference ref(static_cast<Builtins::Name>(builtins[i].id), isolate);
    Add(ref.address(), builtins[i].name);
  }

  static const RefTableEntry runtime_functions[] = {
#define RUNTIME_ENTRY(name, i1, i2)       \
  { Runtime::k##name, "Runtime::" #name } \
  ,
      FOR_EACH_INTRINSIC(RUNTIME_ENTRY)
#undef RUNTIME_ENTRY
  };

  for (unsigned i = 0; i < arraysize(runtime_functions); ++i) {
    ExternalReference ref(
        static_cast<Runtime::FunctionId>(runtime_functions[i].id), isolate);
    Add(ref.address(), runtime_functions[i].name);
  }

  static const RefTableEntry inline_caches[] = {
#define IC_ENTRY(name)          \
  { IC::k##name, "IC::" #name } \
  ,
      IC_UTIL_LIST(IC_ENTRY)
#undef IC_ENTRY
  };

  for (unsigned i = 0; i < arraysize(inline_caches); ++i) {
    ExternalReference ref(
        IC_Utility(static_cast<IC::UtilityId>(inline_caches[i].id)), isolate);
    Add(ref.address(), runtime_functions[i].name);
  }

  // Stat counters
  struct StatsRefTableEntry {
    StatsCounter* (Counters::*counter)();
    const char* name;
  };

  static const StatsRefTableEntry stats_ref_table[] = {
#define COUNTER_ENTRY(name, caption)      \
  { &Counters::name, "Counters::" #name } \
  ,
      STATS_COUNTER_LIST_1(COUNTER_ENTRY) STATS_COUNTER_LIST_2(COUNTER_ENTRY)
#undef COUNTER_ENTRY
  };

  Counters* counters = isolate->counters();
  for (unsigned i = 0; i < arraysize(stats_ref_table); ++i) {
    // To make sure the indices are not dependent on whether counters are
    // enabled, use a dummy address as filler.
    Address address = NotAvailable();
    StatsCounter* counter = (counters->*(stats_ref_table[i].counter))();
    if (counter->Enabled()) {
      address = reinterpret_cast<Address>(counter->GetInternalPointer());
    }
    Add(address, stats_ref_table[i].name);
  }

  // Top addresses
  static const char* address_names[] = {
#define BUILD_NAME_LITERAL(Name, name) "Isolate::" #name "_address",
      FOR_EACH_ISOLATE_ADDRESS_NAME(BUILD_NAME_LITERAL) NULL
#undef BUILD_NAME_LITERAL
  };

  for (int i = 0; i < Isolate::kIsolateAddressCount; ++i) {
    Add(isolate->get_address_from_id(static_cast<Isolate::AddressId>(i)),
        address_names[i]);
  }

  // Accessors
  struct AccessorRefTable {
    Address address;
    const char* name;
  };

  static const AccessorRefTable accessors[] = {
#define ACCESSOR_INFO_DECLARATION(name)                                     \
  { FUNCTION_ADDR(&Accessors::name##Getter), "Accessors::" #name "Getter" } \
  , {FUNCTION_ADDR(&Accessors::name##Setter), "Accessors::" #name "Setter"},
      ACCESSOR_INFO_LIST(ACCESSOR_INFO_DECLARATION)
#undef ACCESSOR_INFO_DECLARATION
  };

  for (unsigned i = 0; i < arraysize(accessors); ++i) {
    Add(accessors[i].address, accessors[i].name);
  }

  StubCache* stub_cache = isolate->stub_cache();

  // Stub cache tables
  Add(stub_cache->key_reference(StubCache::kPrimary).address(),
      "StubCache::primary_->key");
  Add(stub_cache->value_reference(StubCache::kPrimary).address(),
      "StubCache::primary_->value");
  Add(stub_cache->map_reference(StubCache::kPrimary).address(),
      "StubCache::primary_->map");
  Add(stub_cache->key_reference(StubCache::kSecondary).address(),
      "StubCache::secondary_->key");
  Add(stub_cache->value_reference(StubCache::kSecondary).address(),
      "StubCache::secondary_->value");
  Add(stub_cache->map_reference(StubCache::kSecondary).address(),
      "StubCache::secondary_->map");

  // Runtime entries
  Add(ExternalReference::delete_handle_scope_extensions(isolate).address(),
      "HandleScope::DeleteExtensions");
  Add(ExternalReference::incremental_marking_record_write_function(isolate)
          .address(),
      "IncrementalMarking::RecordWrite");
  Add(ExternalReference::store_buffer_overflow_function(isolate).address(),
      "StoreBuffer::StoreBufferOverflow");

  // Add a small set of deopt entry addresses to encoder without generating the
  // deopt table code, which isn't possible at deserialization time.
  HandleScope scope(isolate);
  for (int entry = 0; entry < kDeoptTableSerializeEntryCount; ++entry) {
    Address address = Deoptimizer::GetDeoptimizationEntry(
        isolate,
        entry,
        Deoptimizer::LAZY,
        Deoptimizer::CALCULATE_ENTRY_ADDRESS);
    Add(address, "lazy_deopt");
  }
}


ExternalReferenceEncoder::ExternalReferenceEncoder(Isolate* isolate) {
  map_ = isolate->external_reference_map();
  if (map_ != NULL) return;
  map_ = new HashMap(HashMap::PointersMatch);
  ExternalReferenceTable* table = ExternalReferenceTable::instance(isolate);
  for (int i = 0; i < table->size(); ++i) {
    Address addr = table->address(i);
    if (addr == ExternalReferenceTable::NotAvailable()) continue;
    // We expect no duplicate external references entries in the table.
    DCHECK_NULL(map_->Lookup(addr, Hash(addr)));
    map_->LookupOrInsert(addr, Hash(addr))->value = reinterpret_cast<void*>(i);
  }
  isolate->set_external_reference_map(map_);
}


uint32_t ExternalReferenceEncoder::Encode(Address address) const {
  DCHECK_NOT_NULL(address);
  HashMap::Entry* entry =
      const_cast<HashMap*>(map_)->Lookup(address, Hash(address));
  DCHECK_NOT_NULL(entry);
  return static_cast<uint32_t>(reinterpret_cast<intptr_t>(entry->value));
}


const char* ExternalReferenceEncoder::NameOfAddress(Isolate* isolate,
                                                    Address address) const {
  HashMap::Entry* entry =
      const_cast<HashMap*>(map_)->Lookup(address, Hash(address));
  if (entry == NULL) return "<unknown>";
  uint32_t i = static_cast<uint32_t>(reinterpret_cast<intptr_t>(entry->value));
  return ExternalReferenceTable::instance(isolate)->name(i);
}


RootIndexMap::RootIndexMap(Isolate* isolate) {
  map_ = isolate->root_index_map();
  if (map_ != NULL) return;
  map_ = new HashMap(HashMap::PointersMatch);
  Object** root_array = isolate->heap()->roots_array_start();
  for (uint32_t i = 0; i < Heap::kStrongRootListLength; i++) {
    Heap::RootListIndex root_index = static_cast<Heap::RootListIndex>(i);
    Object* root = root_array[root_index];
    // Omit root entries that can be written after initialization. They must
    // not be referenced through the root list in the snapshot.
    if (root->IsHeapObject() &&
        isolate->heap()->RootCanBeTreatedAsConstant(root_index)) {
      HeapObject* heap_object = HeapObject::cast(root);
      HashMap::Entry* entry = LookupEntry(map_, heap_object, false);
      if (entry != NULL) {
        // Some are initialized to a previous value in the root list.
        DCHECK_LT(GetValue(entry), i);
      } else {
        SetValue(LookupEntry(map_, heap_object, true), i);
      }
    }
  }
  isolate->set_root_index_map(map_);
}


class CodeAddressMap: public CodeEventLogger {
 public:
  explicit CodeAddressMap(Isolate* isolate)
      : isolate_(isolate) {
    isolate->logger()->addCodeEventListener(this);
  }

  virtual ~CodeAddressMap() {
    isolate_->logger()->removeCodeEventListener(this);
  }

  virtual void CodeMoveEvent(Address from, Address to) {
    address_to_name_map_.Move(from, to);
  }

  virtual void CodeDisableOptEvent(Code* code, SharedFunctionInfo* shared) {
  }

  virtual void CodeDeleteEvent(Address from) {
    address_to_name_map_.Remove(from);
  }

  const char* Lookup(Address address) {
    return address_to_name_map_.Lookup(address);
  }

 private:
  class NameMap {
   public:
    NameMap() : impl_(HashMap::PointersMatch) {}

    ~NameMap() {
      for (HashMap::Entry* p = impl_.Start(); p != NULL; p = impl_.Next(p)) {
        DeleteArray(static_cast<const char*>(p->value));
      }
    }

    void Insert(Address code_address, const char* name, int name_size) {
      HashMap::Entry* entry = FindOrCreateEntry(code_address);
      if (entry->value == NULL) {
        entry->value = CopyName(name, name_size);
      }
    }

    const char* Lookup(Address code_address) {
      HashMap::Entry* entry = FindEntry(code_address);
      return (entry != NULL) ? static_cast<const char*>(entry->value) : NULL;
    }

    void Remove(Address code_address) {
      HashMap::Entry* entry = FindEntry(code_address);
      if (entry != NULL) {
        DeleteArray(static_cast<char*>(entry->value));
        RemoveEntry(entry);
      }
    }

    void Move(Address from, Address to) {
      if (from == to) return;
      HashMap::Entry* from_entry = FindEntry(from);
      DCHECK(from_entry != NULL);
      void* value = from_entry->value;
      RemoveEntry(from_entry);
      HashMap::Entry* to_entry = FindOrCreateEntry(to);
      DCHECK(to_entry->value == NULL);
      to_entry->value = value;
    }

   private:
    static char* CopyName(const char* name, int name_size) {
      char* result = NewArray<char>(name_size + 1);
      for (int i = 0; i < name_size; ++i) {
        char c = name[i];
        if (c == '\0') c = ' ';
        result[i] = c;
      }
      result[name_size] = '\0';
      return result;
    }

    HashMap::Entry* FindOrCreateEntry(Address code_address) {
      return impl_.LookupOrInsert(code_address,
                                  ComputePointerHash(code_address));
    }

    HashMap::Entry* FindEntry(Address code_address) {
      return impl_.Lookup(code_address, ComputePointerHash(code_address));
    }

    void RemoveEntry(HashMap::Entry* entry) {
      impl_.Remove(entry->key, entry->hash);
    }

    HashMap impl_;

    DISALLOW_COPY_AND_ASSIGN(NameMap);
  };

  virtual void LogRecordedBuffer(Code* code,
                                 SharedFunctionInfo*,
                                 const char* name,
                                 int length) {
    address_to_name_map_.Insert(code->address(), name, length);
  }

  NameMap address_to_name_map_;
  Isolate* isolate_;
};


void Deserializer::DecodeReservation(
    Vector<const SerializedData::Reservation> res) {
  DCHECK_EQ(0, reservations_[NEW_SPACE].length());
  STATIC_ASSERT(NEW_SPACE == 0);
  int current_space = NEW_SPACE;
  for (auto& r : res) {
    reservations_[current_space].Add({r.chunk_size(), NULL, NULL});
    if (r.is_last()) current_space++;
  }
  DCHECK_EQ(kNumberOfSpaces, current_space);
  for (int i = 0; i < kNumberOfPreallocatedSpaces; i++) current_chunk_[i] = 0;
}


void Deserializer::FlushICacheForNewCodeObjects() {
  PageIterator it(isolate_->heap()->code_space());
  while (it.has_next()) {
    Page* p = it.next();
    CpuFeatures::FlushICache(p->area_start(), p->area_end() - p->area_start());
  }
}


bool Deserializer::ReserveSpace() {
#ifdef DEBUG
  for (int i = NEW_SPACE; i < kNumberOfSpaces; ++i) {
    CHECK(reservations_[i].length() > 0);
  }
#endif  // DEBUG
  if (!isolate_->heap()->ReserveSpace(reservations_)) return false;
  for (int i = 0; i < kNumberOfPreallocatedSpaces; i++) {
    high_water_[i] = reservations_[i][0].start;
  }
  return true;
}


void Deserializer::Initialize(Isolate* isolate) {
  DCHECK_NULL(isolate_);
  DCHECK_NOT_NULL(isolate);
  isolate_ = isolate;
  DCHECK_NULL(external_reference_table_);
  external_reference_table_ = ExternalReferenceTable::instance(isolate);
  CHECK_EQ(magic_number_,
           SerializedData::ComputeMagicNumber(external_reference_table_));
}


void Deserializer::Deserialize(Isolate* isolate) {
  Initialize(isolate);
  if (!ReserveSpace()) V8::FatalProcessOutOfMemory("deserializing context");
  // No active threads.
  DCHECK_NULL(isolate_->thread_manager()->FirstThreadStateInUse());
  // No active handles.
  DCHECK(isolate_->handle_scope_implementer()->blocks()->is_empty());
  isolate_->heap()->IterateSmiRoots(this);
  isolate_->heap()->IterateStrongRoots(this, VISIT_ONLY_STRONG);
  isolate_->heap()->RepairFreeListsAfterDeserialization();
  isolate_->heap()->IterateWeakRoots(this, VISIT_ALL);

  isolate_->heap()->set_native_contexts_list(
      isolate_->heap()->undefined_value());

  // The allocation site list is build during root iteration, but if no sites
  // were encountered then it needs to be initialized to undefined.
  if (isolate_->heap()->allocation_sites_list() == Smi::FromInt(0)) {
    isolate_->heap()->set_allocation_sites_list(
        isolate_->heap()->undefined_value());
  }

  // Update data pointers to the external strings containing natives sources.
  for (int i = 0; i < Natives::GetBuiltinsCount(); i++) {
    Object* source = isolate_->heap()->natives_source_cache()->get(i);
    if (!source->IsUndefined()) {
      ExternalOneByteString::cast(source)->update_data_cache();
    }
  }

  FlushICacheForNewCodeObjects();

  // Issue code events for newly deserialized code objects.
  LOG_CODE_EVENT(isolate_, LogCodeObjects());
  LOG_CODE_EVENT(isolate_, LogCompiledFunctions());
}


MaybeHandle<Object> Deserializer::DeserializePartial(
    Isolate* isolate, Handle<JSGlobalProxy> global_proxy,
    Handle<FixedArray>* outdated_contexts_out) {
  Initialize(isolate);
  if (!ReserveSpace()) {
    V8::FatalProcessOutOfMemory("deserialize context");
    return MaybeHandle<Object>();
  }

  Vector<Handle<Object> > attached_objects = Vector<Handle<Object> >::New(1);
  attached_objects[kGlobalProxyReference] = global_proxy;
  SetAttachedObjects(attached_objects);

  DisallowHeapAllocation no_gc;
  // Keep track of the code space start and end pointers in case new
  // code objects were unserialized
  OldSpace* code_space = isolate_->heap()->code_space();
  Address start_address = code_space->top();
  Object* root;
  Object* outdated_contexts;
  VisitPointer(&root);
<<<<<<< HEAD
  DeserializeDeferredObjects();
=======
>>>>>>> de2fe6b6
  VisitPointer(&outdated_contexts);

  // There's no code deserialized here. If this assert fires
  // then that's changed and logging should be added to notify
  // the profiler et al of the new code.
  CHECK_EQ(start_address, code_space->top());
  CHECK(outdated_contexts->IsFixedArray());
  *outdated_contexts_out =
      Handle<FixedArray>(FixedArray::cast(outdated_contexts), isolate);
  return Handle<Object>(root, isolate);
}


MaybeHandle<SharedFunctionInfo> Deserializer::DeserializeCode(
    Isolate* isolate) {
  Initialize(isolate);
  if (!ReserveSpace()) {
    return Handle<SharedFunctionInfo>();
  } else {
    deserializing_user_code_ = true;
    DisallowHeapAllocation no_gc;
    Object* root;
    VisitPointer(&root);
    return Handle<SharedFunctionInfo>(SharedFunctionInfo::cast(root));
  }
}


Deserializer::~Deserializer() {
  // TODO(svenpanne) Re-enable this assertion when v8 initialization is fixed.
  // DCHECK(source_.AtEOF());
  attached_objects_.Dispose();
}


// This is called on the roots.  It is the driver of the deserialization
// process.  It is also called on the body of each function.
void Deserializer::VisitPointers(Object** start, Object** end) {
  // The space must be new space.  Any other space would cause ReadChunk to try
  // to update the remembered using NULL as the address.
  ReadData(start, end, NEW_SPACE, NULL);
}


void Deserializer::RelinkAllocationSite(AllocationSite* site) {
  if (isolate_->heap()->allocation_sites_list() == Smi::FromInt(0)) {
    site->set_weak_next(isolate_->heap()->undefined_value());
  } else {
    site->set_weak_next(isolate_->heap()->allocation_sites_list());
  }
  isolate_->heap()->set_allocation_sites_list(site);
}


// Used to insert a deserialized internalized string into the string table.
class StringTableInsertionKey : public HashTableKey {
 public:
  explicit StringTableInsertionKey(String* string)
      : string_(string), hash_(HashForObject(string)) {
    DCHECK(string->IsInternalizedString());
  }

  bool IsMatch(Object* string) override {
    // We know that all entries in a hash table had their hash keys created.
    // Use that knowledge to have fast failure.
    if (hash_ != HashForObject(string)) return false;
    // We want to compare the content of two internalized strings here.
    return string_->SlowEquals(String::cast(string));
  }

  uint32_t Hash() override { return hash_; }

  uint32_t HashForObject(Object* key) override {
    return String::cast(key)->Hash();
  }

  MUST_USE_RESULT virtual Handle<Object> AsHandle(Isolate* isolate) override {
    return handle(string_, isolate);
  }

  String* string_;
  uint32_t hash_;
};


HeapObject* Deserializer::ProcessNewObjectFromSerializedCode(HeapObject* obj) {
  if (obj->IsString()) {
    String* string = String::cast(obj);
    // Uninitialize hash field as the hash seed may have changed.
    string->set_hash_field(String::kEmptyHashField);
    if (string->IsInternalizedString()) {
      DisallowHeapAllocation no_gc;
      HandleScope scope(isolate_);
      StringTableInsertionKey key(string);
      String* canonical = *StringTable::LookupKey(isolate_, &key);
      string->SetForwardedInternalizedString(canonical);
      return canonical;
    }
  } else if (obj->IsScript()) {
    Script::cast(obj)->set_id(isolate_->heap()->NextScriptId());
  }
  return obj;
}


HeapObject* Deserializer::GetBackReferencedObject(int space) {
  HeapObject* obj;
  BackReference back_reference(source_.GetInt());
  if (space == LO_SPACE) {
    CHECK(back_reference.chunk_index() == 0);
    uint32_t index = back_reference.large_object_index();
    obj = deserialized_large_objects_[index];
  } else {
    DCHECK(space < kNumberOfPreallocatedSpaces);
    uint32_t chunk_index = back_reference.chunk_index();
    DCHECK_LE(chunk_index, current_chunk_[space]);
    uint32_t chunk_offset = back_reference.chunk_offset();
    obj = HeapObject::FromAddress(reservations_[space][chunk_index].start +
                                  chunk_offset);
  }
  if (deserializing_user_code() && obj->IsInternalizedString()) {
    obj = String::cast(obj)->GetForwardedInternalizedString();
  }
  hot_objects_.Add(obj);
  return obj;
}


// This routine writes the new object into the pointer provided and then
// returns true if the new object was in young space and false otherwise.
// The reason for this strange interface is that otherwise the object is
// written very late, which means the FreeSpace map is not set up by the
// time we need to use it to mark the space at the end of a page free.
void Deserializer::ReadObject(int space_number, Object** write_back) {
  Address address;
  HeapObject* obj;
  int next_int = source_.GetInt();

  bool double_align = false;
#ifndef V8_HOST_ARCH_64_BIT
  double_align = next_int == kDoubleAlignmentSentinel;
  if (double_align) next_int = source_.GetInt();
#endif

  DCHECK_NE(kDoubleAlignmentSentinel, next_int);
  int size = next_int << kObjectAlignmentBits;
  int reserved_size = size + (double_align ? kPointerSize : 0);
  address = Allocate(space_number, reserved_size);
  obj = HeapObject::FromAddress(address);
  if (double_align) {
    obj = isolate_->heap()->DoubleAlignForDeserialization(obj, reserved_size);
    address = obj->address();
  }

  isolate_->heap()->OnAllocationEvent(obj, size);
  Object** current = reinterpret_cast<Object**>(address);
  Object** limit = current + (size >> kPointerSizeLog2);
  if (FLAG_log_snapshot_positions) {
    LOG(isolate_, SnapshotPositionEvent(address, source_.position()));
  }
  ReadData(current, limit, space_number, address);

  // TODO(mvstanton): consider treating the heap()->allocation_sites_list()
  // as a (weak) root. If this root is relocated correctly,
  // RelinkAllocationSite() isn't necessary.
  if (obj->IsAllocationSite()) RelinkAllocationSite(AllocationSite::cast(obj));

  // Fix up strings from serialized user code.
  if (deserializing_user_code()) obj = ProcessNewObjectFromSerializedCode(obj);

  Object* write_back_obj = obj;
  UnalignedCopy(write_back, &write_back_obj);
#ifdef DEBUG
  if (obj->IsCode()) {
    DCHECK(space_number == CODE_SPACE || space_number == LO_SPACE);
#ifdef VERIFY_HEAP
    obj->ObjectVerify();
#endif  // VERIFY_HEAP
  } else {
    DCHECK(space_number != CODE_SPACE);
  }
#endif  // DEBUG
}


// We know the space requirements before deserialization and can
// pre-allocate that reserved space. During deserialization, all we need
// to do is to bump up the pointer for each space in the reserved
// space. This is also used for fixing back references.
// We may have to split up the pre-allocation into several chunks
// because it would not fit onto a single page. We do not have to keep
// track of when to move to the next chunk. An opcode will signal this.
// Since multiple large objects cannot be folded into one large object
// space allocation, we have to do an actual allocation when deserializing
// each large object. Instead of tracking offset for back references, we
// reference large objects by index.
Address Deserializer::Allocate(int space_index, int size) {
  if (space_index == LO_SPACE) {
    AlwaysAllocateScope scope(isolate_);
    LargeObjectSpace* lo_space = isolate_->heap()->lo_space();
    Executability exec = static_cast<Executability>(source_.Get());
    AllocationResult result = lo_space->AllocateRaw(size, exec);
    HeapObject* obj = HeapObject::cast(result.ToObjectChecked());
    deserialized_large_objects_.Add(obj);
    return obj->address();
  } else {
    DCHECK(space_index < kNumberOfPreallocatedSpaces);
    Address address = high_water_[space_index];
    DCHECK_NOT_NULL(address);
    high_water_[space_index] += size;
#ifdef DEBUG
    // Assert that the current reserved chunk is still big enough.
    const Heap::Reservation& reservation = reservations_[space_index];
    int chunk_index = current_chunk_[space_index];
    CHECK_LE(high_water_[space_index], reservation[chunk_index].end);
#endif
    return address;
  }
}


void Deserializer::ReadData(Object** current, Object** limit, int source_space,
                            Address current_object_address) {
  Isolate* const isolate = isolate_;
  // Write barrier support costs around 1% in startup time.  In fact there
  // are no new space objects in current boot snapshots, so it's not needed,
  // but that may change.
  bool write_barrier_needed =
      (current_object_address != NULL && source_space != NEW_SPACE &&
       source_space != CODE_SPACE);
  while (current < limit) {
    byte data = source_.Get();
    switch (data) {
#define CASE_STATEMENT(where, how, within, space_number) \
  case where + how + within + space_number:              \
    STATIC_ASSERT((where & ~kWhereMask) == 0);           \
    STATIC_ASSERT((how & ~kHowToCodeMask) == 0);         \
    STATIC_ASSERT((within & ~kWhereToPointMask) == 0);   \
    STATIC_ASSERT((space_number & ~kSpaceMask) == 0);

#define CASE_BODY(where, how, within, space_number_if_any)                     \
  {                                                                            \
    bool emit_write_barrier = false;                                           \
    bool current_was_incremented = false;                                      \
    int space_number = space_number_if_any == kAnyOldSpace                     \
                           ? (data & kSpaceMask)                               \
                           : space_number_if_any;                              \
    if (where == kNewObject && how == kPlain && within == kStartOfObject) {    \
      ReadObject(space_number, current);                                       \
      emit_write_barrier = (space_number == NEW_SPACE);                        \
    } else {                                                                   \
      Object* new_object = NULL; /* May not be a real Object pointer. */       \
      if (where == kNewObject) {                                               \
        ReadObject(space_number, &new_object);                                 \
      } else if (where == kBackref) {                                          \
        emit_write_barrier = (space_number == NEW_SPACE);                      \
        new_object = GetBackReferencedObject(data & kSpaceMask);               \
      } else if (where == kBackrefWithSkip) {                                  \
        int skip = source_.GetInt();                                           \
        current = reinterpret_cast<Object**>(                                  \
            reinterpret_cast<Address>(current) + skip);                        \
        emit_write_barrier = (space_number == NEW_SPACE);                      \
        new_object = GetBackReferencedObject(data & kSpaceMask);               \
      } else if (where == kRootArray) {                                        \
        int root_id = source_.GetInt();                                        \
        new_object = isolate->heap()->roots_array_start()[root_id];            \
        emit_write_barrier = isolate->heap()->InNewSpace(new_object);          \
      } else if (where == kPartialSnapshotCache) {                             \
        int cache_index = source_.GetInt();                                    \
        new_object = isolate->partial_snapshot_cache()->at(cache_index);       \
        emit_write_barrier = isolate->heap()->InNewSpace(new_object);          \
      } else if (where == kExternalReference) {                                \
        int skip = source_.GetInt();                                           \
        current = reinterpret_cast<Object**>(                                  \
            reinterpret_cast<Address>(current) + skip);                        \
        int reference_id = source_.GetInt();                                   \
        Address address = external_reference_table_->address(reference_id);    \
        new_object = reinterpret_cast<Object*>(address);                       \
      } else if (where == kAttachedReference) {                                \
        int index = source_.GetInt();                                          \
        DCHECK(deserializing_user_code() || index == kGlobalProxyReference);   \
        new_object = *attached_objects_[index];                                \
        emit_write_barrier = isolate->heap()->InNewSpace(new_object);          \
      } else {                                                                 \
        DCHECK(where == kBuiltin);                                             \
        DCHECK(deserializing_user_code());                                     \
        int builtin_id = source_.GetInt();                                     \
        DCHECK_LE(0, builtin_id);                                              \
        DCHECK_LT(builtin_id, Builtins::builtin_count);                        \
        Builtins::Name name = static_cast<Builtins::Name>(builtin_id);         \
        new_object = isolate->builtins()->builtin(name);                       \
        emit_write_barrier = false;                                            \
      }                                                                        \
      if (within == kInnerPointer) {                                           \
        if (space_number != CODE_SPACE || new_object->IsCode()) {              \
          Code* new_code_object = reinterpret_cast<Code*>(new_object);         \
          new_object =                                                         \
              reinterpret_cast<Object*>(new_code_object->instruction_start()); \
        } else {                                                               \
          DCHECK(space_number == CODE_SPACE);                                  \
          Cell* cell = Cell::cast(new_object);                                 \
          new_object = reinterpret_cast<Object*>(cell->ValueAddress());        \
        }                                                                      \
      }                                                                        \
      if (how == kFromCode) {                                                  \
        Address location_of_branch_data = reinterpret_cast<Address>(current);  \
        Assembler::deserialization_set_special_target_at(                      \
            location_of_branch_data,                                           \
            Code::cast(HeapObject::FromAddress(current_object_address)),       \
            reinterpret_cast<Address>(new_object));                            \
        location_of_branch_data += Assembler::kSpecialTargetSize;              \
        current = reinterpret_cast<Object**>(location_of_branch_data);         \
        current_was_incremented = true;                                        \
      } else {                                                                 \
        UnalignedCopy(current, &new_object);                                   \
      }                                                                        \
    }                                                                          \
    if (emit_write_barrier && write_barrier_needed) {                          \
      Address current_address = reinterpret_cast<Address>(current);            \
      isolate->heap()->RecordWrite(                                            \
          current_object_address,                                              \
          static_cast<int>(current_address - current_object_address));         \
    }                                                                          \
    if (!current_was_incremented) {                                            \
      current++;                                                               \
    }                                                                          \
    break;                                                                     \
  }

// This generates a case and a body for the new space (which has to do extra
// write barrier handling) and handles the other spaces with fall-through cases
// and one body.
#define ALL_SPACES(where, how, within)           \
  CASE_STATEMENT(where, how, within, NEW_SPACE)  \
  CASE_BODY(where, how, within, NEW_SPACE)       \
  CASE_STATEMENT(where, how, within, OLD_SPACE)  \
  CASE_STATEMENT(where, how, within, CODE_SPACE) \
  CASE_STATEMENT(where, how, within, MAP_SPACE)  \
  CASE_STATEMENT(where, how, within, LO_SPACE)   \
  CASE_BODY(where, how, within, kAnyOldSpace)

#define FOUR_CASES(byte_code)             \
  case byte_code:                         \
  case byte_code + 1:                     \
  case byte_code + 2:                     \
  case byte_code + 3:

#define SIXTEEN_CASES(byte_code)          \
  FOUR_CASES(byte_code)                   \
  FOUR_CASES(byte_code + 4)               \
  FOUR_CASES(byte_code + 8)               \
  FOUR_CASES(byte_code + 12)

      // Deserialize a new object and write a pointer to it to the current
      // object.
      ALL_SPACES(kNewObject, kPlain, kStartOfObject)
      // Support for direct instruction pointers in functions.  It's an inner
      // pointer because it points at the entry point, not at the start of the
      // code object.
      CASE_STATEMENT(kNewObject, kPlain, kInnerPointer, CODE_SPACE)
      CASE_BODY(kNewObject, kPlain, kInnerPointer, CODE_SPACE)
      // Deserialize a new code object and write a pointer to its first
      // instruction to the current code object.
      ALL_SPACES(kNewObject, kFromCode, kInnerPointer)
      // Find a recently deserialized object using its offset from the current
      // allocation point and write a pointer to it to the current object.
      ALL_SPACES(kBackref, kPlain, kStartOfObject)
      ALL_SPACES(kBackrefWithSkip, kPlain, kStartOfObject)
#if defined(V8_TARGET_ARCH_MIPS) || defined(V8_TARGET_ARCH_MIPS64) || \
    defined(V8_TARGET_ARCH_PPC) || V8_OOL_CONSTANT_POOL
      // Deserialize a new object from pointer found in code and write
      // a pointer to it to the current object. Required only for MIPS, PPC or
      // ARM with ool constant pool, and omitted on the other architectures
      // because it is fully unrolled and would cause bloat.
      ALL_SPACES(kNewObject, kFromCode, kStartOfObject)
      // Find a recently deserialized code object using its offset from the
      // current allocation point and write a pointer to it to the current
      // object. Required only for MIPS, PPC or ARM with ool constant pool.
      ALL_SPACES(kBackref, kFromCode, kStartOfObject)
      ALL_SPACES(kBackrefWithSkip, kFromCode, kStartOfObject)
#endif
      // Find a recently deserialized code object using its offset from the
      // current allocation point and write a pointer to its first instruction
      // to the current code object or the instruction pointer in a function
      // object.
      ALL_SPACES(kBackref, kFromCode, kInnerPointer)
      ALL_SPACES(kBackrefWithSkip, kFromCode, kInnerPointer)
      ALL_SPACES(kBackref, kPlain, kInnerPointer)
      ALL_SPACES(kBackrefWithSkip, kPlain, kInnerPointer)
      // Find an object in the roots array and write a pointer to it to the
      // current object.
      CASE_STATEMENT(kRootArray, kPlain, kStartOfObject, 0)
      CASE_BODY(kRootArray, kPlain, kStartOfObject, 0)
#if defined(V8_TARGET_ARCH_MIPS) || V8_OOL_CONSTANT_POOL || \
    defined(V8_TARGET_ARCH_MIPS64) || defined(V8_TARGET_ARCH_PPC)
      // Find an object in the roots array and write a pointer to it to in code.
      CASE_STATEMENT(kRootArray, kFromCode, kStartOfObject, 0)
      CASE_BODY(kRootArray, kFromCode, kStartOfObject, 0)
#endif
      // Find an object in the partial snapshots cache and write a pointer to it
      // to the current object.
      CASE_STATEMENT(kPartialSnapshotCache, kPlain, kStartOfObject, 0)
      CASE_BODY(kPartialSnapshotCache, kPlain, kStartOfObject, 0)
      // Find an code entry in the partial snapshots cache and
      // write a pointer to it to the current object.
      CASE_STATEMENT(kPartialSnapshotCache, kPlain, kInnerPointer, 0)
      CASE_BODY(kPartialSnapshotCache, kPlain, kInnerPointer, 0)
      // Find an external reference and write a pointer to it to the current
      // object.
      CASE_STATEMENT(kExternalReference, kPlain, kStartOfObject, 0)
      CASE_BODY(kExternalReference, kPlain, kStartOfObject, 0)
      // Find an external reference and write a pointer to it in the current
      // code object.
      CASE_STATEMENT(kExternalReference, kFromCode, kStartOfObject, 0)
      CASE_BODY(kExternalReference, kFromCode, kStartOfObject, 0)
      // Find an object in the attached references and write a pointer to it to
      // the current object.
      CASE_STATEMENT(kAttachedReference, kPlain, kStartOfObject, 0)
      CASE_BODY(kAttachedReference, kPlain, kStartOfObject, 0)
      CASE_STATEMENT(kAttachedReference, kPlain, kInnerPointer, 0)
      CASE_BODY(kAttachedReference, kPlain, kInnerPointer, 0)
      CASE_STATEMENT(kAttachedReference, kFromCode, kInnerPointer, 0)
      CASE_BODY(kAttachedReference, kFromCode, kInnerPointer, 0)
      // Find a builtin and write a pointer to it to the current object.
      CASE_STATEMENT(kBuiltin, kPlain, kStartOfObject, 0)
      CASE_BODY(kBuiltin, kPlain, kStartOfObject, 0)
      CASE_STATEMENT(kBuiltin, kPlain, kInnerPointer, 0)
      CASE_BODY(kBuiltin, kPlain, kInnerPointer, 0)
      CASE_STATEMENT(kBuiltin, kFromCode, kInnerPointer, 0)
      CASE_BODY(kBuiltin, kFromCode, kInnerPointer, 0)

#undef CASE_STATEMENT
#undef CASE_BODY
#undef ALL_SPACES

      case kSkip: {
        int size = source_.GetInt();
        current = reinterpret_cast<Object**>(
            reinterpret_cast<intptr_t>(current) + size);
        break;
      }

      case kInternalReferenceEncoded:
      case kInternalReference: {
        // Internal reference address is not encoded via skip, but by offset
        // from code entry.
        int pc_offset = source_.GetInt();
        int target_offset = source_.GetInt();
        Code* code =
            Code::cast(HeapObject::FromAddress(current_object_address));
        DCHECK(0 <= pc_offset && pc_offset <= code->instruction_size());
        DCHECK(0 <= target_offset && target_offset <= code->instruction_size());
        Address pc = code->entry() + pc_offset;
        Address target = code->entry() + target_offset;
        Assembler::deserialization_set_target_internal_reference_at(
            pc, target, data == kInternalReference
                            ? RelocInfo::INTERNAL_REFERENCE
                            : RelocInfo::INTERNAL_REFERENCE_ENCODED);
        break;
      }

      case kNop:
        break;

      case kNextChunk: {
        int space = source_.Get();
        DCHECK(space < kNumberOfPreallocatedSpaces);
        int chunk_index = current_chunk_[space];
        const Heap::Reservation& reservation = reservations_[space];
        // Make sure the current chunk is indeed exhausted.
        CHECK_EQ(reservation[chunk_index].end, high_water_[space]);
        // Move to next reserved chunk.
        chunk_index = ++current_chunk_[space];
        CHECK_LT(chunk_index, reservation.length());
        high_water_[space] = reservation[chunk_index].start;
        break;
      }

      case kSynchronize:
        // If we get here then that indicates that you have a mismatch between
        // the number of GC roots when serializing and deserializing.
        CHECK(false);
        break;

      case kNativesStringResource: {
        DCHECK(!isolate_->heap()->deserialization_complete());
        int index = source_.Get();
        Vector<const char> source_vector = Natives::GetScriptSource(index);
        NativesExternalStringResource* resource =
            new NativesExternalStringResource(source_vector.start(),
                                              source_vector.length());
        Object* resource_obj = reinterpret_cast<Object*>(resource);
        UnalignedCopy(current++, &resource_obj);
        break;
      }

      // Deserialize raw data of variable length.
      case kVariableRawData: {
        int size_in_bytes = source_.GetInt();
        byte* raw_data_out = reinterpret_cast<byte*>(current);
        source_.CopyRaw(raw_data_out, size_in_bytes);
        break;
      }

      case kVariableRepeat: {
        int repeats = source_.GetInt();
        Object* object = current[-1];
        DCHECK(!isolate->heap()->InNewSpace(object));
        for (int i = 0; i < repeats; i++) UnalignedCopy(current++, &object);
        break;
      }

      STATIC_ASSERT(kNumberOfRootArrayConstants == Heap::kOldSpaceRoots);
      STATIC_ASSERT(kNumberOfRootArrayConstants == 32);
      SIXTEEN_CASES(kRootArrayConstantsWithSkip)
      SIXTEEN_CASES(kRootArrayConstantsWithSkip + 16) {
        int skip = source_.GetInt();
        current = reinterpret_cast<Object**>(
            reinterpret_cast<intptr_t>(current) + skip);
        // Fall through.
      }

      SIXTEEN_CASES(kRootArrayConstants)
      SIXTEEN_CASES(kRootArrayConstants + 16) {
        int root_id = data & kRootArrayConstantsMask;
        Object* object = isolate->heap()->roots_array_start()[root_id];
        DCHECK(!isolate->heap()->InNewSpace(object));
        UnalignedCopy(current++, &object);
        break;
      }

      STATIC_ASSERT(kNumberOfHotObjects == 8);
      FOUR_CASES(kHotObjectWithSkip)
      FOUR_CASES(kHotObjectWithSkip + 4) {
        int skip = source_.GetInt();
        current = reinterpret_cast<Object**>(
            reinterpret_cast<Address>(current) + skip);
        // Fall through.
      }

      FOUR_CASES(kHotObject)
      FOUR_CASES(kHotObject + 4) {
        int index = data & kHotObjectMask;
        Object* hot_object = hot_objects_.Get(index);
        UnalignedCopy(current, &hot_object);
        if (write_barrier_needed && isolate->heap()->InNewSpace(hot_object)) {
          Address current_address = reinterpret_cast<Address>(current);
          isolate->heap()->RecordWrite(
              current_object_address,
              static_cast<int>(current_address - current_object_address));
        }
        current++;
        break;
      }

      // Deserialize raw data of fixed length from 1 to 32 words.
      STATIC_ASSERT(kNumberOfFixedRawData == 32);
      SIXTEEN_CASES(kFixedRawData)
      SIXTEEN_CASES(kFixedRawData + 16) {
        byte* raw_data_out = reinterpret_cast<byte*>(current);
        int size_in_bytes = (data - kFixedRawDataStart) << kPointerSizeLog2;
        source_.CopyRaw(raw_data_out, size_in_bytes);
        current = reinterpret_cast<Object**>(raw_data_out + size_in_bytes);
        break;
      }

      STATIC_ASSERT(kNumberOfFixedRepeat == 16);
      SIXTEEN_CASES(kFixedRepeat) {
        int repeats = data - kFixedRepeatStart;
        Object* object;
        UnalignedCopy(&object, current - 1);
        DCHECK(!isolate->heap()->InNewSpace(object));
        for (int i = 0; i < repeats; i++) UnalignedCopy(current++, &object);
        break;
      }

#undef SIXTEEN_CASES
#undef FOUR_CASES

      default:
        CHECK(false);
    }
  }
  CHECK_EQ(limit, current);
}


Serializer::Serializer(Isolate* isolate, SnapshotByteSink* sink)
    : isolate_(isolate),
      sink_(sink),
      external_reference_encoder_(isolate),
      root_index_map_(isolate),
      code_address_map_(NULL),
      large_objects_total_size_(0),
      seen_large_objects_index_(0) {
  // The serializer is meant to be used only to generate initial heap images
  // from a context in which there is only one isolate.
  for (int i = 0; i < kNumberOfPreallocatedSpaces; i++) {
    pending_chunk_[i] = 0;
    max_chunk_size_[i] = static_cast<uint32_t>(
        MemoryAllocator::PageAreaSize(static_cast<AllocationSpace>(i)));
  }

#ifdef OBJECT_PRINT
  if (FLAG_serialization_statistics) {
    instance_type_count_ = NewArray<int>(kInstanceTypes);
    instance_type_size_ = NewArray<size_t>(kInstanceTypes);
    for (int i = 0; i < kInstanceTypes; i++) {
      instance_type_count_[i] = 0;
      instance_type_size_[i] = 0;
    }
  } else {
    instance_type_count_ = NULL;
    instance_type_size_ = NULL;
  }
#endif  // OBJECT_PRINT
}


Serializer::~Serializer() {
  if (code_address_map_ != NULL) delete code_address_map_;
#ifdef OBJECT_PRINT
  if (instance_type_count_ != NULL) {
    DeleteArray(instance_type_count_);
    DeleteArray(instance_type_size_);
  }
#endif  // OBJECT_PRINT
}


#ifdef OBJECT_PRINT
void Serializer::CountInstanceType(Map* map, int size) {
  int instance_type = map->instance_type();
  instance_type_count_[instance_type]++;
  instance_type_size_[instance_type] += size;
}
#endif  // OBJECT_PRINT


void Serializer::OutputStatistics(const char* name) {
  if (!FLAG_serialization_statistics) return;
  PrintF("%s:\n", name);
  PrintF("  Spaces (bytes):\n");
  for (int space = 0; space < kNumberOfSpaces; space++) {
    PrintF("%16s", AllocationSpaceName(static_cast<AllocationSpace>(space)));
  }
  PrintF("\n");
  for (int space = 0; space < kNumberOfPreallocatedSpaces; space++) {
    size_t s = pending_chunk_[space];
    for (uint32_t chunk_size : completed_chunks_[space]) s += chunk_size;
    PrintF("%16" V8_PTR_PREFIX "d", s);
  }
  PrintF("%16d\n", large_objects_total_size_);
#ifdef OBJECT_PRINT
  PrintF("  Instance types (count and bytes):\n");
#define PRINT_INSTANCE_TYPE(Name)                                          \
  if (instance_type_count_[Name]) {                                        \
    PrintF("%10d %10" V8_PTR_PREFIX "d  %s\n", instance_type_count_[Name], \
           instance_type_size_[Name], #Name);                              \
  }
  INSTANCE_TYPE_LIST(PRINT_INSTANCE_TYPE)
#undef PRINT_INSTANCE_TYPE
  PrintF("\n");
#endif  // OBJECT_PRINT
}


void StartupSerializer::SerializeStrongReferences() {
  Isolate* isolate = this->isolate();
  // No active threads.
  CHECK_NULL(isolate->thread_manager()->FirstThreadStateInUse());
  // No active or weak handles.
  CHECK(isolate->handle_scope_implementer()->blocks()->is_empty());
  CHECK_EQ(0, isolate->global_handles()->NumberOfWeakHandles());
  CHECK_EQ(0, isolate->eternal_handles()->NumberOfHandles());
  // We don't support serializing installed extensions.
  CHECK(!isolate->has_installed_extensions());
  isolate->heap()->IterateSmiRoots(this);
  isolate->heap()->IterateStrongRoots(this, VISIT_ONLY_STRONG);
}


void StartupSerializer::VisitPointers(Object** start, Object** end) {
  for (Object** current = start; current < end; current++) {
    if (start == isolate()->heap()->roots_array_start()) {
      root_index_wave_front_ =
          Max(root_index_wave_front_, static_cast<intptr_t>(current - start));
    }
    if (ShouldBeSkipped(current)) {
      sink_->Put(kSkip, "Skip");
      sink_->PutInt(kPointerSize, "SkipOneWord");
    } else if ((*current)->IsSmi()) {
      sink_->Put(kOnePointerRawData, "Smi");
      for (int i = 0; i < kPointerSize; i++) {
        sink_->Put(reinterpret_cast<byte*>(current)[i], "Byte");
      }
    } else {
      SerializeObject(HeapObject::cast(*current), kPlain, kStartOfObject, 0);
    }
  }
}


void PartialSerializer::Serialize(Object** o) {
  if ((*o)->IsContext()) {
    Context* context = Context::cast(*o);
    global_object_ = context->global_object();
    back_reference_map()->AddGlobalProxy(context->global_proxy());
  }
  VisitPointer(o);
<<<<<<< HEAD
  SerializeDeferredObjects();
=======
>>>>>>> de2fe6b6
  SerializeOutdatedContextsAsFixedArray();
  Pad();
}


void PartialSerializer::SerializeOutdatedContextsAsFixedArray() {
  int length = outdated_contexts_.length();
  if (length == 0) {
    FixedArray* empty = isolate_->heap()->empty_fixed_array();
    SerializeObject(empty, kPlain, kStartOfObject, 0);
  } else {
    // Serialize an imaginary fixed array containing outdated contexts.
    int size = FixedArray::SizeFor(length);
    Allocate(NEW_SPACE, size);
    sink_->Put(kNewObject + NEW_SPACE, "emulated FixedArray");
    sink_->PutInt(size >> kObjectAlignmentBits, "FixedArray size in words");
    Map* map = isolate_->heap()->fixed_array_map();
    SerializeObject(map, kPlain, kStartOfObject, 0);
    Smi* length_smi = Smi::FromInt(length);
    sink_->Put(kOnePointerRawData, "Smi");
    for (int i = 0; i < kPointerSize; i++) {
      sink_->Put(reinterpret_cast<byte*>(&length_smi)[i], "Byte");
    }
    for (int i = 0; i < length; i++) {
      BackReference back_ref = outdated_contexts_[i];
      DCHECK(BackReferenceIsAlreadyAllocated(back_ref));
      sink_->Put(kBackref + back_ref.space(), "BackRef");
      sink_->PutInt(back_ref.reference(), "BackRefValue");
    }
  }
}


bool Serializer::ShouldBeSkipped(Object** current) {
  Object** roots = isolate()->heap()->roots_array_start();
  return current == &roots[Heap::kStoreBufferTopRootIndex]
      || current == &roots[Heap::kStackLimitRootIndex]
      || current == &roots[Heap::kRealStackLimitRootIndex];
}


void Serializer::VisitPointers(Object** start, Object** end) {
  for (Object** current = start; current < end; current++) {
    if ((*current)->IsSmi()) {
      sink_->Put(kOnePointerRawData, "Smi");
      for (int i = 0; i < kPointerSize; i++) {
        sink_->Put(reinterpret_cast<byte*>(current)[i], "Byte");
      }
    } else {
      SerializeObject(HeapObject::cast(*current), kPlain, kStartOfObject, 0);
    }
  }
}


void Serializer::EncodeReservations(
    List<SerializedData::Reservation>* out) const {
  for (int i = 0; i < kNumberOfPreallocatedSpaces; i++) {
    for (int j = 0; j < completed_chunks_[i].length(); j++) {
      out->Add(SerializedData::Reservation(completed_chunks_[i][j]));
    }

    if (pending_chunk_[i] > 0 || completed_chunks_[i].length() == 0) {
      out->Add(SerializedData::Reservation(pending_chunk_[i]));
    }
    out->last().mark_as_last();
  }

  out->Add(SerializedData::Reservation(large_objects_total_size_));
  out->last().mark_as_last();
}


// This ensures that the partial snapshot cache keeps things alive during GC and
// tracks their movement.  When it is called during serialization of the startup
// snapshot nothing happens.  When the partial (context) snapshot is created,
// this array is populated with the pointers that the partial snapshot will
// need. As that happens we emit serialized objects to the startup snapshot
// that correspond to the elements of this cache array.  On deserialization we
// therefore need to visit the cache array.  This fills it up with pointers to
// deserialized objects.
void SerializerDeserializer::Iterate(Isolate* isolate,
                                     ObjectVisitor* visitor) {
  if (isolate->serializer_enabled()) return;
  List<Object*>* cache = isolate->partial_snapshot_cache();
  for (int i = 0;; ++i) {
    // Extend the array ready to get a value when deserializing.
    if (cache->length() <= i) cache->Add(Smi::FromInt(0));
    visitor->VisitPointer(&cache->at(i));
    // Sentinel is the undefined object, which is a root so it will not normally
    // be found in the cache.
    if (cache->at(i)->IsUndefined()) break;
  }
}


int PartialSerializer::PartialSnapshotCacheIndex(HeapObject* heap_object) {
  Isolate* isolate = this->isolate();
  List<Object*>* cache = isolate->partial_snapshot_cache();
  int new_index = cache->length();

  int index = partial_cache_index_map_.LookupOrInsert(heap_object, new_index);
  if (index == PartialCacheIndexMap::kInvalidIndex) {
    // We didn't find the object in the cache.  So we add it to the cache and
    // then visit the pointer so that it becomes part of the startup snapshot
    // and we can refer to it from the partial snapshot.
    cache->Add(heap_object);
    startup_serializer_->VisitPointer(reinterpret_cast<Object**>(&heap_object));
    // We don't recurse from the startup snapshot generator into the partial
    // snapshot generator.
    return new_index;
  }
  return index;
}


#ifdef DEBUG
bool Serializer::BackReferenceIsAlreadyAllocated(BackReference reference) {
  DCHECK(reference.is_valid());
  DCHECK(!reference.is_source());
  DCHECK(!reference.is_global_proxy());
  AllocationSpace space = reference.space();
  int chunk_index = reference.chunk_index();
  if (space == LO_SPACE) {
    return chunk_index == 0 &&
           reference.large_object_index() < seen_large_objects_index_;
  } else if (chunk_index == completed_chunks_[space].length()) {
    return reference.chunk_offset() < pending_chunk_[space];
  } else {
    return chunk_index < completed_chunks_[space].length() &&
           reference.chunk_offset() < completed_chunks_[space][chunk_index];
  }
}
#endif  // DEBUG


bool Serializer::SerializeKnownObject(HeapObject* obj, HowToCode how_to_code,
                                      WhereToPoint where_to_point, int skip) {
  if (how_to_code == kPlain && where_to_point == kStartOfObject) {
    // Encode a reference to a hot object by its index in the working set.
    int index = hot_objects_.Find(obj);
    if (index != HotObjectsList::kNotFound) {
      DCHECK(index >= 0 && index < kNumberOfHotObjects);
      if (FLAG_trace_serializer) {
        PrintF(" Encoding hot object %d:", index);
        obj->ShortPrint();
        PrintF("\n");
      }
      if (skip != 0) {
        sink_->Put(kHotObjectWithSkip + index, "HotObjectWithSkip");
        sink_->PutInt(skip, "HotObjectSkipDistance");
      } else {
        sink_->Put(kHotObject + index, "HotObject");
      }
      return true;
    }
  }
  BackReference back_reference = back_reference_map_.Lookup(obj);
  if (back_reference.is_valid()) {
    // Encode the location of an already deserialized object in order to write
    // its location into a later object.  We can encode the location as an
    // offset fromthe start of the deserialized objects or as an offset
    // backwards from thecurrent allocation pointer.
    if (back_reference.is_source()) {
      FlushSkip(skip);
      if (FLAG_trace_serializer) PrintF(" Encoding source object\n");
      DCHECK(how_to_code == kPlain && where_to_point == kStartOfObject);
      sink_->Put(kAttachedReference + kPlain + kStartOfObject, "Source");
      sink_->PutInt(kSourceObjectReference, "kSourceObjectReference");
    } else if (back_reference.is_global_proxy()) {
      FlushSkip(skip);
      if (FLAG_trace_serializer) PrintF(" Encoding global proxy\n");
      DCHECK(how_to_code == kPlain && where_to_point == kStartOfObject);
      sink_->Put(kAttachedReference + kPlain + kStartOfObject, "Global Proxy");
      sink_->PutInt(kGlobalProxyReference, "kGlobalProxyReference");
    } else {
      if (FLAG_trace_serializer) {
        PrintF(" Encoding back reference to: ");
        obj->ShortPrint();
        PrintF("\n");
      }

      AllocationSpace space = back_reference.space();
      if (skip == 0) {
        sink_->Put(kBackref + how_to_code + where_to_point + space, "BackRef");
      } else {
        sink_->Put(kBackrefWithSkip + how_to_code + where_to_point + space,
                   "BackRefWithSkip");
        sink_->PutInt(skip, "BackRefSkipDistance");
      }
      DCHECK(BackReferenceIsAlreadyAllocated(back_reference));
      sink_->PutInt(back_reference.reference(), "BackRefValue");

      hot_objects_.Add(obj);
    }
    return true;
  }
  return false;
}


void StartupSerializer::SerializeObject(HeapObject* obj, HowToCode how_to_code,
                                        WhereToPoint where_to_point, int skip) {
  DCHECK(!obj->IsJSFunction());

  int root_index = root_index_map_.Lookup(obj);
  // We can only encode roots as such if it has already been serialized.
  // That applies to root indices below the wave front.
  if (root_index != RootIndexMap::kInvalidRootIndex &&
      root_index < root_index_wave_front_) {
    PutRoot(root_index, obj, how_to_code, where_to_point, skip);
    return;
  }

  if (obj->IsCode() && Code::cast(obj)->kind() == Code::FUNCTION) {
    obj = isolate()->builtins()->builtin(Builtins::kCompileLazy);
  }

  if (SerializeKnownObject(obj, how_to_code, where_to_point, skip)) return;

  FlushSkip(skip);

  // Object has not yet been serialized.  Serialize it here.
  ObjectSerializer object_serializer(this, obj, sink_, how_to_code,
                                     where_to_point);
  object_serializer.Serialize();
}


void StartupSerializer::SerializeWeakReferences() {
  // This phase comes right after the serialization (of the snapshot).
  // After we have done the partial serialization the partial snapshot cache
  // will contain some references needed to decode the partial snapshot.  We
  // add one entry with 'undefined' which is the sentinel that the deserializer
  // uses to know it is done deserializing the array.
  Object* undefined = isolate()->heap()->undefined_value();
  VisitPointer(&undefined);
  isolate()->heap()->IterateWeakRoots(this, VISIT_ALL);
  Pad();
}


void Serializer::PutRoot(int root_index,
                         HeapObject* object,
                         SerializerDeserializer::HowToCode how_to_code,
                         SerializerDeserializer::WhereToPoint where_to_point,
                         int skip) {
  if (FLAG_trace_serializer) {
    PrintF(" Encoding root %d:", root_index);
    object->ShortPrint();
    PrintF("\n");
  }

  if (how_to_code == kPlain && where_to_point == kStartOfObject &&
      root_index < kNumberOfRootArrayConstants &&
      !isolate()->heap()->InNewSpace(object)) {
    if (skip == 0) {
      sink_->Put(kRootArrayConstants + root_index, "RootConstant");
    } else {
      sink_->Put(kRootArrayConstantsWithSkip + root_index, "RootConstant");
      sink_->PutInt(skip, "SkipInPutRoot");
    }
  } else {
    FlushSkip(skip);
    sink_->Put(kRootArray + how_to_code + where_to_point, "RootSerialization");
    sink_->PutInt(root_index, "root_index");
  }
}


void PartialSerializer::SerializeObject(HeapObject* obj, HowToCode how_to_code,
                                        WhereToPoint where_to_point, int skip) {
  if (obj->IsMap()) {
    // The code-caches link to context-specific code objects, which
    // the startup and context serializes cannot currently handle.
    DCHECK(Map::cast(obj)->code_cache() == obj->GetHeap()->empty_fixed_array());
  }

  // Replace typed arrays by undefined.
  if (obj->IsJSTypedArray()) obj = isolate_->heap()->undefined_value();

  int root_index = root_index_map_.Lookup(obj);
  if (root_index != RootIndexMap::kInvalidRootIndex) {
    PutRoot(root_index, obj, how_to_code, where_to_point, skip);
    return;
  }

  if (ShouldBeInThePartialSnapshotCache(obj)) {
    FlushSkip(skip);

    int cache_index = PartialSnapshotCacheIndex(obj);
    sink_->Put(kPartialSnapshotCache + how_to_code + where_to_point,
               "PartialSnapshotCache");
    sink_->PutInt(cache_index, "partial_snapshot_cache_index");
    return;
  }

  // Pointers from the partial snapshot to the objects in the startup snapshot
  // should go through the root array or through the partial snapshot cache.
  // If this is not the case you may have to add something to the root array.
  DCHECK(!startup_serializer_->back_reference_map()->Lookup(obj).is_valid());
  // All the internalized strings that the partial snapshot needs should be
  // either in the root table or in the partial snapshot cache.
  DCHECK(!obj->IsInternalizedString());

  if (SerializeKnownObject(obj, how_to_code, where_to_point, skip)) return;

  FlushSkip(skip);

  // Clear literal boilerplates.
  if (obj->IsJSFunction() && !JSFunction::cast(obj)->shared()->bound()) {
    FixedArray* literals = JSFunction::cast(obj)->literals();
    for (int i = 0; i < literals->length(); i++) literals->set_undefined(i);
  }

  // Object has not yet been serialized.  Serialize it here.
  ObjectSerializer serializer(this, obj, sink_, how_to_code, where_to_point);
  serializer.Serialize();

  if (obj->IsContext() &&
      Context::cast(obj)->global_object() == global_object_) {
    // Context refers to the current global object. This reference will
    // become outdated after deserialization.
    BackReference back_reference = back_reference_map_.Lookup(obj);
    DCHECK(back_reference.is_valid());
    outdated_contexts_.Add(back_reference);
  }
}


void Serializer::ObjectSerializer::SerializePrologue(AllocationSpace space,
                                                     int size, Map* map) {
  if (serializer_->code_address_map_) {
    const char* code_name =
        serializer_->code_address_map_->Lookup(object_->address());
    LOG(serializer_->isolate_,
        CodeNameEvent(object_->address(), sink_->Position(), code_name));
    LOG(serializer_->isolate_,
        SnapshotPositionEvent(object_->address(), sink_->Position()));
  }

  BackReference back_reference;
  if (space == LO_SPACE) {
    sink_->Put(kNewObject + reference_representation_ + space,
               "NewLargeObject");
    sink_->PutInt(size >> kObjectAlignmentBits, "ObjectSizeInWords");
    if (object_->IsCode()) {
      sink_->Put(EXECUTABLE, "executable large object");
    } else {
      sink_->Put(NOT_EXECUTABLE, "not executable large object");
    }
    back_reference = serializer_->AllocateLargeObject(size);
  } else {
    bool needs_double_align = false;
    if (object_->NeedsToEnsureDoubleAlignment()) {
      // Add wriggle room for double alignment padding.
      back_reference = serializer_->Allocate(space, size + kPointerSize);
      needs_double_align = true;
    } else {
      back_reference = serializer_->Allocate(space, size);
    }
    sink_->Put(kNewObject + reference_representation_ + space, "NewObject");
    if (needs_double_align)
      sink_->PutInt(kDoubleAlignmentSentinel, "DoubleAlignSentinel");
    int encoded_size = size >> kObjectAlignmentBits;
    DCHECK_NE(kDoubleAlignmentSentinel, encoded_size);
    sink_->PutInt(encoded_size, "ObjectSizeInWords");
  }

#ifdef OBJECT_PRINT
  if (FLAG_serialization_statistics) {
    serializer_->CountInstanceType(map, size);
  }
#endif  // OBJECT_PRINT

  // Mark this object as already serialized.
  serializer_->back_reference_map()->Add(object_, back_reference);

  // Serialize the map (first word of the object).
  serializer_->SerializeObject(map, kPlain, kStartOfObject, 0);
}


void Serializer::ObjectSerializer::SerializeExternalString() {
  // Instead of serializing this as an external string, we serialize
  // an imaginary sequential string with the same content.
  Isolate* isolate = serializer_->isolate();
  DCHECK(object_->IsExternalString());
  DCHECK(object_->map() != isolate->heap()->native_source_string_map());
  ExternalString* string = ExternalString::cast(object_);
  int length = string->length();
  Map* map;
  int content_size;
  int allocation_size;
  const byte* resource;
  // Find the map and size for the imaginary sequential string.
  bool internalized = object_->IsInternalizedString();
  if (object_->IsExternalOneByteString()) {
    map = internalized ? isolate->heap()->one_byte_internalized_string_map()
                       : isolate->heap()->one_byte_string_map();
    allocation_size = SeqOneByteString::SizeFor(length);
    content_size = length * kCharSize;
    resource = reinterpret_cast<const byte*>(
        ExternalOneByteString::cast(string)->resource()->data());
  } else {
    map = internalized ? isolate->heap()->internalized_string_map()
                       : isolate->heap()->string_map();
    allocation_size = SeqTwoByteString::SizeFor(length);
    content_size = length * kShortSize;
    resource = reinterpret_cast<const byte*>(
        ExternalTwoByteString::cast(string)->resource()->data());
  }

  AllocationSpace space = (allocation_size > Page::kMaxRegularHeapObjectSize)
                              ? LO_SPACE
                              : OLD_SPACE;
  SerializePrologue(space, allocation_size, map);

  // Output the rest of the imaginary string.
  int bytes_to_output = allocation_size - HeapObject::kHeaderSize;

  // Output raw data header. Do not bother with common raw length cases here.
  sink_->Put(kVariableRawData, "RawDataForString");
  sink_->PutInt(bytes_to_output, "length");

  // Serialize string header (except for map).
  Address string_start = string->address();
  for (int i = HeapObject::kHeaderSize; i < SeqString::kHeaderSize; i++) {
    sink_->PutSection(string_start[i], "StringHeader");
  }

  // Serialize string content.
  sink_->PutRaw(resource, content_size, "StringContent");

  // Since the allocation size is rounded up to object alignment, there
  // maybe left-over bytes that need to be padded.
  int padding_size = allocation_size - SeqString::kHeaderSize - content_size;
  DCHECK(0 <= padding_size && padding_size < kObjectAlignment);
  for (int i = 0; i < padding_size; i++) sink_->PutSection(0, "StringPadding");

  sink_->Put(kSkip, "SkipAfterString");
  sink_->PutInt(bytes_to_output, "SkipDistance");
}


void Serializer::ObjectSerializer::Serialize() {
  if (FLAG_trace_serializer) {
    PrintF(" Encoding heap object: ");
    object_->ShortPrint();
    PrintF("\n");
  }

  // We cannot serialize typed array objects correctly.
  DCHECK(!object_->IsJSTypedArray());

  if (object_->IsPrototypeInfo()) {
    Object* prototype_users = PrototypeInfo::cast(object_)->prototype_users();
    if (prototype_users->IsWeakFixedArray()) {
      WeakFixedArray::cast(prototype_users)->Compact();
    }
  }

  if (object_->IsScript()) {
    // Clear cached line ends.
    Object* undefined = serializer_->isolate()->heap()->undefined_value();
    Script::cast(object_)->set_line_ends(undefined);
  }

  if (object_->IsExternalString()) {
    Heap* heap = serializer_->isolate()->heap();
    if (object_->map() != heap->native_source_string_map()) {
      // Usually we cannot recreate resources for external strings. To work
      // around this, external strings are serialized to look like ordinary
      // sequential strings.
      // The exception are native source code strings, since we can recreate
      // their resources. In that case we fall through and leave it to
      // VisitExternalOneByteString further down.
      SerializeExternalString();
      return;
    }
  }

  int size = object_->Size();
  Map* map = object_->map();
  AllocationSpace space =
      MemoryChunk::FromAddress(object_->address())->owner()->identity();
  SerializePrologue(space, size, map);

  // Serialize the rest of the object.
  CHECK_EQ(0, bytes_processed_so_far_);
  bytes_processed_so_far_ = kPointerSize;

  object_->IterateBody(map->instance_type(), size, this);
  OutputRawData(object_->address() + size);
}


void Serializer::ObjectSerializer::VisitPointers(Object** start,
                                                 Object** end) {
  Object** current = start;
  while (current < end) {
    while (current < end && (*current)->IsSmi()) current++;
    if (current < end) OutputRawData(reinterpret_cast<Address>(current));

    while (current < end && !(*current)->IsSmi()) {
      HeapObject* current_contents = HeapObject::cast(*current);
      int root_index = serializer_->root_index_map()->Lookup(current_contents);
      // Repeats are not subject to the write barrier so we can only use
      // immortal immovable root members. They are never in new space.
      if (current != start && root_index != RootIndexMap::kInvalidRootIndex &&
          Heap::RootIsImmortalImmovable(root_index) &&
          current_contents == current[-1]) {
        DCHECK(!serializer_->isolate()->heap()->InNewSpace(current_contents));
        int repeat_count = 1;
        while (&current[repeat_count] < end - 1 &&
               current[repeat_count] == current_contents) {
          repeat_count++;
        }
        current += repeat_count;
        bytes_processed_so_far_ += repeat_count * kPointerSize;
        if (repeat_count > kNumberOfFixedRepeat) {
          sink_->Put(kVariableRepeat, "VariableRepeat");
          sink_->PutInt(repeat_count, "repeat count");
        } else {
          sink_->Put(kFixedRepeatStart + repeat_count, "FixedRepeat");
        }
      } else {
        serializer_->SerializeObject(
                current_contents, kPlain, kStartOfObject, 0);
        bytes_processed_so_far_ += kPointerSize;
        current++;
      }
    }
  }
}


void Serializer::ObjectSerializer::VisitEmbeddedPointer(RelocInfo* rinfo) {
  // Out-of-line constant pool entries will be visited by the ConstantPoolArray.
  if (FLAG_enable_ool_constant_pool && rinfo->IsInConstantPool()) return;

  int skip = OutputRawData(rinfo->target_address_address(),
                           kCanReturnSkipInsteadOfSkipping);
  HowToCode how_to_code = rinfo->IsCodedSpecially() ? kFromCode : kPlain;
  Object* object = rinfo->target_object();
  serializer_->SerializeObject(HeapObject::cast(object), how_to_code,
                               kStartOfObject, skip);
  bytes_processed_so_far_ += rinfo->target_address_size();
}


void Serializer::ObjectSerializer::VisitExternalReference(Address* p) {
  int skip = OutputRawData(reinterpret_cast<Address>(p),
                           kCanReturnSkipInsteadOfSkipping);
  sink_->Put(kExternalReference + kPlain + kStartOfObject, "ExternalRef");
  sink_->PutInt(skip, "SkipB4ExternalRef");
  Address target = *p;
  sink_->PutInt(serializer_->EncodeExternalReference(target), "reference id");
  bytes_processed_so_far_ += kPointerSize;
}


void Serializer::ObjectSerializer::VisitExternalReference(RelocInfo* rinfo) {
  int skip = OutputRawData(rinfo->target_address_address(),
                           kCanReturnSkipInsteadOfSkipping);
  HowToCode how_to_code = rinfo->IsCodedSpecially() ? kFromCode : kPlain;
  sink_->Put(kExternalReference + how_to_code + kStartOfObject, "ExternalRef");
  sink_->PutInt(skip, "SkipB4ExternalRef");
  Address target = rinfo->target_external_reference();
  sink_->PutInt(serializer_->EncodeExternalReference(target), "reference id");
  bytes_processed_so_far_ += rinfo->target_address_size();
}


void Serializer::ObjectSerializer::VisitInternalReference(RelocInfo* rinfo) {
  // We can only reference to internal references of code that has been output.
  DCHECK(is_code_object_ && code_has_been_output_);
  // We do not use skip from last patched pc to find the pc to patch, since
  // target_address_address may not return addresses in ascending order when
  // used for internal references. External references may be stored at the
  // end of the code in the constant pool, whereas internal references are
  // inline. That would cause the skip to be negative. Instead, we store the
  // offset from code entry.
  Address entry = Code::cast(object_)->entry();
  intptr_t pc_offset = rinfo->target_internal_reference_address() - entry;
  intptr_t target_offset = rinfo->target_internal_reference() - entry;
  DCHECK(0 <= pc_offset &&
         pc_offset <= Code::cast(object_)->instruction_size());
  DCHECK(0 <= target_offset &&
         target_offset <= Code::cast(object_)->instruction_size());
  sink_->Put(rinfo->rmode() == RelocInfo::INTERNAL_REFERENCE
                 ? kInternalReference
                 : kInternalReferenceEncoded,
             "InternalRef");
  sink_->PutInt(static_cast<uintptr_t>(pc_offset), "internal ref address");
  sink_->PutInt(static_cast<uintptr_t>(target_offset), "internal ref value");
}


void Serializer::ObjectSerializer::VisitRuntimeEntry(RelocInfo* rinfo) {
  int skip = OutputRawData(rinfo->target_address_address(),
                           kCanReturnSkipInsteadOfSkipping);
  HowToCode how_to_code = rinfo->IsCodedSpecially() ? kFromCode : kPlain;
  sink_->Put(kExternalReference + how_to_code + kStartOfObject, "ExternalRef");
  sink_->PutInt(skip, "SkipB4ExternalRef");
  Address target = rinfo->target_address();
  sink_->PutInt(serializer_->EncodeExternalReference(target), "reference id");
  bytes_processed_so_far_ += rinfo->target_address_size();
}


void Serializer::ObjectSerializer::VisitCodeTarget(RelocInfo* rinfo) {
  // Out-of-line constant pool entries will be visited by the ConstantPoolArray.
  if (FLAG_enable_ool_constant_pool && rinfo->IsInConstantPool()) return;

  int skip = OutputRawData(rinfo->target_address_address(),
                           kCanReturnSkipInsteadOfSkipping);
  Code* object = Code::GetCodeFromTargetAddress(rinfo->target_address());
  serializer_->SerializeObject(object, kFromCode, kInnerPointer, skip);
  bytes_processed_so_far_ += rinfo->target_address_size();
}


void Serializer::ObjectSerializer::VisitCodeEntry(Address entry_address) {
  int skip = OutputRawData(entry_address, kCanReturnSkipInsteadOfSkipping);
  Code* object = Code::cast(Code::GetObjectFromEntryAddress(entry_address));
  serializer_->SerializeObject(object, kPlain, kInnerPointer, skip);
  bytes_processed_so_far_ += kPointerSize;
}


void Serializer::ObjectSerializer::VisitCell(RelocInfo* rinfo) {
  // Out-of-line constant pool entries will be visited by the ConstantPoolArray.
  if (FLAG_enable_ool_constant_pool && rinfo->IsInConstantPool()) return;

  int skip = OutputRawData(rinfo->pc(), kCanReturnSkipInsteadOfSkipping);
  Cell* object = Cell::cast(rinfo->target_cell());
  serializer_->SerializeObject(object, kPlain, kInnerPointer, skip);
  bytes_processed_so_far_ += kPointerSize;
}


void Serializer::ObjectSerializer::VisitExternalOneByteString(
    v8::String::ExternalOneByteStringResource** resource_pointer) {
  Address references_start = reinterpret_cast<Address>(resource_pointer);
  OutputRawData(references_start);
  for (int i = 0; i < Natives::GetBuiltinsCount(); i++) {
    Object* source =
        serializer_->isolate()->heap()->natives_source_cache()->get(i);
    if (!source->IsUndefined()) {
      ExternalOneByteString* string = ExternalOneByteString::cast(source);
      typedef v8::String::ExternalOneByteStringResource Resource;
      const Resource* resource = string->resource();
      if (resource == *resource_pointer) {
        sink_->Put(kNativesStringResource, "NativesStringResource");
        sink_->PutSection(i, "NativesStringResourceEnd");
        bytes_processed_so_far_ += sizeof(resource);
        return;
      }
    }
  }
  // One of the strings in the natives cache should match the resource.  We
  // don't expect any other kinds of external strings here.
  UNREACHABLE();
}


Address Serializer::ObjectSerializer::PrepareCode() {
  // To make snapshots reproducible, we make a copy of the code object
  // and wipe all pointers in the copy, which we then serialize.
  Code* original = Code::cast(object_);
  Code* code = serializer_->CopyCode(original);
  // Code age headers are not serializable.
  code->MakeYoung(serializer_->isolate());
  int mode_mask = RelocInfo::kCodeTargetMask |
                  RelocInfo::ModeMask(RelocInfo::EMBEDDED_OBJECT) |
                  RelocInfo::ModeMask(RelocInfo::EXTERNAL_REFERENCE) |
                  RelocInfo::ModeMask(RelocInfo::RUNTIME_ENTRY) |
                  RelocInfo::ModeMask(RelocInfo::INTERNAL_REFERENCE) |
                  RelocInfo::ModeMask(RelocInfo::INTERNAL_REFERENCE_ENCODED);
  for (RelocIterator it(code, mode_mask); !it.done(); it.next()) {
    RelocInfo* rinfo = it.rinfo();
    if (!(FLAG_enable_ool_constant_pool && rinfo->IsInConstantPool())) {
      rinfo->WipeOut();
    }
  }
  // We need to wipe out the header fields *after* wiping out the
  // relocations, because some of these fields are needed for the latter.
  code->WipeOutHeader();
  return code->address();
}


int Serializer::ObjectSerializer::OutputRawData(
    Address up_to, Serializer::ObjectSerializer::ReturnSkip return_skip) {
  Address object_start = object_->address();
  int base = bytes_processed_so_far_;
  int up_to_offset = static_cast<int>(up_to - object_start);
  int to_skip = up_to_offset - bytes_processed_so_far_;
  int bytes_to_output = to_skip;
  bytes_processed_so_far_ += to_skip;
  // This assert will fail if the reloc info gives us the target_address_address
  // locations in a non-ascending order.  Luckily that doesn't happen.
  DCHECK(to_skip >= 0);
  bool outputting_code = false;
  if (to_skip != 0 && is_code_object_ && !code_has_been_output_) {
    // Output the code all at once and fix later.
    bytes_to_output = object_->Size() + to_skip - bytes_processed_so_far_;
    outputting_code = true;
    code_has_been_output_ = true;
  }
  if (bytes_to_output != 0 && (!is_code_object_ || outputting_code)) {
    if (!outputting_code && bytes_to_output == to_skip &&
        IsAligned(bytes_to_output, kPointerAlignment) &&
        bytes_to_output <= kNumberOfFixedRawData * kPointerSize) {
      int size_in_words = bytes_to_output >> kPointerSizeLog2;
      sink_->PutSection(kFixedRawDataStart + size_in_words, "FixedRawData");
      to_skip = 0;  // This instruction includes skip.
    } else {
      // We always end up here if we are outputting the code of a code object.
      sink_->Put(kVariableRawData, "VariableRawData");
      sink_->PutInt(bytes_to_output, "length");
    }

    if (is_code_object_) object_start = PrepareCode();

    const char* description = is_code_object_ ? "Code" : "Byte";
#ifdef MEMORY_SANITIZER
    // Object sizes are usually rounded up with uninitialized padding space.
    MSAN_MEMORY_IS_INITIALIZED(object_start + base, bytes_to_output);
#endif  // MEMORY_SANITIZER
    sink_->PutRaw(object_start + base, bytes_to_output, description);
  }
  if (to_skip != 0 && return_skip == kIgnoringReturn) {
    sink_->Put(kSkip, "Skip");
    sink_->PutInt(to_skip, "SkipDistance");
    to_skip = 0;
  }
  return to_skip;
}


BackReference Serializer::AllocateLargeObject(int size) {
  // Large objects are allocated one-by-one when deserializing. We do not
  // have to keep track of multiple chunks.
  large_objects_total_size_ += size;
  return BackReference::LargeObjectReference(seen_large_objects_index_++);
}


BackReference Serializer::Allocate(AllocationSpace space, int size) {
  DCHECK(space >= 0 && space < kNumberOfPreallocatedSpaces);
  DCHECK(size > 0 && size <= static_cast<int>(max_chunk_size(space)));
  uint32_t new_chunk_size = pending_chunk_[space] + size;
  if (new_chunk_size > max_chunk_size(space)) {
    // The new chunk size would not fit onto a single page. Complete the
    // current chunk and start a new one.
    sink_->Put(kNextChunk, "NextChunk");
    sink_->Put(space, "NextChunkSpace");
    completed_chunks_[space].Add(pending_chunk_[space]);
    DCHECK_LE(completed_chunks_[space].length(), BackReference::kMaxChunkIndex);
    pending_chunk_[space] = 0;
    new_chunk_size = size;
  }
  uint32_t offset = pending_chunk_[space];
  pending_chunk_[space] = new_chunk_size;
  return BackReference::Reference(space, completed_chunks_[space].length(),
                                  offset);
}


void Serializer::Pad() {
  // The non-branching GetInt will read up to 3 bytes too far, so we need
  // to pad the snapshot to make sure we don't read over the end.
  for (unsigned i = 0; i < sizeof(int32_t) - 1; i++) {
    sink_->Put(kNop, "Padding");
  }
  // Pad up to pointer size for checksum.
  while (!IsAligned(sink_->Position(), kPointerAlignment)) {
    sink_->Put(kNop, "Padding");
  }
}


void Serializer::InitializeCodeAddressMap() {
  isolate_->InitializeLoggingAndCounters();
  code_address_map_ = new CodeAddressMap(isolate_);
}


Code* Serializer::CopyCode(Code* code) {
  code_buffer_.Rewind(0);  // Clear buffer without deleting backing store.
  int size = code->CodeSize();
  code_buffer_.AddAll(Vector<byte>(code->address(), size));
  return Code::cast(HeapObject::FromAddress(&code_buffer_.first()));
}


ScriptData* CodeSerializer::Serialize(Isolate* isolate,
                                      Handle<SharedFunctionInfo> info,
                                      Handle<String> source) {
  base::ElapsedTimer timer;
  if (FLAG_profile_deserialization) timer.Start();
  if (FLAG_trace_serializer) {
    PrintF("[Serializing from");
    Object* script = info->script();
    if (script->IsScript()) Script::cast(script)->name()->ShortPrint();
    PrintF("]\n");
  }

  // Serialize code object.
  SnapshotByteSink sink(info->code()->CodeSize() * 2);
  CodeSerializer cs(isolate, &sink, *source, info->code());
  DisallowHeapAllocation no_gc;
  Object** location = Handle<Object>::cast(info).location();
  cs.VisitPointer(location);
  cs.Pad();

  SerializedCodeData data(sink.data(), cs);
  ScriptData* script_data = data.GetScriptData();

  if (FLAG_profile_deserialization) {
    double ms = timer.Elapsed().InMillisecondsF();
    int length = script_data->length();
    PrintF("[Serializing to %d bytes took %0.3f ms]\n", length, ms);
  }

  return script_data;
}


void CodeSerializer::SerializeObject(HeapObject* obj, HowToCode how_to_code,
                                     WhereToPoint where_to_point, int skip) {
  int root_index = root_index_map_.Lookup(obj);
  if (root_index != RootIndexMap::kInvalidRootIndex) {
    PutRoot(root_index, obj, how_to_code, where_to_point, skip);
    return;
  }

  if (SerializeKnownObject(obj, how_to_code, where_to_point, skip)) return;

  FlushSkip(skip);

  if (obj->IsCode()) {
    Code* code_object = Code::cast(obj);
    switch (code_object->kind()) {
      case Code::OPTIMIZED_FUNCTION:  // No optimized code compiled yet.
      case Code::HANDLER:             // No handlers patched in yet.
      case Code::REGEXP:              // No regexp literals initialized yet.
      case Code::NUMBER_OF_KINDS:     // Pseudo enum value.
        CHECK(false);
      case Code::BUILTIN:
        SerializeBuiltin(code_object->builtin_index(), how_to_code,
                         where_to_point);
        return;
      case Code::STUB:
        SerializeCodeStub(code_object->stub_key(), how_to_code, where_to_point);
        return;
#define IC_KIND_CASE(KIND) case Code::KIND:
        IC_KIND_LIST(IC_KIND_CASE)
#undef IC_KIND_CASE
        SerializeIC(code_object, how_to_code, where_to_point);
        return;
      case Code::FUNCTION:
        DCHECK(code_object->has_reloc_info_for_serialization());
        // Only serialize the code for the toplevel function unless specified
        // by flag. Replace code of inner functions by the lazy compile builtin.
        // This is safe, as checked in Compiler::BuildFunctionInfo.
        if (code_object != main_code_ && !FLAG_serialize_inner) {
          SerializeBuiltin(Builtins::kCompileLazy, how_to_code, where_to_point);
        } else {
          SerializeGeneric(code_object, how_to_code, where_to_point);
        }
        return;
    }
    UNREACHABLE();
  }

  // Past this point we should not see any (context-specific) maps anymore.
  CHECK(!obj->IsMap());
  // There should be no references to the global object embedded.
  CHECK(!obj->IsJSGlobalProxy() && !obj->IsGlobalObject());
  // There should be no hash table embedded. They would require rehashing.
  CHECK(!obj->IsHashTable());
  // We expect no instantiated function objects or contexts.
  CHECK(!obj->IsJSFunction() && !obj->IsContext());

  SerializeGeneric(obj, how_to_code, where_to_point);
}


void CodeSerializer::SerializeGeneric(HeapObject* heap_object,
                                      HowToCode how_to_code,
                                      WhereToPoint where_to_point) {
  if (heap_object->IsInternalizedString()) num_internalized_strings_++;

  // Object has not yet been serialized.  Serialize it here.
  ObjectSerializer serializer(this, heap_object, sink_, how_to_code,
                              where_to_point);
  serializer.Serialize();
}


void CodeSerializer::SerializeBuiltin(int builtin_index, HowToCode how_to_code,
                                      WhereToPoint where_to_point) {
  DCHECK((how_to_code == kPlain && where_to_point == kStartOfObject) ||
         (how_to_code == kPlain && where_to_point == kInnerPointer) ||
         (how_to_code == kFromCode && where_to_point == kInnerPointer));
  DCHECK_LT(builtin_index, Builtins::builtin_count);
  DCHECK_LE(0, builtin_index);

  if (FLAG_trace_serializer) {
    PrintF(" Encoding builtin: %s\n",
           isolate()->builtins()->name(builtin_index));
  }

  sink_->Put(kBuiltin + how_to_code + where_to_point, "Builtin");
  sink_->PutInt(builtin_index, "builtin_index");
}


void CodeSerializer::SerializeCodeStub(uint32_t stub_key, HowToCode how_to_code,
                                       WhereToPoint where_to_point) {
  DCHECK((how_to_code == kPlain && where_to_point == kStartOfObject) ||
         (how_to_code == kPlain && where_to_point == kInnerPointer) ||
         (how_to_code == kFromCode && where_to_point == kInnerPointer));
  DCHECK(CodeStub::MajorKeyFromKey(stub_key) != CodeStub::NoCache);
  DCHECK(!CodeStub::GetCode(isolate(), stub_key).is_null());

  int index = AddCodeStubKey(stub_key) + kCodeStubsBaseIndex;

  if (FLAG_trace_serializer) {
    PrintF(" Encoding code stub %s as %d\n",
           CodeStub::MajorName(CodeStub::MajorKeyFromKey(stub_key), false),
           index);
  }

  sink_->Put(kAttachedReference + how_to_code + where_to_point, "CodeStub");
  sink_->PutInt(index, "CodeStub key");
}


void CodeSerializer::SerializeIC(Code* ic, HowToCode how_to_code,
                                 WhereToPoint where_to_point) {
  // The IC may be implemented as a stub.
  uint32_t stub_key = ic->stub_key();
  if (stub_key != CodeStub::NoCacheKey()) {
    if (FLAG_trace_serializer) {
      PrintF(" %s is a code stub\n", Code::Kind2String(ic->kind()));
    }
    SerializeCodeStub(stub_key, how_to_code, where_to_point);
    return;
  }
  // The IC may be implemented as builtin. Only real builtins have an
  // actual builtin_index value attached (otherwise it's just garbage).
  // Compare to make sure we are really dealing with a builtin.
  int builtin_index = ic->builtin_index();
  if (builtin_index < Builtins::builtin_count) {
    Builtins::Name name = static_cast<Builtins::Name>(builtin_index);
    Code* builtin = isolate()->builtins()->builtin(name);
    if (builtin == ic) {
      if (FLAG_trace_serializer) {
        PrintF(" %s is a builtin\n", Code::Kind2String(ic->kind()));
      }
      DCHECK(ic->kind() == Code::KEYED_LOAD_IC ||
             ic->kind() == Code::KEYED_STORE_IC);
      SerializeBuiltin(builtin_index, how_to_code, where_to_point);
      return;
    }
  }
  // The IC may also just be a piece of code kept in the non_monomorphic_cache.
  // In that case, just serialize as a normal code object.
  if (FLAG_trace_serializer) {
    PrintF(" %s has no special handling\n", Code::Kind2String(ic->kind()));
  }
  DCHECK(ic->kind() == Code::LOAD_IC || ic->kind() == Code::STORE_IC);
  SerializeGeneric(ic, how_to_code, where_to_point);
}


int CodeSerializer::AddCodeStubKey(uint32_t stub_key) {
  // TODO(yangguo) Maybe we need a hash table for a faster lookup than O(n^2).
  int index = 0;
  while (index < stub_keys_.length()) {
    if (stub_keys_[index] == stub_key) return index;
    index++;
  }
  stub_keys_.Add(stub_key);
  return index;
}


MaybeHandle<SharedFunctionInfo> CodeSerializer::Deserialize(
    Isolate* isolate, ScriptData* cached_data, Handle<String> source) {
  base::ElapsedTimer timer;
  if (FLAG_profile_deserialization) timer.Start();

  HandleScope scope(isolate);

  SmartPointer<SerializedCodeData> scd(
      SerializedCodeData::FromCachedData(isolate, cached_data, *source));
  if (scd.is_empty()) {
    if (FLAG_profile_deserialization) PrintF("[Cached code failed check]\n");
    DCHECK(cached_data->rejected());
    return MaybeHandle<SharedFunctionInfo>();
  }

  // Eagerly expand string table to avoid allocations during deserialization.
  StringTable::EnsureCapacityForDeserialization(isolate,
                                                scd->NumInternalizedStrings());

  // Prepare and register list of attached objects.
  Vector<const uint32_t> code_stub_keys = scd->CodeStubKeys();
  Vector<Handle<Object> > attached_objects = Vector<Handle<Object> >::New(
      code_stub_keys.length() + kCodeStubsBaseIndex);
  attached_objects[kSourceObjectIndex] = source;
  for (int i = 0; i < code_stub_keys.length(); i++) {
    attached_objects[i + kCodeStubsBaseIndex] =
        CodeStub::GetCode(isolate, code_stub_keys[i]).ToHandleChecked();
  }

  Deserializer deserializer(scd.get());
  deserializer.SetAttachedObjects(attached_objects);

  // Deserialize.
  Handle<SharedFunctionInfo> result;
  if (!deserializer.DeserializeCode(isolate).ToHandle(&result)) {
    // Deserializing may fail if the reservations cannot be fulfilled.
    if (FLAG_profile_deserialization) PrintF("[Deserializing failed]\n");
    return MaybeHandle<SharedFunctionInfo>();
  }
  deserializer.FlushICacheForNewCodeObjects();

  if (FLAG_profile_deserialization) {
    double ms = timer.Elapsed().InMillisecondsF();
    int length = cached_data->length();
    PrintF("[Deserializing from %d bytes took %0.3f ms]\n", length, ms);
  }
  result->set_deserialized(true);

  if (isolate->logger()->is_logging_code_events() ||
      isolate->cpu_profiler()->is_profiling()) {
    String* name = isolate->heap()->empty_string();
    if (result->script()->IsScript()) {
      Script* script = Script::cast(result->script());
      if (script->name()->IsString()) name = String::cast(script->name());
    }
    isolate->logger()->CodeCreateEvent(Logger::SCRIPT_TAG, result->code(),
                                       *result, NULL, name);
  }
  return scope.CloseAndEscape(result);
}


void SerializedData::AllocateData(int size) {
  DCHECK(!owns_data_);
  data_ = NewArray<byte>(size);
  size_ = size;
  owns_data_ = true;
  DCHECK(IsAligned(reinterpret_cast<intptr_t>(data_), kPointerAlignment));
}


SnapshotData::SnapshotData(const Serializer& ser) {
  DisallowHeapAllocation no_gc;
  List<Reservation> reservations;
  ser.EncodeReservations(&reservations);
  const List<byte>& payload = ser.sink()->data();

  // Calculate sizes.
  int reservation_size = reservations.length() * kInt32Size;
  int size = kHeaderSize + reservation_size + payload.length();

  // Allocate backing store and create result data.
  AllocateData(size);

  // Set header values.
  SetMagicNumber(ser.isolate());
  SetHeaderValue(kCheckSumOffset, Version::Hash());
  SetHeaderValue(kNumReservationsOffset, reservations.length());
  SetHeaderValue(kPayloadLengthOffset, payload.length());

  // Copy reservation chunk sizes.
  CopyBytes(data_ + kHeaderSize, reinterpret_cast<byte*>(reservations.begin()),
            reservation_size);

  // Copy serialized data.
  CopyBytes(data_ + kHeaderSize + reservation_size, payload.begin(),
            static_cast<size_t>(payload.length()));
}


bool SnapshotData::IsSane() {
  return GetHeaderValue(kCheckSumOffset) == Version::Hash();
}


Vector<const SerializedData::Reservation> SnapshotData::Reservations() const {
  return Vector<const Reservation>(
      reinterpret_cast<const Reservation*>(data_ + kHeaderSize),
      GetHeaderValue(kNumReservationsOffset));
}


Vector<const byte> SnapshotData::Payload() const {
  int reservations_size = GetHeaderValue(kNumReservationsOffset) * kInt32Size;
  const byte* payload = data_ + kHeaderSize + reservations_size;
  int length = GetHeaderValue(kPayloadLengthOffset);
  DCHECK_EQ(data_ + size_, payload + length);
  return Vector<const byte>(payload, length);
}


class Checksum {
 public:
  explicit Checksum(Vector<const byte> payload) {
    // Fletcher's checksum. Modified to reduce 64-bit sums to 32-bit.
    uintptr_t a = 1;
    uintptr_t b = 0;
    const uintptr_t* cur = reinterpret_cast<const uintptr_t*>(payload.start());
    DCHECK(IsAligned(payload.length(), kIntptrSize));
    const uintptr_t* end = cur + payload.length() / kIntptrSize;
    while (cur < end) {
      // Unsigned overflow expected and intended.
      a += *cur++;
      b += a;
    }
#if V8_HOST_ARCH_64_BIT
    a ^= a >> 32;
    b ^= b >> 32;
#endif  // V8_HOST_ARCH_64_BIT
    a_ = static_cast<uint32_t>(a);
    b_ = static_cast<uint32_t>(b);
  }

  bool Check(uint32_t a, uint32_t b) const { return a == a_ && b == b_; }

  uint32_t a() const { return a_; }
  uint32_t b() const { return b_; }

 private:
  uint32_t a_;
  uint32_t b_;

  DISALLOW_COPY_AND_ASSIGN(Checksum);
};


SerializedCodeData::SerializedCodeData(const List<byte>& payload,
                                       const CodeSerializer& cs) {
  DisallowHeapAllocation no_gc;
  const List<uint32_t>* stub_keys = cs.stub_keys();

  List<Reservation> reservations;
  cs.EncodeReservations(&reservations);

  // Calculate sizes.
  int reservation_size = reservations.length() * kInt32Size;
  int num_stub_keys = stub_keys->length();
  int stub_keys_size = stub_keys->length() * kInt32Size;
  int payload_offset = kHeaderSize + reservation_size + stub_keys_size;
  int padded_payload_offset = POINTER_SIZE_ALIGN(payload_offset);
  int size = padded_payload_offset + payload.length();

  // Allocate backing store and create result data.
  AllocateData(size);

  // Set header values.
  SetMagicNumber(cs.isolate());
  SetHeaderValue(kVersionHashOffset, Version::Hash());
  SetHeaderValue(kSourceHashOffset, SourceHash(cs.source()));
  SetHeaderValue(kCpuFeaturesOffset,
                 static_cast<uint32_t>(CpuFeatures::SupportedFeatures()));
  SetHeaderValue(kFlagHashOffset, FlagList::Hash());
  SetHeaderValue(kNumInternalizedStringsOffset, cs.num_internalized_strings());
  SetHeaderValue(kNumReservationsOffset, reservations.length());
  SetHeaderValue(kNumCodeStubKeysOffset, num_stub_keys);
  SetHeaderValue(kPayloadLengthOffset, payload.length());

  Checksum checksum(payload.ToConstVector());
  SetHeaderValue(kChecksum1Offset, checksum.a());
  SetHeaderValue(kChecksum2Offset, checksum.b());

  // Copy reservation chunk sizes.
  CopyBytes(data_ + kHeaderSize, reinterpret_cast<byte*>(reservations.begin()),
            reservation_size);

  // Copy code stub keys.
  CopyBytes(data_ + kHeaderSize + reservation_size,
            reinterpret_cast<byte*>(stub_keys->begin()), stub_keys_size);

  memset(data_ + payload_offset, 0, padded_payload_offset - payload_offset);

  // Copy serialized data.
  CopyBytes(data_ + padded_payload_offset, payload.begin(),
            static_cast<size_t>(payload.length()));
}


SerializedCodeData::SanityCheckResult SerializedCodeData::SanityCheck(
    Isolate* isolate, String* source) const {
  uint32_t magic_number = GetMagicNumber();
  uint32_t version_hash = GetHeaderValue(kVersionHashOffset);
  uint32_t source_hash = GetHeaderValue(kSourceHashOffset);
  uint32_t cpu_features = GetHeaderValue(kCpuFeaturesOffset);
  uint32_t flags_hash = GetHeaderValue(kFlagHashOffset);
  uint32_t c1 = GetHeaderValue(kChecksum1Offset);
  uint32_t c2 = GetHeaderValue(kChecksum2Offset);
  if (magic_number != ComputeMagicNumber(isolate)) return MAGIC_NUMBER_MISMATCH;
  if (version_hash != Version::Hash()) return VERSION_MISMATCH;
  if (source_hash != SourceHash(source)) return SOURCE_MISMATCH;
  if (cpu_features != static_cast<uint32_t>(CpuFeatures::SupportedFeatures())) {
    return CPU_FEATURES_MISMATCH;
  }
  if (flags_hash != FlagList::Hash()) return FLAGS_MISMATCH;
  if (!Checksum(Payload()).Check(c1, c2)) return CHECKSUM_MISMATCH;
  return CHECK_SUCCESS;
}


// Return ScriptData object and relinquish ownership over it to the caller.
ScriptData* SerializedCodeData::GetScriptData() {
  DCHECK(owns_data_);
  ScriptData* result = new ScriptData(data_, size_);
  result->AcquireDataOwnership();
  owns_data_ = false;
  data_ = NULL;
  return result;
}


Vector<const SerializedData::Reservation> SerializedCodeData::Reservations()
    const {
  return Vector<const Reservation>(
      reinterpret_cast<const Reservation*>(data_ + kHeaderSize),
      GetHeaderValue(kNumReservationsOffset));
}


Vector<const byte> SerializedCodeData::Payload() const {
  int reservations_size = GetHeaderValue(kNumReservationsOffset) * kInt32Size;
  int code_stubs_size = GetHeaderValue(kNumCodeStubKeysOffset) * kInt32Size;
  int payload_offset = kHeaderSize + reservations_size + code_stubs_size;
  int padded_payload_offset = POINTER_SIZE_ALIGN(payload_offset);
  const byte* payload = data_ + padded_payload_offset;
  DCHECK(IsAligned(reinterpret_cast<intptr_t>(payload), kPointerAlignment));
  int length = GetHeaderValue(kPayloadLengthOffset);
  DCHECK_EQ(data_ + size_, payload + length);
  return Vector<const byte>(payload, length);
}


int SerializedCodeData::NumInternalizedStrings() const {
  return GetHeaderValue(kNumInternalizedStringsOffset);
}

Vector<const uint32_t> SerializedCodeData::CodeStubKeys() const {
  int reservations_size = GetHeaderValue(kNumReservationsOffset) * kInt32Size;
  const byte* start = data_ + kHeaderSize + reservations_size;
  return Vector<const uint32_t>(reinterpret_cast<const uint32_t*>(start),
                                GetHeaderValue(kNumCodeStubKeysOffset));
}


SerializedCodeData::SerializedCodeData(ScriptData* data)
    : SerializedData(const_cast<byte*>(data->data()), data->length()) {}


SerializedCodeData* SerializedCodeData::FromCachedData(Isolate* isolate,
                                                       ScriptData* cached_data,
                                                       String* source) {
  DisallowHeapAllocation no_gc;
  SerializedCodeData* scd = new SerializedCodeData(cached_data);
  SanityCheckResult r = scd->SanityCheck(isolate, source);
  if (r == CHECK_SUCCESS) return scd;
  cached_data->Reject();
  source->GetIsolate()->counters()->code_cache_reject_reason()->AddSample(r);
  delete scd;
  return NULL;
}
} }  // namespace v8::internal<|MERGE_RESOLUTION|>--- conflicted
+++ resolved
@@ -608,10 +608,6 @@
   Object* root;
   Object* outdated_contexts;
   VisitPointer(&root);
-<<<<<<< HEAD
-  DeserializeDeferredObjects();
-=======
->>>>>>> de2fe6b6
   VisitPointer(&outdated_contexts);
 
   // There's no code deserialized here. If this assert fires
@@ -1322,10 +1318,6 @@
     back_reference_map()->AddGlobalProxy(context->global_proxy());
   }
   VisitPointer(o);
-<<<<<<< HEAD
-  SerializeDeferredObjects();
-=======
->>>>>>> de2fe6b6
   SerializeOutdatedContextsAsFixedArray();
   Pad();
 }
