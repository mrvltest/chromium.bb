// Copyright 2012 the V8 project authors. All rights reserved.
// Redistribution and use in source and binary forms, with or without
// modification, are permitted provided that the following conditions are
// met:
//
//     * Redistributions of source code must retain the above copyright
//       notice, this list of conditions and the following disclaimer.
//     * Redistributions in binary form must reproduce the above
//       copyright notice, this list of conditions and the following
//       disclaimer in the documentation and/or other materials provided
//       with the distribution.
//     * Neither the name of Google Inc. nor the names of its
//       contributors may be used to endorse or promote products derived
//       from this software without specific prior written permission.
//
// THIS SOFTWARE IS PROVIDED BY THE COPYRIGHT HOLDERS AND CONTRIBUTORS
// "AS IS" AND ANY EXPRESS OR IMPLIED WARRANTIES, INCLUDING, BUT NOT
// LIMITED TO, THE IMPLIED WARRANTIES OF MERCHANTABILITY AND FITNESS FOR
// A PARTICULAR PURPOSE ARE DISCLAIMED. IN NO EVENT SHALL THE COPYRIGHT
// OWNER OR CONTRIBUTORS BE LIABLE FOR ANY DIRECT, INDIRECT, INCIDENTAL,
// SPECIAL, EXEMPLARY, OR CONSEQUENTIAL DAMAGES (INCLUDING, BUT NOT
// LIMITED TO, PROCUREMENT OF SUBSTITUTE GOODS OR SERVICES; LOSS OF USE,
// DATA, OR PROFITS; OR BUSINESS INTERRUPTION) HOWEVER CAUSED AND ON ANY
// THEORY OF LIABILITY, WHETHER IN CONTRACT, STRICT LIABILITY, OR TORT
// (INCLUDING NEGLIGENCE OR OTHERWISE) ARISING IN ANY WAY OUT OF THE USE
// OF THIS SOFTWARE, EVEN IF ADVISED OF THE POSSIBILITY OF SUCH DAMAGE.

#include "v8.h"

#include "accessors.h"
#include "api.h"
#include "bootstrapper.h"
#include "deoptimizer.h"
#include "execution.h"
#include "global-handles.h"
#include "ic-inl.h"
#include "natives.h"
#include "platform.h"
#include "runtime.h"
#include "serialize.h"
#include "snapshot.h"
#include "stub-cache.h"
#include "v8threads.h"

namespace v8 {
namespace internal {


// -----------------------------------------------------------------------------
// Coding of external references.

// The encoding of an external reference. The type is in the high word.
// The id is in the low word.
static uint32_t EncodeExternal(TypeCode type, uint16_t id) {
  return static_cast<uint32_t>(type) << 16 | id;
}


static int* GetInternalPointer(StatsCounter* counter) {
  // All counters refer to dummy_counter, if deserializing happens without
  // setting up counters.
  static int dummy_counter = 0;
  return counter->Enabled() ? counter->GetInternalPointer() : &dummy_counter;
}


ExternalReferenceTable* ExternalReferenceTable::instance(Isolate* isolate) {
  ExternalReferenceTable* external_reference_table =
      isolate->external_reference_table();
  if (external_reference_table == NULL) {
    external_reference_table = new ExternalReferenceTable(isolate);
    isolate->set_external_reference_table(external_reference_table);
  }
  return external_reference_table;
}


void ExternalReferenceTable::AddFromId(TypeCode type,
                                       uint16_t id,
                                       const char* name,
                                       Isolate* isolate) {
  Address address;
  switch (type) {
    case C_BUILTIN: {
      ExternalReference ref(static_cast<Builtins::CFunctionId>(id), isolate);
      address = ref.address();
      break;
    }
    case BUILTIN: {
      ExternalReference ref(static_cast<Builtins::Name>(id), isolate);
      address = ref.address();
      break;
    }
    case RUNTIME_FUNCTION: {
      ExternalReference ref(static_cast<Runtime::FunctionId>(id), isolate);
      address = ref.address();
      break;
    }
    case IC_UTILITY: {
      ExternalReference ref(IC_Utility(static_cast<IC::UtilityId>(id)),
                            isolate);
      address = ref.address();
      break;
    }
    default:
      UNREACHABLE();
      return;
  }
  Add(address, type, id, name);
}


void ExternalReferenceTable::Add(Address address,
                                 TypeCode type,
                                 uint16_t id,
                                 const char* name) {
  ASSERT_NE(NULL, address);
  ExternalReferenceEntry entry;
  entry.address = address;
  entry.code = EncodeExternal(type, id);
  entry.name = name;
  ASSERT_NE(0, entry.code);
  refs_.Add(entry);
  if (id > max_id_[type]) max_id_[type] = id;
}


void ExternalReferenceTable::PopulateTable(Isolate* isolate) {
  for (int type_code = 0; type_code < kTypeCodeCount; type_code++) {
    max_id_[type_code] = 0;
  }

  // The following populates all of the different type of external references
  // into the ExternalReferenceTable.
  //
  // NOTE: This function was originally 100k of code.  It has since been
  // rewritten to be mostly table driven, as the callback macro style tends to
  // very easily cause code bloat.  Please be careful in the future when adding
  // new references.

  struct RefTableEntry {
    TypeCode type;
    uint16_t id;
    const char* name;
  };

  static const RefTableEntry ref_table[] = {
  // Builtins
#define DEF_ENTRY_C(name, ignored) \
  { C_BUILTIN, \
    Builtins::c_##name, \
    "Builtins::" #name },

  BUILTIN_LIST_C(DEF_ENTRY_C)
#undef DEF_ENTRY_C

#define DEF_ENTRY_C(name, ignored) \
  { BUILTIN, \
    Builtins::k##name, \
    "Builtins::" #name },
#define DEF_ENTRY_A(name, kind, state, extra) DEF_ENTRY_C(name, ignored)

  BUILTIN_LIST_C(DEF_ENTRY_C)
  BUILTIN_LIST_A(DEF_ENTRY_A)
  BUILTIN_LIST_DEBUG_A(DEF_ENTRY_A)
#undef DEF_ENTRY_C
#undef DEF_ENTRY_A

  // Runtime functions
#define RUNTIME_ENTRY(name, nargs, ressize) \
  { RUNTIME_FUNCTION, \
    Runtime::k##name, \
    "Runtime::" #name },

  RUNTIME_FUNCTION_LIST(RUNTIME_ENTRY)
#undef RUNTIME_ENTRY

  // IC utilities
#define IC_ENTRY(name) \
  { IC_UTILITY, \
    IC::k##name, \
    "IC::" #name },

  IC_UTIL_LIST(IC_ENTRY)
#undef IC_ENTRY
  };  // end of ref_table[].

  for (size_t i = 0; i < ARRAY_SIZE(ref_table); ++i) {
    AddFromId(ref_table[i].type,
              ref_table[i].id,
              ref_table[i].name,
              isolate);
  }

#ifdef ENABLE_DEBUGGER_SUPPORT
  // Debug addresses
  Add(Debug_Address(Debug::k_after_break_target_address).address(isolate),
      DEBUG_ADDRESS,
      Debug::k_after_break_target_address << kDebugIdShift,
      "Debug::after_break_target_address()");
  Add(Debug_Address(Debug::k_debug_break_slot_address).address(isolate),
      DEBUG_ADDRESS,
      Debug::k_debug_break_slot_address << kDebugIdShift,
      "Debug::debug_break_slot_address()");
  Add(Debug_Address(Debug::k_debug_break_return_address).address(isolate),
      DEBUG_ADDRESS,
      Debug::k_debug_break_return_address << kDebugIdShift,
      "Debug::debug_break_return_address()");
  Add(Debug_Address(Debug::k_restarter_frame_function_pointer).address(isolate),
      DEBUG_ADDRESS,
      Debug::k_restarter_frame_function_pointer << kDebugIdShift,
      "Debug::restarter_frame_function_pointer_address()");
#endif

  // Stat counters
  struct StatsRefTableEntry {
    StatsCounter* (Counters::*counter)();
    uint16_t id;
    const char* name;
  };

  const StatsRefTableEntry stats_ref_table[] = {
#define COUNTER_ENTRY(name, caption) \
  { &Counters::name,    \
    Counters::k_##name, \
    "Counters::" #name },

  STATS_COUNTER_LIST_1(COUNTER_ENTRY)
  STATS_COUNTER_LIST_2(COUNTER_ENTRY)
#undef COUNTER_ENTRY
  };  // end of stats_ref_table[].

  Counters* counters = isolate->counters();
  for (size_t i = 0; i < ARRAY_SIZE(stats_ref_table); ++i) {
    Add(reinterpret_cast<Address>(GetInternalPointer(
            (counters->*(stats_ref_table[i].counter))())),
        STATS_COUNTER,
        stats_ref_table[i].id,
        stats_ref_table[i].name);
  }

  // Top addresses

  const char* AddressNames[] = {
#define BUILD_NAME_LITERAL(CamelName, hacker_name)      \
    "Isolate::" #hacker_name "_address",
    FOR_EACH_ISOLATE_ADDRESS_NAME(BUILD_NAME_LITERAL)
    NULL
#undef BUILD_NAME_LITERAL
  };

  for (uint16_t i = 0; i < Isolate::kIsolateAddressCount; ++i) {
    Add(isolate->get_address_from_id((Isolate::AddressId)i),
        TOP_ADDRESS, i, AddressNames[i]);
  }

  // Accessors
#define ACCESSOR_DESCRIPTOR_DECLARATION(name) \
  Add((Address)&Accessors::name, \
      ACCESSOR, \
      Accessors::k##name, \
      "Accessors::" #name);

  ACCESSOR_DESCRIPTOR_LIST(ACCESSOR_DESCRIPTOR_DECLARATION)
#undef ACCESSOR_DESCRIPTOR_DECLARATION

  StubCache* stub_cache = isolate->stub_cache();

  // Stub cache tables
  Add(stub_cache->key_reference(StubCache::kPrimary).address(),
      STUB_CACHE_TABLE,
      1,
      "StubCache::primary_->key");
  Add(stub_cache->value_reference(StubCache::kPrimary).address(),
      STUB_CACHE_TABLE,
      2,
      "StubCache::primary_->value");
  Add(stub_cache->map_reference(StubCache::kPrimary).address(),
      STUB_CACHE_TABLE,
      3,
      "StubCache::primary_->map");
  Add(stub_cache->key_reference(StubCache::kSecondary).address(),
      STUB_CACHE_TABLE,
      4,
      "StubCache::secondary_->key");
  Add(stub_cache->value_reference(StubCache::kSecondary).address(),
      STUB_CACHE_TABLE,
      5,
      "StubCache::secondary_->value");
  Add(stub_cache->map_reference(StubCache::kSecondary).address(),
      STUB_CACHE_TABLE,
      6,
      "StubCache::secondary_->map");

  // Runtime entries
  Add(ExternalReference::perform_gc_function(isolate).address(),
      RUNTIME_ENTRY,
      1,
      "Runtime::PerformGC");
  Add(ExternalReference::delete_handle_scope_extensions(isolate).address(),
      RUNTIME_ENTRY,
      4,
      "HandleScope::DeleteExtensions");
  Add(ExternalReference::
          incremental_marking_record_write_function(isolate).address(),
      RUNTIME_ENTRY,
      5,
      "IncrementalMarking::RecordWrite");
  Add(ExternalReference::store_buffer_overflow_function(isolate).address(),
      RUNTIME_ENTRY,
      6,
      "StoreBuffer::StoreBufferOverflow");
  Add(ExternalReference::
          incremental_evacuation_record_write_function(isolate).address(),
      RUNTIME_ENTRY,
      7,
      "IncrementalMarking::RecordWrite");

  // Miscellaneous
  Add(ExternalReference::roots_array_start(isolate).address(),
      UNCLASSIFIED,
      3,
      "Heap::roots_array_start()");
  Add(ExternalReference::address_of_stack_limit(isolate).address(),
      UNCLASSIFIED,
      4,
      "StackGuard::address_of_jslimit()");
  Add(ExternalReference::address_of_real_stack_limit(isolate).address(),
      UNCLASSIFIED,
      5,
      "StackGuard::address_of_real_jslimit()");
#ifndef V8_INTERPRETED_REGEXP
  Add(ExternalReference::address_of_regexp_stack_limit(isolate).address(),
      UNCLASSIFIED,
      6,
      "RegExpStack::limit_address()");
  Add(ExternalReference::address_of_regexp_stack_memory_address(
          isolate).address(),
      UNCLASSIFIED,
      7,
      "RegExpStack::memory_address()");
  Add(ExternalReference::address_of_regexp_stack_memory_size(isolate).address(),
      UNCLASSIFIED,
      8,
      "RegExpStack::memory_size()");
  Add(ExternalReference::address_of_static_offsets_vector(isolate).address(),
      UNCLASSIFIED,
      9,
      "OffsetsVector::static_offsets_vector");
#endif  // V8_INTERPRETED_REGEXP
  Add(ExternalReference::new_space_start(isolate).address(),
      UNCLASSIFIED,
      10,
      "Heap::NewSpaceStart()");
  Add(ExternalReference::new_space_mask(isolate).address(),
      UNCLASSIFIED,
      11,
      "Heap::NewSpaceMask()");
  Add(ExternalReference::heap_always_allocate_scope_depth(isolate).address(),
      UNCLASSIFIED,
      12,
      "Heap::always_allocate_scope_depth()");
  Add(ExternalReference::new_space_allocation_limit_address(isolate).address(),
      UNCLASSIFIED,
      14,
      "Heap::NewSpaceAllocationLimitAddress()");
  Add(ExternalReference::new_space_allocation_top_address(isolate).address(),
      UNCLASSIFIED,
      15,
      "Heap::NewSpaceAllocationTopAddress()");
#ifdef ENABLE_DEBUGGER_SUPPORT
  Add(ExternalReference::debug_break(isolate).address(),
      UNCLASSIFIED,
      16,
      "Debug::Break()");
  Add(ExternalReference::debug_step_in_fp_address(isolate).address(),
      UNCLASSIFIED,
      17,
      "Debug::step_in_fp_addr()");
#endif
  Add(ExternalReference::double_fp_operation(Token::ADD, isolate).address(),
      UNCLASSIFIED,
      18,
      "add_two_doubles");
  Add(ExternalReference::double_fp_operation(Token::SUB, isolate).address(),
      UNCLASSIFIED,
      19,
      "sub_two_doubles");
  Add(ExternalReference::double_fp_operation(Token::MUL, isolate).address(),
      UNCLASSIFIED,
      20,
      "mul_two_doubles");
  Add(ExternalReference::double_fp_operation(Token::DIV, isolate).address(),
      UNCLASSIFIED,
      21,
      "div_two_doubles");
  Add(ExternalReference::double_fp_operation(Token::MOD, isolate).address(),
      UNCLASSIFIED,
      22,
      "mod_two_doubles");
  Add(ExternalReference::compare_doubles(isolate).address(),
      UNCLASSIFIED,
      23,
      "compare_doubles");
#ifndef V8_INTERPRETED_REGEXP
  Add(ExternalReference::re_case_insensitive_compare_uc16(isolate).address(),
      UNCLASSIFIED,
      24,
      "NativeRegExpMacroAssembler::CaseInsensitiveCompareUC16()");
  Add(ExternalReference::re_check_stack_guard_state(isolate).address(),
      UNCLASSIFIED,
      25,
      "RegExpMacroAssembler*::CheckStackGuardState()");
  Add(ExternalReference::re_grow_stack(isolate).address(),
      UNCLASSIFIED,
      26,
      "NativeRegExpMacroAssembler::GrowStack()");
  Add(ExternalReference::re_word_character_map().address(),
      UNCLASSIFIED,
      27,
      "NativeRegExpMacroAssembler::word_character_map");
#endif  // V8_INTERPRETED_REGEXP
  // Keyed lookup cache.
  Add(ExternalReference::keyed_lookup_cache_keys(isolate).address(),
      UNCLASSIFIED,
      28,
      "KeyedLookupCache::keys()");
  Add(ExternalReference::keyed_lookup_cache_field_offsets(isolate).address(),
      UNCLASSIFIED,
      29,
      "KeyedLookupCache::field_offsets()");
  Add(ExternalReference::transcendental_cache_array_address(isolate).address(),
      UNCLASSIFIED,
      30,
      "TranscendentalCache::caches()");
  Add(ExternalReference::handle_scope_next_address(isolate).address(),
      UNCLASSIFIED,
      31,
      "HandleScope::next");
  Add(ExternalReference::handle_scope_limit_address(isolate).address(),
      UNCLASSIFIED,
      32,
      "HandleScope::limit");
  Add(ExternalReference::handle_scope_level_address(isolate).address(),
      UNCLASSIFIED,
      33,
      "HandleScope::level");
  Add(ExternalReference::new_deoptimizer_function(isolate).address(),
      UNCLASSIFIED,
      34,
      "Deoptimizer::New()");
  Add(ExternalReference::compute_output_frames_function(isolate).address(),
      UNCLASSIFIED,
      35,
      "Deoptimizer::ComputeOutputFrames()");
  Add(ExternalReference::address_of_min_int().address(),
      UNCLASSIFIED,
      36,
      "LDoubleConstant::min_int");
  Add(ExternalReference::address_of_one_half().address(),
      UNCLASSIFIED,
      37,
      "LDoubleConstant::one_half");
  Add(ExternalReference::isolate_address(isolate).address(),
      UNCLASSIFIED,
      38,
      "isolate");
  Add(ExternalReference::address_of_minus_zero().address(),
      UNCLASSIFIED,
      39,
      "LDoubleConstant::minus_zero");
  Add(ExternalReference::address_of_negative_infinity().address(),
      UNCLASSIFIED,
      40,
      "LDoubleConstant::negative_infinity");
  Add(ExternalReference::power_double_double_function(isolate).address(),
      UNCLASSIFIED,
      41,
      "power_double_double_function");
  Add(ExternalReference::power_double_int_function(isolate).address(),
      UNCLASSIFIED,
      42,
      "power_double_int_function");
  Add(ExternalReference::store_buffer_top(isolate).address(),
      UNCLASSIFIED,
      43,
      "store_buffer_top");
  Add(ExternalReference::address_of_canonical_non_hole_nan().address(),
      UNCLASSIFIED,
      44,
      "canonical_nan");
  Add(ExternalReference::address_of_the_hole_nan().address(),
      UNCLASSIFIED,
      45,
      "the_hole_nan");
  Add(ExternalReference::get_date_field_function(isolate).address(),
      UNCLASSIFIED,
      46,
      "JSDate::GetField");
  Add(ExternalReference::date_cache_stamp(isolate).address(),
      UNCLASSIFIED,
      47,
      "date_cache_stamp");
  Add(ExternalReference::address_of_pending_message_obj(isolate).address(),
      UNCLASSIFIED,
      48,
      "address_of_pending_message_obj");
  Add(ExternalReference::address_of_has_pending_message(isolate).address(),
      UNCLASSIFIED,
      49,
      "address_of_has_pending_message");
  Add(ExternalReference::address_of_pending_message_script(isolate).address(),
      UNCLASSIFIED,
      50,
      "pending_message_script");
  Add(ExternalReference::get_make_code_young_function(isolate).address(),
      UNCLASSIFIED,
      51,
      "Code::MakeCodeYoung");
  Add(ExternalReference::cpu_features().address(),
      UNCLASSIFIED,
      52,
      "cpu_features");
  Add(ExternalReference(Runtime::kAllocateInNewSpace, isolate).address(),
      UNCLASSIFIED,
      53,
      "Runtime::AllocateInNewSpace");
<<<<<<< HEAD
  Add(ExternalReference::old_pointer_space_allocation_top_address(
      isolate).address(),
      UNCLASSIFIED,
      54,
=======
  Add(ExternalReference(Runtime::kAllocateInTargetSpace, isolate).address(),
      UNCLASSIFIED,
      54,
      "Runtime::AllocateInTargetSpace");
  Add(ExternalReference::old_pointer_space_allocation_top_address(
      isolate).address(),
      UNCLASSIFIED,
      55,
>>>>>>> 8c15b39e
      "Heap::OldPointerSpaceAllocationTopAddress");
  Add(ExternalReference::old_pointer_space_allocation_limit_address(
      isolate).address(),
      UNCLASSIFIED,
<<<<<<< HEAD
      55,
      "Heap::OldPointerSpaceAllocationLimitAddress");
  Add(ExternalReference(Runtime::kAllocateInOldPointerSpace, isolate).address(),
      UNCLASSIFIED,
      56,
      "Runtime::AllocateInOldPointerSpace");
=======
      56,
      "Heap::OldPointerSpaceAllocationLimitAddress");
>>>>>>> 8c15b39e
  Add(ExternalReference::old_data_space_allocation_top_address(
      isolate).address(),
      UNCLASSIFIED,
      57,
      "Heap::OldDataSpaceAllocationTopAddress");
  Add(ExternalReference::old_data_space_allocation_limit_address(
      isolate).address(),
      UNCLASSIFIED,
      58,
      "Heap::OldDataSpaceAllocationLimitAddress");
<<<<<<< HEAD
  Add(ExternalReference(Runtime::kAllocateInOldDataSpace, isolate).address(),
      UNCLASSIFIED,
      59,
      "Runtime::AllocateInOldDataSpace");
  Add(ExternalReference::new_space_high_promotion_mode_active_address(isolate).
      address(),
      UNCLASSIFIED,
      60,
      "Heap::NewSpaceAllocationLimitAddress");
  Add(ExternalReference::allocation_sites_list_address(isolate).address(),
      UNCLASSIFIED,
      61,
      "Heap::allocation_sites_list_address()");
  Add(ExternalReference::record_object_allocation_function(isolate).address(),
      UNCLASSIFIED,
      62,
      "HeapProfiler::RecordObjectAllocationFromMasm");
  Add(ExternalReference::address_of_uint32_bias().address(),
      UNCLASSIFIED,
      63,
      "uint32_bias");
  Add(ExternalReference::get_mark_code_as_executed_function(isolate).address(),
      UNCLASSIFIED,
      64,
=======
  Add(ExternalReference::new_space_high_promotion_mode_active_address(isolate).
      address(),
      UNCLASSIFIED,
      59,
      "Heap::NewSpaceAllocationLimitAddress");
  Add(ExternalReference::allocation_sites_list_address(isolate).address(),
      UNCLASSIFIED,
      60,
      "Heap::allocation_sites_list_address()");
  Add(ExternalReference::address_of_uint32_bias().address(),
      UNCLASSIFIED,
      61,
      "uint32_bias");
  Add(ExternalReference::get_mark_code_as_executed_function(isolate).address(),
      UNCLASSIFIED,
      62,
>>>>>>> 8c15b39e
      "Code::MarkCodeAsExecuted");

  // Add a small set of deopt entry addresses to encoder without generating the
  // deopt table code, which isn't possible at deserialization time.
  HandleScope scope(isolate);
  for (int entry = 0; entry < kDeoptTableSerializeEntryCount; ++entry) {
    Address address = Deoptimizer::GetDeoptimizationEntry(
        isolate,
        entry,
        Deoptimizer::LAZY,
        Deoptimizer::CALCULATE_ENTRY_ADDRESS);
    Add(address, LAZY_DEOPTIMIZATION, entry, "lazy_deopt");
  }
}


ExternalReferenceEncoder::ExternalReferenceEncoder(Isolate* isolate)
    : encodings_(Match),
      isolate_(isolate) {
  ExternalReferenceTable* external_references =
      ExternalReferenceTable::instance(isolate_);
  for (int i = 0; i < external_references->size(); ++i) {
    Put(external_references->address(i), i);
  }
}


uint32_t ExternalReferenceEncoder::Encode(Address key) const {
  int index = IndexOf(key);
  ASSERT(key == NULL || index >= 0);
  return index >=0 ?
         ExternalReferenceTable::instance(isolate_)->code(index) : 0;
}


const char* ExternalReferenceEncoder::NameOfAddress(Address key) const {
  int index = IndexOf(key);
  return index >= 0 ?
      ExternalReferenceTable::instance(isolate_)->name(index) : NULL;
}


int ExternalReferenceEncoder::IndexOf(Address key) const {
  if (key == NULL) return -1;
  HashMap::Entry* entry =
      const_cast<HashMap&>(encodings_).Lookup(key, Hash(key), false);
  return entry == NULL
      ? -1
      : static_cast<int>(reinterpret_cast<intptr_t>(entry->value));
}


void ExternalReferenceEncoder::Put(Address key, int index) {
  HashMap::Entry* entry = encodings_.Lookup(key, Hash(key), true);
  entry->value = reinterpret_cast<void*>(index);
}


ExternalReferenceDecoder::ExternalReferenceDecoder(Isolate* isolate)
    : encodings_(NewArray<Address*>(kTypeCodeCount)),
      isolate_(isolate) {
  ExternalReferenceTable* external_references =
      ExternalReferenceTable::instance(isolate_);
  for (int type = kFirstTypeCode; type < kTypeCodeCount; ++type) {
    int max = external_references->max_id(type) + 1;
    encodings_[type] = NewArray<Address>(max + 1);
  }
  for (int i = 0; i < external_references->size(); ++i) {
    Put(external_references->code(i), external_references->address(i));
  }
}


ExternalReferenceDecoder::~ExternalReferenceDecoder() {
  for (int type = kFirstTypeCode; type < kTypeCodeCount; ++type) {
    DeleteArray(encodings_[type]);
  }
  DeleteArray(encodings_);
}


bool Serializer::serialization_enabled_ = false;
bool Serializer::too_late_to_enable_now_ = false;


class CodeAddressMap: public CodeEventLogger {
 public:
  explicit CodeAddressMap(Isolate* isolate)
      : isolate_(isolate) {
    isolate->logger()->addCodeEventListener(this);
  }

  virtual ~CodeAddressMap() {
    isolate_->logger()->removeCodeEventListener(this);
  }

  virtual void CodeMoveEvent(Address from, Address to) {
    address_to_name_map_.Move(from, to);
  }

  virtual void CodeDeleteEvent(Address from) {
    address_to_name_map_.Remove(from);
  }

  const char* Lookup(Address address) {
    return address_to_name_map_.Lookup(address);
  }

 private:
  class NameMap {
   public:
    NameMap() : impl_(&PointerEquals) {}

    ~NameMap() {
      for (HashMap::Entry* p = impl_.Start(); p != NULL; p = impl_.Next(p)) {
        DeleteArray(static_cast<const char*>(p->value));
      }
    }

    void Insert(Address code_address, const char* name, int name_size) {
      HashMap::Entry* entry = FindOrCreateEntry(code_address);
      if (entry->value == NULL) {
        entry->value = CopyName(name, name_size);
      }
    }

    const char* Lookup(Address code_address) {
      HashMap::Entry* entry = FindEntry(code_address);
      return (entry != NULL) ? static_cast<const char*>(entry->value) : NULL;
    }

    void Remove(Address code_address) {
      HashMap::Entry* entry = FindEntry(code_address);
      if (entry != NULL) {
        DeleteArray(static_cast<char*>(entry->value));
        RemoveEntry(entry);
      }
    }

    void Move(Address from, Address to) {
      if (from == to) return;
      HashMap::Entry* from_entry = FindEntry(from);
      ASSERT(from_entry != NULL);
      void* value = from_entry->value;
      RemoveEntry(from_entry);
      HashMap::Entry* to_entry = FindOrCreateEntry(to);
      ASSERT(to_entry->value == NULL);
      to_entry->value = value;
    }

   private:
    static bool PointerEquals(void* lhs, void* rhs) {
      return lhs == rhs;
    }

    static char* CopyName(const char* name, int name_size) {
      char* result = NewArray<char>(name_size + 1);
      for (int i = 0; i < name_size; ++i) {
        char c = name[i];
        if (c == '\0') c = ' ';
        result[i] = c;
      }
      result[name_size] = '\0';
      return result;
    }

    HashMap::Entry* FindOrCreateEntry(Address code_address) {
      return impl_.Lookup(code_address, ComputePointerHash(code_address), true);
    }

    HashMap::Entry* FindEntry(Address code_address) {
      return impl_.Lookup(code_address,
                          ComputePointerHash(code_address),
                          false);
    }

    void RemoveEntry(HashMap::Entry* entry) {
      impl_.Remove(entry->key, entry->hash);
    }

    HashMap impl_;

    DISALLOW_COPY_AND_ASSIGN(NameMap);
  };

  virtual void LogRecordedBuffer(Code* code,
                                 SharedFunctionInfo*,
                                 const char* name,
                                 int length) {
    address_to_name_map_.Insert(code->address(), name, length);
  }

  NameMap address_to_name_map_;
  Isolate* isolate_;
};


CodeAddressMap* Serializer::code_address_map_ = NULL;


void Serializer::Enable(Isolate* isolate) {
  if (!serialization_enabled_) {
    ASSERT(!too_late_to_enable_now_);
  }
  if (serialization_enabled_) return;
  serialization_enabled_ = true;
  isolate->InitializeLoggingAndCounters();
  code_address_map_ = new CodeAddressMap(isolate);
}


void Serializer::Disable() {
  if (!serialization_enabled_) return;
  serialization_enabled_ = false;
  delete code_address_map_;
  code_address_map_ = NULL;
}


Deserializer::Deserializer(SnapshotByteSource* source)
    : isolate_(NULL),
      source_(source),
      external_reference_decoder_(NULL) {
  for (int i = 0; i < LAST_SPACE + 1; i++) {
    reservations_[i] = kUninitializedReservation;
  }
}


void Deserializer::FlushICacheForNewCodeObjects() {
  PageIterator it(isolate_->heap()->code_space());
  while (it.has_next()) {
    Page* p = it.next();
    CPU::FlushICache(p->area_start(), p->area_end() - p->area_start());
  }
}


void Deserializer::Deserialize(Isolate* isolate) {
  isolate_ = isolate;
  ASSERT(isolate_ != NULL);
  isolate_->heap()->ReserveSpace(reservations_, &high_water_[0]);
  // No active threads.
  ASSERT_EQ(NULL, isolate_->thread_manager()->FirstThreadStateInUse());
  // No active handles.
  ASSERT(isolate_->handle_scope_implementer()->blocks()->is_empty());
  ASSERT_EQ(NULL, external_reference_decoder_);
  external_reference_decoder_ = new ExternalReferenceDecoder(isolate);
  isolate_->heap()->IterateStrongRoots(this, VISIT_ONLY_STRONG);
  isolate_->heap()->RepairFreeListsAfterBoot();
  isolate_->heap()->IterateWeakRoots(this, VISIT_ALL);

  isolate_->heap()->set_native_contexts_list(
      isolate_->heap()->undefined_value());
  isolate_->heap()->set_array_buffers_list(
      isolate_->heap()->undefined_value());

  // The allocation site list is build during root iteration, but if no sites
  // were encountered then it needs to be initialized to undefined.
  if (isolate_->heap()->allocation_sites_list() == Smi::FromInt(0)) {
    isolate_->heap()->set_allocation_sites_list(
        isolate_->heap()->undefined_value());
  }

  isolate_->heap()->InitializeWeakObjectToCodeTable();

  // Update data pointers to the external strings containing natives sources.
  for (int i = 0; i < Natives::GetBuiltinsCount(); i++) {
    Object* source = isolate_->heap()->natives_source_cache()->get(i);
    if (!source->IsUndefined()) {
      ExternalAsciiString::cast(source)->update_data_cache();
    }
  }

  FlushICacheForNewCodeObjects();

  // Issue code events for newly deserialized code objects.
  LOG_CODE_EVENT(isolate_, LogCodeObjects());
  LOG_CODE_EVENT(isolate_, LogCompiledFunctions());
}


void Deserializer::DeserializePartial(Isolate* isolate, Object** root) {
  isolate_ = isolate;
  for (int i = NEW_SPACE; i < kNumberOfSpaces; i++) {
    ASSERT(reservations_[i] != kUninitializedReservation);
  }
  isolate_->heap()->ReserveSpace(reservations_, &high_water_[0]);
  if (external_reference_decoder_ == NULL) {
    external_reference_decoder_ = new ExternalReferenceDecoder(isolate);
  }

  // Keep track of the code space start and end pointers in case new
  // code objects were unserialized
  OldSpace* code_space = isolate_->heap()->code_space();
  Address start_address = code_space->top();
  VisitPointer(root);

  // There's no code deserialized here. If this assert fires
  // then that's changed and logging should be added to notify
  // the profiler et al of the new code.
  CHECK_EQ(start_address, code_space->top());
}


Deserializer::~Deserializer() {
  ASSERT(source_->AtEOF());
  if (external_reference_decoder_) {
    delete external_reference_decoder_;
    external_reference_decoder_ = NULL;
  }
}


// This is called on the roots.  It is the driver of the deserialization
// process.  It is also called on the body of each function.
void Deserializer::VisitPointers(Object** start, Object** end) {
  // The space must be new space.  Any other space would cause ReadChunk to try
  // to update the remembered using NULL as the address.
  ReadChunk(start, end, NEW_SPACE, NULL);
}


void Deserializer::RelinkAllocationSite(AllocationSite* site) {
  if (isolate_->heap()->allocation_sites_list() == Smi::FromInt(0)) {
    site->set_weak_next(isolate_->heap()->undefined_value());
  } else {
    site->set_weak_next(isolate_->heap()->allocation_sites_list());
  }
  isolate_->heap()->set_allocation_sites_list(site);
}


// This routine writes the new object into the pointer provided and then
// returns true if the new object was in young space and false otherwise.
// The reason for this strange interface is that otherwise the object is
// written very late, which means the FreeSpace map is not set up by the
// time we need to use it to mark the space at the end of a page free.
void Deserializer::ReadObject(int space_number,
                              Object** write_back) {
  int size = source_->GetInt() << kObjectAlignmentBits;
  Address address = Allocate(space_number, size);
  HeapObject* obj = HeapObject::FromAddress(address);
  *write_back = obj;
  Object** current = reinterpret_cast<Object**>(address);
  Object** limit = current + (size >> kPointerSizeLog2);
  if (FLAG_log_snapshot_positions) {
    LOG(isolate_, SnapshotPositionEvent(address, source_->position()));
  }
  ReadChunk(current, limit, space_number, address);

  // TODO(mvstanton): consider treating the heap()->allocation_sites_list()
  // as a (weak) root. If this root is relocated correctly,
  // RelinkAllocationSite() isn't necessary.
  if (obj->IsAllocationSite()) {
    RelinkAllocationSite(AllocationSite::cast(obj));
  }

#ifdef DEBUG
  bool is_codespace = (space_number == CODE_SPACE);
  ASSERT(obj->IsCode() == is_codespace);
#endif
}

void Deserializer::ReadChunk(Object** current,
                             Object** limit,
                             int source_space,
                             Address current_object_address) {
  Isolate* const isolate = isolate_;
  // Write barrier support costs around 1% in startup time.  In fact there
  // are no new space objects in current boot snapshots, so it's not needed,
  // but that may change.
  bool write_barrier_needed = (current_object_address != NULL &&
                               source_space != NEW_SPACE &&
                               source_space != CELL_SPACE &&
                               source_space != PROPERTY_CELL_SPACE &&
                               source_space != CODE_SPACE &&
                               source_space != OLD_DATA_SPACE);
  while (current < limit) {
    int data = source_->Get();
    switch (data) {
#define CASE_STATEMENT(where, how, within, space_number)                       \
      case where + how + within + space_number:                                \
      ASSERT((where & ~kPointedToMask) == 0);                                  \
      ASSERT((how & ~kHowToCodeMask) == 0);                                    \
      ASSERT((within & ~kWhereToPointMask) == 0);                              \
      ASSERT((space_number & ~kSpaceMask) == 0);

#define CASE_BODY(where, how, within, space_number_if_any)                     \
      {                                                                        \
        bool emit_write_barrier = false;                                       \
        bool current_was_incremented = false;                                  \
        int space_number =  space_number_if_any == kAnyOldSpace ?              \
                            (data & kSpaceMask) : space_number_if_any;         \
        if (where == kNewObject && how == kPlain && within == kStartOfObject) {\
          ReadObject(space_number, current);                                   \
          emit_write_barrier = (space_number == NEW_SPACE);                    \
        } else {                                                               \
          Object* new_object = NULL;  /* May not be a real Object pointer. */  \
          if (where == kNewObject) {                                           \
            ReadObject(space_number, &new_object);                             \
          } else if (where == kRootArray) {                                    \
            int root_id = source_->GetInt();                                   \
            new_object = isolate->heap()->roots_array_start()[root_id];        \
            emit_write_barrier = isolate->heap()->InNewSpace(new_object);      \
          } else if (where == kPartialSnapshotCache) {                         \
            int cache_index = source_->GetInt();                               \
            new_object = isolate->serialize_partial_snapshot_cache()           \
                [cache_index];                                                 \
            emit_write_barrier = isolate->heap()->InNewSpace(new_object);      \
          } else if (where == kExternalReference) {                            \
            int skip = source_->GetInt();                                      \
            current = reinterpret_cast<Object**>(reinterpret_cast<Address>(    \
                current) + skip);                                              \
            int reference_id = source_->GetInt();                              \
            Address address = external_reference_decoder_->                    \
                Decode(reference_id);                                          \
            new_object = reinterpret_cast<Object*>(address);                   \
          } else if (where == kBackref) {                                      \
            emit_write_barrier = (space_number == NEW_SPACE);                  \
            new_object = GetAddressFromEnd(data & kSpaceMask);                 \
          } else {                                                             \
            ASSERT(where == kBackrefWithSkip);                                 \
            int skip = source_->GetInt();                                      \
            current = reinterpret_cast<Object**>(                              \
                reinterpret_cast<Address>(current) + skip);                    \
            emit_write_barrier = (space_number == NEW_SPACE);                  \
            new_object = GetAddressFromEnd(data & kSpaceMask);                 \
          }                                                                    \
          if (within == kInnerPointer) {                                       \
            if (space_number != CODE_SPACE || new_object->IsCode()) {          \
              Code* new_code_object = reinterpret_cast<Code*>(new_object);     \
              new_object = reinterpret_cast<Object*>(                          \
                  new_code_object->instruction_start());                       \
            } else {                                                           \
              ASSERT(space_number == CODE_SPACE);                              \
              Cell* cell = Cell::cast(new_object);                             \
              new_object = reinterpret_cast<Object*>(                          \
                  cell->ValueAddress());                                       \
            }                                                                  \
          }                                                                    \
          if (how == kFromCode) {                                              \
            Address location_of_branch_data =                                  \
                reinterpret_cast<Address>(current);                            \
            Assembler::deserialization_set_special_target_at(                  \
                location_of_branch_data,                                       \
                reinterpret_cast<Address>(new_object));                        \
            location_of_branch_data += Assembler::kSpecialTargetSize;          \
            current = reinterpret_cast<Object**>(location_of_branch_data);     \
            current_was_incremented = true;                                    \
          } else {                                                             \
            *current = new_object;                                             \
          }                                                                    \
        }                                                                      \
        if (emit_write_barrier && write_barrier_needed) {                      \
          Address current_address = reinterpret_cast<Address>(current);        \
          isolate->heap()->RecordWrite(                                        \
              current_object_address,                                          \
              static_cast<int>(current_address - current_object_address));     \
        }                                                                      \
        if (!current_was_incremented) {                                        \
          current++;                                                           \
        }                                                                      \
        break;                                                                 \
      }                                                                        \

// This generates a case and a body for the new space (which has to do extra
// write barrier handling) and handles the other spaces with 8 fall-through
// cases and one body.
#define ALL_SPACES(where, how, within)                                         \
  CASE_STATEMENT(where, how, within, NEW_SPACE)                                \
  CASE_BODY(where, how, within, NEW_SPACE)                                     \
  CASE_STATEMENT(where, how, within, OLD_DATA_SPACE)                           \
  CASE_STATEMENT(where, how, within, OLD_POINTER_SPACE)                        \
  CASE_STATEMENT(where, how, within, CODE_SPACE)                               \
  CASE_STATEMENT(where, how, within, CELL_SPACE)                               \
  CASE_STATEMENT(where, how, within, PROPERTY_CELL_SPACE)                      \
  CASE_STATEMENT(where, how, within, MAP_SPACE)                                \
  CASE_BODY(where, how, within, kAnyOldSpace)

#define FOUR_CASES(byte_code)             \
  case byte_code:                         \
  case byte_code + 1:                     \
  case byte_code + 2:                     \
  case byte_code + 3:

#define SIXTEEN_CASES(byte_code)          \
  FOUR_CASES(byte_code)                   \
  FOUR_CASES(byte_code + 4)               \
  FOUR_CASES(byte_code + 8)               \
  FOUR_CASES(byte_code + 12)

#define COMMON_RAW_LENGTHS(f)        \
  f(1)  \
  f(2)  \
  f(3)  \
  f(4)  \
  f(5)  \
  f(6)  \
  f(7)  \
  f(8)  \
  f(9)  \
  f(10) \
  f(11) \
  f(12) \
  f(13) \
  f(14) \
  f(15) \
  f(16) \
  f(17) \
  f(18) \
  f(19) \
  f(20) \
  f(21) \
  f(22) \
  f(23) \
  f(24) \
  f(25) \
  f(26) \
  f(27) \
  f(28) \
  f(29) \
  f(30) \
  f(31)

      // We generate 15 cases and bodies that process special tags that combine
      // the raw data tag and the length into one byte.
#define RAW_CASE(index)                                                      \
      case kRawData + index: {                                               \
        byte* raw_data_out = reinterpret_cast<byte*>(current);               \
        source_->CopyRaw(raw_data_out, index * kPointerSize);                \
        current =                                                            \
            reinterpret_cast<Object**>(raw_data_out + index * kPointerSize); \
        break;                                                               \
      }
      COMMON_RAW_LENGTHS(RAW_CASE)
#undef RAW_CASE

      // Deserialize a chunk of raw data that doesn't have one of the popular
      // lengths.
      case kRawData: {
        int size = source_->GetInt();
        byte* raw_data_out = reinterpret_cast<byte*>(current);
        source_->CopyRaw(raw_data_out, size);
        break;
      }

      SIXTEEN_CASES(kRootArrayConstants + kNoSkipDistance)
      SIXTEEN_CASES(kRootArrayConstants + kNoSkipDistance + 16) {
        int root_id = RootArrayConstantFromByteCode(data);
        Object* object = isolate->heap()->roots_array_start()[root_id];
        ASSERT(!isolate->heap()->InNewSpace(object));
        *current++ = object;
        break;
      }

      SIXTEEN_CASES(kRootArrayConstants + kHasSkipDistance)
      SIXTEEN_CASES(kRootArrayConstants + kHasSkipDistance + 16) {
        int root_id = RootArrayConstantFromByteCode(data);
        int skip = source_->GetInt();
        current = reinterpret_cast<Object**>(
            reinterpret_cast<intptr_t>(current) + skip);
        Object* object = isolate->heap()->roots_array_start()[root_id];
        ASSERT(!isolate->heap()->InNewSpace(object));
        *current++ = object;
        break;
      }

      case kRepeat: {
        int repeats = source_->GetInt();
        Object* object = current[-1];
        ASSERT(!isolate->heap()->InNewSpace(object));
        for (int i = 0; i < repeats; i++) current[i] = object;
        current += repeats;
        break;
      }

      STATIC_ASSERT(kRootArrayNumberOfConstantEncodings ==
                    Heap::kOldSpaceRoots);
      STATIC_ASSERT(kMaxRepeats == 13);
      case kConstantRepeat:
      FOUR_CASES(kConstantRepeat + 1)
      FOUR_CASES(kConstantRepeat + 5)
      FOUR_CASES(kConstantRepeat + 9) {
        int repeats = RepeatsForCode(data);
        Object* object = current[-1];
        ASSERT(!isolate->heap()->InNewSpace(object));
        for (int i = 0; i < repeats; i++) current[i] = object;
        current += repeats;
        break;
      }

      // Deserialize a new object and write a pointer to it to the current
      // object.
      ALL_SPACES(kNewObject, kPlain, kStartOfObject)
      // Support for direct instruction pointers in functions.  It's an inner
      // pointer because it points at the entry point, not at the start of the
      // code object.
      CASE_STATEMENT(kNewObject, kPlain, kInnerPointer, CODE_SPACE)
      CASE_BODY(kNewObject, kPlain, kInnerPointer, CODE_SPACE)
      // Deserialize a new code object and write a pointer to its first
      // instruction to the current code object.
      ALL_SPACES(kNewObject, kFromCode, kInnerPointer)
      // Find a recently deserialized object using its offset from the current
      // allocation point and write a pointer to it to the current object.
      ALL_SPACES(kBackref, kPlain, kStartOfObject)
      ALL_SPACES(kBackrefWithSkip, kPlain, kStartOfObject)
#if V8_TARGET_ARCH_MIPS
      // Deserialize a new object from pointer found in code and write
      // a pointer to it to the current object. Required only for MIPS, and
      // omitted on the other architectures because it is fully unrolled and
      // would cause bloat.
      ALL_SPACES(kNewObject, kFromCode, kStartOfObject)
      // Find a recently deserialized code object using its offset from the
      // current allocation point and write a pointer to it to the current
      // object. Required only for MIPS.
      ALL_SPACES(kBackref, kFromCode, kStartOfObject)
      ALL_SPACES(kBackrefWithSkip, kFromCode, kStartOfObject)
#endif
      // Find a recently deserialized code object using its offset from the
      // current allocation point and write a pointer to its first instruction
      // to the current code object or the instruction pointer in a function
      // object.
      ALL_SPACES(kBackref, kFromCode, kInnerPointer)
      ALL_SPACES(kBackrefWithSkip, kFromCode, kInnerPointer)
      ALL_SPACES(kBackref, kPlain, kInnerPointer)
      ALL_SPACES(kBackrefWithSkip, kPlain, kInnerPointer)
      // Find an object in the roots array and write a pointer to it to the
      // current object.
      CASE_STATEMENT(kRootArray, kPlain, kStartOfObject, 0)
      CASE_BODY(kRootArray, kPlain, kStartOfObject, 0)
      // Find an object in the partial snapshots cache and write a pointer to it
      // to the current object.
      CASE_STATEMENT(kPartialSnapshotCache, kPlain, kStartOfObject, 0)
      CASE_BODY(kPartialSnapshotCache,
                kPlain,
                kStartOfObject,
                0)
      // Find an code entry in the partial snapshots cache and
      // write a pointer to it to the current object.
      CASE_STATEMENT(kPartialSnapshotCache, kPlain, kInnerPointer, 0)
      CASE_BODY(kPartialSnapshotCache,
                kPlain,
                kInnerPointer,
                0)
      // Find an external reference and write a pointer to it to the current
      // object.
      CASE_STATEMENT(kExternalReference, kPlain, kStartOfObject, 0)
      CASE_BODY(kExternalReference,
                kPlain,
                kStartOfObject,
                0)
      // Find an external reference and write a pointer to it in the current
      // code object.
      CASE_STATEMENT(kExternalReference, kFromCode, kStartOfObject, 0)
      CASE_BODY(kExternalReference,
                kFromCode,
                kStartOfObject,
                0)

#undef CASE_STATEMENT
#undef CASE_BODY
#undef ALL_SPACES

      case kSkip: {
        int size = source_->GetInt();
        current = reinterpret_cast<Object**>(
            reinterpret_cast<intptr_t>(current) + size);
        break;
      }

      case kNativesStringResource: {
        int index = source_->Get();
        Vector<const char> source_vector = Natives::GetRawScriptSource(index);
        NativesExternalStringResource* resource =
            new NativesExternalStringResource(isolate->bootstrapper(),
                                              source_vector.start(),
                                              source_vector.length());
        *current++ = reinterpret_cast<Object*>(resource);
        break;
      }

      case kSynchronize: {
        // If we get here then that indicates that you have a mismatch between
        // the number of GC roots when serializing and deserializing.
        UNREACHABLE();
      }

      default:
        UNREACHABLE();
    }
  }
  ASSERT_EQ(limit, current);
}


void SnapshotByteSink::PutInt(uintptr_t integer, const char* description) {
  ASSERT(integer < 1 << 22);
  integer <<= 2;
  int bytes = 1;
  if (integer > 0xff) bytes = 2;
  if (integer > 0xffff) bytes = 3;
  integer |= bytes;
  Put(static_cast<int>(integer & 0xff), "IntPart1");
  if (bytes > 1) Put(static_cast<int>((integer >> 8) & 0xff), "IntPart2");
  if (bytes > 2) Put(static_cast<int>((integer >> 16) & 0xff), "IntPart3");
}


Serializer::Serializer(Isolate* isolate, SnapshotByteSink* sink)
    : isolate_(isolate),
      sink_(sink),
      current_root_index_(0),
      external_reference_encoder_(new ExternalReferenceEncoder(isolate)),
      root_index_wave_front_(0) {
  // The serializer is meant to be used only to generate initial heap images
  // from a context in which there is only one isolate.
  for (int i = 0; i <= LAST_SPACE; i++) {
    fullness_[i] = 0;
  }
}


Serializer::~Serializer() {
  delete external_reference_encoder_;
}


void StartupSerializer::SerializeStrongReferences() {
  Isolate* isolate = this->isolate();
  // No active threads.
  CHECK_EQ(NULL, isolate->thread_manager()->FirstThreadStateInUse());
  // No active or weak handles.
  CHECK(isolate->handle_scope_implementer()->blocks()->is_empty());
  CHECK_EQ(0, isolate->global_handles()->NumberOfWeakHandles());
  CHECK_EQ(0, isolate->eternal_handles()->NumberOfHandles());
  // We don't support serializing installed extensions.
  CHECK(!isolate->has_installed_extensions());

  isolate->heap()->IterateStrongRoots(this, VISIT_ONLY_STRONG);
}


void PartialSerializer::Serialize(Object** object) {
  this->VisitPointer(object);
  Pad();
}


bool Serializer::ShouldBeSkipped(Object** current) {
  Object** roots = isolate()->heap()->roots_array_start();
  return current == &roots[Heap::kStoreBufferTopRootIndex]
      || current == &roots[Heap::kStackLimitRootIndex]
      || current == &roots[Heap::kRealStackLimitRootIndex];
}


void Serializer::VisitPointers(Object** start, Object** end) {
  Isolate* isolate = this->isolate();;

  for (Object** current = start; current < end; current++) {
    if (start == isolate->heap()->roots_array_start()) {
      root_index_wave_front_ =
          Max(root_index_wave_front_, static_cast<intptr_t>(current - start));
    }
    if (ShouldBeSkipped(current)) {
      sink_->Put(kSkip, "Skip");
      sink_->PutInt(kPointerSize, "SkipOneWord");
    } else if ((*current)->IsSmi()) {
      sink_->Put(kRawData + 1, "Smi");
      for (int i = 0; i < kPointerSize; i++) {
        sink_->Put(reinterpret_cast<byte*>(current)[i], "Byte");
      }
    } else {
      SerializeObject(*current, kPlain, kStartOfObject, 0);
    }
  }
}


// This ensures that the partial snapshot cache keeps things alive during GC and
// tracks their movement.  When it is called during serialization of the startup
// snapshot nothing happens.  When the partial (context) snapshot is created,
// this array is populated with the pointers that the partial snapshot will
// need. As that happens we emit serialized objects to the startup snapshot
// that correspond to the elements of this cache array.  On deserialization we
// therefore need to visit the cache array.  This fills it up with pointers to
// deserialized objects.
void SerializerDeserializer::Iterate(Isolate* isolate,
                                     ObjectVisitor* visitor) {
  if (Serializer::enabled()) return;
  for (int i = 0; ; i++) {
    if (isolate->serialize_partial_snapshot_cache_length() <= i) {
      // Extend the array ready to get a value from the visitor when
      // deserializing.
      isolate->PushToPartialSnapshotCache(Smi::FromInt(0));
    }
    Object** cache = isolate->serialize_partial_snapshot_cache();
    visitor->VisitPointers(&cache[i], &cache[i + 1]);
    // Sentinel is the undefined object, which is a root so it will not normally
    // be found in the cache.
    if (cache[i] == isolate->heap()->undefined_value()) {
      break;
    }
  }
}


int PartialSerializer::PartialSnapshotCacheIndex(HeapObject* heap_object) {
  Isolate* isolate = this->isolate();

  for (int i = 0;
       i < isolate->serialize_partial_snapshot_cache_length();
       i++) {
    Object* entry = isolate->serialize_partial_snapshot_cache()[i];
    if (entry == heap_object) return i;
  }

  // We didn't find the object in the cache.  So we add it to the cache and
  // then visit the pointer so that it becomes part of the startup snapshot
  // and we can refer to it from the partial snapshot.
  int length = isolate->serialize_partial_snapshot_cache_length();
  isolate->PushToPartialSnapshotCache(heap_object);
  startup_serializer_->VisitPointer(reinterpret_cast<Object**>(&heap_object));
  // We don't recurse from the startup snapshot generator into the partial
  // snapshot generator.
  ASSERT(length == isolate->serialize_partial_snapshot_cache_length() - 1);
  return length;
}


int Serializer::RootIndex(HeapObject* heap_object, HowToCode from) {
  Heap* heap = isolate()->heap();
  if (heap->InNewSpace(heap_object)) return kInvalidRootIndex;
  for (int i = 0; i < root_index_wave_front_; i++) {
    Object* root = heap->roots_array_start()[i];
    if (!root->IsSmi() && root == heap_object) {
#if V8_TARGET_ARCH_MIPS
      if (from == kFromCode) {
        // In order to avoid code bloat in the deserializer we don't have
        // support for the encoding that specifies a particular root should
        // be written into the lui/ori instructions on MIPS.  Therefore we
        // should not generate such serialization data for MIPS.
        return kInvalidRootIndex;
      }
#endif
      return i;
    }
  }
  return kInvalidRootIndex;
}


// Encode the location of an already deserialized object in order to write its
// location into a later object.  We can encode the location as an offset from
// the start of the deserialized objects or as an offset backwards from the
// current allocation pointer.
void Serializer::SerializeReferenceToPreviousObject(
    int space,
    int address,
    HowToCode how_to_code,
    WhereToPoint where_to_point,
    int skip) {
  int offset = CurrentAllocationAddress(space) - address;
  // Shift out the bits that are always 0.
  offset >>= kObjectAlignmentBits;
  if (skip == 0) {
    sink_->Put(kBackref + how_to_code + where_to_point + space, "BackRefSer");
  } else {
    sink_->Put(kBackrefWithSkip + how_to_code + where_to_point + space,
               "BackRefSerWithSkip");
    sink_->PutInt(skip, "BackRefSkipDistance");
  }
  sink_->PutInt(offset, "offset");
}


void StartupSerializer::SerializeObject(
    Object* o,
    HowToCode how_to_code,
    WhereToPoint where_to_point,
    int skip) {
  CHECK(o->IsHeapObject());
  HeapObject* heap_object = HeapObject::cast(o);

  int root_index;
  if ((root_index = RootIndex(heap_object, how_to_code)) != kInvalidRootIndex) {
    PutRoot(root_index, heap_object, how_to_code, where_to_point, skip);
    return;
  }

  if (address_mapper_.IsMapped(heap_object)) {
    int space = SpaceOfObject(heap_object);
    int address = address_mapper_.MappedTo(heap_object);
    SerializeReferenceToPreviousObject(space,
                                       address,
                                       how_to_code,
                                       where_to_point,
                                       skip);
  } else {
    if (skip != 0) {
      sink_->Put(kSkip, "FlushPendingSkip");
      sink_->PutInt(skip, "SkipDistance");
    }

    // Object has not yet been serialized.  Serialize it here.
    ObjectSerializer object_serializer(this,
                                       heap_object,
                                       sink_,
                                       how_to_code,
                                       where_to_point);
    object_serializer.Serialize();
  }
}


void StartupSerializer::SerializeWeakReferences() {
  // This phase comes right after the partial serialization (of the snapshot).
  // After we have done the partial serialization the partial snapshot cache
  // will contain some references needed to decode the partial snapshot.  We
  // add one entry with 'undefined' which is the sentinel that the deserializer
  // uses to know it is done deserializing the array.
  Object* undefined = isolate()->heap()->undefined_value();
  VisitPointer(&undefined);
  isolate()->heap()->IterateWeakRoots(this, VISIT_ALL);
  Pad();
}


void Serializer::PutRoot(int root_index,
                         HeapObject* object,
                         SerializerDeserializer::HowToCode how_to_code,
                         SerializerDeserializer::WhereToPoint where_to_point,
                         int skip) {
  if (how_to_code == kPlain &&
      where_to_point == kStartOfObject &&
      root_index < kRootArrayNumberOfConstantEncodings &&
      !isolate()->heap()->InNewSpace(object)) {
    if (skip == 0) {
      sink_->Put(kRootArrayConstants + kNoSkipDistance + root_index,
                 "RootConstant");
    } else {
      sink_->Put(kRootArrayConstants + kHasSkipDistance + root_index,
                 "RootConstant");
      sink_->PutInt(skip, "SkipInPutRoot");
    }
  } else {
    if (skip != 0) {
      sink_->Put(kSkip, "SkipFromPutRoot");
      sink_->PutInt(skip, "SkipFromPutRootDistance");
    }
    sink_->Put(kRootArray + how_to_code + where_to_point, "RootSerialization");
    sink_->PutInt(root_index, "root_index");
  }
}


void PartialSerializer::SerializeObject(
    Object* o,
    HowToCode how_to_code,
    WhereToPoint where_to_point,
    int skip) {
  CHECK(o->IsHeapObject());
  HeapObject* heap_object = HeapObject::cast(o);

  if (heap_object->IsMap()) {
    // The code-caches link to context-specific code objects, which
    // the startup and context serializes cannot currently handle.
    ASSERT(Map::cast(heap_object)->code_cache() ==
           heap_object->GetHeap()->empty_fixed_array());
  }

  int root_index;
  if ((root_index = RootIndex(heap_object, how_to_code)) != kInvalidRootIndex) {
    PutRoot(root_index, heap_object, how_to_code, where_to_point, skip);
    return;
  }

  if (ShouldBeInThePartialSnapshotCache(heap_object)) {
    if (skip != 0) {
      sink_->Put(kSkip, "SkipFromSerializeObject");
      sink_->PutInt(skip, "SkipDistanceFromSerializeObject");
    }

    int cache_index = PartialSnapshotCacheIndex(heap_object);
    sink_->Put(kPartialSnapshotCache + how_to_code + where_to_point,
               "PartialSnapshotCache");
    sink_->PutInt(cache_index, "partial_snapshot_cache_index");
    return;
  }

  // Pointers from the partial snapshot to the objects in the startup snapshot
  // should go through the root array or through the partial snapshot cache.
  // If this is not the case you may have to add something to the root array.
  ASSERT(!startup_serializer_->address_mapper()->IsMapped(heap_object));
  // All the internalized strings that the partial snapshot needs should be
  // either in the root table or in the partial snapshot cache.
  ASSERT(!heap_object->IsInternalizedString());

  if (address_mapper_.IsMapped(heap_object)) {
    int space = SpaceOfObject(heap_object);
    int address = address_mapper_.MappedTo(heap_object);
    SerializeReferenceToPreviousObject(space,
                                       address,
                                       how_to_code,
                                       where_to_point,
                                       skip);
  } else {
    if (skip != 0) {
      sink_->Put(kSkip, "SkipFromSerializeObject");
      sink_->PutInt(skip, "SkipDistanceFromSerializeObject");
    }
    // Object has not yet been serialized.  Serialize it here.
    ObjectSerializer serializer(this,
                                heap_object,
                                sink_,
                                how_to_code,
                                where_to_point);
    serializer.Serialize();
  }
}


void Serializer::ObjectSerializer::Serialize() {
  int space = Serializer::SpaceOfObject(object_);
  int size = object_->Size();

  sink_->Put(kNewObject + reference_representation_ + space,
             "ObjectSerialization");
  sink_->PutInt(size >> kObjectAlignmentBits, "Size in words");

  ASSERT(code_address_map_);
  const char* code_name = code_address_map_->Lookup(object_->address());
  LOG(serializer_->isolate_,
      CodeNameEvent(object_->address(), sink_->Position(), code_name));
  LOG(serializer_->isolate_,
      SnapshotPositionEvent(object_->address(), sink_->Position()));

  // Mark this object as already serialized.
  int offset = serializer_->Allocate(space, size);
  serializer_->address_mapper()->AddMapping(object_, offset);

  // Serialize the map (first word of the object).
  serializer_->SerializeObject(object_->map(), kPlain, kStartOfObject, 0);

  // Serialize the rest of the object.
  CHECK_EQ(0, bytes_processed_so_far_);
  bytes_processed_so_far_ = kPointerSize;
  object_->IterateBody(object_->map()->instance_type(), size, this);
  OutputRawData(object_->address() + size);
}


void Serializer::ObjectSerializer::VisitPointers(Object** start,
                                                 Object** end) {
  Object** current = start;
  while (current < end) {
    while (current < end && (*current)->IsSmi()) current++;
    if (current < end) OutputRawData(reinterpret_cast<Address>(current));

    while (current < end && !(*current)->IsSmi()) {
      HeapObject* current_contents = HeapObject::cast(*current);
      int root_index = serializer_->RootIndex(current_contents, kPlain);
      // Repeats are not subject to the write barrier so there are only some
      // objects that can be used in a repeat encoding.  These are the early
      // ones in the root array that are never in new space.
      if (current != start &&
          root_index != kInvalidRootIndex &&
          root_index < kRootArrayNumberOfConstantEncodings &&
          current_contents == current[-1]) {
        ASSERT(!serializer_->isolate()->heap()->InNewSpace(current_contents));
        int repeat_count = 1;
        while (current < end - 1 && current[repeat_count] == current_contents) {
          repeat_count++;
        }
        current += repeat_count;
        bytes_processed_so_far_ += repeat_count * kPointerSize;
        if (repeat_count > kMaxRepeats) {
          sink_->Put(kRepeat, "SerializeRepeats");
          sink_->PutInt(repeat_count, "SerializeRepeats");
        } else {
          sink_->Put(CodeForRepeats(repeat_count), "SerializeRepeats");
        }
      } else {
        serializer_->SerializeObject(
                current_contents, kPlain, kStartOfObject, 0);
        bytes_processed_so_far_ += kPointerSize;
        current++;
      }
    }
  }
}


void Serializer::ObjectSerializer::VisitEmbeddedPointer(RelocInfo* rinfo) {
  int skip = OutputRawData(rinfo->target_address_address(),
                           kCanReturnSkipInsteadOfSkipping);
  HowToCode how_to_code = rinfo->IsCodedSpecially() ? kFromCode : kPlain;
  Object* object = rinfo->target_object();
  serializer_->SerializeObject(object, how_to_code, kStartOfObject, skip);
  bytes_processed_so_far_ += rinfo->target_address_size();
}


void Serializer::ObjectSerializer::VisitExternalReference(Address* p) {
<<<<<<< HEAD
  Address references_start = reinterpret_cast<Address>(p);
  int skip = OutputRawData(references_start, kCanReturnSkipInsteadOfSkipping);

  sink_->Put(kExternalReference + kPlain + kStartOfObject, "ExternalRef");
  sink_->PutInt(skip, "SkipB4ExternalRef");
  int reference_id = serializer_->EncodeExternalReference(*p);
  sink_->PutInt(reference_id, "reference id");
=======
  int skip = OutputRawData(reinterpret_cast<Address>(p),
                           kCanReturnSkipInsteadOfSkipping);
  sink_->Put(kExternalReference + kPlain + kStartOfObject, "ExternalRef");
  sink_->PutInt(skip, "SkipB4ExternalRef");
  Address target = *p;
  sink_->PutInt(serializer_->EncodeExternalReference(target), "reference id");
>>>>>>> 8c15b39e
  bytes_processed_so_far_ += kPointerSize;
}


void Serializer::ObjectSerializer::VisitExternalReference(RelocInfo* rinfo) {
  int skip = OutputRawData(rinfo->target_address_address(),
                           kCanReturnSkipInsteadOfSkipping);
  HowToCode how_to_code = rinfo->IsCodedSpecially() ? kFromCode : kPlain;
  sink_->Put(kExternalReference + how_to_code + kStartOfObject, "ExternalRef");
  sink_->PutInt(skip, "SkipB4ExternalRef");
  Address target = rinfo->target_reference();
  sink_->PutInt(serializer_->EncodeExternalReference(target), "reference id");
  bytes_processed_so_far_ += rinfo->target_address_size();
}


void Serializer::ObjectSerializer::VisitRuntimeEntry(RelocInfo* rinfo) {
  int skip = OutputRawData(rinfo->target_address_address(),
                           kCanReturnSkipInsteadOfSkipping);
  HowToCode how_to_code = rinfo->IsCodedSpecially() ? kFromCode : kPlain;
  sink_->Put(kExternalReference + how_to_code + kStartOfObject, "ExternalRef");
  sink_->PutInt(skip, "SkipB4ExternalRef");
  Address target = rinfo->target_address();
  sink_->PutInt(serializer_->EncodeExternalReference(target), "reference id");
  bytes_processed_so_far_ += rinfo->target_address_size();
}


void Serializer::ObjectSerializer::VisitCodeTarget(RelocInfo* rinfo) {
  int skip = OutputRawData(rinfo->target_address_address(),
                           kCanReturnSkipInsteadOfSkipping);
  Code* object = Code::GetCodeFromTargetAddress(rinfo->target_address());
  serializer_->SerializeObject(object, kFromCode, kInnerPointer, skip);
  bytes_processed_so_far_ += rinfo->target_address_size();
}


void Serializer::ObjectSerializer::VisitCodeEntry(Address entry_address) {
  int skip = OutputRawData(entry_address, kCanReturnSkipInsteadOfSkipping);
  Code* object = Code::cast(Code::GetObjectFromEntryAddress(entry_address));
  serializer_->SerializeObject(object, kPlain, kInnerPointer, skip);
  bytes_processed_so_far_ += kPointerSize;
}


void Serializer::ObjectSerializer::VisitCell(RelocInfo* rinfo) {
  int skip = OutputRawData(rinfo->pc(), kCanReturnSkipInsteadOfSkipping);
  Cell* object = Cell::cast(rinfo->target_cell());
  serializer_->SerializeObject(object, kPlain, kInnerPointer, skip);
}


void Serializer::ObjectSerializer::VisitExternalAsciiString(
    v8::String::ExternalAsciiStringResource** resource_pointer) {
  Address references_start = reinterpret_cast<Address>(resource_pointer);
  OutputRawData(references_start);
  for (int i = 0; i < Natives::GetBuiltinsCount(); i++) {
    Object* source =
        serializer_->isolate()->heap()->natives_source_cache()->get(i);
    if (!source->IsUndefined()) {
      ExternalAsciiString* string = ExternalAsciiString::cast(source);
      typedef v8::String::ExternalAsciiStringResource Resource;
      const Resource* resource = string->resource();
      if (resource == *resource_pointer) {
        sink_->Put(kNativesStringResource, "NativesStringResource");
        sink_->PutSection(i, "NativesStringResourceEnd");
        bytes_processed_so_far_ += sizeof(resource);
        return;
      }
    }
  }
  // One of the strings in the natives cache should match the resource.  We
  // can't serialize any other kinds of external strings.
  UNREACHABLE();
}


static Code* CloneCodeObject(HeapObject* code) {
  Address copy = new byte[code->Size()];
  OS::MemCopy(copy, code->address(), code->Size());
  return Code::cast(HeapObject::FromAddress(copy));
}


static void WipeOutRelocations(Code* code) {
  int mode_mask =
      RelocInfo::kCodeTargetMask |
      RelocInfo::ModeMask(RelocInfo::EMBEDDED_OBJECT) |
      RelocInfo::ModeMask(RelocInfo::EXTERNAL_REFERENCE) |
      RelocInfo::ModeMask(RelocInfo::RUNTIME_ENTRY);
  for (RelocIterator it(code, mode_mask); !it.done(); it.next()) {
    it.rinfo()->WipeOut();
  }
}


int Serializer::ObjectSerializer::OutputRawData(
    Address up_to, Serializer::ObjectSerializer::ReturnSkip return_skip) {
  Address object_start = object_->address();
  int base = bytes_processed_so_far_;
  int up_to_offset = static_cast<int>(up_to - object_start);
  int to_skip = up_to_offset - bytes_processed_so_far_;
  int bytes_to_output = to_skip;
  bytes_processed_so_far_ +=  to_skip;
  // This assert will fail if the reloc info gives us the target_address_address
  // locations in a non-ascending order.  Luckily that doesn't happen.
  ASSERT(to_skip >= 0);
  bool outputting_code = false;
  if (to_skip != 0 && code_object_ && !code_has_been_output_) {
    // Output the code all at once and fix later.
    bytes_to_output = object_->Size() + to_skip - bytes_processed_so_far_;
    outputting_code = true;
    code_has_been_output_ = true;
  }
  if (bytes_to_output != 0 &&
      (!code_object_ || outputting_code)) {
#define RAW_CASE(index)                                                        \
    if (!outputting_code && bytes_to_output == index * kPointerSize &&         \
        index * kPointerSize == to_skip) {                                     \
      sink_->PutSection(kRawData + index, "RawDataFixed");                     \
      to_skip = 0;  /* This insn already skips. */                             \
    } else  /* NOLINT */
    COMMON_RAW_LENGTHS(RAW_CASE)
#undef RAW_CASE
    {  /* NOLINT */
      // We always end up here if we are outputting the code of a code object.
      sink_->Put(kRawData, "RawData");
      sink_->PutInt(bytes_to_output, "length");
    }

    // To make snapshots reproducible, we need to wipe out all pointers in code.
    if (code_object_) {
      Code* code = CloneCodeObject(object_);
      WipeOutRelocations(code);
      // We need to wipe out the header fields *after* wiping out the
      // relocations, because some of these fields are needed for the latter.
      code->WipeOutHeader();
      object_start = code->address();
    }

    const char* description = code_object_ ? "Code" : "Byte";
    for (int i = 0; i < bytes_to_output; i++) {
      sink_->PutSection(object_start[base + i], description);
    }
    if (code_object_) delete[] object_start;
  }
  if (to_skip != 0 && return_skip == kIgnoringReturn) {
    sink_->Put(kSkip, "Skip");
    sink_->PutInt(to_skip, "SkipDistance");
    to_skip = 0;
  }
  return to_skip;
}


int Serializer::SpaceOfObject(HeapObject* object) {
  for (int i = FIRST_SPACE; i <= LAST_SPACE; i++) {
    AllocationSpace s = static_cast<AllocationSpace>(i);
    if (object->GetHeap()->InSpace(object, s)) {
      ASSERT(i < kNumberOfSpaces);
      return i;
    }
  }
  UNREACHABLE();
  return 0;
}


int Serializer::Allocate(int space, int size) {
  CHECK(space >= 0 && space < kNumberOfSpaces);
  int allocation_address = fullness_[space];
  fullness_[space] = allocation_address + size;
  return allocation_address;
}


int Serializer::SpaceAreaSize(int space) {
  if (space == CODE_SPACE) {
    return isolate_->memory_allocator()->CodePageAreaSize();
  } else {
    return Page::kPageSize - Page::kObjectStartOffset;
  }
}


void Serializer::Pad() {
  // The non-branching GetInt will read up to 3 bytes too far, so we need
  // to pad the snapshot to make sure we don't read over the end.
  for (unsigned i = 0; i < sizeof(int32_t) - 1; i++) {
    sink_->Put(kNop, "Padding");
  }
}


bool SnapshotByteSource::AtEOF() {
  if (0u + length_ - position_ > 2 * sizeof(uint32_t)) return false;
  for (int x = position_; x < length_; x++) {
    if (data_[x] != SerializerDeserializer::nop()) return false;
  }
  return true;
}

} }  // namespace v8::internal<|MERGE_RESOLUTION|>--- conflicted
+++ resolved
@@ -525,12 +525,6 @@
       UNCLASSIFIED,
       53,
       "Runtime::AllocateInNewSpace");
-<<<<<<< HEAD
-  Add(ExternalReference::old_pointer_space_allocation_top_address(
-      isolate).address(),
-      UNCLASSIFIED,
-      54,
-=======
   Add(ExternalReference(Runtime::kAllocateInTargetSpace, isolate).address(),
       UNCLASSIFIED,
       54,
@@ -539,22 +533,12 @@
       isolate).address(),
       UNCLASSIFIED,
       55,
->>>>>>> 8c15b39e
       "Heap::OldPointerSpaceAllocationTopAddress");
   Add(ExternalReference::old_pointer_space_allocation_limit_address(
       isolate).address(),
       UNCLASSIFIED,
-<<<<<<< HEAD
-      55,
-      "Heap::OldPointerSpaceAllocationLimitAddress");
-  Add(ExternalReference(Runtime::kAllocateInOldPointerSpace, isolate).address(),
-      UNCLASSIFIED,
-      56,
-      "Runtime::AllocateInOldPointerSpace");
-=======
       56,
       "Heap::OldPointerSpaceAllocationLimitAddress");
->>>>>>> 8c15b39e
   Add(ExternalReference::old_data_space_allocation_top_address(
       isolate).address(),
       UNCLASSIFIED,
@@ -565,32 +549,6 @@
       UNCLASSIFIED,
       58,
       "Heap::OldDataSpaceAllocationLimitAddress");
-<<<<<<< HEAD
-  Add(ExternalReference(Runtime::kAllocateInOldDataSpace, isolate).address(),
-      UNCLASSIFIED,
-      59,
-      "Runtime::AllocateInOldDataSpace");
-  Add(ExternalReference::new_space_high_promotion_mode_active_address(isolate).
-      address(),
-      UNCLASSIFIED,
-      60,
-      "Heap::NewSpaceAllocationLimitAddress");
-  Add(ExternalReference::allocation_sites_list_address(isolate).address(),
-      UNCLASSIFIED,
-      61,
-      "Heap::allocation_sites_list_address()");
-  Add(ExternalReference::record_object_allocation_function(isolate).address(),
-      UNCLASSIFIED,
-      62,
-      "HeapProfiler::RecordObjectAllocationFromMasm");
-  Add(ExternalReference::address_of_uint32_bias().address(),
-      UNCLASSIFIED,
-      63,
-      "uint32_bias");
-  Add(ExternalReference::get_mark_code_as_executed_function(isolate).address(),
-      UNCLASSIFIED,
-      64,
-=======
   Add(ExternalReference::new_space_high_promotion_mode_active_address(isolate).
       address(),
       UNCLASSIFIED,
@@ -607,7 +565,6 @@
   Add(ExternalReference::get_mark_code_as_executed_function(isolate).address(),
       UNCLASSIFIED,
       62,
->>>>>>> 8c15b39e
       "Code::MarkCodeAsExecuted");
 
   // Add a small set of deopt entry addresses to encoder without generating the
@@ -1713,22 +1670,12 @@
 
 
 void Serializer::ObjectSerializer::VisitExternalReference(Address* p) {
-<<<<<<< HEAD
-  Address references_start = reinterpret_cast<Address>(p);
-  int skip = OutputRawData(references_start, kCanReturnSkipInsteadOfSkipping);
-
-  sink_->Put(kExternalReference + kPlain + kStartOfObject, "ExternalRef");
-  sink_->PutInt(skip, "SkipB4ExternalRef");
-  int reference_id = serializer_->EncodeExternalReference(*p);
-  sink_->PutInt(reference_id, "reference id");
-=======
   int skip = OutputRawData(reinterpret_cast<Address>(p),
                            kCanReturnSkipInsteadOfSkipping);
   sink_->Put(kExternalReference + kPlain + kStartOfObject, "ExternalRef");
   sink_->PutInt(skip, "SkipB4ExternalRef");
   Address target = *p;
   sink_->PutInt(serializer_->EncodeExternalReference(target), "reference id");
->>>>>>> 8c15b39e
   bytes_processed_so_far_ += kPointerSize;
 }
 
