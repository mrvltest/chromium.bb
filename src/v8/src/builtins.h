--- conflicted
+++ resolved
@@ -50,13 +50,9 @@
 #define CODE_AGE_LIST(V) \
   CODE_AGE_LIST_WITH_ARG(CODE_AGE_LIST_IGNORE_ARG, V)
 
-<<<<<<< HEAD
-#define CODE_AGE_LIST_WITH_NO_AGE(V)               \
-=======
 #define CODE_AGE_LIST_COMPLETE(V)                  \
   V(NotExecuted)                                   \
   V(ExecutedOnce)                                  \
->>>>>>> 8c15b39e
   V(NoAge)                                         \
   CODE_AGE_LIST_WITH_ARG(CODE_AGE_LIST_IGNORE_ARG, V)
 
@@ -117,52 +113,26 @@
   V(NotifyLazyDeoptimized,          BUILTIN, UNINITIALIZED,             \
                                     kNoExtraICState)                    \
   V(NotifyStubFailure,              BUILTIN, UNINITIALIZED,             \
-<<<<<<< HEAD
-                                    Code::kNoExtraICState)              \
+                                    kNoExtraICState)                    \
   V(NotifyStubFailureSaveDoubles,   BUILTIN, UNINITIALIZED,             \
-                                    Code::kNoExtraICState)              \
-=======
-                                    kNoExtraICState)                    \
-  V(NotifyStubFailureSaveDoubles,   BUILTIN, UNINITIALIZED,             \
-                                    kNoExtraICState)                    \
->>>>>>> 8c15b39e
+                                    kNoExtraICState)                    \
                                                                         \
   V(LoadIC_Miss,                    BUILTIN, UNINITIALIZED,             \
                                     kNoExtraICState)                    \
   V(KeyedLoadIC_Miss,               BUILTIN, UNINITIALIZED,             \
-<<<<<<< HEAD
-                                    Code::kNoExtraICState)              \
-  V(KeyedLoadIC_MissForceGeneric,   BUILTIN, UNINITIALIZED,             \
-                                    Code::kNoExtraICState)              \
+                                    kNoExtraICState)                    \
   V(StoreIC_Miss,                   BUILTIN, UNINITIALIZED,             \
-                                    Code::kNoExtraICState)              \
+                                    kNoExtraICState)                    \
   V(KeyedStoreIC_Miss,              BUILTIN, UNINITIALIZED,             \
-                                    Code::kNoExtraICState)              \
-  V(KeyedStoreIC_MissForceGeneric,  BUILTIN, UNINITIALIZED,             \
-                                    Code::kNoExtraICState)              \
-=======
-                                    kNoExtraICState)                    \
-  V(StoreIC_Miss,                   BUILTIN, UNINITIALIZED,             \
-                                    kNoExtraICState)                    \
-  V(KeyedStoreIC_Miss,              BUILTIN, UNINITIALIZED,             \
-                                    kNoExtraICState)                    \
->>>>>>> 8c15b39e
+                                    kNoExtraICState)                    \
   V(LoadIC_Initialize,              LOAD_IC, UNINITIALIZED,             \
                                     kNoExtraICState)                    \
   V(LoadIC_PreMonomorphic,          LOAD_IC, PREMONOMORPHIC,            \
-<<<<<<< HEAD
-                                    Code::kNoExtraICState)              \
-=======
-                                    kNoExtraICState)                    \
->>>>>>> 8c15b39e
+                                    kNoExtraICState)                    \
   V(LoadIC_Megamorphic,             LOAD_IC, MEGAMORPHIC,               \
                                     kNoExtraICState)                    \
   V(LoadIC_Getter_ForDeopt,         LOAD_IC, MONOMORPHIC,               \
-<<<<<<< HEAD
-                                    Code::kNoExtraICState)              \
-=======
-                                    kNoExtraICState)                    \
->>>>>>> 8c15b39e
+                                    kNoExtraICState)                    \
                                                                         \
   V(KeyedLoadIC_Initialize,         KEYED_LOAD_IC, UNINITIALIZED,       \
                                     kNoExtraICState)                    \
@@ -180,11 +150,7 @@
   V(StoreIC_Initialize,             STORE_IC, UNINITIALIZED,            \
                                     kNoExtraICState)                    \
   V(StoreIC_PreMonomorphic,         STORE_IC, PREMONOMORPHIC,           \
-<<<<<<< HEAD
-                                    Code::kNoExtraICState)              \
-=======
-                                    kNoExtraICState)                    \
->>>>>>> 8c15b39e
+                                    kNoExtraICState)                    \
   V(StoreIC_Megamorphic,            STORE_IC, MEGAMORPHIC,              \
                                     kNoExtraICState)                    \
   V(StoreIC_Generic,                STORE_IC, GENERIC,                  \
@@ -194,11 +160,7 @@
   V(StoreIC_Initialize_Strict,      STORE_IC, UNINITIALIZED,            \
                                     StoreIC::kStrictModeState)          \
   V(StoreIC_PreMonomorphic_Strict,  STORE_IC, PREMONOMORPHIC,           \
-<<<<<<< HEAD
-                                    kStrictMode)                        \
-=======
-                                    StoreIC::kStrictModeState)          \
->>>>>>> 8c15b39e
+                                    StoreIC::kStrictModeState)          \
   V(StoreIC_Megamorphic_Strict,     STORE_IC, MEGAMORPHIC,              \
                                     StoreIC::kStrictModeState)          \
   V(StoreIC_Setter_ForDeopt,        STORE_IC, MONOMORPHIC,              \
@@ -237,31 +199,6 @@
   V(OnStackReplacement,             BUILTIN, UNINITIALIZED,             \
                                     kNoExtraICState)                    \
   V(InterruptCheck,                 BUILTIN, UNINITIALIZED,             \
-<<<<<<< HEAD
-                                    Code::kNoExtraICState)              \
-  V(OsrAfterStackCheck,             BUILTIN, UNINITIALIZED,             \
-                                    Code::kNoExtraICState)              \
-  V(StackCheck,                     BUILTIN, UNINITIALIZED,             \
-                                    Code::kNoExtraICState)              \
-                                                                        \
-  V(MarkCodeAsExecutedOnce,         BUILTIN, UNINITIALIZED,             \
-                                    Code::kNoExtraICState)              \
-  V(MarkCodeAsExecutedTwice,        BUILTIN, UNINITIALIZED,             \
-                                    Code::kNoExtraICState)              \
-  CODE_AGE_LIST_WITH_ARG(DECLARE_CODE_AGE_BUILTIN, V)
-
-// Define list of builtin handlers implemented in assembly.
-#define BUILTIN_LIST_H(V)                                                 \
-  V(LoadIC_Slow,                    LOAD_IC, Code::kNoExtraICState)       \
-  V(KeyedLoadIC_Slow,               KEYED_LOAD_IC, Code::kNoExtraICState) \
-  V(StoreIC_Slow,                   STORE_IC, Code::kNoExtraICState)      \
-  V(StoreIC_Slow_Strict,            STORE_IC, kStrictMode)                \
-  V(KeyedStoreIC_Slow,              KEYED_STORE_IC, Code::kNoExtraICState)\
-  V(KeyedStoreIC_Slow_Strict,       KEYED_STORE_IC, kStrictMode)          \
-  V(LoadIC_Normal,                  LOAD_IC, Code::kNoExtraICState)       \
-  V(StoreIC_Normal,                 STORE_IC, Code::kNoExtraICState)      \
-  V(StoreIC_Normal_Strict,          STORE_IC, kStrictMode)
-=======
                                     kNoExtraICState)                    \
   V(OsrAfterStackCheck,             BUILTIN, UNINITIALIZED,             \
                                     kNoExtraICState)                    \
@@ -282,7 +219,6 @@
   V(KeyedStoreIC_Slow,              KEYED_STORE_IC)                     \
   V(LoadIC_Normal,                  LOAD_IC)                            \
   V(StoreIC_Normal,                 STORE_IC)
->>>>>>> 8c15b39e
 
 #ifdef ENABLE_DEBUGGER_SUPPORT
 // Define list of builtins used by the debugger implemented in assembly.
@@ -371,11 +307,7 @@
   enum Name {
 #define DEF_ENUM_C(name, ignore) k##name,
 #define DEF_ENUM_A(name, kind, state, extra) k##name,
-<<<<<<< HEAD
-#define DEF_ENUM_H(name, kind, extra) k##name,
-=======
 #define DEF_ENUM_H(name, kind) k##name,
->>>>>>> 8c15b39e
     BUILTIN_LIST_C(DEF_ENUM_C)
     BUILTIN_LIST_A(DEF_ENUM_A)
     BUILTIN_LIST_H(DEF_ENUM_H)
@@ -402,11 +334,7 @@
 #define DECLARE_BUILTIN_ACCESSOR_C(name, ignore) Handle<Code> name();
 #define DECLARE_BUILTIN_ACCESSOR_A(name, kind, state, extra) \
   Handle<Code> name();
-<<<<<<< HEAD
-#define DECLARE_BUILTIN_ACCESSOR_H(name, kind, extra) Handle<Code> name();
-=======
 #define DECLARE_BUILTIN_ACCESSOR_H(name, kind) Handle<Code> name();
->>>>>>> 8c15b39e
   BUILTIN_LIST_C(DECLARE_BUILTIN_ACCESSOR_C)
   BUILTIN_LIST_A(DECLARE_BUILTIN_ACCESSOR_A)
   BUILTIN_LIST_H(DECLARE_BUILTIN_ACCESSOR_H)
