--- conflicted
+++ resolved
@@ -130,208 +130,6 @@
 }
 
 
-<<<<<<< HEAD
-int SystemThreadManager::NumberOfParallelSystemThreads(
-    ParallelSystemComponent type) {
-  int number_of_threads = Min(CPU::NumberOfProcessorsOnline(), kMaxThreads);
-  ASSERT(number_of_threads > 0);
-  if (number_of_threads ==  1) {
-    return 0;
-  }
-  if (type == PARALLEL_SWEEPING) {
-    return number_of_threads;
-  } else if (type == CONCURRENT_SWEEPING) {
-    return number_of_threads - 1;
-  }
-  return 1;
-}
-
-
-// Create a dummy thread that will wait forever on a semaphore. The only
-// purpose for this thread is to have some stack area to save essential data
-// into for use by a stacks only core dump (aka minidump).
-class PreallocatedMemoryThread: public Thread {
- public:
-  char* data() {
-    if (data_ready_semaphore_ != NULL) {
-      // Initial access is guarded until the data has been published.
-      data_ready_semaphore_->Wait();
-      delete data_ready_semaphore_;
-      data_ready_semaphore_ = NULL;
-    }
-    return data_;
-  }
-
-  unsigned length() {
-    if (data_ready_semaphore_ != NULL) {
-      // Initial access is guarded until the data has been published.
-      data_ready_semaphore_->Wait();
-      delete data_ready_semaphore_;
-      data_ready_semaphore_ = NULL;
-    }
-    return length_;
-  }
-
-  // Stop the PreallocatedMemoryThread and release its resources.
-  void StopThread() {
-    keep_running_ = false;
-    wait_for_ever_semaphore_->Signal();
-
-    // Wait for the thread to terminate.
-    Join();
-
-    if (data_ready_semaphore_ != NULL) {
-      delete data_ready_semaphore_;
-      data_ready_semaphore_ = NULL;
-    }
-
-    delete wait_for_ever_semaphore_;
-    wait_for_ever_semaphore_ = NULL;
-  }
-
- protected:
-  // When the thread starts running it will allocate a fixed number of bytes
-  // on the stack and publish the location of this memory for others to use.
-  void Run() {
-    EmbeddedVector<char, 15 * 1024> local_buffer;
-
-    // Initialize the buffer with a known good value.
-    OS::StrNCpy(local_buffer, "Trace data was not generated.\n",
-                local_buffer.length());
-
-    // Publish the local buffer and signal its availability.
-    data_ = local_buffer.start();
-    length_ = local_buffer.length();
-    data_ready_semaphore_->Signal();
-
-    while (keep_running_) {
-      // This thread will wait here until the end of time.
-      wait_for_ever_semaphore_->Wait();
-    }
-
-    // Make sure we access the buffer after the wait to remove all possibility
-    // of it being optimized away.
-    OS::StrNCpy(local_buffer, "PreallocatedMemoryThread shutting down.\n",
-                local_buffer.length());
-  }
-
-
- private:
-  PreallocatedMemoryThread()
-      : Thread("v8:PreallocMem"),
-        keep_running_(true),
-        wait_for_ever_semaphore_(new Semaphore(0)),
-        data_ready_semaphore_(new Semaphore(0)),
-        data_(NULL),
-        length_(0) {
-  }
-
-  // Used to make sure that the thread keeps looping even for spurious wakeups.
-  bool keep_running_;
-
-  // This semaphore is used by the PreallocatedMemoryThread to wait for ever.
-  Semaphore* wait_for_ever_semaphore_;
-  // Semaphore to signal that the data has been initialized.
-  Semaphore* data_ready_semaphore_;
-
-  // Location and size of the preallocated memory block.
-  char* data_;
-  unsigned length_;
-
-  friend class Isolate;
-
-  DISALLOW_COPY_AND_ASSIGN(PreallocatedMemoryThread);
-};
-
-
-void Isolate::PreallocatedMemoryThreadStart() {
-  if (preallocated_memory_thread_ != NULL) return;
-  preallocated_memory_thread_ = new PreallocatedMemoryThread();
-  preallocated_memory_thread_->Start();
-}
-
-
-void Isolate::PreallocatedMemoryThreadStop() {
-  if (preallocated_memory_thread_ == NULL) return;
-  preallocated_memory_thread_->StopThread();
-  // Done with the thread entirely.
-  delete preallocated_memory_thread_;
-  preallocated_memory_thread_ = NULL;
-}
-
-
-void Isolate::PreallocatedStorageInit(size_t size) {
-  ASSERT(free_list_.next_ == &free_list_);
-  ASSERT(free_list_.previous_ == &free_list_);
-  PreallocatedStorage* free_chunk =
-      reinterpret_cast<PreallocatedStorage*>(new char[size]);
-  free_list_.next_ = free_list_.previous_ = free_chunk;
-  free_chunk->next_ = free_chunk->previous_ = &free_list_;
-  free_chunk->size_ = size - sizeof(PreallocatedStorage);
-  preallocated_storage_preallocated_ = true;
-}
-
-
-void* Isolate::PreallocatedStorageNew(size_t size) {
-  if (!preallocated_storage_preallocated_) {
-    return FreeStoreAllocationPolicy().New(size);
-  }
-  ASSERT(free_list_.next_ != &free_list_);
-  ASSERT(free_list_.previous_ != &free_list_);
-
-  size = (size + kPointerSize - 1) & ~(kPointerSize - 1);
-  // Search for exact fit.
-  for (PreallocatedStorage* storage = free_list_.next_;
-       storage != &free_list_;
-       storage = storage->next_) {
-    if (storage->size_ == size) {
-      storage->Unlink();
-      storage->LinkTo(&in_use_list_);
-      return reinterpret_cast<void*>(storage + 1);
-    }
-  }
-  // Search for first fit.
-  for (PreallocatedStorage* storage = free_list_.next_;
-       storage != &free_list_;
-       storage = storage->next_) {
-    if (storage->size_ >= size + sizeof(PreallocatedStorage)) {
-      storage->Unlink();
-      storage->LinkTo(&in_use_list_);
-      PreallocatedStorage* left_over =
-          reinterpret_cast<PreallocatedStorage*>(
-              reinterpret_cast<char*>(storage + 1) + size);
-      left_over->size_ = storage->size_ - size - sizeof(PreallocatedStorage);
-      ASSERT(size + left_over->size_ + sizeof(PreallocatedStorage) ==
-             storage->size_);
-      storage->size_ = size;
-      left_over->LinkTo(&free_list_);
-      return reinterpret_cast<void*>(storage + 1);
-    }
-  }
-  // Allocation failure.
-  ASSERT(false);
-  return NULL;
-}
-
-
-// We don't attempt to coalesce.
-void Isolate::PreallocatedStorageDelete(void* p) {
-  if (p == NULL) {
-    return;
-  }
-  if (!preallocated_storage_preallocated_) {
-    FreeStoreAllocationPolicy::Delete(p);
-    return;
-  }
-  PreallocatedStorage* storage = reinterpret_cast<PreallocatedStorage*>(p) - 1;
-  ASSERT(storage->next_->previous_ == storage);
-  ASSERT(storage->previous_->next_ == storage);
-  storage->Unlink();
-  storage->LinkTo(&free_list_);
-}
-
-=======
->>>>>>> 8c15b39e
 Isolate* Isolate::default_isolate_ = NULL;
 Thread::LocalStorageKey Isolate::isolate_key_;
 Thread::LocalStorageKey Isolate::thread_id_key_;
@@ -1859,21 +1657,6 @@
     debugger()->UnloadDebugger();
 #endif
 
-<<<<<<< HEAD
-    if (FLAG_concurrent_recompilation) {
-      optimizing_compiler_thread_->Stop();
-      delete optimizing_compiler_thread_;
-    }
-
-    if (FLAG_sweeper_threads > 0) {
-      for (int i = 0; i < FLAG_sweeper_threads; i++) {
-        sweeper_thread_[i]->Stop();
-        delete sweeper_thread_[i];
-      }
-      delete[] sweeper_thread_;
-    }
-
-=======
     if (concurrent_recompilation_enabled()) {
       optimizing_compiler_thread_->Stop();
       delete optimizing_compiler_thread_;
@@ -1889,7 +1672,6 @@
     sweeper_thread_ = NULL;
 
 
->>>>>>> 8c15b39e
     if (FLAG_hydrogen_stats) GetHStatistics()->Print();
 
     if (FLAG_print_deopt_stress) {
@@ -1902,13 +1684,6 @@
 
     delete deoptimizer_data_;
     deoptimizer_data_ = NULL;
-<<<<<<< HEAD
-    if (FLAG_preemption) {
-      v8::Locker locker(reinterpret_cast<v8::Isolate*>(this));
-      v8::Locker::StopPreemption(reinterpret_cast<v8::Isolate*>(this));
-    }
-=======
->>>>>>> 8c15b39e
     builtins_.TearDown();
     bootstrapper_->TearDown();
 
@@ -2208,11 +1983,6 @@
 
   deoptimizer_data_ = new DeoptimizerData(memory_allocator_);
 
-  if (FLAG_concurrent_recompilation) {
-    optimizing_compiler_thread_ = new OptimizingCompilerThread(this);
-    optimizing_compiler_thread_->Start();
-  }
-
   const bool create_heap_objects = (des == NULL);
   if (create_heap_objects && !heap_.CreateHeapObjects()) {
     V8::FatalProcessOutOfMemory("heap object creation");
@@ -2239,11 +2009,6 @@
     max_available_threads_ = Max(Min(CPU::NumberOfProcessorsOnline(), 4), 1);
   }
 
-<<<<<<< HEAD
-  if (FLAG_preemption) {
-    v8::Locker locker(reinterpret_cast<v8::Isolate*>(this));
-    v8::Locker::StartPreemption(reinterpret_cast<v8::Isolate*>(this), 100);
-=======
   num_sweeper_threads_ = SweeperThread::NumberOfThreads(max_available_threads_);
 
   if (FLAG_trace_hydrogen || FLAG_trace_hydrogen_stubs) {
@@ -2259,7 +2024,6 @@
       sweeper_thread_[i] = new SweeperThread(this);
       sweeper_thread_[i]->Start();
     }
->>>>>>> 8c15b39e
   }
 
 #ifdef ENABLE_DEBUGGER_SUPPORT
@@ -2340,29 +2104,14 @@
                                    DONT_TRACK_ALLOCATION_SITE, 0);
     stub.InitializeInterfaceDescriptor(
         this, code_stub_interface_descriptor(CodeStub::FastCloneShallowArray));
-<<<<<<< HEAD
-    BinaryOpStub::InitializeForIsolate(this);
-=======
     BinaryOpICStub::InstallDescriptors(this);
->>>>>>> 8c15b39e
     CompareNilICStub::InitializeForIsolate(this);
     ToBooleanStub::InitializeForIsolate(this);
     ArrayConstructorStubBase::InstallDescriptors(this);
     InternalArrayConstructorStubBase::InstallDescriptors(this);
     FastNewClosureStub::InstallDescriptors(this);
     NumberToStringStub::InstallDescriptors(this);
-<<<<<<< HEAD
-  }
-
-  if (FLAG_sweeper_threads > 0) {
-    sweeper_thread_ = new SweeperThread*[FLAG_sweeper_threads];
-    for (int i = 0; i < FLAG_sweeper_threads; i++) {
-      sweeper_thread_[i] = new SweeperThread(this);
-      sweeper_thread_[i]->Start();
-    }
-=======
     NewStringAddStub::InstallDescriptors(this);
->>>>>>> 8c15b39e
   }
 
   initialized_from_snapshot_ = (des != NULL);
