--- conflicted
+++ resolved
@@ -1542,12 +1542,8 @@
            top_address + output_frame_offset, output_frame_offset, value);
   }
 
-<<<<<<< HEAD
-  intptr_t caller_arg_count = 0;
-=======
   intptr_t caller_arg_count = descriptor->HasTailCallContinuation()
       ? compiled_code_->arguments_count() + 1 : 0;
->>>>>>> 8c15b39e
   bool arg_count_known = !descriptor->stack_parameter_count_.is_valid();
 
   // Build the Arguments object for the caller's parameters and a pointer to it.
@@ -1699,17 +1695,10 @@
         Handle<Map>::cast(MaterializeNextValue()), Representation::Tagged());
     switch (map->instance_type()) {
       case HEAP_NUMBER_TYPE: {
-<<<<<<< HEAD
-        Handle<HeapNumber> object = isolate_->factory()->NewHeapNumber(0.0);
-        materialized_objects_->Add(object);
-        Handle<Object> number = MaterializeNextValue();
-        object->set_value(number->Number());
-=======
         // Reuse the HeapNumber value directly as it is already properly
         // tagged and skip materializing the HeapNumber explicitly.
         Handle<Object> object = MaterializeNextValue();
         materialized_objects_->Add(object);
->>>>>>> 8c15b39e
         materialization_value_index_ += kDoubleSize / kPointerSize - 1;
         break;
       }
@@ -1801,14 +1790,9 @@
     HeapNumberMaterializationDescriptor<int> d =
         deferred_objects_double_values_[i];
     Handle<Object> num = isolate_->factory()->NewNumber(d.value());
-<<<<<<< HEAD
-    if (trace_) {
-      PrintF("Materialized a new heap number %p [%e] for object at %d\n",
-=======
     if (trace_scope_ != NULL) {
       PrintF(trace_scope_->file(),
              "Materialized a new heap number %p [%e] for object at %d\n",
->>>>>>> 8c15b39e
              reinterpret_cast<void*>(*num),
              d.value(),
              d.destination());
