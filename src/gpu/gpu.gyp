--- conflicted
+++ resolved
@@ -128,23 +128,9 @@
       'type': '<(gtest_target_type)',
       'includes': [
         '../third_party/angle/build/common_defines.gypi',
-        '../third_party/angle/tests/angle_unittests.gypi',
-      ],
-      'dependencies': [
-        '../base/base.gyp:base',
-<<<<<<< HEAD
-        '../base/third_party/dynamic_annotations/dynamic_annotations.gyp:dynamic_annotations',
-        '<(angle_path)/src/angle.gyp:translator_static',
-      ],
-      'variables': {
-        'ANGLE_DIR': '<(angle_path)',
-      },
-      'includes': [
-        '../third_party/angle/tests/preprocessor_tests/preprocessor_tests.gypi',
-        '../third_party/angle/tests/compiler_tests/compiler_tests.gypi',
-=======
-        '../base/base.gyp:test_support_base',
->>>>>>> 3421cf84
+      ],
+      'dependencies': [
+        '../base/base.gyp:base',
       ],
       'include_dirs': [
         '..',
@@ -294,7 +280,6 @@
       'type': '<(gtest_target_type)',
       'dependencies': [
         '../base/base.gyp:base',
-        '../base/base.gyp:test_support_base',
         '../base/third_party/dynamic_annotations/dynamic_annotations.gyp:dynamic_annotations',
         '<(angle_path)/src/angle.gyp:translator',
         '../ui/gfx/gfx.gyp:gfx',
@@ -624,36 +609,6 @@
         },
       ],
     }],
-<<<<<<< HEAD
-=======
-    ['OS == "android"', {
-      'targets': [
-        {
-          'target_name': 'gl_tests_apk',
-          'type': 'none',
-          'dependencies': [
-            'gl_tests',
-          ],
-          'variables': {
-            'test_suite_name': 'gl_tests',
-          },
-          'includes': [
-            '../build/apk_test.gypi',
-          ],
-        },
-        {
-          'target_name': 'gpu_unittests_apk',
-          'type': 'none',
-          'dependencies': [
-            'gpu_unittests',
-          ],
-          'variables': {
-            'test_suite_name': 'gpu_unittests',
-          },
-          'includes': [ '../build/apk_test.gypi' ],
-        },
-      ],
-    }],
     ['OS == "win"', {
       'targets': [
         {
@@ -662,12 +617,10 @@
           'type': '<(gtest_target_type)',
           'dependencies': [
             '../base/base.gyp:base',
-            '../base/base.gyp:test_support_base',
           ],
           'includes':
           [
             '../third_party/angle/build/common_defines.gypi',
-            '../third_party/angle/tests/angle_end2end_tests.gypi',
           ],
           'sources':
           [
@@ -676,6 +629,5 @@
         },
       ],
     }],
->>>>>>> 3421cf84
   ],
 }