# Copyright (c) 2012 The Chromium Authors. All rights reserved.
# Use of this source code is governed by a BSD-style license that can be
# found in the LICENSE file.

{
  'variables': {
    'nacl_win64_target': 0,
  },
  'includes': [
    'gpu_common.gypi',
  ],
  'targets': [
    {
      # Library emulates GLES2 using command_buffers.
      # GN version: //gpu/command_buffer/client:gles2_implementation
      'target_name': 'gles2_implementation',
      'type': '<(component)',
      'dependencies': [
        '../base/base.gyp:base',
        '../third_party/khronos/khronos.gyp:khronos_headers',
        '../ui/gfx/gfx.gyp:gfx_geometry',
        '../ui/gl/gl.gyp:gl',
        'command_buffer/command_buffer.gyp:gles2_utils',
        'gles2_cmd_helper',
      ],
      'defines': [
        'GLES2_IMPL_IMPLEMENTATION',
      ],
      'sources': [
        '<@(gles2_implementation_source_files)',
      ],
      'includes': [
        # Disable LTO due to ELF section name out of range
        # crbug.com/422251
      ],
      # TODO(jschuh): crbug.com/167187 fix size_t to int truncations.
      'msvs_disabled_warnings': [4267, ],
    },
    {
      # GN version: //gpu/command_buffer/client:gl_in_process_context
      'target_name': 'gl_in_process_context',
      'type': '<(component)',
      'dependencies': [
        'command_buffer/command_buffer.gyp:gles2_utils',
        'gles2_implementation',
        'gpu',
        '../base/base.gyp:base',
        '../base/third_party/dynamic_annotations/dynamic_annotations.gyp:dynamic_annotations',
        '../ui/gfx/gfx.gyp:gfx_geometry',
        '../ui/gl/gl.gyp:gl',
      ],
      'defines': [
        'GL_IN_PROCESS_CONTEXT_IMPLEMENTATION',
      ],
      'sources': [
        'command_buffer/client/gl_in_process_context.cc',
        'command_buffer/client/gl_in_process_context.h',
        'command_buffer/client/gl_in_process_context_export.h',
      ],
    },
    {
      # Library emulates GLES2 using command_buffers.
      'target_name': 'gles2_implementation_no_check',
      'type': '<(component)',
      'defines': [
        'GLES2_IMPL_IMPLEMENTATION',
        'GLES2_CONFORMANCE_TESTS=1',
      ],
      'dependencies': [
        '../base/base.gyp:base',
        '../third_party/khronos/khronos.gyp:khronos_headers',
        '../ui/gfx/gfx.gyp:gfx',
        '../ui/gfx/gfx.gyp:gfx_geometry',
        'command_buffer/command_buffer.gyp:gles2_utils',
        'gles2_cmd_helper',
      ],
      'sources': [
        '<@(gles2_implementation_source_files)',
      ],
      # TODO(jschuh): crbug.com/167187 fix size_t to int truncations.
      'msvs_disabled_warnings': [ 4267, ],
    },
    {
      # Stub to expose gles2_implemenation in C instead of C++.
      # so GLES2 C programs can work with no changes.
      # GN version: //gpu/command_buffer/client:gles2_c_lib
      'target_name': 'gles2_c_lib',
      'type': '<(component)',
      'dependencies': [
        '../base/base.gyp:base',
        '../base/third_party/dynamic_annotations/dynamic_annotations.gyp:dynamic_annotations',
        'command_buffer/command_buffer.gyp:gles2_utils',
        'command_buffer_client',
      ],
      'defines': [
        'GLES2_C_LIB_IMPLEMENTATION',
      ],
      'sources': [
        '<@(gles2_c_lib_source_files)',
      ],
      # TODO(jschuh): crbug.com/167187 fix size_t to int truncations.
      'msvs_disabled_warnings': [4267, ],
    },
    {
      # GN version: //gpu/command_buffer/client:gles2_c_lib_nocheck
      # Same as gles2_c_lib except with no parameter checking. Required for
      # OpenGL ES 2.0 conformance tests.
      'target_name': 'gles2_c_lib_nocheck',
      'type': '<(component)',
      'defines': [
        'GLES2_C_LIB_IMPLEMENTATION',
        'GLES2_CONFORMANCE_TESTS=1',
      ],
      'dependencies': [
        '../base/base.gyp:base',
        '../base/third_party/dynamic_annotations/dynamic_annotations.gyp:dynamic_annotations',
        'command_buffer/command_buffer.gyp:gles2_utils',
        'command_buffer_client',
        'gles2_implementation_no_check',
      ],
      'sources': [
        '<@(gles2_c_lib_source_files)',
      ],
    },
    {
      # GN version: //gpu:angle_unittests
      # TODO(kbr): port this refactoring to the GN build.
      'target_name': 'angle_unittests',
      'type': '<(gtest_target_type)',
      'includes': [
        '../third_party/angle/build/common_defines.gypi',
<<<<<<< HEAD
=======
        '../third_party/angle/src/tests/angle_unittests.gypi',
>>>>>>> e28e808c
      ],
      'dependencies': [
        '../base/base.gyp:base',
      ],
      'include_dirs': [
        '..',
        '../third_party/angle/include',
      ],
      'sources': [
        'angle_unittest_main.cc',
      ],
    },
    {
      # GN version: //gpu:gpu_unittests
      'target_name': 'gpu_unittests',
      'type': '<(gtest_target_type)',
      'dependencies': [
        '../base/base.gyp:base',
        '../base/third_party/dynamic_annotations/dynamic_annotations.gyp:dynamic_annotations',
        '<(angle_path)/src/angle.gyp:translator',
        '../ui/gl/gl.gyp:gl',
        '../ui/gfx/gfx.gyp:gfx',
        '../ui/gfx/gfx.gyp:gfx_geometry',
        '../ui/gfx/gfx.gyp:gfx_test_support',
        'command_buffer/command_buffer.gyp:gles2_utils',
        'command_buffer_client',
        'command_buffer_common',
        'command_buffer_service',
        'gpu',
        'gpu_unittest_utils',
        'gles2_implementation',
        'gles2_cmd_helper',
        'gles2_c_lib',
      ],
      'sources': [
        # Note: sources list duplicated in GN build.
        'command_buffer/client/buffer_tracker_unittest.cc',
        'command_buffer/client/client_test_helper.cc',
        'command_buffer/client/client_test_helper.h',
        'command_buffer/client/cmd_buffer_helper_test.cc',
        'command_buffer/client/fenced_allocator_test.cc',
        'command_buffer/client/gles2_implementation_unittest.cc',
        'command_buffer/client/mapped_memory_unittest.cc',
        'command_buffer/client/program_info_manager_unittest.cc',
        'command_buffer/client/query_tracker_unittest.cc',
        'command_buffer/client/ring_buffer_test.cc',
        'command_buffer/client/transfer_buffer_unittest.cc',
        'command_buffer/client/vertex_array_object_manager_unittest.cc',
        'command_buffer/common/bitfield_helpers_test.cc',
        'command_buffer/common/command_buffer_mock.cc',
        'command_buffer/common/command_buffer_mock.h',
        'command_buffer/common/command_buffer_shared_test.cc',
        'command_buffer/common/debug_marker_manager_unittest.cc',
        'command_buffer/common/gles2_cmd_format_test.cc',
        'command_buffer/common/gles2_cmd_format_test_autogen.h',
        'command_buffer/common/gles2_cmd_utils_unittest.cc',
        'command_buffer/common/id_allocator_test.cc',
        'command_buffer/common/trace_event.h',
        'command_buffer/common/unittest_main.cc',
        'command_buffer/service/async_pixel_transfer_delegate_mock.cc',
        'command_buffer/service/async_pixel_transfer_delegate_mock.h',
        'command_buffer/service/async_pixel_transfer_manager_mock.cc',
        'command_buffer/service/async_pixel_transfer_manager_mock.h',
        'command_buffer/service/buffer_manager_unittest.cc',
        'command_buffer/service/cmd_parser_test.cc',
        'command_buffer/service/command_buffer_service_unittest.cc',
        'command_buffer/service/common_decoder_unittest.cc',
        'command_buffer/service/context_group_unittest.cc',
        'command_buffer/service/feature_info_unittest.cc',
        'command_buffer/service/framebuffer_manager_unittest.cc',
        'command_buffer/service/gl_surface_mock.cc',
        'command_buffer/service/gl_surface_mock.h',
        'command_buffer/service/gles2_cmd_decoder_unittest.cc',
        'command_buffer/service/gles2_cmd_decoder_unittest.h',
        'command_buffer/service/gles2_cmd_decoder_unittest_0_autogen.h',
        'command_buffer/service/gles2_cmd_decoder_unittest_1.cc',
        'command_buffer/service/gles2_cmd_decoder_unittest_1_autogen.h',
        'command_buffer/service/gles2_cmd_decoder_unittest_2.cc',
        'command_buffer/service/gles2_cmd_decoder_unittest_2_autogen.h',
        'command_buffer/service/gles2_cmd_decoder_unittest_3.cc',
        'command_buffer/service/gles2_cmd_decoder_unittest_3_autogen.h',
        'command_buffer/service/gles2_cmd_decoder_unittest_async_pixel.cc',
        'command_buffer/service/gles2_cmd_decoder_unittest_attribs.cc',
        'command_buffer/service/gles2_cmd_decoder_unittest_base.cc',
        'command_buffer/service/gles2_cmd_decoder_unittest_base.h',
        'command_buffer/service/gles2_cmd_decoder_unittest_buffers.cc',
        'command_buffer/service/gles2_cmd_decoder_unittest_context_state.cc',
        'command_buffer/service/gles2_cmd_decoder_unittest_drawing.cc',
        'command_buffer/service/gles2_cmd_decoder_unittest_extensions.cc',
        'command_buffer/service/gles2_cmd_decoder_unittest_extensions_autogen.h',
        'command_buffer/service/gles2_cmd_decoder_unittest_framebuffers.cc',
        'command_buffer/service/gles2_cmd_decoder_unittest_programs.cc',
        'command_buffer/service/gles2_cmd_decoder_unittest_textures.cc',
        'command_buffer/service/gles2_cmd_decoder_unittest_valuebuffer.cc',
        'command_buffer/service/gpu_scheduler_unittest.cc',
        'command_buffer/service/gpu_service_test.cc',
        'command_buffer/service/gpu_service_test.h',
        'command_buffer/service/gpu_tracer_unittest.cc',
        'command_buffer/service/id_manager_unittest.cc',
        'command_buffer/service/mailbox_manager_unittest.cc',
        'command_buffer/service/memory_program_cache_unittest.cc',
        'command_buffer/service/mocks.cc',
        'command_buffer/service/mocks.h',
        'command_buffer/service/program_cache_unittest.cc',
        'command_buffer/service/program_manager_unittest.cc',
        'command_buffer/service/query_manager_unittest.cc',
        'command_buffer/service/renderbuffer_manager_unittest.cc',
        'command_buffer/service/shader_manager_unittest.cc',
        'command_buffer/service/shader_translator_cache_unittest.cc',
        'command_buffer/service/shader_translator_unittest.cc',
        'command_buffer/service/test_helper.cc',
        'command_buffer/service/test_helper.h',
        'command_buffer/service/texture_manager_unittest.cc',
        'command_buffer/service/transfer_buffer_manager_unittest.cc',
        'command_buffer/service/valuebuffer_manager_unittest.cc',
        'command_buffer/service/vertex_array_manager_unittest.cc',
        'command_buffer/service/vertex_attrib_manager_unittest.cc',
        'config/gpu_blacklist_unittest.cc',
        'config/gpu_control_list_entry_unittest.cc',
        'config/gpu_control_list_number_info_unittest.cc',
        'config/gpu_control_list_os_info_unittest.cc',
        'config/gpu_control_list_unittest.cc',
        'config/gpu_control_list_version_info_unittest.cc',
        'config/gpu_driver_bug_list_unittest.cc',
        'config/gpu_info_collector_unittest.cc',
        'config/gpu_info_unittest.cc',
        'config/gpu_test_config_unittest.cc',
        'config/gpu_test_expectations_parser_unittest.cc',
        'config/gpu_util_unittest.cc',
      ],
      'conditions': [
        ['OS == "android"', {
          'dependencies': [
            '../testing/android/native_test.gyp:native_test_native_code',
          ],
        }],
        # See http://crbug.com/162998#c4 for why this is needed.
        ['OS=="linux" and use_allocator!="none"', {
          'dependencies': [
            '../base/allocator/allocator.gyp:allocator',
          ],
        }],
      ],
      # TODO(jschuh): crbug.com/167187 fix size_t to int truncations.
      'msvs_disabled_warnings': [ 4267, ],
    },
    {
      # GN version: //gpu/gpu_perftests
      'target_name': 'gpu_perftests',
      'type': '<(gtest_target_type)',
      'dependencies': [
        '../base/base.gyp:base',
<<<<<<< HEAD
=======
        '../base/base.gyp:test_support_base',
        '../testing/gmock.gyp:gmock',
        '../testing/gtest.gyp:gtest',
        '../testing/perf/perf_test.gyp:perf_test',
>>>>>>> e28e808c
        '../ui/gfx/gfx.gyp:gfx_geometry',
        '../ui/gl/gl.gyp:gl',
        'command_buffer_service',
      ],
      'sources': [
        'perftests/measurements.cc',
        'perftests/run_all_tests.cc',
        'perftests/texture_upload_perftest.cc',
      ],
      'conditions': [
        ['OS == "android"',
          {
            'dependencies': [
              '../testing/android/native_test.gyp:native_test_native_code',
            ],
          }
        ],
        # See http://crbug.com/162998#c4 for why this is needed.
        ['OS=="linux" and use_allocator!="none"',
          {
            'dependencies': [
              '../base/allocator/allocator.gyp:allocator',
            ],
          }
        ],
      ],
    },
    {
      # GN version: //gpu:gl_tests
      'target_name': 'gl_tests',
      'type': '<(gtest_target_type)',
      'dependencies': [
        '../base/base.gyp:base',
        '../base/third_party/dynamic_annotations/dynamic_annotations.gyp:dynamic_annotations',
        '<(angle_path)/src/angle.gyp:translator',
        '../ui/gfx/gfx.gyp:gfx',
        '../ui/gfx/gfx.gyp:gfx_test_support',
        '../ui/gfx/gfx.gyp:gfx_geometry',
        '../ui/gl/gl.gyp:gl',
        'command_buffer/command_buffer.gyp:gles2_utils',
        'command_buffer_client',
        'command_buffer_common',
        'command_buffer_service',
        'gpu',
        'gpu_unittest_utils',
        'gles2_implementation',
        'gles2_cmd_helper',
        'gles2_c_lib',
        #'gl_unittests',
      ],
      'defines': [
        'GL_GLEXT_PROTOTYPES',
      ],
      'sources': [
        # Note: sources list duplicated in GN build.
        'command_buffer/tests/compressed_texture_test.cc',
        'command_buffer/tests/gl_bind_uniform_location_unittest.cc',
        'command_buffer/tests/gl_chromium_framebuffer_multisample_unittest.cc',
        'command_buffer/tests/gl_chromium_path_rendering_unittest.cc',
        'command_buffer/tests/gl_clear_framebuffer_unittest.cc',
        'command_buffer/tests/gl_copy_texture_CHROMIUM_unittest.cc',
        'command_buffer/tests/gl_depth_texture_unittest.cc',
        'command_buffer/tests/gl_gpu_memory_buffer_unittest.cc',
        'command_buffer/tests/gl_lose_context_chromium_unittest.cc',
        'command_buffer/tests/gl_manager.cc',
        'command_buffer/tests/gl_manager.h',
        'command_buffer/tests/gl_pointcoord_unittest.cc',
        'command_buffer/tests/gl_program_unittest.cc',
        'command_buffer/tests/gl_query_unittest.cc',
        'command_buffer/tests/gl_readback_unittest.cc',
        'command_buffer/tests/gl_shared_resources_unittest.cc',
        'command_buffer/tests/gl_stream_draw_unittest.cc',
        'command_buffer/tests/gl_test_utils.cc',
        'command_buffer/tests/gl_test_utils.h',
        'command_buffer/tests/gl_tests_main.cc',
        'command_buffer/tests/gl_texture_mailbox_unittest.cc',
        'command_buffer/tests/gl_texture_storage_unittest.cc',
        'command_buffer/tests/gl_unittest.cc',
        'command_buffer/tests/gl_unittests_android.cc',
        'command_buffer/tests/gl_virtual_contexts_unittest.cc',
        'command_buffer/tests/occlusion_query_unittest.cc',
      ],
      'conditions': [
        ['OS == "android"', {
          'dependencies': [
            '../testing/android/native_test.gyp:native_test_native_code',
          ],
        }],
        ['OS == "win"', {
          'dependencies': [
            '../third_party/angle/src/angle.gyp:libEGL',
            '../third_party/angle/src/angle.gyp:libGLESv2',
          ],
        }],
      ],
      # TODO(jschuh): crbug.com/167187 fix size_t to int truncations.
      'msvs_disabled_warnings': [ 4267, ],
    },
    {
      # GN version: //gpu:test_support
      'target_name': 'gpu_unittest_utils',
      'type': 'static_library',
      'dependencies': [
        '../third_party/khronos/khronos.gyp:khronos_headers',
        '../ui/gl/gl.gyp:gl_unittest_utils',
        'gpu',
      ],
      'include_dirs': [
        '..',
      ],
      'sources': [
        'command_buffer/client/gles2_interface_stub.cc',
        'command_buffer/client/gles2_interface_stub.h',
        'command_buffer/service/error_state_mock.cc',
        'command_buffer/service/gles2_cmd_decoder_mock.cc',
      ],
    },
  ],
  'conditions': [
    ['component=="static_library"', {
      'targets': [
         {
          # GN version: //gpu/command_buffer/service:disk_cache_proto
          'target_name': 'disk_cache_proto',
          'type': 'static_library',
          'sources': [ 'command_buffer/service/disk_cache_proto.proto' ],
          'variables': {
            'proto_in_dir': 'command_buffer/service',
            'proto_out_dir': 'gpu/command_buffer/service',
          },
          'includes': [ '../build/protoc.gypi' ],
        },
        {
          # GN version: //gpu
          'target_name': 'gpu',
          'type': 'none',
          'dependencies': [
            'command_buffer_client',
            'command_buffer_common',
            'command_buffer_service',
            'gles2_cmd_helper',
            'gpu_config',
            'gpu_ipc',
          ],
          'sources': [
            'gpu_export.h',
          ],
          # TODO(jschuh): crbug.com/167187 fix size_t to int truncations.
          'msvs_disabled_warnings': [4267, ],
        },
        {
          # GN version: //gpu/command_buffer/common
          'target_name': 'command_buffer_common',
          'type': 'static_library',
          'includes': [
            'command_buffer_common.gypi',
          ],
          'dependencies': [
            '../base/base.gyp:base',
            'command_buffer/command_buffer.gyp:gles2_utils',
          ],
          'export_dependent_settings': [
            '../base/base.gyp:base',
          ],
        },
        {
          # Library helps make GLES2 command buffers.
          # GN version: //gpu/command_buffer/client:gles2_cmd_helper
          'target_name': 'gles2_cmd_helper',
          'type': 'static_library',
          'includes': [
            'gles2_cmd_helper.gypi',
          ],
          'dependencies': [
            'command_buffer_client',
          ],
          # TODO(jschuh): crbug.com/167187 fix size_t to int truncations.
          'msvs_disabled_warnings': [4267, ],
        },
        {
          # GN version: //gpu/command_buffer/client
          'target_name': 'command_buffer_client',
          'type': 'static_library',
          'includes': [
            'command_buffer_client.gypi',
          ],
          'dependencies': [
            'command_buffer_common',
          ],
          # TODO(jschuh): crbug.com/167187 fix size_t to int truncations.
          'msvs_disabled_warnings': [4267, ],
        },
        {
          # GN version: //gpu/command_buffer/service
          'target_name': 'command_buffer_service',
          'type': 'static_library',
          'includes': [
            'command_buffer_service.gypi',
            # Disable LTO due to ELF section name out of range
            # crbug.com/422251
          ],
          'dependencies': [
            'command_buffer_common',
            'disk_cache_proto',
          ],
          # TODO(jschuh): crbug.com/167187 fix size_t to int truncations.
          'msvs_disabled_warnings': [4267, ],
        },
        {
          # GN version: //gpu/ipc
          'target_name': 'gpu_ipc',
          'type': 'static_library',
          'includes': [
            'gpu_ipc.gypi',
          ],
          'dependencies': [
            'command_buffer_common',
          ],
        },
        {
          'target_name': 'gpu_config',
          'type': 'static_library',
          'includes': [
            'gpu_config.gypi',
          ],
        },
      ],
    },
    { # component != static_library
      'targets': [
         {
          # GN version: //gpu/command_buffer/service:disk_cache_proto
          'target_name': 'disk_cache_proto',
          'type': 'static_library',
          'sources': [ 'command_buffer/service/disk_cache_proto.proto' ],
          'variables': {
            'proto_in_dir': 'command_buffer/service',
            'proto_out_dir': 'gpu/command_buffer/service',
          },
          'includes': [ '../build/protoc.gypi' ],
        },
        {
          # GN version: //gpu
          'target_name': 'gpu',
          'type': 'shared_library',
          'includes': [
            'command_buffer_client.gypi',
            'command_buffer_common.gypi',
            'command_buffer_service.gypi',
            'gles2_cmd_helper.gypi',
            'gpu_config.gypi',
            'gpu_ipc.gypi',
          ],
          'defines': [
            'GPU_IMPLEMENTATION',
          ],
          'sources': [
            'gpu_export.h',
          ],
          'dependencies': [
            '../base/base.gyp:base',
            'command_buffer/command_buffer.gyp:gles2_utils',
            'disk_cache_proto',
          ],
          # TODO(jschuh): crbug.com/167187 fix size_t to int truncations.
          'msvs_disabled_warnings': [4267, ],
        },
        {
          # GN version: //gpu/command_buffer/common
          'target_name': 'command_buffer_common',
          'type': 'none',
          'dependencies': [
            'gpu',
          ],
        },
        {
          # Library helps make GLES2 command buffers.
          # GN version: //gpu/command_buffer/client:gles2_cmd_helper
          'target_name': 'gles2_cmd_helper',
          'type': 'none',
          'dependencies': [
            'gpu',
          ],
          # TODO(jschuh): crbug.com/167187 fix size_t to int truncations.
          'msvs_disabled_warnings': [4267, ],
        },
        {
          # GN version: //gpu/command_buffer/client
          'target_name': 'command_buffer_client',
          'type': 'none',
          'dependencies': [
            'gpu',
          ],
        },
        {
          # GN version: //gpu/command_buffer/service
          'target_name': 'command_buffer_service',
          'type': 'none',
          'dependencies': [
            'gpu',
          ],
        },
        {
          # GN version: //gpu/ipc
          'target_name': 'gpu_ipc',
          'type': 'none',
          'dependencies': [
            'gpu',
          ],
        },
      ],
    }],
    ['disable_nacl!=1 and OS=="win" and target_arch=="ia32"', {
      'targets': [
        {
          'target_name': 'command_buffer_common_win64',
          'type': 'static_library',
          'variables': {
            'nacl_win64_target': 1,
          },
          'includes': [
            'command_buffer_common.gypi',
          ],
          'dependencies': [
            '../base/base.gyp:base_win64',
          ],
          'defines': [
            '<@(nacl_win64_defines)',
            'GPU_IMPLEMENTATION',
          ],
          'configurations': {
            'Common_Base': {
              'msvs_target_platform': 'x64',
            },
          },
        },
        {
          'target_name': 'gpu_ipc_win64',
          'type': 'static_library',
          'variables': {
            'nacl_win64_target': 1,
          },
          'includes': [
            'gpu_ipc.gypi',
          ],
          'dependencies': [
            '../base/base.gyp:base_win64',
            '../ipc/ipc.gyp:ipc_win64',
            'command_buffer_common_win64',
          ],
          'defines': [
            '<@(nacl_win64_defines)',
            'GPU_IMPLEMENTATION',
          ],
          'configurations': {
            'Common_Base': {
              'msvs_target_platform': 'x64',
            },
          },
        },
      ],
    }],
<<<<<<< HEAD
=======
    ['OS == "android"', {
      'targets': [
        {
          'target_name': 'gl_tests_apk',
          'type': 'none',
          'dependencies': [
            'gl_tests',
          ],
          'variables': {
            'test_suite_name': 'gl_tests',
          },
          'includes': [
            '../build/apk_test.gypi',
          ],
        },
        {
          'target_name': 'gpu_unittests_apk',
          'type': 'none',
          'dependencies': [
            'gpu_unittests',
          ],
          'variables': {
            'test_suite_name': 'gpu_unittests',
          },
          'includes': [ '../build/apk_test.gypi' ],
        },
        {
          'target_name': 'gpu_perftests_apk',
          'type': 'none',
          'dependencies': [
            'gpu_perftests',
          ],
          'variables': {
            'test_suite_name': 'gpu_perftests',
          },
          'includes': [ '../build/apk_test.gypi' ],
        },
      ],
    }],
>>>>>>> e28e808c
    ['OS == "win"', {
      'targets': [
        {
          # TODO(kbr): port this target to the GN build.
          'target_name': 'angle_end2end_tests',
          'type': '<(gtest_target_type)',
          'dependencies': [
            '../base/base.gyp:base',
          ],
          'includes': [
            '../third_party/angle/build/common_defines.gypi',
<<<<<<< HEAD
=======
            '../third_party/angle/src/tests/angle_end2end_tests.gypi',
>>>>>>> e28e808c
          ],
          'sources': [
            'angle_end2end_tests_main.cc',
          ],
        },
        {
          # TODO(jmadill): port this target to the GN build.
          'target_name': 'angle_perftests',
          'type': '<(gtest_target_type)',
          'dependencies': [
            '../base/base.gyp:base',
            '../base/base.gyp:test_support_base',
          ],
          'includes': [
            '../third_party/angle/build/common_defines.gypi',
            '../third_party/angle/src/tests/angle_perftests.gypi',
          ],
          'sources': [
            'angle_perftests_main.cc',
          ],
        },
      ],
    }],
    ['test_isolation_mode != "noop"', {
      'targets': [
        {
          'target_name': 'gpu_unittests_run',
          'type': 'none',
          'dependencies': [
            'gpu_unittests',
          ],
          'includes': [
            '../build/isolate.gypi',
          ],
          'sources': [
            'gpu_unittests.isolate',
          ],
        },
      ],
    }],
  ],
}<|MERGE_RESOLUTION|>--- conflicted
+++ resolved
@@ -129,10 +129,6 @@
       'type': '<(gtest_target_type)',
       'includes': [
         '../third_party/angle/build/common_defines.gypi',
-<<<<<<< HEAD
-=======
-        '../third_party/angle/src/tests/angle_unittests.gypi',
->>>>>>> e28e808c
       ],
       'dependencies': [
         '../base/base.gyp:base',
@@ -285,13 +281,6 @@
       'type': '<(gtest_target_type)',
       'dependencies': [
         '../base/base.gyp:base',
-<<<<<<< HEAD
-=======
-        '../base/base.gyp:test_support_base',
-        '../testing/gmock.gyp:gmock',
-        '../testing/gtest.gyp:gtest',
-        '../testing/perf/perf_test.gyp:perf_test',
->>>>>>> e28e808c
         '../ui/gfx/gfx.gyp:gfx_geometry',
         '../ui/gl/gl.gyp:gl',
         'command_buffer_service',
@@ -654,48 +643,6 @@
         },
       ],
     }],
-<<<<<<< HEAD
-=======
-    ['OS == "android"', {
-      'targets': [
-        {
-          'target_name': 'gl_tests_apk',
-          'type': 'none',
-          'dependencies': [
-            'gl_tests',
-          ],
-          'variables': {
-            'test_suite_name': 'gl_tests',
-          },
-          'includes': [
-            '../build/apk_test.gypi',
-          ],
-        },
-        {
-          'target_name': 'gpu_unittests_apk',
-          'type': 'none',
-          'dependencies': [
-            'gpu_unittests',
-          ],
-          'variables': {
-            'test_suite_name': 'gpu_unittests',
-          },
-          'includes': [ '../build/apk_test.gypi' ],
-        },
-        {
-          'target_name': 'gpu_perftests_apk',
-          'type': 'none',
-          'dependencies': [
-            'gpu_perftests',
-          ],
-          'variables': {
-            'test_suite_name': 'gpu_perftests',
-          },
-          'includes': [ '../build/apk_test.gypi' ],
-        },
-      ],
-    }],
->>>>>>> e28e808c
     ['OS == "win"', {
       'targets': [
         {
@@ -707,10 +654,6 @@
           ],
           'includes': [
             '../third_party/angle/build/common_defines.gypi',
-<<<<<<< HEAD
-=======
-            '../third_party/angle/src/tests/angle_end2end_tests.gypi',
->>>>>>> e28e808c
           ],
           'sources': [
             'angle_end2end_tests_main.cc',
@@ -722,7 +665,6 @@
           'type': '<(gtest_target_type)',
           'dependencies': [
             '../base/base.gyp:base',
-            '../base/base.gyp:test_support_base',
           ],
           'includes': [
             '../third_party/angle/build/common_defines.gypi',
