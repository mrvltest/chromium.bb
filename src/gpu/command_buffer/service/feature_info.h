--- conflicted
+++ resolved
@@ -59,14 +59,11 @@
     bool use_async_readpixels;
     bool map_buffer_range;
     bool ext_discard_framebuffer;
-<<<<<<< HEAD
-=======
     bool angle_depth_texture;
     bool is_angle;
     bool is_swiftshader;
     bool angle_texture_usage;
     bool ext_texture_storage;
->>>>>>> 8c15b39e
   };
 
   struct Workarounds {
