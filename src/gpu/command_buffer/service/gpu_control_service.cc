--- conflicted
+++ resolved
@@ -15,13 +15,6 @@
     GpuMemoryBufferManagerInterface* gpu_memory_buffer_manager,
     GpuMemoryBufferFactory* gpu_memory_buffer_factory,
     gles2::MailboxManager* mailbox_manager,
-<<<<<<< HEAD
-    gles2::QueryManager* query_manager)
-    : gpu_memory_buffer_manager_(gpu_memory_buffer_manager),
-      gpu_memory_buffer_factory_(gpu_memory_buffer_factory),
-      mailbox_manager_(mailbox_manager),
-      query_manager_(query_manager) {
-=======
     gles2::QueryManager* query_manager,
     const gpu::Capabilities& decoder_capabilities)
     : gpu_memory_buffer_manager_(gpu_memory_buffer_manager),
@@ -31,19 +24,13 @@
       capabilities_(decoder_capabilities) {
   capabilities_.map_image =
       gpu_memory_buffer_manager_ && gpu_memory_buffer_factory_;
->>>>>>> 8c15b39e
 }
 
 GpuControlService::~GpuControlService() {
 }
 
-<<<<<<< HEAD
-bool GpuControlService::SupportsGpuMemoryBuffer() {
-  return gpu_memory_buffer_manager_ && gpu_memory_buffer_factory_;
-=======
 gpu::Capabilities GpuControlService::GetCapabilities() {
   return capabilities_;
->>>>>>> 8c15b39e
 }
 
 gfx::GpuMemoryBuffer* GpuControlService::CreateGpuMemoryBuffer(
@@ -105,25 +92,19 @@
     query->AddCallback(callback);
 }
 
-<<<<<<< HEAD
-=======
 void GpuControlService::SetSurfaceVisible(bool visible) {
   NOTREACHED();
 }
 
->>>>>>> 8c15b39e
 void GpuControlService::SendManagedMemoryStats(
     const ManagedMemoryStats& stats) {
   NOTREACHED();
 }
 
-<<<<<<< HEAD
-=======
 void GpuControlService::Echo(const base::Closure& callback) {
   NOTREACHED();
 }
 
->>>>>>> 8c15b39e
 bool GpuControlService::RegisterGpuMemoryBuffer(
     int32 id,
     gfx::GpuMemoryBufferHandle buffer,
