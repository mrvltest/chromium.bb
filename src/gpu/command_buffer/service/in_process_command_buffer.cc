--- conflicted
+++ resolved
@@ -253,7 +253,6 @@
     : context_lost_(false),
       share_group_id_(0),
       last_put_offset_(-1),
-      supports_gpu_memory_buffer_(false),
       flush_event_(false, false),
       queue_(CreateSchedulerClient()),
       gpu_thread_weak_ptr_factory_(this) {}
@@ -481,20 +480,12 @@
       new GpuControlService(decoder_->GetContextGroup()->image_manager(),
                             g_gpu_memory_buffer_factory,
                             decoder_->GetContextGroup()->mailbox_manager(),
-<<<<<<< HEAD
-                            decoder_->GetQueryManager()));
-  supports_gpu_memory_buffer_ = gpu_control_->SupportsGpuMemoryBuffer();
-
-
-  if (!is_offscreen) {
-=======
                             decoder_->GetQueryManager(),
                             decoder_->GetCapabilities()));
 
   *params.capabilities = gpu_control_->GetCapabilities();
 
   if (!params.is_offscreen) {
->>>>>>> 8c15b39e
     decoder_->SetResizeCallback(base::Bind(
         &InProcessCommandBuffer::OnResizeView, gpu_thread_weak_ptr_));
   }
@@ -685,13 +676,8 @@
   return gpu::Buffer();
 }
 
-<<<<<<< HEAD
-bool InProcessCommandBuffer::SupportsGpuMemoryBuffer() {
-  return supports_gpu_memory_buffer_;
-=======
 gpu::Capabilities InProcessCommandBuffer::GetCapabilities() {
   return capabilities_;
->>>>>>> 8c15b39e
 }
 
 gfx::GpuMemoryBuffer* InProcessCommandBuffer::CreateGpuMemoryBuffer(
@@ -724,10 +710,6 @@
 }
 
 uint32 InProcessCommandBuffer::InsertSyncPoint() {
-<<<<<<< HEAD
-  NOTREACHED();
-=======
->>>>>>> 8c15b39e
   return 0;
 }
 
@@ -746,22 +728,16 @@
                        WrapCallback(callback)));
 }
 
-<<<<<<< HEAD
-=======
 void InProcessCommandBuffer::SetSurfaceVisible(bool visible) {}
 
->>>>>>> 8c15b39e
 void InProcessCommandBuffer::SendManagedMemoryStats(
     const gpu::ManagedMemoryStats& stats) {
 }
 
-<<<<<<< HEAD
-=======
 void InProcessCommandBuffer::Echo(const base::Closure& callback) {
   QueueTask(WrapCallback(callback));
 }
 
->>>>>>> 8c15b39e
 gpu::error::Error InProcessCommandBuffer::GetLastError() {
   CheckSequencedThread();
   return last_state_.error;
