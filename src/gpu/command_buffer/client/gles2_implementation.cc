// Copyright (c) 2012 The Chromium Authors. All rights reserved.
// Use of this source code is governed by a BSD-style license that can be
// found in the LICENSE file.

// A class to emulate GLES2 over command buffers.

#include "gpu/command_buffer/client/gles2_implementation.h"

#include <algorithm>
#include <map>
#include <queue>
#include <set>
#include <limits>
#include <stdio.h>
#include <string.h>
#include <GLES2/gl2ext.h>
#include <GLES2/gl2extchromium.h>
#include "gpu/command_buffer/client/buffer_tracker.h"
#include "gpu/command_buffer/client/gpu_memory_buffer_tracker.h"
#include "gpu/command_buffer/client/program_info_manager.h"
#include "gpu/command_buffer/client/query_tracker.h"
#include "gpu/command_buffer/client/transfer_buffer.h"
#include "gpu/command_buffer/client/vertex_array_object_manager.h"
#include "gpu/command_buffer/common/gles2_cmd_utils.h"
#include "gpu/command_buffer/common/gpu_control.h"
#include "gpu/command_buffer/common/trace_event.h"
#include "ui/gfx/gpu_memory_buffer.h"

#if defined(__native_client__) && !defined(GLES2_SUPPORT_CLIENT_SIDE_ARRAYS)
#define GLES2_SUPPORT_CLIENT_SIDE_ARRAYS
#endif

#if defined(GPU_CLIENT_DEBUG)
#include "ui/gl/gl_switches.h"
#include "base/command_line.h"
#endif

namespace gpu {
namespace gles2 {

// A 32-bit and 64-bit compatible way of converting a pointer to a GLuint.
static GLuint ToGLuint(const void* ptr) {
  return static_cast<GLuint>(reinterpret_cast<size_t>(ptr));
}

#if !defined(_MSC_VER)
const size_t GLES2Implementation::kMaxSizeOfSimpleResult;
const unsigned int GLES2Implementation::kStartingOffset;
#endif

GLES2Implementation::GLStaticState::GLStaticState() {
}

GLES2Implementation::GLStaticState::~GLStaticState() {
}

GLES2Implementation::GLStaticState::IntState::IntState()
    : max_combined_texture_image_units(0),
      max_cube_map_texture_size(0),
      max_fragment_uniform_vectors(0),
      max_renderbuffer_size(0),
      max_texture_image_units(0),
      max_texture_size(0),
      max_varying_vectors(0),
      max_vertex_attribs(0),
      max_vertex_texture_image_units(0),
      max_vertex_uniform_vectors(0),
      num_compressed_texture_formats(0),
      num_shader_binary_formats(0) {
}

GLES2Implementation::SingleThreadChecker::SingleThreadChecker(
    GLES2Implementation* gles2_implementation)
    : gles2_implementation_(gles2_implementation) {
  CHECK_EQ(0, gles2_implementation_->use_count_);
  ++gles2_implementation_->use_count_;
}

GLES2Implementation::SingleThreadChecker::~SingleThreadChecker() {
  --gles2_implementation_->use_count_;
  CHECK_EQ(0, gles2_implementation_->use_count_);
}

GLES2Implementation::GLES2Implementation(
      GLES2CmdHelper* helper,
      ShareGroup* share_group,
      TransferBufferInterface* transfer_buffer,
      bool bind_generates_resource,
      bool free_everything_when_invisible,
      GpuControl* gpu_control)
    : helper_(helper),
      transfer_buffer_(transfer_buffer),
      angle_pack_reverse_row_order_status_(kUnknownExtensionStatus),
      chromium_framebuffer_multisample_(kUnknownExtensionStatus),
      pack_alignment_(4),
      unpack_alignment_(4),
      unpack_flip_y_(false),
      unpack_row_length_(0),
      unpack_skip_rows_(0),
      unpack_skip_pixels_(0),
      pack_reverse_row_order_(false),
      active_texture_unit_(0),
      bound_framebuffer_(0),
      bound_read_framebuffer_(0),
      bound_renderbuffer_(0),
      current_program_(0),
      bound_array_buffer_id_(0),
      bound_pixel_pack_transfer_buffer_id_(0),
      bound_pixel_unpack_transfer_buffer_id_(0),
      error_bits_(0),
      debug_(false),
      use_count_(0),
      current_query_(NULL),
      error_message_callback_(NULL),
      gpu_control_(gpu_control),
<<<<<<< HEAD
      weak_ptr_factory_(this) {
  GPU_DCHECK(helper);
  GPU_DCHECK(transfer_buffer);
  GPU_DCHECK(gpu_control);
=======
      surface_visible_(true),
      free_everything_when_invisible_(free_everything_when_invisible),
      capabilities_(gpu_control->GetCapabilities()),
      weak_ptr_factory_(this) {
  DCHECK(helper);
  DCHECK(transfer_buffer);
  DCHECK(gpu_control);
>>>>>>> 8c15b39e

  char temp[128];
  sprintf(temp, "%p", static_cast<void*>(this));
  this_in_hex_ = std::string(temp);

  GPU_CLIENT_LOG_CODE_BLOCK({
    debug_ = CommandLine::ForCurrentProcess()->HasSwitch(
        switches::kEnableGPUClientLogging);
  });

  share_group_ =
      (share_group ? share_group : new ShareGroup(bind_generates_resource));

  memset(&reserved_ids_, 0, sizeof(reserved_ids_));
}

bool GLES2Implementation::Initialize(
    unsigned int starting_transfer_buffer_size,
    unsigned int min_transfer_buffer_size,
    unsigned int max_transfer_buffer_size,
    unsigned int mapped_memory_limit) {
  DCHECK_GE(starting_transfer_buffer_size, min_transfer_buffer_size);
  DCHECK_LE(starting_transfer_buffer_size, max_transfer_buffer_size);
  DCHECK_GE(min_transfer_buffer_size, kStartingOffset);

  if (!transfer_buffer_->Initialize(
      starting_transfer_buffer_size,
      kStartingOffset,
      min_transfer_buffer_size,
      max_transfer_buffer_size,
      kAlignment,
      kSizeToFlush)) {
    return false;
  }

  mapped_memory_.reset(new MappedMemoryManager(helper_, mapped_memory_limit));

  unsigned chunk_size = 2 * 1024 * 1024;
  if (mapped_memory_limit != kNoLimit) {
    // Use smaller chunks if the client is very memory conscientious.
    chunk_size = std::min(mapped_memory_limit / 4, chunk_size);
  }
  mapped_memory_->set_chunk_size_multiple(chunk_size);

  if (!QueryAndCacheStaticState())
    return false;

  util_.set_num_compressed_texture_formats(
      static_state_.int_state.num_compressed_texture_formats);
  util_.set_num_shader_binary_formats(
      static_state_.int_state.num_shader_binary_formats);

  texture_units_.reset(
      new TextureUnit[
          static_state_.int_state.max_combined_texture_image_units]);

  query_tracker_.reset(new QueryTracker(mapped_memory_.get()));
  buffer_tracker_.reset(new BufferTracker(mapped_memory_.get()));
  gpu_memory_buffer_tracker_.reset(new GpuMemoryBufferTracker(gpu_control_));

#if defined(GLES2_SUPPORT_CLIENT_SIDE_ARRAYS)
  GetIdHandler(id_namespaces::kBuffers)->MakeIds(
      this, kClientSideArrayId, arraysize(reserved_ids_), &reserved_ids_[0]);
#endif

  vertex_array_object_manager_.reset(new VertexArrayObjectManager(
      static_state_.int_state.max_vertex_attribs,
      reserved_ids_[0],
      reserved_ids_[1]));

  return true;
}

bool GLES2Implementation::QueryAndCacheStaticState() {
  // Setup query for multiple GetIntegerv's
  static const GLenum pnames[] = {
    GL_MAX_COMBINED_TEXTURE_IMAGE_UNITS,
    GL_MAX_CUBE_MAP_TEXTURE_SIZE,
    GL_MAX_FRAGMENT_UNIFORM_VECTORS,
    GL_MAX_RENDERBUFFER_SIZE,
    GL_MAX_TEXTURE_IMAGE_UNITS,
    GL_MAX_TEXTURE_SIZE,
    GL_MAX_VARYING_VECTORS,
    GL_MAX_VERTEX_ATTRIBS,
    GL_MAX_VERTEX_TEXTURE_IMAGE_UNITS,
    GL_MAX_VERTEX_UNIFORM_VECTORS,
    GL_NUM_COMPRESSED_TEXTURE_FORMATS,
    GL_NUM_SHADER_BINARY_FORMATS,
  };

  GetMultipleIntegervState integerv_state(
      pnames, arraysize(pnames),
      &static_state_.int_state.max_combined_texture_image_units,
      sizeof(static_state_.int_state));
  if (!GetMultipleIntegervSetup(&integerv_state)) {
    return false;
  }

  // Setup query for multiple GetShaderPrecisionFormat's
  static const GLenum precision_params[][2] = {
    { GL_VERTEX_SHADER, GL_LOW_INT },
    { GL_VERTEX_SHADER, GL_MEDIUM_INT },
    { GL_VERTEX_SHADER, GL_HIGH_INT },
    { GL_VERTEX_SHADER, GL_LOW_FLOAT },
    { GL_VERTEX_SHADER, GL_MEDIUM_FLOAT },
    { GL_VERTEX_SHADER, GL_HIGH_FLOAT },
    { GL_FRAGMENT_SHADER, GL_LOW_INT },
    { GL_FRAGMENT_SHADER, GL_MEDIUM_INT },
    { GL_FRAGMENT_SHADER, GL_HIGH_INT },
    { GL_FRAGMENT_SHADER, GL_LOW_FLOAT },
    { GL_FRAGMENT_SHADER, GL_MEDIUM_FLOAT },
    { GL_FRAGMENT_SHADER, GL_HIGH_FLOAT },
  };

  GetAllShaderPrecisionFormatsState  precision_state(
      precision_params, arraysize(precision_params));
  GetAllShaderPrecisionFormatsSetup(&precision_state);

  // Allocate and partition transfer buffer for all requests
  void* buffer = transfer_buffer_->Alloc(
      integerv_state.transfer_buffer_size_needed +
      precision_state.transfer_buffer_size_needed);
  if (!buffer) {
    SetGLError(GL_OUT_OF_MEMORY, "QueryAndCacheStaticState",
               "Transfer buffer allocation failed.");
    return false;
  }
  integerv_state.buffer = buffer;
  precision_state.results_buffer =
      static_cast<char*>(buffer) + integerv_state.transfer_buffer_size_needed;

  // Make all the requests and wait once for all the results.
  GetMultipleIntegervRequest(&integerv_state);
  GetAllShaderPrecisionFormatsRequest(&precision_state);
  WaitForCmd();
  GetMultipleIntegervOnCompleted(&integerv_state);
  GetAllShaderPrecisionFormatsOnCompleted(&precision_state);

  // TODO(gman): We should be able to free without a token.
  transfer_buffer_->FreePendingToken(buffer, helper_->InsertToken());
  CheckGLError();

  return true;
}

GLES2Implementation::~GLES2Implementation() {
  // Make sure the queries are finished otherwise we'll delete the
  // shared memory (mapped_memory_) which will free the memory used
  // by the queries. The GPU process when validating that memory is still
  // shared will fail and abort (ie, it will stop running).
  WaitForCmd();
  query_tracker_.reset();

#if defined(GLES2_SUPPORT_CLIENT_SIDE_ARRAYS)
  DeleteBuffers(arraysize(reserved_ids_), &reserved_ids_[0]);
#endif
  buffer_tracker_.reset();

  // Make sure the commands make it the service.
  WaitForCmd();
}

GLES2CmdHelper* GLES2Implementation::helper() const {
  return helper_;
}

IdHandlerInterface* GLES2Implementation::GetIdHandler(int namespace_id) const {
  return share_group_->GetIdHandler(namespace_id);
}

void* GLES2Implementation::GetResultBuffer() {
  return transfer_buffer_->GetResultBuffer();
}

int32 GLES2Implementation::GetResultShmId() {
  return transfer_buffer_->GetShmId();
}

uint32 GLES2Implementation::GetResultShmOffset() {
  return transfer_buffer_->GetResultOffset();
}

void GLES2Implementation::FreeUnusedSharedMemory() {
  mapped_memory_->FreeUnused();
}

void GLES2Implementation::FreeEverything() {
  WaitForCmd();
  query_tracker_->Shrink();
  FreeUnusedSharedMemory();
  transfer_buffer_->Free();
  helper_->FreeRingBuffer();
}

void GLES2Implementation::RunIfContextNotLost(const base::Closure& callback) {
  if (!helper_->IsContextLost())
    callback.Run();
}

void GLES2Implementation::SignalSyncPoint(uint32 sync_point,
                                          const base::Closure& callback) {
  gpu_control_->SignalSyncPoint(
      sync_point,
      base::Bind(&GLES2Implementation::RunIfContextNotLost,
                 weak_ptr_factory_.GetWeakPtr(),
                 callback));
}

void GLES2Implementation::SignalQuery(uint32 query,
                                      const base::Closure& callback) {
  // Flush previously entered commands to ensure ordering with any
  // glBeginQueryEXT() calls that may have been put into the context.
  ShallowFlushCHROMIUM();
  gpu_control_->SignalQuery(
      query,
      base::Bind(&GLES2Implementation::RunIfContextNotLost,
                 weak_ptr_factory_.GetWeakPtr(),
                 callback));
}

<<<<<<< HEAD
=======
void GLES2Implementation::SetSurfaceVisible(bool visible) {
  // TODO(piman): This probably should be ShallowFlushCHROMIUM().
  Flush();
  surface_visible_ = visible;
  gpu_control_->SetSurfaceVisible(visible);
  if (!visible)
    FreeEverything();
}

>>>>>>> 8c15b39e
void GLES2Implementation::SendManagedMemoryStats(
    const ManagedMemoryStats& stats) {
  gpu_control_->SendManagedMemoryStats(stats);
}

void GLES2Implementation::WaitForCmd() {
  TRACE_EVENT0("gpu", "GLES2::WaitForCmd");
  helper_->CommandBufferHelper::Finish();
}

bool GLES2Implementation::IsExtensionAvailable(const char* ext) {
  const char* extensions =
      reinterpret_cast<const char*>(GetStringHelper(GL_EXTENSIONS));
  if (!extensions)
    return false;

  int length = strlen(ext);
  while (true) {
    int n = strcspn(extensions, " ");
    if (n == length && 0 == strncmp(ext, extensions, length)) {
      return true;
    }
    if ('\0' == extensions[n]) {
      return false;
    }
    extensions += n + 1;
  }
}

bool GLES2Implementation::IsExtensionAvailableHelper(
    const char* extension, ExtensionStatus* status) {
  switch (*status) {
    case kAvailableExtensionStatus:
      return true;
    case kUnavailableExtensionStatus:
      return false;
    default: {
      bool available = IsExtensionAvailable(extension);
      *status = available ? kAvailableExtensionStatus :
                            kUnavailableExtensionStatus;
      return available;
    }
  }
}

bool GLES2Implementation::IsAnglePackReverseRowOrderAvailable() {
  return IsExtensionAvailableHelper(
      "GL_ANGLE_pack_reverse_row_order",
      &angle_pack_reverse_row_order_status_);
}

bool GLES2Implementation::IsChromiumFramebufferMultisampleAvailable() {
  return IsExtensionAvailableHelper(
      "GL_CHROMIUM_framebuffer_multisample",
      &chromium_framebuffer_multisample_);
}

const std::string& GLES2Implementation::GetLogPrefix() const {
  const std::string& prefix(debug_marker_manager_.GetMarker());
  return prefix.empty() ? this_in_hex_ : prefix;
}

GLenum GLES2Implementation::GetError() {
  GPU_CLIENT_SINGLE_THREAD_CHECK();
  GPU_CLIENT_LOG("[" << GetLogPrefix() << "] glGetError()");
  GLenum err = GetGLError();
  GPU_CLIENT_LOG("returned " << GLES2Util::GetStringError(err));
  return err;
}

GLenum GLES2Implementation::GetClientSideGLError() {
  if (error_bits_ == 0) {
    return GL_NO_ERROR;
  }

  GLenum error = GL_NO_ERROR;
  for (uint32 mask = 1; mask != 0; mask = mask << 1) {
    if ((error_bits_ & mask) != 0) {
      error = GLES2Util::GLErrorBitToGLError(mask);
      break;
    }
  }
  error_bits_ &= ~GLES2Util::GLErrorToErrorBit(error);
  return error;
}

GLenum GLES2Implementation::GetGLError() {
  TRACE_EVENT0("gpu", "GLES2::GetGLError");
  // Check the GL error first, then our wrapped error.
  typedef cmds::GetError::Result Result;
  Result* result = GetResultAs<Result*>();
  // If we couldn't allocate a result the context is lost.
  if (!result) {
    return GL_NO_ERROR;
  }
  *result = GL_NO_ERROR;
  helper_->GetError(GetResultShmId(), GetResultShmOffset());
  WaitForCmd();
  GLenum error = *result;
  if (error == GL_NO_ERROR) {
    error = GetClientSideGLError();
  } else {
    // There was an error, clear the corresponding wrapped error.
    error_bits_ &= ~GLES2Util::GLErrorToErrorBit(error);
  }
  return error;
}

#if defined(GL_CLIENT_FAIL_GL_ERRORS)
void GLES2Implementation::FailGLError(GLenum error) {
  if (error != GL_NO_ERROR) {
    NOTREACHED() << "Error";
  }
}
// NOTE: Calling GetGLError overwrites data in the result buffer.
void GLES2Implementation::CheckGLError() {
  FailGLError(GetGLError());
}
#endif  // defined(GPU_CLIENT_FAIL_GL_ERRORS)

void GLES2Implementation::SetGLError(
    GLenum error, const char* function_name, const char* msg) {
  GPU_CLIENT_LOG("[" << GetLogPrefix() << "] Client Synthesized Error: "
                 << GLES2Util::GetStringError(error) << ": "
                 << function_name << ": " << msg);
  FailGLError(error);
  if (msg) {
    last_error_ = msg;
  }
  if (error_message_callback_) {
    std::string temp(GLES2Util::GetStringError(error)  + " : " +
                     function_name + ": " + (msg ? msg : ""));
    error_message_callback_->OnErrorMessage(temp.c_str(), 0);
  }
  error_bits_ |= GLES2Util::GLErrorToErrorBit(error);
}

void GLES2Implementation::SetGLErrorInvalidEnum(
    const char* function_name, GLenum value, const char* label) {
  SetGLError(GL_INVALID_ENUM, function_name,
             (std::string(label) + " was " +
              GLES2Util::GetStringEnum(value)).c_str());
}

bool GLES2Implementation::GetBucketContents(uint32 bucket_id,
                                            std::vector<int8>* data) {
  TRACE_EVENT0("gpu", "GLES2::GetBucketContents");
  DCHECK(data);
  const uint32 kStartSize = 32 * 1024;
  ScopedTransferBufferPtr buffer(kStartSize, helper_, transfer_buffer_);
  if (!buffer.valid()) {
    return false;
  }
  typedef cmd::GetBucketStart::Result Result;
  Result* result = GetResultAs<Result*>();
  if (!result) {
    return false;
  }
  *result = 0;
  helper_->GetBucketStart(
      bucket_id, GetResultShmId(), GetResultShmOffset(),
      buffer.size(), buffer.shm_id(), buffer.offset());
  WaitForCmd();
  uint32 size = *result;
  data->resize(size);
  if (size > 0u) {
    uint32 offset = 0;
    while (size) {
      if (!buffer.valid()) {
        buffer.Reset(size);
        if (!buffer.valid()) {
          return false;
        }
        helper_->GetBucketData(
            bucket_id, offset, buffer.size(), buffer.shm_id(), buffer.offset());
        WaitForCmd();
      }
      uint32 size_to_copy = std::min(size, buffer.size());
      memcpy(&(*data)[offset], buffer.address(), size_to_copy);
      offset += size_to_copy;
      size -= size_to_copy;
      buffer.Release();
    };
    // Free the bucket. This is not required but it does free up the memory.
    // and we don't have to wait for the result so from the client's perspective
    // it's cheap.
    helper_->SetBucketSize(bucket_id, 0);
  }
  return true;
}

void GLES2Implementation::SetBucketContents(
    uint32 bucket_id, const void* data, size_t size) {
  DCHECK(data);
  helper_->SetBucketSize(bucket_id, size);
  if (size > 0u) {
    uint32 offset = 0;
    while (size) {
      ScopedTransferBufferPtr buffer(size, helper_, transfer_buffer_);
      if (!buffer.valid()) {
        return;
      }
      memcpy(buffer.address(), static_cast<const int8*>(data) + offset,
             buffer.size());
      helper_->SetBucketData(
          bucket_id, offset, buffer.size(), buffer.shm_id(), buffer.offset());
      offset += buffer.size();
      size -= buffer.size();
    }
  }
}

void GLES2Implementation::SetBucketAsCString(
    uint32 bucket_id, const char* str) {
  // NOTE: strings are passed NULL terminated. That means the empty
  // string will have a size of 1 and no-string will have a size of 0
  if (str) {
    SetBucketContents(bucket_id, str, strlen(str) + 1);
  } else {
    helper_->SetBucketSize(bucket_id, 0);
  }
}

bool GLES2Implementation::GetBucketAsString(
    uint32 bucket_id, std::string* str) {
  DCHECK(str);
  std::vector<int8> data;
  // NOTE: strings are passed NULL terminated. That means the empty
  // string will have a size of 1 and no-string will have a size of 0
  if (!GetBucketContents(bucket_id, &data)) {
    return false;
  }
  if (data.empty()) {
    return false;
  }
  str->assign(&data[0], &data[0] + data.size() - 1);
  return true;
}

void GLES2Implementation::SetBucketAsString(
    uint32 bucket_id, const std::string& str) {
  // NOTE: strings are passed NULL terminated. That means the empty
  // string will have a size of 1 and no-string will have a size of 0
  SetBucketContents(bucket_id, str.c_str(), str.size() + 1);
}

void GLES2Implementation::Disable(GLenum cap) {
  GPU_CLIENT_SINGLE_THREAD_CHECK();
  GPU_CLIENT_LOG("[" << GetLogPrefix() << "] glDisable("
                 << GLES2Util::GetStringCapability(cap) << ")");
  bool changed = false;
  if (!state_.SetCapabilityState(cap, false, &changed) || changed) {
    helper_->Disable(cap);
  }
  CheckGLError();
}

void GLES2Implementation::Enable(GLenum cap) {
  GPU_CLIENT_SINGLE_THREAD_CHECK();
  GPU_CLIENT_LOG("[" << GetLogPrefix() << "] glEnable("
                 << GLES2Util::GetStringCapability(cap) << ")");
  bool changed = false;
  if (!state_.SetCapabilityState(cap, true, &changed) || changed) {
    helper_->Enable(cap);
  }
  CheckGLError();
}

GLboolean GLES2Implementation::IsEnabled(GLenum cap) {
  GPU_CLIENT_SINGLE_THREAD_CHECK();
  GPU_CLIENT_LOG("[" << GetLogPrefix() << "] glIsEnabled("
                 << GLES2Util::GetStringCapability(cap) << ")");
  bool state = false;
  if (!state_.GetEnabled(cap, &state)) {
    typedef cmds::IsEnabled::Result Result;
    Result* result = GetResultAs<Result*>();
    if (!result) {
      return GL_FALSE;
    }
    *result = 0;
    helper_->IsEnabled(cap, GetResultShmId(), GetResultShmOffset());
    WaitForCmd();
    state = (*result) != 0;
  }

  GPU_CLIENT_LOG("returned " << state);
  CheckGLError();
  return state;
}

bool GLES2Implementation::GetHelper(GLenum pname, GLint* params) {
  switch (pname) {
    case GL_MAX_COMBINED_TEXTURE_IMAGE_UNITS:
      *params = static_state_.int_state.max_combined_texture_image_units;
      return true;
    case GL_MAX_CUBE_MAP_TEXTURE_SIZE:
      *params = static_state_.int_state.max_cube_map_texture_size;
      return true;
    case GL_MAX_FRAGMENT_UNIFORM_VECTORS:
      *params = static_state_.int_state.max_fragment_uniform_vectors;
      return true;
    case GL_MAX_RENDERBUFFER_SIZE:
      *params = static_state_.int_state.max_renderbuffer_size;
      return true;
    case GL_MAX_TEXTURE_IMAGE_UNITS:
      *params = static_state_.int_state.max_texture_image_units;
      return true;
    case GL_MAX_TEXTURE_SIZE:
      *params = static_state_.int_state.max_texture_size;
      return true;
    case GL_MAX_VARYING_VECTORS:
      *params = static_state_.int_state.max_varying_vectors;
      return true;
    case GL_MAX_VERTEX_ATTRIBS:
      *params = static_state_.int_state.max_vertex_attribs;
      return true;
    case GL_MAX_VERTEX_TEXTURE_IMAGE_UNITS:
      *params = static_state_.int_state.max_vertex_texture_image_units;
      return true;
    case GL_MAX_VERTEX_UNIFORM_VECTORS:
      *params = static_state_.int_state.max_vertex_uniform_vectors;
      return true;
    case GL_NUM_COMPRESSED_TEXTURE_FORMATS:
      *params = static_state_.int_state.num_compressed_texture_formats;
      return true;
    case GL_NUM_SHADER_BINARY_FORMATS:
      *params = static_state_.int_state.num_shader_binary_formats;
      return true;
    case GL_ARRAY_BUFFER_BINDING:
      if (share_group_->bind_generates_resource()) {
        *params = bound_array_buffer_id_;
        return true;
      }
      return false;
    case GL_ELEMENT_ARRAY_BUFFER_BINDING:
      if (share_group_->bind_generates_resource()) {
        *params =
            vertex_array_object_manager_->bound_element_array_buffer();
        return true;
      }
      return false;
    case GL_PIXEL_PACK_TRANSFER_BUFFER_BINDING_CHROMIUM:
      *params = bound_pixel_pack_transfer_buffer_id_;
      return true;
    case GL_PIXEL_UNPACK_TRANSFER_BUFFER_BINDING_CHROMIUM:
      *params = bound_pixel_unpack_transfer_buffer_id_;
      return true;
    case GL_ACTIVE_TEXTURE:
      *params = active_texture_unit_ + GL_TEXTURE0;
      return true;
    case GL_TEXTURE_BINDING_2D:
      if (share_group_->bind_generates_resource()) {
        *params = texture_units_[active_texture_unit_].bound_texture_2d;
        return true;
      }
      return false;
    case GL_TEXTURE_BINDING_CUBE_MAP:
      if (share_group_->bind_generates_resource()) {
        *params = texture_units_[active_texture_unit_].bound_texture_cube_map;
        return true;
      }
      return false;
    case GL_TEXTURE_BINDING_EXTERNAL_OES:
      if (share_group_->bind_generates_resource()) {
        *params =
            texture_units_[active_texture_unit_].bound_texture_external_oes;
        return true;
      }
      return false;
    case GL_FRAMEBUFFER_BINDING:
      if (share_group_->bind_generates_resource()) {
        *params = bound_framebuffer_;
        return true;
      }
      return false;
    case GL_READ_FRAMEBUFFER_BINDING:
      if (IsChromiumFramebufferMultisampleAvailable() &&
          share_group_->bind_generates_resource()) {
        *params = bound_read_framebuffer_;
        return true;
      }
      return false;
    case GL_RENDERBUFFER_BINDING:
      if (share_group_->bind_generates_resource()) {
        *params = bound_renderbuffer_;
        return true;
      }
      return false;
    default:
      return false;
  }
}

bool GLES2Implementation::GetBooleanvHelper(GLenum pname, GLboolean* params) {
  // TODO(gman): Make this handle pnames that return more than 1 value.
  GLint value;
  if (!GetHelper(pname, &value)) {
    return false;
  }
  *params = static_cast<GLboolean>(value);
  return true;
}

bool GLES2Implementation::GetFloatvHelper(GLenum pname, GLfloat* params) {
  // TODO(gman): Make this handle pnames that return more than 1 value.
  GLint value;
  if (!GetHelper(pname, &value)) {
    return false;
  }
  *params = static_cast<GLfloat>(value);
  return true;
}

bool GLES2Implementation::GetIntegervHelper(GLenum pname, GLint* params) {
  return GetHelper(pname, params);
}

GLuint GLES2Implementation::GetMaxValueInBufferCHROMIUMHelper(
    GLuint buffer_id, GLsizei count, GLenum type, GLuint offset) {
  typedef cmds::GetMaxValueInBufferCHROMIUM::Result Result;
  Result* result = GetResultAs<Result*>();
  if (!result) {
    return 0;
  }
  *result = 0;
  helper_->GetMaxValueInBufferCHROMIUM(
      buffer_id, count, type, offset, GetResultShmId(), GetResultShmOffset());
  WaitForCmd();
  return *result;
}

GLuint GLES2Implementation::GetMaxValueInBufferCHROMIUM(
    GLuint buffer_id, GLsizei count, GLenum type, GLuint offset) {
  GPU_CLIENT_SINGLE_THREAD_CHECK();
  GPU_CLIENT_LOG("[" << GetLogPrefix() << "] glGetMaxValueInBufferCHROMIUM("
                 << buffer_id << ", " << count << ", "
                 << GLES2Util::GetStringGetMaxIndexType(type)
                 << ", " << offset << ")");
  GLuint result = GetMaxValueInBufferCHROMIUMHelper(
      buffer_id, count, type, offset);
  GPU_CLIENT_LOG("returned " << result);
  CheckGLError();
  return result;
}

void GLES2Implementation::RestoreElementAndArrayBuffers(bool restore) {
  if (restore) {
    RestoreArrayBuffer(restore);
    // Restore the element array binding.
    // We only need to restore it if it wasn't a client side array.
    if (vertex_array_object_manager_->bound_element_array_buffer() == 0) {
      helper_->BindBuffer(GL_ELEMENT_ARRAY_BUFFER, 0);
    }
  }
}

void GLES2Implementation::RestoreArrayBuffer(bool restore) {
  if (restore) {
    // Restore the user's current binding.
    helper_->BindBuffer(GL_ARRAY_BUFFER, bound_array_buffer_id_);
  }
}

void GLES2Implementation::DrawElements(
    GLenum mode, GLsizei count, GLenum type, const void* indices) {
  GPU_CLIENT_SINGLE_THREAD_CHECK();
  GPU_CLIENT_LOG("[" << GetLogPrefix() << "] glDrawElements("
      << GLES2Util::GetStringDrawMode(mode) << ", "
      << count << ", "
      << GLES2Util::GetStringIndexType(type) << ", "
      << static_cast<const void*>(indices) << ")");
  if (count < 0) {
    SetGLError(GL_INVALID_VALUE, "glDrawElements", "count less than 0.");
    return;
  }
  if (count == 0) {
    return;
  }
  GLuint offset = 0;
  bool simulated = false;
  if (!vertex_array_object_manager_->SetupSimulatedIndexAndClientSideBuffers(
      "glDrawElements", this, helper_, count, type, 0, indices,
      &offset, &simulated)) {
    return;
  }
  helper_->DrawElements(mode, count, type, offset);
  RestoreElementAndArrayBuffers(simulated);
  CheckGLError();
}

void GLES2Implementation::Flush() {
  GPU_CLIENT_SINGLE_THREAD_CHECK();
  GPU_CLIENT_LOG("[" << GetLogPrefix() << "] glFlush()");
  // Insert the cmd to call glFlush
  helper_->Flush();
  // Flush our command buffer
  // (tell the service to execute up to the flush cmd.)
  helper_->CommandBufferHelper::Flush();
  if (!surface_visible_ && free_everything_when_invisible_)
    FreeEverything();
}

void GLES2Implementation::ShallowFlushCHROMIUM() {
  GPU_CLIENT_SINGLE_THREAD_CHECK();
  GPU_CLIENT_LOG("[" << GetLogPrefix() << "] glShallowFlushCHROMIUM()");
  // Flush our command buffer
  // (tell the service to execute up to the flush cmd.)
  helper_->CommandBufferHelper::Flush();
  // TODO(piman): Add the FreeEverything() logic here.
}

void GLES2Implementation::Finish() {
  GPU_CLIENT_SINGLE_THREAD_CHECK();
  FinishHelper();
  if (!surface_visible_ && free_everything_when_invisible_)
    FreeEverything();
}

void GLES2Implementation::ShallowFinishCHROMIUM() {
  GPU_CLIENT_SINGLE_THREAD_CHECK();
  // Flush our command buffer (tell the service to execute up to the flush cmd
  // and don't return until it completes).
  helper_->CommandBufferHelper::Finish();
}

bool GLES2Implementation::MustBeContextLost() {
  bool context_lost = helper_->IsContextLost();
  if (!context_lost) {
    WaitForCmd();
    context_lost = helper_->IsContextLost();
  }
  CHECK(context_lost);
  return context_lost;
}

void GLES2Implementation::FinishHelper() {
  GPU_CLIENT_LOG("[" << GetLogPrefix() << "] glFinish()");
  TRACE_EVENT0("gpu", "GLES2::Finish");
  // Insert the cmd to call glFinish
  helper_->Finish();
  // Finish our command buffer
  // (tell the service to execute up to the Finish cmd and wait for it to
  // execute.)
  helper_->CommandBufferHelper::Finish();
}

void GLES2Implementation::SwapBuffers() {
  GPU_CLIENT_SINGLE_THREAD_CHECK();
  GPU_CLIENT_LOG("[" << GetLogPrefix() << "] glSwapBuffers()");
  // TODO(piman): Strictly speaking we'd want to insert the token after the
  // swap, but the state update with the updated token might not have happened
  // by the time the SwapBuffer callback gets called, forcing us to synchronize
  // with the GPU process more than needed. So instead, make it happen before.
  // All it means is that we could be slightly looser on the kMaxSwapBuffers
  // semantics if the client doesn't use the callback mechanism, and by chance
  // the scheduler yields between the InsertToken and the SwapBuffers.
  swap_buffers_tokens_.push(helper_->InsertToken());
  helper_->SwapBuffers();
  helper_->CommandBufferHelper::Flush();
  // Wait if we added too many swap buffers. Add 1 to kMaxSwapBuffers to
  // compensate for TODO above.
  if (swap_buffers_tokens_.size() > kMaxSwapBuffers + 1) {
    helper_->WaitForToken(swap_buffers_tokens_.front());
    swap_buffers_tokens_.pop();
  }
}

void GLES2Implementation::GenSharedIdsCHROMIUM(
  GLuint namespace_id, GLuint id_offset, GLsizei n, GLuint* ids) {
  GPU_CLIENT_LOG("[" << GetLogPrefix() << "] glGenSharedIdsCHROMIUM("
      << namespace_id << ", " << id_offset << ", " << n << ", " <<
      static_cast<void*>(ids) << ")");
  TRACE_EVENT0("gpu", "GLES2::GenSharedIdsCHROMIUM");
  GLsizei num = n;
  GLuint* dst = ids;
  while (num) {
    ScopedTransferBufferArray<GLint> id_buffer(num, helper_, transfer_buffer_);
    if (!id_buffer.valid()) {
      return;
    }
    helper_->GenSharedIdsCHROMIUM(
        namespace_id, id_offset, id_buffer.num_elements(),
        id_buffer.shm_id(), id_buffer.offset());
    WaitForCmd();
    memcpy(dst, id_buffer.address(), sizeof(*dst) * id_buffer.num_elements());
    num -= id_buffer.num_elements();
    dst += id_buffer.num_elements();
  }
  GPU_CLIENT_LOG_CODE_BLOCK({
    for (GLsizei i = 0; i < n; ++i) {
      GPU_CLIENT_LOG("  " << i << ": " << namespace_id << ", " << ids[i]);
    }
  });
}

void GLES2Implementation::DeleteSharedIdsCHROMIUM(
    GLuint namespace_id, GLsizei n, const GLuint* ids) {
  GPU_CLIENT_LOG("[" << GetLogPrefix() << "] glDeleteSharedIdsCHROMIUM("
      << namespace_id << ", " << n << ", "
      << static_cast<const void*>(ids) << ")");
  GPU_CLIENT_LOG_CODE_BLOCK({
    for (GLsizei i = 0; i < n; ++i) {
      GPU_CLIENT_LOG("  " << i << ": " << namespace_id << ", "  << ids[i]);
    }
  });
  TRACE_EVENT0("gpu", "GLES2::DeleteSharedIdsCHROMIUM");
  while (n) {
    ScopedTransferBufferArray<GLint> id_buffer(n, helper_, transfer_buffer_);
    if (!id_buffer.valid()) {
      return;
    }
    memcpy(id_buffer.address(), ids, sizeof(*ids) * id_buffer.num_elements());
    helper_->DeleteSharedIdsCHROMIUM(
        namespace_id, id_buffer.num_elements(),
        id_buffer.shm_id(), id_buffer.offset());
    WaitForCmd();
    n -= id_buffer.num_elements();
    ids += id_buffer.num_elements();
  }
}

void GLES2Implementation::RegisterSharedIdsCHROMIUM(
    GLuint namespace_id, GLsizei n, const GLuint* ids) {
  GPU_CLIENT_LOG("[" << GetLogPrefix() << "] glRegisterSharedIdsCHROMIUM("
     << namespace_id << ", " << n << ", "
     << static_cast<const void*>(ids) << ")");
  GPU_CLIENT_LOG_CODE_BLOCK({
    for (GLsizei i = 0; i < n; ++i) {
      GPU_CLIENT_LOG("  " << i << ": "  << namespace_id << ", " << ids[i]);
    }
  });
  TRACE_EVENT0("gpu", "GLES2::RegisterSharedIdsCHROMIUM");
  while (n) {
    ScopedTransferBufferArray<GLint> id_buffer(n, helper_, transfer_buffer_);
    if (!id_buffer.valid()) {
      return;
    }
    memcpy(id_buffer.address(), ids, sizeof(*ids) * id_buffer.num_elements());
    helper_->RegisterSharedIdsCHROMIUM(
        namespace_id, id_buffer.num_elements(),
        id_buffer.shm_id(), id_buffer.offset());
    WaitForCmd();
    n -= id_buffer.num_elements();
    ids += id_buffer.num_elements();
  }
}

void GLES2Implementation::BindAttribLocation(
  GLuint program, GLuint index, const char* name) {
  GPU_CLIENT_SINGLE_THREAD_CHECK();
  GPU_CLIENT_LOG("[" << GetLogPrefix() << "] glBindAttribLocation("
      << program << ", " << index << ", " << name << ")");
  SetBucketAsString(kResultBucketId, name);
  helper_->BindAttribLocationBucket(program, index, kResultBucketId);
  helper_->SetBucketSize(kResultBucketId, 0);
  CheckGLError();
}

void GLES2Implementation::BindUniformLocationCHROMIUM(
  GLuint program, GLint location, const char* name) {
  GPU_CLIENT_SINGLE_THREAD_CHECK();
  GPU_CLIENT_LOG("[" << GetLogPrefix() << "] glBindUniformLocationCHROMIUM("
      << program << ", " << location << ", " << name << ")");
  SetBucketAsString(kResultBucketId, name);
  helper_->BindUniformLocationCHROMIUMBucket(
      program, location, kResultBucketId);
  helper_->SetBucketSize(kResultBucketId, 0);
  CheckGLError();
}

void GLES2Implementation::GetVertexAttribPointerv(
    GLuint index, GLenum pname, void** ptr) {
  GPU_CLIENT_SINGLE_THREAD_CHECK();
  GPU_CLIENT_LOG("[" << GetLogPrefix() << "] glGetVertexAttribPointer("
      << index << ", " << GLES2Util::GetStringVertexPointer(pname) << ", "
      << static_cast<void*>(ptr) << ")");
  GPU_CLIENT_LOG_CODE_BLOCK(int32 num_results = 1);
  if (!vertex_array_object_manager_->GetAttribPointer(index, pname, ptr)) {
    TRACE_EVENT0("gpu", "GLES2::GetVertexAttribPointerv");
    typedef cmds::GetVertexAttribPointerv::Result Result;
    Result* result = GetResultAs<Result*>();
    if (!result) {
      return;
    }
    result->SetNumResults(0);
    helper_->GetVertexAttribPointerv(
      index, pname, GetResultShmId(), GetResultShmOffset());
    WaitForCmd();
    result->CopyResult(ptr);
    GPU_CLIENT_LOG_CODE_BLOCK(num_results = result->GetNumResults());
  }
  GPU_CLIENT_LOG_CODE_BLOCK({
    for (int32 i = 0; i < num_results; ++i) {
      GPU_CLIENT_LOG("  " << i << ": " << ptr[i]);
    }
  });
  CheckGLError();
}

bool GLES2Implementation::DeleteProgramHelper(GLuint program) {
  if (!GetIdHandler(id_namespaces::kProgramsAndShaders)->FreeIds(
      this, 1, &program, &GLES2Implementation::DeleteProgramStub)) {
    SetGLError(
        GL_INVALID_VALUE,
        "glDeleteProgram", "id not created by this context.");
    return false;
  }
  if (program == current_program_) {
    current_program_ = 0;
  }
  return true;
}

void GLES2Implementation::DeleteProgramStub(
    GLsizei n, const GLuint* programs) {
  DCHECK_EQ(1, n);
  share_group_->program_info_manager()->DeleteInfo(programs[0]);
  helper_->DeleteProgram(programs[0]);
}

bool GLES2Implementation::DeleteShaderHelper(GLuint shader) {
  if (!GetIdHandler(id_namespaces::kProgramsAndShaders)->FreeIds(
      this, 1, &shader, &GLES2Implementation::DeleteShaderStub)) {
    SetGLError(
        GL_INVALID_VALUE,
        "glDeleteShader", "id not created by this context.");
    return false;
  }
  return true;
}

void GLES2Implementation::DeleteShaderStub(
    GLsizei n, const GLuint* shaders) {
  DCHECK_EQ(1, n);
  share_group_->program_info_manager()->DeleteInfo(shaders[0]);
  helper_->DeleteShader(shaders[0]);
}


GLint GLES2Implementation::GetAttribLocationHelper(
    GLuint program, const char* name) {
  typedef cmds::GetAttribLocationBucket::Result Result;
  Result* result = GetResultAs<Result*>();
  if (!result) {
    return -1;
  }
  *result = -1;
  SetBucketAsCString(kResultBucketId, name);
  helper_->GetAttribLocationBucket(
      program, kResultBucketId, GetResultShmId(), GetResultShmOffset());
  WaitForCmd();
  helper_->SetBucketSize(kResultBucketId, 0);
  return *result;
}

GLint GLES2Implementation::GetAttribLocation(
    GLuint program, const char* name) {
  GPU_CLIENT_SINGLE_THREAD_CHECK();
  GPU_CLIENT_LOG("[" << GetLogPrefix() << "] glGetAttribLocation(" << program
      << ", " << name << ")");
  TRACE_EVENT0("gpu", "GLES2::GetAttribLocation");
  GLint loc = share_group_->program_info_manager()->GetAttribLocation(
      this, program, name);
  GPU_CLIENT_LOG("returned " << loc);
  CheckGLError();
  return loc;
}

GLint GLES2Implementation::GetUniformLocationHelper(
    GLuint program, const char* name) {
  typedef cmds::GetUniformLocationBucket::Result Result;
  Result* result = GetResultAs<Result*>();
  if (!result) {
    return -1;
  }
  *result = -1;
  SetBucketAsCString(kResultBucketId, name);
  helper_->GetUniformLocationBucket(program, kResultBucketId,
                                    GetResultShmId(), GetResultShmOffset());
  WaitForCmd();
  helper_->SetBucketSize(kResultBucketId, 0);
  return *result;
}

GLint GLES2Implementation::GetUniformLocation(
    GLuint program, const char* name) {
  GPU_CLIENT_SINGLE_THREAD_CHECK();
  GPU_CLIENT_LOG("[" << GetLogPrefix() << "] glGetUniformLocation(" << program
      << ", " << name << ")");
  TRACE_EVENT0("gpu", "GLES2::GetUniformLocation");
  GLint loc = share_group_->program_info_manager()->GetUniformLocation(
      this, program, name);
  GPU_CLIENT_LOG("returned " << loc);
  CheckGLError();
  return loc;
}

void GLES2Implementation::UseProgram(GLuint program) {
  GPU_CLIENT_SINGLE_THREAD_CHECK();
  GPU_CLIENT_LOG("[" << GetLogPrefix() << "] glUseProgram(" << program << ")");
  if (current_program_ != program) {
    current_program_ = program;
    helper_->UseProgram(program);
  }
  CheckGLError();
}

bool GLES2Implementation::GetProgramivHelper(
    GLuint program, GLenum pname, GLint* params) {
  bool got_value = share_group_->program_info_manager()->GetProgramiv(
      this, program, pname, params);
  GPU_CLIENT_LOG_CODE_BLOCK({
    if (got_value) {
      GPU_CLIENT_LOG("  0: " << *params);
    }
  });
  return got_value;
}

void GLES2Implementation::LinkProgram(GLuint program) {
  GPU_CLIENT_SINGLE_THREAD_CHECK();
  GPU_CLIENT_LOG("[" << GetLogPrefix() << "] glLinkProgram(" << program << ")");
  helper_->LinkProgram(program);
  share_group_->program_info_manager()->CreateInfo(program);
  CheckGLError();
}

void GLES2Implementation::ShaderBinary(
    GLsizei n, const GLuint* shaders, GLenum binaryformat, const void* binary,
    GLsizei length) {
  GPU_CLIENT_SINGLE_THREAD_CHECK();
  GPU_CLIENT_LOG("[" << GetLogPrefix() << "] glShaderBinary(" << n << ", "
      << static_cast<const void*>(shaders) << ", "
      << GLES2Util::GetStringEnum(binaryformat) << ", "
      << static_cast<const void*>(binary) << ", "
      << length << ")");
  if (n < 0) {
    SetGLError(GL_INVALID_VALUE, "glShaderBinary", "n < 0.");
    return;
  }
  if (length < 0) {
    SetGLError(GL_INVALID_VALUE, "glShaderBinary", "length < 0.");
    return;
  }
  // TODO(gman): ShaderBinary should use buckets.
  unsigned int shader_id_size = n * sizeof(*shaders);
  ScopedTransferBufferArray<GLint> buffer(
      shader_id_size + length, helper_, transfer_buffer_);
  if (!buffer.valid() || buffer.num_elements() != shader_id_size + length) {
    SetGLError(GL_OUT_OF_MEMORY, "glShaderBinary", "out of memory.");
    return;
  }
  void* shader_ids = buffer.elements();
  void* shader_data = buffer.elements() + shader_id_size;
  memcpy(shader_ids, shaders, shader_id_size);
  memcpy(shader_data, binary, length);
  helper_->ShaderBinary(
      n,
      buffer.shm_id(),
      buffer.offset(),
      binaryformat,
      buffer.shm_id(),
      buffer.offset() + shader_id_size,
      length);
  CheckGLError();
}

void GLES2Implementation::PixelStorei(GLenum pname, GLint param) {
  GPU_CLIENT_SINGLE_THREAD_CHECK();
  GPU_CLIENT_LOG("[" << GetLogPrefix() << "] glPixelStorei("
      << GLES2Util::GetStringPixelStore(pname) << ", "
      << param << ")");
  switch (pname) {
    case GL_PACK_ALIGNMENT:
        pack_alignment_ = param;
        break;
    case GL_UNPACK_ALIGNMENT:
        unpack_alignment_ = param;
        break;
    case GL_UNPACK_ROW_LENGTH:
        unpack_row_length_ = param;
        return;
    case GL_UNPACK_SKIP_ROWS:
        unpack_skip_rows_ = param;
        return;
    case GL_UNPACK_SKIP_PIXELS:
        unpack_skip_pixels_ = param;
        return;
    case GL_UNPACK_FLIP_Y_CHROMIUM:
        unpack_flip_y_ = (param != 0);
        break;
    case GL_PACK_REVERSE_ROW_ORDER_ANGLE:
        pack_reverse_row_order_ =
            IsAnglePackReverseRowOrderAvailable() ? (param != 0) : false;
        break;
    default:
        break;
  }
  helper_->PixelStorei(pname, param);
  CheckGLError();
}


void GLES2Implementation::VertexAttribPointer(
    GLuint index, GLint size, GLenum type, GLboolean normalized, GLsizei stride,
    const void* ptr) {
  GPU_CLIENT_SINGLE_THREAD_CHECK();
  GPU_CLIENT_LOG("[" << GetLogPrefix() << "] glVertexAttribPointer("
      << index << ", "
      << size << ", "
      << GLES2Util::GetStringVertexAttribType(type) << ", "
      << GLES2Util::GetStringBool(normalized) << ", "
      << stride << ", "
      << static_cast<const void*>(ptr) << ")");
  // Record the info on the client side.
  if (!vertex_array_object_manager_->SetAttribPointer(
      bound_array_buffer_id_, index, size, type, normalized, stride, ptr)) {
    SetGLError(GL_INVALID_OPERATION, "glVertexAttribPointer",
               "client side arrays are not allowed in vertex array objects.");
    return;
  }
#if defined(GLES2_SUPPORT_CLIENT_SIDE_ARRAYS)
  if (bound_array_buffer_id_ != 0) {
    // Only report NON client side buffers to the service.
    helper_->VertexAttribPointer(index, size, type, normalized, stride,
                                 ToGLuint(ptr));
  }
#else  // !defined(GLES2_SUPPORT_CLIENT_SIDE_ARRAYS)
  helper_->VertexAttribPointer(index, size, type, normalized, stride,
                               ToGLuint(ptr));
#endif  // !defined(GLES2_SUPPORT_CLIENT_SIDE_ARRAYS)
  CheckGLError();
}

void GLES2Implementation::VertexAttribDivisorANGLE(
    GLuint index, GLuint divisor) {
  GPU_CLIENT_SINGLE_THREAD_CHECK();
  GPU_CLIENT_LOG("[" << GetLogPrefix() << "] glVertexAttribDivisorANGLE("
      << index << ", "
      << divisor << ") ");
  // Record the info on the client side.
  vertex_array_object_manager_->SetAttribDivisor(index, divisor);
  helper_->VertexAttribDivisorANGLE(index, divisor);
  CheckGLError();
}

void GLES2Implementation::ShaderSource(
    GLuint shader, GLsizei count, const GLchar* const* source, const GLint* length) {
  GPU_CLIENT_SINGLE_THREAD_CHECK();
  GPU_CLIENT_LOG("[" << GetLogPrefix() << "] glShaderSource("
      << shader << ", " << count << ", "
      << static_cast<const void*>(source) << ", "
      << static_cast<const void*>(length) << ")");
  GPU_CLIENT_LOG_CODE_BLOCK({
    for (GLsizei ii = 0; ii < count; ++ii) {
      if (source[ii]) {
        if (length && length[ii] >= 0) {
          std::string str(source[ii], length[ii]);
          GPU_CLIENT_LOG("  " << ii << ": ---\n" << str << "\n---");
        } else {
          GPU_CLIENT_LOG("  " << ii << ": ---\n" << source[ii] << "\n---");
        }
      } else {
        GPU_CLIENT_LOG("  " << ii << ": NULL");
      }
    }
  });
  if (count < 0) {
    SetGLError(GL_INVALID_VALUE, "glShaderSource", "count < 0");
    return;
  }
  if (shader == 0) {
    SetGLError(GL_INVALID_VALUE, "glShaderSource", "shader == 0");
    return;
  }

  // Compute the total size.
  uint32 total_size = 1;
  for (GLsizei ii = 0; ii < count; ++ii) {
    if (source[ii]) {
      total_size += (length && length[ii] >= 0) ?
          static_cast<size_t>(length[ii]) : strlen(source[ii]);
    }
  }

  // Concatenate all the strings in to a bucket on the service.
  helper_->SetBucketSize(kResultBucketId, total_size);
  uint32 offset = 0;
  for (GLsizei ii = 0; ii <= count; ++ii) {
    const char* src = ii < count ? source[ii] : "";
    if (src) {
      uint32 size = ii < count ?
          (length ? static_cast<size_t>(length[ii]) : strlen(src)) : 1;
      while (size) {
        ScopedTransferBufferPtr buffer(size, helper_, transfer_buffer_);
        if (!buffer.valid()) {
          return;
        }
        memcpy(buffer.address(), src, buffer.size());
        helper_->SetBucketData(kResultBucketId, offset, buffer.size(),
                               buffer.shm_id(), buffer.offset());
        offset += buffer.size();
        src += buffer.size();
        size -= buffer.size();
      }
    }
  }

  DCHECK_EQ(total_size, offset);

  helper_->ShaderSourceBucket(shader, kResultBucketId);
  helper_->SetBucketSize(kResultBucketId, 0);
  CheckGLError();
}

void GLES2Implementation::BufferDataHelper(
    GLenum target, GLsizeiptr size, const void* data, GLenum usage) {
  if (size < 0) {
    SetGLError(GL_INVALID_VALUE, "glBufferData", "size < 0");
    return;
  }

  GLuint buffer_id;
  if (GetBoundPixelTransferBuffer(target, "glBufferData", &buffer_id)) {
    if (!buffer_id) {
      return;
    }

    BufferTracker::Buffer* buffer = buffer_tracker_->GetBuffer(buffer_id);
    if (buffer) {
      // Free buffer memory, pending the passage of a token.
      buffer_tracker_->FreePendingToken(buffer, helper_->InsertToken());

      // Remove old buffer.
      buffer_tracker_->RemoveBuffer(buffer_id);
    }

    // Create new buffer.
    buffer = buffer_tracker_->CreateBuffer(buffer_id, size);
    DCHECK(buffer);
    if (buffer->address() && data)
      memcpy(buffer->address(), data, size);
    return;
  }

  if (size == 0) {
    return;
  }

  // If there is no data just send BufferData
  if (!data) {
    helper_->BufferData(target, size, 0, 0, usage);
    return;
  }

  // See if we can send all at once.
  ScopedTransferBufferPtr buffer(size, helper_, transfer_buffer_);
  if (!buffer.valid()) {
    return;
  }

  if (buffer.size() >= static_cast<unsigned int>(size)) {
    memcpy(buffer.address(), data, size);
    helper_->BufferData(
        target,
        size,
        buffer.shm_id(),
        buffer.offset(),
        usage);
    return;
  }

  // Make the buffer with BufferData then send via BufferSubData
  helper_->BufferData(target, size, 0, 0, usage);
  BufferSubDataHelperImpl(target, 0, size, data, &buffer);
  CheckGLError();
}

void GLES2Implementation::BufferData(
    GLenum target, GLsizeiptr size, const void* data, GLenum usage) {
  GPU_CLIENT_SINGLE_THREAD_CHECK();
  GPU_CLIENT_LOG("[" << GetLogPrefix() << "] glBufferData("
      << GLES2Util::GetStringBufferTarget(target) << ", "
      << size << ", "
      << static_cast<const void*>(data) << ", "
      << GLES2Util::GetStringBufferUsage(usage) << ")");
  BufferDataHelper(target, size, data, usage);
  CheckGLError();
}

void GLES2Implementation::BufferSubDataHelper(
    GLenum target, GLintptr offset, GLsizeiptr size, const void* data) {
  if (size == 0) {
    return;
  }

  if (size < 0) {
    SetGLError(GL_INVALID_VALUE, "glBufferSubData", "size < 0");
    return;
  }

  GLuint buffer_id;
  if (GetBoundPixelTransferBuffer(target, "glBufferSubData", &buffer_id)) {
    if (!buffer_id) {
      return;
    }
    BufferTracker::Buffer* buffer = buffer_tracker_->GetBuffer(buffer_id);
    if (!buffer) {
      SetGLError(GL_INVALID_VALUE, "glBufferSubData", "unknown buffer");
      return;
    }

    int32 end = 0;
    int32 buffer_size = buffer->size();
    if (!SafeAddInt32(offset, size, &end) || end > buffer_size) {
      SetGLError(GL_INVALID_VALUE, "glBufferSubData", "out of range");
      return;
    }

    if (buffer->address() && data)
      memcpy(static_cast<uint8*>(buffer->address()) + offset, data, size);
    return;
  }

  ScopedTransferBufferPtr buffer(size, helper_, transfer_buffer_);
  BufferSubDataHelperImpl(target, offset, size, data, &buffer);
}

void GLES2Implementation::BufferSubDataHelperImpl(
    GLenum target, GLintptr offset, GLsizeiptr size, const void* data,
    ScopedTransferBufferPtr* buffer) {
  DCHECK(buffer);
  DCHECK_GT(size, 0);

  const int8* source = static_cast<const int8*>(data);
  while (size) {
    if (!buffer->valid() || buffer->size() == 0) {
      buffer->Reset(size);
      if (!buffer->valid()) {
        return;
      }
    }
    memcpy(buffer->address(), source, buffer->size());
    helper_->BufferSubData(
        target, offset, buffer->size(), buffer->shm_id(), buffer->offset());
    offset += buffer->size();
    source += buffer->size();
    size -= buffer->size();
    buffer->Release();
  }
}

void GLES2Implementation::BufferSubData(
    GLenum target, GLintptr offset, GLsizeiptr size, const void* data) {
  GPU_CLIENT_SINGLE_THREAD_CHECK();
  GPU_CLIENT_LOG("[" << GetLogPrefix() << "] glBufferSubData("
      << GLES2Util::GetStringBufferTarget(target) << ", "
      << offset << ", " << size << ", "
      << static_cast<const void*>(data) << ")");
  BufferSubDataHelper(target, offset, size, data);
  CheckGLError();
}

bool GLES2Implementation::GetBoundPixelTransferBuffer(
    GLenum target,
    const char* function_name,
    GLuint* buffer_id) {
  *buffer_id = 0;

  switch (target) {
    case GL_PIXEL_PACK_TRANSFER_BUFFER_CHROMIUM:
      *buffer_id = bound_pixel_pack_transfer_buffer_id_;
      break;
    case GL_PIXEL_UNPACK_TRANSFER_BUFFER_CHROMIUM:
      *buffer_id = bound_pixel_unpack_transfer_buffer_id_;
      break;
    default:
      // Unknown target
      return false;
  }
  if (!*buffer_id) {
    SetGLError(GL_INVALID_OPERATION, function_name, "no buffer bound");
  }
  return true;
}

BufferTracker::Buffer*
GLES2Implementation::GetBoundPixelUnpackTransferBufferIfValid(
    GLuint buffer_id,
    const char* function_name,
    GLuint offset, GLsizei size)
{
  DCHECK(buffer_id);
  BufferTracker::Buffer* buffer = buffer_tracker_->GetBuffer(buffer_id);
  if (!buffer) {
    SetGLError(GL_INVALID_OPERATION, function_name, "invalid buffer");
    return NULL;
  }
  if (buffer->mapped()) {
    SetGLError(GL_INVALID_OPERATION, function_name, "buffer mapped");
    return NULL;
  }
  if ((buffer->size() - offset) < static_cast<GLuint>(size)) {
    SetGLError(GL_INVALID_VALUE, function_name, "unpack size to large");
    return NULL;
  }
  return buffer;
}

void GLES2Implementation::CompressedTexImage2D(
    GLenum target, GLint level, GLenum internalformat, GLsizei width,
    GLsizei height, GLint border, GLsizei image_size, const void* data) {
  GPU_CLIENT_SINGLE_THREAD_CHECK();
  GPU_CLIENT_LOG("[" << GetLogPrefix() << "] glCompressedTexImage2D("
      << GLES2Util::GetStringTextureTarget(target) << ", "
      << level << ", "
      << GLES2Util::GetStringCompressedTextureFormat(internalformat) << ", "
      << width << ", " << height << ", " << border << ", "
      << image_size << ", "
      << static_cast<const void*>(data) << ")");
  if (width < 0 || height < 0 || level < 0) {
    SetGLError(GL_INVALID_VALUE, "glCompressedTexImage2D", "dimension < 0");
    return;
  }
  if (height == 0 || width == 0) {
    return;
  }
  // If there's a pixel unpack buffer bound use it when issuing
  // CompressedTexImage2D.
  if (bound_pixel_unpack_transfer_buffer_id_) {
    GLuint offset = ToGLuint(data);
    BufferTracker::Buffer* buffer = GetBoundPixelUnpackTransferBufferIfValid(
        bound_pixel_unpack_transfer_buffer_id_,
        "glCompressedTexImage2D", offset, image_size);
    if (buffer && buffer->shm_id() != -1) {
      helper_->CompressedTexImage2D(
          target, level, internalformat, width, height, border, image_size,
          buffer->shm_id(), buffer->shm_offset() + offset);
      buffer->set_transfer_ready_token(helper_->InsertToken());
    }
    return;
  }
  SetBucketContents(kResultBucketId, data, image_size);
  helper_->CompressedTexImage2DBucket(
      target, level, internalformat, width, height, border, kResultBucketId);
  // Free the bucket. This is not required but it does free up the memory.
  // and we don't have to wait for the result so from the client's perspective
  // it's cheap.
  helper_->SetBucketSize(kResultBucketId, 0);
  CheckGLError();
}

void GLES2Implementation::CompressedTexSubImage2D(
    GLenum target, GLint level, GLint xoffset, GLint yoffset, GLsizei width,
    GLsizei height, GLenum format, GLsizei image_size, const void* data) {
  GPU_CLIENT_SINGLE_THREAD_CHECK();
  GPU_CLIENT_LOG("[" << GetLogPrefix() << "] glCompressedTexSubImage2D("
      << GLES2Util::GetStringTextureTarget(target) << ", "
      << level << ", "
      << xoffset << ", " << yoffset << ", "
      << width << ", " << height << ", "
      << GLES2Util::GetStringCompressedTextureFormat(format) << ", "
      << image_size << ", "
      << static_cast<const void*>(data) << ")");
  if (width < 0 || height < 0 || level < 0) {
    SetGLError(GL_INVALID_VALUE, "glCompressedTexSubImage2D", "dimension < 0");
    return;
  }
  // If there's a pixel unpack buffer bound use it when issuing
  // CompressedTexSubImage2D.
  if (bound_pixel_unpack_transfer_buffer_id_) {
    GLuint offset = ToGLuint(data);
    BufferTracker::Buffer* buffer = GetBoundPixelUnpackTransferBufferIfValid(
        bound_pixel_unpack_transfer_buffer_id_,
        "glCompressedTexSubImage2D", offset, image_size);
    if (buffer && buffer->shm_id() != -1) {
      helper_->CompressedTexSubImage2D(
          target, level, xoffset, yoffset, width, height, format, image_size,
          buffer->shm_id(), buffer->shm_offset() + offset);
      buffer->set_transfer_ready_token(helper_->InsertToken());
      CheckGLError();
    }
    return;
  }
  SetBucketContents(kResultBucketId, data, image_size);
  helper_->CompressedTexSubImage2DBucket(
      target, level, xoffset, yoffset, width, height, format, kResultBucketId);
  // Free the bucket. This is not required but it does free up the memory.
  // and we don't have to wait for the result so from the client's perspective
  // it's cheap.
  helper_->SetBucketSize(kResultBucketId, 0);
  CheckGLError();
}

namespace {

void CopyRectToBuffer(
    const void* pixels,
    uint32 height,
    uint32 unpadded_row_size,
    uint32 pixels_padded_row_size,
    bool flip_y,
    void* buffer,
    uint32 buffer_padded_row_size) {
  const int8* source = static_cast<const int8*>(pixels);
  int8* dest = static_cast<int8*>(buffer);
  if (flip_y || pixels_padded_row_size != buffer_padded_row_size) {
    if (flip_y) {
      dest += buffer_padded_row_size * (height - 1);
    }
    // the last row is copied unpadded at the end
    for (; height > 1; --height) {
      memcpy(dest, source, buffer_padded_row_size);
      if (flip_y) {
        dest -= buffer_padded_row_size;
      } else {
        dest += buffer_padded_row_size;
      }
      source += pixels_padded_row_size;
    }
    memcpy(dest, source, unpadded_row_size);
  } else {
    uint32 size = (height - 1) * pixels_padded_row_size + unpadded_row_size;
    memcpy(dest, source, size);
  }
}

}  // anonymous namespace

void GLES2Implementation::TexImage2D(
    GLenum target, GLint level, GLint internalformat, GLsizei width,
    GLsizei height, GLint border, GLenum format, GLenum type,
    const void* pixels) {
  GPU_CLIENT_SINGLE_THREAD_CHECK();
  GPU_CLIENT_LOG("[" << GetLogPrefix() << "] glTexImage2D("
      << GLES2Util::GetStringTextureTarget(target) << ", "
      << level << ", "
      << GLES2Util::GetStringTextureInternalFormat(internalformat) << ", "
      << width << ", " << height << ", " << border << ", "
      << GLES2Util::GetStringTextureFormat(format) << ", "
      << GLES2Util::GetStringPixelType(type) << ", "
      << static_cast<const void*>(pixels) << ")");
  if (level < 0 || height < 0 || width < 0) {
    SetGLError(GL_INVALID_VALUE, "glTexImage2D", "dimension < 0");
    return;
  }
  uint32 size;
  uint32 unpadded_row_size;
  uint32 padded_row_size;
  if (!GLES2Util::ComputeImageDataSizes(
          width, height, format, type, unpack_alignment_, &size,
          &unpadded_row_size, &padded_row_size)) {
    SetGLError(GL_INVALID_VALUE, "glTexImage2D", "image size too large");
    return;
  }

  // If there's a pixel unpack buffer bound use it when issuing TexImage2D.
  if (bound_pixel_unpack_transfer_buffer_id_) {
    GLuint offset = ToGLuint(pixels);
    BufferTracker::Buffer* buffer = GetBoundPixelUnpackTransferBufferIfValid(
        bound_pixel_unpack_transfer_buffer_id_,
        "glTexImage2D", offset, size);
    if (buffer && buffer->shm_id() != -1) {
      helper_->TexImage2D(
          target, level, internalformat, width, height, border, format, type,
          buffer->shm_id(), buffer->shm_offset() + offset);
      buffer->set_transfer_ready_token(helper_->InsertToken());
      CheckGLError();
    }
    return;
  }

  // If there's no data just issue TexImage2D
  if (!pixels) {
    helper_->TexImage2D(
       target, level, internalformat, width, height, border, format, type,
       0, 0);
    CheckGLError();
    return;
  }

  // compute the advance bytes per row for the src pixels
  uint32 src_padded_row_size;
  if (unpack_row_length_ > 0) {
    if (!GLES2Util::ComputeImagePaddedRowSize(
        unpack_row_length_, format, type, unpack_alignment_,
        &src_padded_row_size)) {
      SetGLError(
          GL_INVALID_VALUE, "glTexImage2D", "unpack row length too large");
      return;
    }
  } else {
    src_padded_row_size = padded_row_size;
  }

  // advance pixels pointer past the skip rows and skip pixels
  pixels = reinterpret_cast<const int8*>(pixels) +
      unpack_skip_rows_ * src_padded_row_size;
  if (unpack_skip_pixels_) {
    uint32 group_size = GLES2Util::ComputeImageGroupSize(format, type);
    pixels = reinterpret_cast<const int8*>(pixels) +
        unpack_skip_pixels_ * group_size;
  }

  // Check if we can send it all at once.
  ScopedTransferBufferPtr buffer(size, helper_, transfer_buffer_);
  if (!buffer.valid()) {
    return;
  }

  if (buffer.size() >= size) {
    CopyRectToBuffer(
        pixels, height, unpadded_row_size, src_padded_row_size, unpack_flip_y_,
        buffer.address(), padded_row_size);
    helper_->TexImage2D(
        target, level, internalformat, width, height, border, format, type,
        buffer.shm_id(), buffer.offset());
    CheckGLError();
    return;
  }

  // No, so send it using TexSubImage2D.
  helper_->TexImage2D(
     target, level, internalformat, width, height, border, format, type,
     0, 0);
  TexSubImage2DImpl(
      target, level, 0, 0, width, height, format, type, unpadded_row_size,
      pixels, src_padded_row_size, GL_TRUE, &buffer, padded_row_size);
  CheckGLError();
}

void GLES2Implementation::TexSubImage2D(
    GLenum target, GLint level, GLint xoffset, GLint yoffset, GLsizei width,
    GLsizei height, GLenum format, GLenum type, const void* pixels) {
  GPU_CLIENT_SINGLE_THREAD_CHECK();
  GPU_CLIENT_LOG("[" << GetLogPrefix() << "] glTexSubImage2D("
      << GLES2Util::GetStringTextureTarget(target) << ", "
      << level << ", "
      << xoffset << ", " << yoffset << ", "
      << width << ", " << height << ", "
      << GLES2Util::GetStringTextureFormat(format) << ", "
      << GLES2Util::GetStringPixelType(type) << ", "
      << static_cast<const void*>(pixels) << ")");

  if (level < 0 || height < 0 || width < 0) {
    SetGLError(GL_INVALID_VALUE, "glTexSubImage2D", "dimension < 0");
    return;
  }
  if (height == 0 || width == 0) {
    return;
  }

  uint32 temp_size;
  uint32 unpadded_row_size;
  uint32 padded_row_size;
  if (!GLES2Util::ComputeImageDataSizes(
        width, height, format, type, unpack_alignment_, &temp_size,
        &unpadded_row_size, &padded_row_size)) {
    SetGLError(GL_INVALID_VALUE, "glTexSubImage2D", "size to large");
    return;
  }

  // If there's a pixel unpack buffer bound use it when issuing TexSubImage2D.
  if (bound_pixel_unpack_transfer_buffer_id_) {
    GLuint offset = ToGLuint(pixels);
    BufferTracker::Buffer* buffer = GetBoundPixelUnpackTransferBufferIfValid(
        bound_pixel_unpack_transfer_buffer_id_,
        "glTexSubImage2D", offset, temp_size);
    if (buffer && buffer->shm_id() != -1) {
      helper_->TexSubImage2D(
          target, level, xoffset, yoffset, width, height, format, type,
          buffer->shm_id(), buffer->shm_offset() + offset, false);
      buffer->set_transfer_ready_token(helper_->InsertToken());
      CheckGLError();
    }
    return;
  }

  // compute the advance bytes per row for the src pixels
  uint32 src_padded_row_size;
  if (unpack_row_length_ > 0) {
    if (!GLES2Util::ComputeImagePaddedRowSize(
        unpack_row_length_, format, type, unpack_alignment_,
        &src_padded_row_size)) {
      SetGLError(
          GL_INVALID_VALUE, "glTexImage2D", "unpack row length too large");
      return;
    }
  } else {
    src_padded_row_size = padded_row_size;
  }

  // advance pixels pointer past the skip rows and skip pixels
  pixels = reinterpret_cast<const int8*>(pixels) +
      unpack_skip_rows_ * src_padded_row_size;
  if (unpack_skip_pixels_) {
    uint32 group_size = GLES2Util::ComputeImageGroupSize(format, type);
    pixels = reinterpret_cast<const int8*>(pixels) +
        unpack_skip_pixels_ * group_size;
  }

  ScopedTransferBufferPtr buffer(temp_size, helper_, transfer_buffer_);
  TexSubImage2DImpl(
      target, level, xoffset, yoffset, width, height, format, type,
      unpadded_row_size, pixels, src_padded_row_size, GL_FALSE, &buffer,
      padded_row_size);
  CheckGLError();
}

static GLint ComputeNumRowsThatFitInBuffer(
    GLsizeiptr padded_row_size, GLsizeiptr unpadded_row_size,
    unsigned int size) {
  DCHECK_GE(unpadded_row_size, 0);
  if (padded_row_size == 0) {
    return 1;
  }
  GLint num_rows = size / padded_row_size;
  return num_rows + (size - num_rows * padded_row_size) / unpadded_row_size;
}

void GLES2Implementation::TexSubImage2DImpl(
    GLenum target, GLint level, GLint xoffset, GLint yoffset, GLsizei width,
    GLsizei height, GLenum format, GLenum type, uint32 unpadded_row_size,
    const void* pixels, uint32 pixels_padded_row_size, GLboolean internal,
    ScopedTransferBufferPtr* buffer, uint32 buffer_padded_row_size) {
  DCHECK(buffer);
  DCHECK_GE(level, 0);
  DCHECK_GT(height, 0);
  DCHECK_GT(width, 0);

  const int8* source = reinterpret_cast<const int8*>(pixels);
  GLint original_yoffset = yoffset;
  // Transfer by rows.
  while (height) {
    unsigned int desired_size =
        buffer_padded_row_size * (height - 1) + unpadded_row_size;
    if (!buffer->valid() || buffer->size() == 0) {
      buffer->Reset(desired_size);
      if (!buffer->valid()) {
        return;
      }
    }

    GLint num_rows = ComputeNumRowsThatFitInBuffer(
        buffer_padded_row_size, unpadded_row_size, buffer->size());
    num_rows = std::min(num_rows, height);
    CopyRectToBuffer(
        source, num_rows, unpadded_row_size, pixels_padded_row_size,
        unpack_flip_y_, buffer->address(), buffer_padded_row_size);
    GLint y = unpack_flip_y_ ? original_yoffset + height - num_rows : yoffset;
    helper_->TexSubImage2D(
        target, level, xoffset, y, width, num_rows, format, type,
        buffer->shm_id(), buffer->offset(), internal);
    buffer->Release();
    yoffset += num_rows;
    source += num_rows * pixels_padded_row_size;
    height -= num_rows;
  }
}

bool GLES2Implementation::GetActiveAttribHelper(
    GLuint program, GLuint index, GLsizei bufsize, GLsizei* length, GLint* size,
    GLenum* type, char* name) {
  // Clear the bucket so if the command fails nothing will be in it.
  helper_->SetBucketSize(kResultBucketId, 0);
  typedef cmds::GetActiveAttrib::Result Result;
  Result* result = GetResultAs<Result*>();
  if (!result) {
    return false;
  }
  // Set as failed so if the command fails we'll recover.
  result->success = false;
  helper_->GetActiveAttrib(program, index, kResultBucketId,
                           GetResultShmId(), GetResultShmOffset());
  WaitForCmd();
  if (result->success) {
    if (size) {
      *size = result->size;
    }
    if (type) {
      *type = result->type;
    }
    if (length || name) {
      std::vector<int8> str;
      GetBucketContents(kResultBucketId, &str);
      GLsizei max_size = std::min(static_cast<size_t>(bufsize) - 1,
                                  std::max(static_cast<size_t>(0),
                                           str.size() - 1));
      if (length) {
        *length = max_size;
      }
      if (name && bufsize > 0) {
        memcpy(name, &str[0], max_size);
        name[max_size] = '\0';
      }
    }
  }
  return result->success != 0;
}

void GLES2Implementation::GetActiveAttrib(
    GLuint program, GLuint index, GLsizei bufsize, GLsizei* length, GLint* size,
    GLenum* type, char* name) {
  GPU_CLIENT_SINGLE_THREAD_CHECK();
  GPU_CLIENT_LOG("[" << GetLogPrefix() << "] glGetActiveAttrib("
      << program << ", " << index << ", " << bufsize << ", "
      << static_cast<const void*>(length) << ", "
      << static_cast<const void*>(size) << ", "
      << static_cast<const void*>(type) << ", "
      << static_cast<const void*>(name) << ", ");
  if (bufsize < 0) {
    SetGLError(GL_INVALID_VALUE, "glGetActiveAttrib", "bufsize < 0");
    return;
  }
  TRACE_EVENT0("gpu", "GLES2::GetActiveAttrib");
  bool success = share_group_->program_info_manager()->GetActiveAttrib(
        this, program, index, bufsize, length, size, type, name);
  if (success) {
    if (size) {
      GPU_CLIENT_LOG("  size: " << *size);
    }
    if (type) {
      GPU_CLIENT_LOG("  type: " << GLES2Util::GetStringEnum(*type));
    }
    if (name) {
      GPU_CLIENT_LOG("  name: " << name);
    }
  }
  CheckGLError();
}

bool GLES2Implementation::GetActiveUniformHelper(
    GLuint program, GLuint index, GLsizei bufsize, GLsizei* length, GLint* size,
    GLenum* type, char* name) {
  // Clear the bucket so if the command fails nothing will be in it.
  helper_->SetBucketSize(kResultBucketId, 0);
  typedef cmds::GetActiveUniform::Result Result;
  Result* result = GetResultAs<Result*>();
  if (!result) {
    return false;
  }
  // Set as failed so if the command fails we'll recover.
  result->success = false;
  helper_->GetActiveUniform(program, index, kResultBucketId,
                            GetResultShmId(), GetResultShmOffset());
  WaitForCmd();
  if (result->success) {
    if (size) {
      *size = result->size;
    }
    if (type) {
      *type = result->type;
    }
    if (length || name) {
      std::vector<int8> str;
      GetBucketContents(kResultBucketId, &str);
      GLsizei max_size = std::min(static_cast<size_t>(bufsize) - 1,
                                  std::max(static_cast<size_t>(0),
                                           str.size() - 1));
      if (length) {
        *length = max_size;
      }
      if (name && bufsize > 0) {
        memcpy(name, &str[0], max_size);
        name[max_size] = '\0';
      }
    }
  }
  return result->success != 0;
}

void GLES2Implementation::GetActiveUniform(
    GLuint program, GLuint index, GLsizei bufsize, GLsizei* length, GLint* size,
    GLenum* type, char* name) {
  GPU_CLIENT_SINGLE_THREAD_CHECK();
  GPU_CLIENT_LOG("[" << GetLogPrefix() << "] glGetActiveUniform("
      << program << ", " << index << ", " << bufsize << ", "
      << static_cast<const void*>(length) << ", "
      << static_cast<const void*>(size) << ", "
      << static_cast<const void*>(type) << ", "
      << static_cast<const void*>(name) << ", ");
  if (bufsize < 0) {
    SetGLError(GL_INVALID_VALUE, "glGetActiveUniform", "bufsize < 0");
    return;
  }
  TRACE_EVENT0("gpu", "GLES2::GetActiveUniform");
  bool success = share_group_->program_info_manager()->GetActiveUniform(
      this, program, index, bufsize, length, size, type, name);
  if (success) {
    if (size) {
      GPU_CLIENT_LOG("  size: " << *size);
    }
    if (type) {
      GPU_CLIENT_LOG("  type: " << GLES2Util::GetStringEnum(*type));
    }
    if (name) {
      GPU_CLIENT_LOG("  name: " << name);
    }
  }
  CheckGLError();
}

void GLES2Implementation::GetAttachedShaders(
    GLuint program, GLsizei maxcount, GLsizei* count, GLuint* shaders) {
  GPU_CLIENT_SINGLE_THREAD_CHECK();
  GPU_CLIENT_LOG("[" << GetLogPrefix() << "] glGetAttachedShaders("
      << program << ", " << maxcount << ", "
      << static_cast<const void*>(count) << ", "
      << static_cast<const void*>(shaders) << ", ");
  if (maxcount < 0) {
    SetGLError(GL_INVALID_VALUE, "glGetAttachedShaders", "maxcount < 0");
    return;
  }
  TRACE_EVENT0("gpu", "GLES2::GetAttachedShaders");
  typedef cmds::GetAttachedShaders::Result Result;
  uint32 size = Result::ComputeSize(maxcount);
  Result* result = static_cast<Result*>(transfer_buffer_->Alloc(size));
  if (!result) {
    return;
  }
  result->SetNumResults(0);
  helper_->GetAttachedShaders(
    program,
    transfer_buffer_->GetShmId(),
    transfer_buffer_->GetOffset(result),
    size);
  int32 token = helper_->InsertToken();
  WaitForCmd();
  if (count) {
    *count = result->GetNumResults();
  }
  result->CopyResult(shaders);
  GPU_CLIENT_LOG_CODE_BLOCK({
    for (int32 i = 0; i < result->GetNumResults(); ++i) {
      GPU_CLIENT_LOG("  " << i << ": " << result->GetData()[i]);
    }
  });
  transfer_buffer_->FreePendingToken(result, token);
  CheckGLError();
}

void GLES2Implementation::GetShaderPrecisionFormat(
    GLenum shadertype, GLenum precisiontype, GLint* range, GLint* precision) {
  GPU_CLIENT_SINGLE_THREAD_CHECK();
  GPU_CLIENT_LOG("[" << GetLogPrefix() << "] glGetShaderPrecisionFormat("
      << GLES2Util::GetStringShaderType(shadertype) << ", "
      << GLES2Util::GetStringShaderPrecision(precisiontype) << ", "
      << static_cast<const void*>(range) << ", "
      << static_cast<const void*>(precision) << ", ");
  TRACE_EVENT0("gpu", "GLES2::GetShaderPrecisionFormat");
  typedef cmds::GetShaderPrecisionFormat::Result Result;
  Result* result = GetResultAs<Result*>();
  if (!result) {
    return;
  }

  GLStaticState::ShaderPrecisionKey key(shadertype, precisiontype);
  GLStaticState::ShaderPrecisionMap::iterator i =
      static_state_.shader_precisions.find(key);
  if (i != static_state_.shader_precisions.end()) {
    *result = i->second;
  } else {
    result->success = false;
    helper_->GetShaderPrecisionFormat(
        shadertype, precisiontype, GetResultShmId(), GetResultShmOffset());
    WaitForCmd();
    if (result->success)
      static_state_.shader_precisions[key] = *result;
  }

  if (result->success) {
    if (range) {
      range[0] = result->min_range;
      range[1] = result->max_range;
      GPU_CLIENT_LOG("  min_range: " << range[0]);
      GPU_CLIENT_LOG("  min_range: " << range[1]);
    }
    if (precision) {
      precision[0] = result->precision;
      GPU_CLIENT_LOG("  min_range: " << precision[0]);
    }
  }
  CheckGLError();
}

const GLubyte* GLES2Implementation::GetStringHelper(GLenum name) {
  const char* result = NULL;
  // Clears the bucket so if the command fails nothing will be in it.
  helper_->SetBucketSize(kResultBucketId, 0);
  helper_->GetString(name, kResultBucketId);
  std::string str;
  if (GetBucketAsString(kResultBucketId, &str)) {
    // Adds extensions implemented on client side only.
    switch (name) {
      case GL_EXTENSIONS:
        str += std::string(str.empty() ? "" : " ") +
            "GL_CHROMIUM_flipy "
            "GL_EXT_unpack_subimage";
<<<<<<< HEAD
        if (gpu_control_->SupportsGpuMemoryBuffer()) {
=======
        if (capabilities_.map_image) {
>>>>>>> 8c15b39e
          // The first space character is intentional.
          str += " GL_CHROMIUM_map_image";
        }
        break;
      default:
        break;
    }

    // Because of WebGL the extensions can change. We have to cache each unique
    // result since we don't know when the client will stop referring to a
    // previous one it queries.
    GLStringMap::iterator it = gl_strings_.find(name);
    if (it == gl_strings_.end()) {
      std::set<std::string> strings;
      std::pair<GLStringMap::iterator, bool> insert_result =
          gl_strings_.insert(std::make_pair(name, strings));
      DCHECK(insert_result.second);
      it = insert_result.first;
    }
    std::set<std::string>& string_set = it->second;
    std::set<std::string>::const_iterator sit = string_set.find(str);
    if (sit != string_set.end()) {
      result = sit->c_str();
    } else {
      std::pair<std::set<std::string>::const_iterator, bool> insert_result =
          string_set.insert(str);
      DCHECK(insert_result.second);
      result = insert_result.first->c_str();
    }
  }
  return reinterpret_cast<const GLubyte*>(result);
}

const GLubyte* GLES2Implementation::GetString(GLenum name) {
  GPU_CLIENT_SINGLE_THREAD_CHECK();
  GPU_CLIENT_LOG("[" << GetLogPrefix() << "] glGetString("
      << GLES2Util::GetStringStringType(name) << ")");
  TRACE_EVENT0("gpu", "GLES2::GetString");
  const GLubyte* result = GetStringHelper(name);
  GPU_CLIENT_LOG("  returned " << reinterpret_cast<const char*>(result));
  CheckGLError();
  return result;
}

void GLES2Implementation::GetUniformfv(
    GLuint program, GLint location, GLfloat* params) {
  GPU_CLIENT_SINGLE_THREAD_CHECK();
  GPU_CLIENT_LOG("[" << GetLogPrefix() << "] glGetUniformfv("
      << program << ", " << location << ", "
      << static_cast<const void*>(params) << ")");
  TRACE_EVENT0("gpu", "GLES2::GetUniformfv");
  typedef cmds::GetUniformfv::Result Result;
  Result* result = GetResultAs<Result*>();
  if (!result) {
    return;
  }
  result->SetNumResults(0);
  helper_->GetUniformfv(
      program, location, GetResultShmId(), GetResultShmOffset());
  WaitForCmd();
  result->CopyResult(params);
  GPU_CLIENT_LOG_CODE_BLOCK({
    for (int32 i = 0; i < result->GetNumResults(); ++i) {
      GPU_CLIENT_LOG("  " << i << ": " << result->GetData()[i]);
    }
  });
  CheckGLError();
}

void GLES2Implementation::GetUniformiv(
    GLuint program, GLint location, GLint* params) {
  GPU_CLIENT_SINGLE_THREAD_CHECK();
  GPU_CLIENT_LOG("[" << GetLogPrefix() << "] glGetUniformiv("
      << program << ", " << location << ", "
      << static_cast<const void*>(params) << ")");
  TRACE_EVENT0("gpu", "GLES2::GetUniformiv");
  typedef cmds::GetUniformiv::Result Result;
  Result* result = GetResultAs<Result*>();
  if (!result) {
    return;
  }
  result->SetNumResults(0);
  helper_->GetUniformiv(
      program, location, GetResultShmId(), GetResultShmOffset());
  WaitForCmd();
  GetResultAs<cmds::GetUniformfv::Result*>()->CopyResult(params);
  GPU_CLIENT_LOG_CODE_BLOCK({
    for (int32 i = 0; i < result->GetNumResults(); ++i) {
      GPU_CLIENT_LOG("  " << i << ": " << result->GetData()[i]);
    }
  });
  CheckGLError();
}

void GLES2Implementation::ReadPixels(
    GLint xoffset, GLint yoffset, GLsizei width, GLsizei height, GLenum format,
    GLenum type, void* pixels) {
  GPU_CLIENT_SINGLE_THREAD_CHECK();
  GPU_CLIENT_LOG("[" << GetLogPrefix() << "] glReadPixels("
      << xoffset << ", " << yoffset << ", "
      << width << ", " << height << ", "
      << GLES2Util::GetStringReadPixelFormat(format) << ", "
      << GLES2Util::GetStringPixelType(type) << ", "
      << static_cast<const void*>(pixels) << ")");
  if (width < 0 || height < 0) {
    SetGLError(GL_INVALID_VALUE, "glReadPixels", "dimensions < 0");
    return;
  }
  if (width == 0 || height == 0) {
    return;
  }

  // glReadPixel pads the size of each row of pixels by an amount specified by
  // glPixelStorei. So, we have to take that into account both in the fact that
  // the pixels returned from the ReadPixel command will include that padding
  // and that when we copy the results to the user's buffer we need to not
  // write those padding bytes but leave them as they are.

  TRACE_EVENT0("gpu", "GLES2::ReadPixels");
  typedef cmds::ReadPixels::Result Result;

  int8* dest = reinterpret_cast<int8*>(pixels);
  uint32 temp_size;
  uint32 unpadded_row_size;
  uint32 padded_row_size;
  if (!GLES2Util::ComputeImageDataSizes(
      width, 2, format, type, pack_alignment_, &temp_size, &unpadded_row_size,
      &padded_row_size)) {
    SetGLError(GL_INVALID_VALUE, "glReadPixels", "size too large.");
    return;
  }

  if (bound_pixel_pack_transfer_buffer_id_) {
    GLuint offset = ToGLuint(pixels);
    BufferTracker::Buffer* buffer = GetBoundPixelUnpackTransferBufferIfValid(
        bound_pixel_pack_transfer_buffer_id_,
        "glReadPixels", offset, padded_row_size * height);
    if (buffer && buffer->shm_id() != -1) {
      helper_->ReadPixels(xoffset, yoffset, width, height, format, type,
                          buffer->shm_id(), buffer->shm_offset(),
                          0, 0, true);
      CheckGLError();
    }
    return;
  }

  if (!pixels) {
    SetGLError(GL_INVALID_OPERATION, "glReadPixels", "pixels = NULL");
    return;
  }

  // Transfer by rows.
  // The max rows we can transfer.
  while (height) {
    GLsizei desired_size = padded_row_size * height - 1 + unpadded_row_size;
    ScopedTransferBufferPtr buffer(desired_size, helper_, transfer_buffer_);
    if (!buffer.valid()) {
      return;
    }
    GLint num_rows = ComputeNumRowsThatFitInBuffer(
        padded_row_size, unpadded_row_size, buffer.size());
    num_rows = std::min(num_rows, height);
    // NOTE: We must look up the address of the result area AFTER allocation
    // of the transfer buffer since the transfer buffer may be reallocated.
    Result* result = GetResultAs<Result*>();
    if (!result) {
      return;
    }
    *result = 0;  // mark as failed.
    helper_->ReadPixels(
        xoffset, yoffset, width, num_rows, format, type,
        buffer.shm_id(), buffer.offset(),
        GetResultShmId(), GetResultShmOffset(),
        false);
    WaitForCmd();
    if (*result != 0) {
      // when doing a y-flip we have to iterate through top-to-bottom chunks
      // of the dst. The service side handles reversing the rows within a
      // chunk.
      int8* rows_dst;
      if (pack_reverse_row_order_) {
          rows_dst = dest + (height - num_rows) * padded_row_size;
      } else {
          rows_dst = dest;
      }
      // We have to copy 1 row at a time to avoid writing pad bytes.
      const int8* src = static_cast<const int8*>(buffer.address());
      for (GLint yy = 0; yy < num_rows; ++yy) {
        memcpy(rows_dst, src, unpadded_row_size);
        rows_dst += padded_row_size;
        src += padded_row_size;
      }
      if (!pack_reverse_row_order_) {
        dest = rows_dst;
      }
    }
    // If it was not marked as successful exit.
    if (*result == 0) {
      return;
    }
    yoffset += num_rows;
    height -= num_rows;
  }
  CheckGLError();
}

void GLES2Implementation::ActiveTexture(GLenum texture) {
  GPU_CLIENT_SINGLE_THREAD_CHECK();
  GPU_CLIENT_LOG("[" << GetLogPrefix() << "] glActiveTexture("
      << GLES2Util::GetStringEnum(texture) << ")");
  GLuint texture_index = texture - GL_TEXTURE0;
  if (texture_index >= static_cast<GLuint>(
      static_state_.int_state.max_combined_texture_image_units)) {
    SetGLErrorInvalidEnum(
        "glActiveTexture", texture, "texture");
    return;
  }

  active_texture_unit_ = texture_index;
  helper_->ActiveTexture(texture);
  CheckGLError();
}

void GLES2Implementation::GenBuffersHelper(
    GLsizei /* n */, const GLuint* /* buffers */) {
}

void GLES2Implementation::GenFramebuffersHelper(
    GLsizei /* n */, const GLuint* /* framebuffers */) {
}

void GLES2Implementation::GenRenderbuffersHelper(
    GLsizei /* n */, const GLuint* /* renderbuffers */) {
}

void GLES2Implementation::GenTexturesHelper(
    GLsizei /* n */, const GLuint* /* textures */) {
}

void GLES2Implementation::GenVertexArraysOESHelper(
    GLsizei n, const GLuint* arrays) {
  vertex_array_object_manager_->GenVertexArrays(n, arrays);
}

void GLES2Implementation::GenQueriesEXTHelper(
    GLsizei /* n */, const GLuint* /* queries */) {
}

// NOTE #1: On old versions of OpenGL, calling glBindXXX with an unused id
// generates a new resource. On newer versions of OpenGL they don't. The code
// related to binding below will need to change if we switch to the new OpenGL
// model. Specifically it assumes a bind will succeed which is always true in
// the old model but possibly not true in the new model if another context has
// deleted the resource.

bool GLES2Implementation::BindBufferHelper(
    GLenum target, GLuint buffer) {
  // TODO(gman): See note #1 above.
  bool changed = false;
  switch (target) {
    case GL_ARRAY_BUFFER:
      if (bound_array_buffer_id_ != buffer) {
        bound_array_buffer_id_ = buffer;
        changed = true;
      }
      break;
    case GL_ELEMENT_ARRAY_BUFFER:
      changed = vertex_array_object_manager_->BindElementArray(buffer);
      break;
    case GL_PIXEL_PACK_TRANSFER_BUFFER_CHROMIUM:
      bound_pixel_pack_transfer_buffer_id_ = buffer;
      break;
    case GL_PIXEL_UNPACK_TRANSFER_BUFFER_CHROMIUM:
      bound_pixel_unpack_transfer_buffer_id_ = buffer;
      break;
    default:
      changed = true;
      break;
  }
  // TODO(gman): There's a bug here. If the target is invalid the ID will not be
  // used even though it's marked it as used here.
  GetIdHandler(id_namespaces::kBuffers)->MarkAsUsedForBind(buffer);
  return changed;
}

bool GLES2Implementation::BindFramebufferHelper(
    GLenum target, GLuint framebuffer) {
  // TODO(gman): See note #1 above.
  bool changed = false;
  switch (target) {
    case GL_FRAMEBUFFER:
      if (bound_framebuffer_ != framebuffer ||
          bound_read_framebuffer_ != framebuffer) {
        bound_framebuffer_ = framebuffer;
        bound_read_framebuffer_ = framebuffer;
        changed = true;
      }
      break;
    case GL_READ_FRAMEBUFFER:
      if (!IsChromiumFramebufferMultisampleAvailable()) {
        SetGLErrorInvalidEnum("glBindFramebuffer", target, "target");
        return false;
      }
      if (bound_read_framebuffer_ != framebuffer) {
        bound_read_framebuffer_ = framebuffer;
        changed = true;
      }
      break;
    case GL_DRAW_FRAMEBUFFER:
      if (!IsChromiumFramebufferMultisampleAvailable()) {
        SetGLErrorInvalidEnum("glBindFramebuffer", target, "target");
        return false;
      }
      if (bound_framebuffer_ != framebuffer) {
        bound_framebuffer_ = framebuffer;
        changed = true;
      }
      break;
    default:
      SetGLErrorInvalidEnum("glBindFramebuffer", target, "target");
      return false;
  }
  GetIdHandler(id_namespaces::kFramebuffers)->MarkAsUsedForBind(framebuffer);
  return changed;
}

bool GLES2Implementation::BindRenderbufferHelper(
    GLenum target, GLuint renderbuffer) {
  // TODO(gman): See note #1 above.
  bool changed = false;
  switch (target) {
    case GL_RENDERBUFFER:
      if (bound_renderbuffer_ != renderbuffer) {
        bound_renderbuffer_ = renderbuffer;
        changed = true;
      }
      break;
    default:
      changed = true;
      break;
  }
  // TODO(gman): There's a bug here. If the target is invalid the ID will not be
  // used even though it's marked it as used here.
  GetIdHandler(id_namespaces::kRenderbuffers)->MarkAsUsedForBind(renderbuffer);
  return changed;
}

bool GLES2Implementation::BindTextureHelper(GLenum target, GLuint texture) {
  // TODO(gman): See note #1 above.
  // TODO(gman): Change this to false once we figure out why it's failing
  //     on daisy.
  bool changed = true;
  TextureUnit& unit = texture_units_[active_texture_unit_];
  switch (target) {
    case GL_TEXTURE_2D:
      if (unit.bound_texture_2d != texture) {
        unit.bound_texture_2d = texture;
        changed = true;
      }
      break;
    case GL_TEXTURE_CUBE_MAP:
      if (unit.bound_texture_cube_map != texture) {
        unit.bound_texture_cube_map = texture;
        changed = true;
      }
      break;
    case GL_TEXTURE_EXTERNAL_OES:
      if (unit.bound_texture_external_oes != texture) {
        unit.bound_texture_external_oes = texture;
        changed = true;
      }
      break;
    default:
      changed = true;
      break;
  }
  // TODO(gman): There's a bug here. If the target is invalid the ID will not be
  // used. even though it's marked it as used here.
  GetIdHandler(id_namespaces::kTextures)->MarkAsUsedForBind(texture);
  return changed;
}

bool GLES2Implementation::BindVertexArrayHelper(GLuint array) {
  // TODO(gman): See note #1 above.
  bool changed = false;
  if (!vertex_array_object_manager_->BindVertexArray(array, &changed)) {
    SetGLError(
        GL_INVALID_OPERATION, "glBindVertexArrayOES",
        "id was not generated with glGenVertexArrayOES");
  }
  // Unlike other BindXXXHelpers we don't call MarkAsUsedForBind
  // because unlike other resources VertexArrayObject ids must
  // be generated by GenVertexArrays. A random id to Bind will not
  // generate a new object.
  return changed;
}

bool GLES2Implementation::IsBufferReservedId(GLuint id) {
  return vertex_array_object_manager_->IsReservedId(id);
}

void GLES2Implementation::DeleteBuffersHelper(
    GLsizei n, const GLuint* buffers) {
  if (!GetIdHandler(id_namespaces::kBuffers)->FreeIds(
      this, n, buffers, &GLES2Implementation::DeleteBuffersStub)) {
    SetGLError(
        GL_INVALID_VALUE,
        "glDeleteBuffers", "id not created by this context.");
    return;
  }
  for (GLsizei ii = 0; ii < n; ++ii) {
    if (buffers[ii] == bound_array_buffer_id_) {
      bound_array_buffer_id_ = 0;
    }
    vertex_array_object_manager_->UnbindBuffer(buffers[ii]);
    BufferTracker::Buffer* buffer = buffer_tracker_->GetBuffer(buffers[ii]);
    if (buffer) {
      // Free buffer memory, pending the passage of a token.
      buffer_tracker_->FreePendingToken(buffer, helper_->InsertToken());
      // Remove buffer.
      buffer_tracker_->RemoveBuffer(buffers[ii]);
    }
    if (buffers[ii] == bound_pixel_unpack_transfer_buffer_id_) {
      bound_pixel_unpack_transfer_buffer_id_ = 0;
    }
  }
}

void GLES2Implementation::DeleteBuffersStub(
    GLsizei n, const GLuint* buffers) {
  helper_->DeleteBuffersImmediate(n, buffers);
}


void GLES2Implementation::DeleteFramebuffersHelper(
    GLsizei n, const GLuint* framebuffers) {
  if (!GetIdHandler(id_namespaces::kFramebuffers)->FreeIds(
      this, n, framebuffers, &GLES2Implementation::DeleteFramebuffersStub)) {
    SetGLError(
        GL_INVALID_VALUE,
        "glDeleteFramebuffers", "id not created by this context.");
    return;
  }
  for (GLsizei ii = 0; ii < n; ++ii) {
    if (framebuffers[ii] == bound_framebuffer_) {
      bound_framebuffer_ = 0;
    }
    if (framebuffers[ii] == bound_read_framebuffer_) {
      bound_read_framebuffer_ = 0;
    }
  }
}

void GLES2Implementation::DeleteFramebuffersStub(
    GLsizei n, const GLuint* framebuffers) {
  helper_->DeleteFramebuffersImmediate(n, framebuffers);
}

void GLES2Implementation::DeleteRenderbuffersHelper(
    GLsizei n, const GLuint* renderbuffers) {
  if (!GetIdHandler(id_namespaces::kRenderbuffers)->FreeIds(
      this, n, renderbuffers, &GLES2Implementation::DeleteRenderbuffersStub)) {
    SetGLError(
        GL_INVALID_VALUE,
        "glDeleteRenderbuffers", "id not created by this context.");
    return;
  }
  for (GLsizei ii = 0; ii < n; ++ii) {
    if (renderbuffers[ii] == bound_renderbuffer_) {
      bound_renderbuffer_ = 0;
    }
  }
}

void GLES2Implementation::DeleteRenderbuffersStub(
    GLsizei n, const GLuint* renderbuffers) {
  helper_->DeleteRenderbuffersImmediate(n, renderbuffers);
}

void GLES2Implementation::DeleteTexturesHelper(
    GLsizei n, const GLuint* textures) {
  if (!GetIdHandler(id_namespaces::kTextures)->FreeIds(
      this, n, textures, &GLES2Implementation::DeleteTexturesStub)) {
    SetGLError(
        GL_INVALID_VALUE,
        "glDeleteTextures", "id not created by this context.");
    return;
  }
  for (GLsizei ii = 0; ii < n; ++ii) {
    for (GLint tt = 0;
         tt < static_state_.int_state.max_combined_texture_image_units;
         ++tt) {
      TextureUnit& unit = texture_units_[tt];
      if (textures[ii] == unit.bound_texture_2d) {
        unit.bound_texture_2d = 0;
      }
      if (textures[ii] == unit.bound_texture_cube_map) {
        unit.bound_texture_cube_map = 0;
      }
      if (textures[ii] == unit.bound_texture_external_oes) {
        unit.bound_texture_external_oes = 0;
      }
    }
  }
}

void GLES2Implementation::DeleteVertexArraysOESHelper(
    GLsizei n, const GLuint* arrays) {
  vertex_array_object_manager_->DeleteVertexArrays(n, arrays);
  if (!GetIdHandler(id_namespaces::kVertexArrays)->FreeIds(
      this, n, arrays, &GLES2Implementation::DeleteVertexArraysOESStub)) {
    SetGLError(
        GL_INVALID_VALUE,
        "glDeleteVertexArraysOES", "id not created by this context.");
    return;
  }
}

void GLES2Implementation::DeleteVertexArraysOESStub(
    GLsizei n, const GLuint* arrays) {
  helper_->DeleteVertexArraysOESImmediate(n, arrays);
}

void GLES2Implementation::DeleteTexturesStub(
    GLsizei n, const GLuint* textures) {
  helper_->DeleteTexturesImmediate(n, textures);
}

void GLES2Implementation::DisableVertexAttribArray(GLuint index) {
  GPU_CLIENT_SINGLE_THREAD_CHECK();
  GPU_CLIENT_LOG(
      "[" << GetLogPrefix() << "] glDisableVertexAttribArray(" << index << ")");
  vertex_array_object_manager_->SetAttribEnable(index, false);
  helper_->DisableVertexAttribArray(index);
  CheckGLError();
}

void GLES2Implementation::EnableVertexAttribArray(GLuint index) {
  GPU_CLIENT_SINGLE_THREAD_CHECK();
  GPU_CLIENT_LOG("[" << GetLogPrefix() << "] glEnableVertexAttribArray("
      << index << ")");
  vertex_array_object_manager_->SetAttribEnable(index, true);
  helper_->EnableVertexAttribArray(index);
  CheckGLError();
}

void GLES2Implementation::DrawArrays(GLenum mode, GLint first, GLsizei count) {
  GPU_CLIENT_SINGLE_THREAD_CHECK();
  GPU_CLIENT_LOG("[" << GetLogPrefix() << "] glDrawArrays("
      << GLES2Util::GetStringDrawMode(mode) << ", "
      << first << ", " << count << ")");
  if (count < 0) {
    SetGLError(GL_INVALID_VALUE, "glDrawArrays", "count < 0");
    return;
  }
  bool simulated = false;
  if (!vertex_array_object_manager_->SetupSimulatedClientSideBuffers(
      "glDrawArrays", this, helper_, first + count, 0, &simulated)) {
    return;
  }
  helper_->DrawArrays(mode, first, count);
  RestoreArrayBuffer(simulated);
  CheckGLError();
}

void GLES2Implementation::GetVertexAttribfv(
    GLuint index, GLenum pname, GLfloat* params) {
  GPU_CLIENT_SINGLE_THREAD_CHECK();
  GPU_CLIENT_LOG("[" << GetLogPrefix() << "] glGetVertexAttribfv("
      << index << ", "
      << GLES2Util::GetStringVertexAttribute(pname) << ", "
      << static_cast<const void*>(params) << ")");
  uint32 value = 0;
  if (vertex_array_object_manager_->GetVertexAttrib(index, pname, &value)) {
    *params = static_cast<float>(value);
    return;
  }
  TRACE_EVENT0("gpu", "GLES2::GetVertexAttribfv");
  typedef cmds::GetVertexAttribfv::Result Result;
  Result* result = GetResultAs<Result*>();
  if (!result) {
    return;
  }
  result->SetNumResults(0);
  helper_->GetVertexAttribfv(
      index, pname, GetResultShmId(), GetResultShmOffset());
  WaitForCmd();
  result->CopyResult(params);
  GPU_CLIENT_LOG_CODE_BLOCK({
    for (int32 i = 0; i < result->GetNumResults(); ++i) {
      GPU_CLIENT_LOG("  " << i << ": " << result->GetData()[i]);
    }
  });
  CheckGLError();
}

void GLES2Implementation::GetVertexAttribiv(
    GLuint index, GLenum pname, GLint* params) {
  GPU_CLIENT_SINGLE_THREAD_CHECK();
  GPU_CLIENT_LOG("[" << GetLogPrefix() << "] glGetVertexAttribiv("
      << index << ", "
      << GLES2Util::GetStringVertexAttribute(pname) << ", "
      << static_cast<const void*>(params) << ")");
  uint32 value = 0;
  if (vertex_array_object_manager_->GetVertexAttrib(index, pname, &value)) {
    *params = value;
    return;
  }
  TRACE_EVENT0("gpu", "GLES2::GetVertexAttribiv");
  typedef cmds::GetVertexAttribiv::Result Result;
  Result* result = GetResultAs<Result*>();
  if (!result) {
    return;
  }
  result->SetNumResults(0);
  helper_->GetVertexAttribiv(
      index, pname, GetResultShmId(), GetResultShmOffset());
  WaitForCmd();
  result->CopyResult(params);
  GPU_CLIENT_LOG_CODE_BLOCK({
    for (int32 i = 0; i < result->GetNumResults(); ++i) {
      GPU_CLIENT_LOG("  " << i << ": " << result->GetData()[i]);
    }
  });
  CheckGLError();
}

void GLES2Implementation::Swap() {
  SwapBuffers();
  gpu_control_->Echo(
      base::Bind(&GLES2Implementation::OnSwapBuffersComplete,
                 weak_ptr_factory_.GetWeakPtr()));
}

void GLES2Implementation::PartialSwapBuffers(gfx::Rect sub_buffer) {
  PostSubBufferCHROMIUM(sub_buffer.x(),
                        sub_buffer.y(),
                        sub_buffer.width(),
                        sub_buffer.height());
  gpu_control_->Echo(base::Bind(&GLES2Implementation::OnSwapBuffersComplete,
                                weak_ptr_factory_.GetWeakPtr()));
}

void GLES2Implementation::SetSwapBuffersCompleteCallback(
      const base::Closure& swap_buffers_complete_callback) {
  swap_buffers_complete_callback_ = swap_buffers_complete_callback;
}

void GLES2Implementation::OnSwapBuffersComplete() {
  if (!swap_buffers_complete_callback_.is_null())
    swap_buffers_complete_callback_.Run();
}

GLboolean GLES2Implementation::EnableFeatureCHROMIUM(
    const char* feature) {
  GPU_CLIENT_SINGLE_THREAD_CHECK();
  GPU_CLIENT_LOG("[" << GetLogPrefix() << "] glEnableFeatureCHROMIUM("
                 << feature << ")");
  TRACE_EVENT0("gpu", "GLES2::EnableFeatureCHROMIUM");
  typedef cmds::EnableFeatureCHROMIUM::Result Result;
  Result* result = GetResultAs<Result*>();
  if (!result) {
    return false;
  }
  *result = 0;
  SetBucketAsCString(kResultBucketId, feature);
  helper_->EnableFeatureCHROMIUM(
      kResultBucketId, GetResultShmId(), GetResultShmOffset());
  WaitForCmd();
  helper_->SetBucketSize(kResultBucketId, 0);
  GPU_CLIENT_LOG("   returned " << GLES2Util::GetStringBool(*result));
  return *result;
}

void* GLES2Implementation::MapBufferSubDataCHROMIUM(
    GLuint target, GLintptr offset, GLsizeiptr size, GLenum access) {
  GPU_CLIENT_SINGLE_THREAD_CHECK();
  GPU_CLIENT_LOG("[" << GetLogPrefix() << "] glMapBufferSubDataCHROMIUM("
      << target << ", " << offset << ", " << size << ", "
      << GLES2Util::GetStringEnum(access) << ")");
  // NOTE: target is NOT checked because the service will check it
  // and we don't know what targets are valid.
  if (access != GL_WRITE_ONLY) {
    SetGLErrorInvalidEnum(
        "glMapBufferSubDataCHROMIUM", access, "access");
    return NULL;
  }
  if (offset < 0 || size < 0) {
    SetGLError(GL_INVALID_VALUE, "glMapBufferSubDataCHROMIUM", "bad range");
    return NULL;
  }
  int32 shm_id;
  unsigned int shm_offset;
  void* mem = mapped_memory_->Alloc(size, &shm_id, &shm_offset);
  if (!mem) {
    SetGLError(GL_OUT_OF_MEMORY, "glMapBufferSubDataCHROMIUM", "out of memory");
    return NULL;
  }

  std::pair<MappedBufferMap::iterator, bool> result =
     mapped_buffers_.insert(std::make_pair(
         mem,
         MappedBuffer(
             access, shm_id, mem, shm_offset, target, offset, size)));
  DCHECK(result.second);
  GPU_CLIENT_LOG("  returned " << mem);
  return mem;
}

void GLES2Implementation::UnmapBufferSubDataCHROMIUM(const void* mem) {
  GPU_CLIENT_SINGLE_THREAD_CHECK();
  GPU_CLIENT_LOG(
      "[" << GetLogPrefix() << "] glUnmapBufferSubDataCHROMIUM(" << mem << ")");
  MappedBufferMap::iterator it = mapped_buffers_.find(mem);
  if (it == mapped_buffers_.end()) {
    SetGLError(
        GL_INVALID_VALUE, "UnmapBufferSubDataCHROMIUM", "buffer not mapped");
    return;
  }
  const MappedBuffer& mb = it->second;
  helper_->BufferSubData(
      mb.target, mb.offset, mb.size, mb.shm_id, mb.shm_offset);
  mapped_memory_->FreePendingToken(mb.shm_memory, helper_->InsertToken());
  mapped_buffers_.erase(it);
  CheckGLError();
}

void* GLES2Implementation::MapTexSubImage2DCHROMIUM(
     GLenum target,
     GLint level,
     GLint xoffset,
     GLint yoffset,
     GLsizei width,
     GLsizei height,
     GLenum format,
     GLenum type,
     GLenum access) {
  GPU_CLIENT_SINGLE_THREAD_CHECK();
  GPU_CLIENT_LOG("[" << GetLogPrefix() << "] glMapTexSubImage2DCHROMIUM("
      << target << ", " << level << ", "
      << xoffset << ", " << yoffset << ", "
      << width << ", " << height << ", "
      << GLES2Util::GetStringTextureFormat(format) << ", "
      << GLES2Util::GetStringPixelType(type) << ", "
      << GLES2Util::GetStringEnum(access) << ")");
  if (access != GL_WRITE_ONLY) {
    SetGLErrorInvalidEnum(
        "glMapTexSubImage2DCHROMIUM", access, "access");
    return NULL;
  }
  // NOTE: target is NOT checked because the service will check it
  // and we don't know what targets are valid.
  if (level < 0 || xoffset < 0 || yoffset < 0 || width < 0 || height < 0) {
    SetGLError(
        GL_INVALID_VALUE, "glMapTexSubImage2DCHROMIUM", "bad dimensions");
    return NULL;
  }
  uint32 size;
  if (!GLES2Util::ComputeImageDataSizes(
      width, height, format, type, unpack_alignment_, &size, NULL, NULL)) {
    SetGLError(
        GL_INVALID_VALUE, "glMapTexSubImage2DCHROMIUM", "image size too large");
    return NULL;
  }
  int32 shm_id;
  unsigned int shm_offset;
  void* mem = mapped_memory_->Alloc(size, &shm_id, &shm_offset);
  if (!mem) {
    SetGLError(GL_OUT_OF_MEMORY, "glMapTexSubImage2DCHROMIUM", "out of memory");
    return NULL;
  }

  std::pair<MappedTextureMap::iterator, bool> result =
     mapped_textures_.insert(std::make_pair(
         mem,
         MappedTexture(
             access, shm_id, mem, shm_offset,
             target, level, xoffset, yoffset, width, height, format, type)));
  DCHECK(result.second);
  GPU_CLIENT_LOG("  returned " << mem);
  return mem;
}

void GLES2Implementation::UnmapTexSubImage2DCHROMIUM(const void* mem) {
  GPU_CLIENT_SINGLE_THREAD_CHECK();
  GPU_CLIENT_LOG(
      "[" << GetLogPrefix() << "] glUnmapTexSubImage2DCHROMIUM(" << mem << ")");
  MappedTextureMap::iterator it = mapped_textures_.find(mem);
  if (it == mapped_textures_.end()) {
    SetGLError(
        GL_INVALID_VALUE, "UnmapTexSubImage2DCHROMIUM", "texture not mapped");
    return;
  }
  const MappedTexture& mt = it->second;
  helper_->TexSubImage2D(
      mt.target, mt.level, mt.xoffset, mt.yoffset, mt.width, mt.height,
      mt.format, mt.type, mt.shm_id, mt.shm_offset, GL_FALSE);
  mapped_memory_->FreePendingToken(mt.shm_memory, helper_->InsertToken());
  mapped_textures_.erase(it);
  CheckGLError();
}

void GLES2Implementation::ResizeCHROMIUM(GLuint width, GLuint height,
                                         float scale_factor) {
  GPU_CLIENT_SINGLE_THREAD_CHECK();
  GPU_CLIENT_LOG("[" << GetLogPrefix() << "] glResizeCHROMIUM("
                 << width << ", " << height << ", " << scale_factor << ")");
  helper_->ResizeCHROMIUM(width, height, scale_factor);
  CheckGLError();
}

const GLchar* GLES2Implementation::GetRequestableExtensionsCHROMIUM() {
  GPU_CLIENT_SINGLE_THREAD_CHECK();
  GPU_CLIENT_LOG("[" << GetLogPrefix()
      << "] glGetRequestableExtensionsCHROMIUM()");
  TRACE_EVENT0("gpu",
               "GLES2Implementation::GetRequestableExtensionsCHROMIUM()");
  const char* result = NULL;
  // Clear the bucket so if the command fails nothing will be in it.
  helper_->SetBucketSize(kResultBucketId, 0);
  helper_->GetRequestableExtensionsCHROMIUM(kResultBucketId);
  std::string str;
  if (GetBucketAsString(kResultBucketId, &str)) {
    // The set of requestable extensions shrinks as we enable
    // them. Because we don't know when the client will stop referring
    // to a previous one it queries (see GetString) we need to cache
    // the unique results.
    std::set<std::string>::const_iterator sit =
        requestable_extensions_set_.find(str);
    if (sit != requestable_extensions_set_.end()) {
      result = sit->c_str();
    } else {
      std::pair<std::set<std::string>::const_iterator, bool> insert_result =
          requestable_extensions_set_.insert(str);
      DCHECK(insert_result.second);
      result = insert_result.first->c_str();
    }
  }
  GPU_CLIENT_LOG("  returned " << result);
  return reinterpret_cast<const GLchar*>(result);
}

// TODO(gman): Remove this command. It's here for WebGL but is incompatible
// with VirtualGL contexts.
void GLES2Implementation::RequestExtensionCHROMIUM(const char* extension) {
  GPU_CLIENT_SINGLE_THREAD_CHECK();
  GPU_CLIENT_LOG("[" << GetLogPrefix() << "] glRequestExtensionCHROMIUM("
                 << extension << ")");
  SetBucketAsCString(kResultBucketId, extension);
  helper_->RequestExtensionCHROMIUM(kResultBucketId);
  helper_->SetBucketSize(kResultBucketId, 0);

  struct ExtensionCheck {
    const char* extension;
    ExtensionStatus* status;
  };
  const ExtensionCheck checks[] = {
    {
      "GL_ANGLE_pack_reverse_row_order",
      &angle_pack_reverse_row_order_status_,
    },
    {
      "GL_CHROMIUM_framebuffer_multisample",
       &chromium_framebuffer_multisample_,
    },
  };
  const size_t kNumChecks = sizeof(checks)/sizeof(checks[0]);
  for (size_t ii = 0; ii < kNumChecks; ++ii) {
    const ExtensionCheck& check = checks[ii];
    if (*check.status == kUnavailableExtensionStatus &&
        !strcmp(extension, check.extension)) {
      *check.status = kUnknownExtensionStatus;
    }
  }
}

void GLES2Implementation::RateLimitOffscreenContextCHROMIUM() {
  GPU_CLIENT_SINGLE_THREAD_CHECK();
  GPU_CLIENT_LOG("[" << GetLogPrefix() << "] glRateLimitOffscreenCHROMIUM()");
  // Wait if this would add too many rate limit tokens.
  if (rate_limit_tokens_.size() == kMaxSwapBuffers) {
    helper_->WaitForToken(rate_limit_tokens_.front());
    rate_limit_tokens_.pop();
  }
  rate_limit_tokens_.push(helper_->InsertToken());
}

void GLES2Implementation::GetMultipleIntegervCHROMIUM(
    const GLenum* pnames, GLuint count, GLint* results, GLsizeiptr size) {
  GPU_CLIENT_SINGLE_THREAD_CHECK();
  GPU_CLIENT_LOG("[" << GetLogPrefix() << "] glGetMultipleIntegervCHROMIUM("
                 << static_cast<const void*>(pnames) << ", "
                 << count << ", " << results << ", "
                 << size << ")");
  GPU_CLIENT_LOG_CODE_BLOCK({
    for (GLuint i = 0; i < count; ++i) {
      GPU_CLIENT_LOG(
          "  " << i << ": " << GLES2Util::GetStringGLState(pnames[i]));
    }
  });

  GetMultipleIntegervState state(pnames, count, results, size);
  if (!GetMultipleIntegervSetup(&state)) {
    return;
  }
  state.buffer = transfer_buffer_->Alloc(state.transfer_buffer_size_needed);
  if (!state.buffer) {
    SetGLError(GL_OUT_OF_MEMORY, "glGetMultipleIntegervCHROMIUM",
               "Transfer buffer allocation failed.");
    return;
  }
  GetMultipleIntegervRequest(&state);
  WaitForCmd();
  GetMultipleIntegervOnCompleted(&state);

  GPU_CLIENT_LOG("  returned");
  GPU_CLIENT_LOG_CODE_BLOCK({
    for (int i = 0; i < state.num_results; ++i) {
      GPU_CLIENT_LOG("  " << i << ": " << (results[i]));
    }
  });

  // TODO(gman): We should be able to free without a token.
  transfer_buffer_->FreePendingToken(state.buffer, helper_->InsertToken());
  CheckGLError();
}

bool GLES2Implementation::GetMultipleIntegervSetup(
    GetMultipleIntegervState* state) {
  state->num_results = 0;
  for (GLuint ii = 0; ii < state->pnames_count; ++ii) {
    int num = util_.GLGetNumValuesReturned(state->pnames[ii]);
    if (!num) {
      SetGLErrorInvalidEnum(
          "glGetMultipleIntegervCHROMIUM", state->pnames[ii], "pname");
      return false;
    }
    state->num_results += num;
  }
  if (static_cast<size_t>(state->results_size) !=
      state->num_results * sizeof(GLint)) {
    SetGLError(GL_INVALID_VALUE, "glGetMultipleIntegervCHROMIUM", "bad size");
    return false;
  }
  for (int ii = 0; ii < state->num_results; ++ii) {
    if (state->results[ii] != 0) {
      SetGLError(GL_INVALID_VALUE,
                 "glGetMultipleIntegervCHROMIUM", "results not set to zero.");
      return false;
    }
  }
  state->transfer_buffer_size_needed =
      state->pnames_count * sizeof(state->pnames[0]) +
      state->num_results * sizeof(state->results[0]);
  return true;
}

void GLES2Implementation::GetMultipleIntegervRequest(
    GetMultipleIntegervState* state) {
  GLenum* pnames_buffer = static_cast<GLenum*>(state->buffer);
  state->results_buffer = pnames_buffer + state->pnames_count;
  memcpy(pnames_buffer, state->pnames, state->pnames_count * sizeof(GLenum));
  memset(state->results_buffer, 0, state->num_results * sizeof(GLint));
  helper_->GetMultipleIntegervCHROMIUM(
      transfer_buffer_->GetShmId(),
      transfer_buffer_->GetOffset(pnames_buffer),
      state->pnames_count,
      transfer_buffer_->GetShmId(),
      transfer_buffer_->GetOffset(state->results_buffer),
      state->results_size);
}

void GLES2Implementation::GetMultipleIntegervOnCompleted(
    GetMultipleIntegervState* state) {
  memcpy(state->results, state->results_buffer, state->results_size);;
}

void GLES2Implementation::GetAllShaderPrecisionFormatsSetup(
    GetAllShaderPrecisionFormatsState* state) {
  state->transfer_buffer_size_needed =
      state->precision_params_count *
      sizeof(cmds::GetShaderPrecisionFormat::Result);
}

void GLES2Implementation::GetAllShaderPrecisionFormatsRequest(
    GetAllShaderPrecisionFormatsState* state) {
  typedef cmds::GetShaderPrecisionFormat::Result Result;
  Result* result = static_cast<Result*>(state->results_buffer);

  for (int i = 0; i < state->precision_params_count; i++) {
    result->success = false;
    helper_->GetShaderPrecisionFormat(state->precision_params[i][0],
                                      state->precision_params[i][1],
                                      transfer_buffer_->GetShmId(),
                                      transfer_buffer_->GetOffset(result));
    result++;
  }
}

void GLES2Implementation::GetAllShaderPrecisionFormatsOnCompleted(
    GetAllShaderPrecisionFormatsState* state) {
  typedef cmds::GetShaderPrecisionFormat::Result Result;
  Result* result = static_cast<Result*>(state->results_buffer);

  for (int i = 0; i < state->precision_params_count; i++) {
    if (result->success) {
      const GLStaticState::ShaderPrecisionKey key(
        state->precision_params[i][0], state->precision_params[i][1]);
      static_state_.shader_precisions[key] = *result;
    }
    result++;
  }
}

void GLES2Implementation::GetProgramInfoCHROMIUMHelper(
    GLuint program, std::vector<int8>* result) {
  DCHECK(result);
  // Clear the bucket so if the command fails nothing will be in it.
  helper_->SetBucketSize(kResultBucketId, 0);
  helper_->GetProgramInfoCHROMIUM(program, kResultBucketId);
  GetBucketContents(kResultBucketId, result);
}

void GLES2Implementation::GetProgramInfoCHROMIUM(
    GLuint program, GLsizei bufsize, GLsizei* size, void* info) {
  GPU_CLIENT_SINGLE_THREAD_CHECK();
  if (bufsize < 0) {
    SetGLError(
        GL_INVALID_VALUE, "glProgramInfoCHROMIUM", "bufsize less than 0.");
    return;
  }
  if (size == NULL) {
    SetGLError(GL_INVALID_VALUE, "glProgramInfoCHROMIUM", "size is null.");
    return;
  }
  // Make sure they've set size to 0 else the value will be undefined on
  // lost context.
  DCHECK(*size == 0);
  std::vector<int8> result;
  GetProgramInfoCHROMIUMHelper(program, &result);
  if (result.empty()) {
    return;
  }
  *size = result.size();
  if (!info) {
    return;
  }
  if (static_cast<size_t>(bufsize) < result.size()) {
    SetGLError(GL_INVALID_OPERATION,
               "glProgramInfoCHROMIUM", "bufsize is too small for result.");
    return;
  }
  memcpy(info, &result[0], result.size());
}

GLuint GLES2Implementation::CreateStreamTextureCHROMIUM(GLuint texture) {
  GPU_CLIENT_SINGLE_THREAD_CHECK();
  GPU_CLIENT_LOG("[" << GetLogPrefix() << "] CreateStreamTextureCHROMIUM("
      << texture << ")");
  TRACE_EVENT0("gpu", "GLES2::CreateStreamTextureCHROMIUM");
  typedef cmds::CreateStreamTextureCHROMIUM::Result Result;
  Result* result = GetResultAs<Result*>();
  if (!result) {
    return GL_ZERO;
  }
  *result = GL_ZERO;

  helper_->CreateStreamTextureCHROMIUM(texture,
                                       GetResultShmId(),
                                       GetResultShmOffset());
  WaitForCmd();
  GLuint result_value = *result;
  CheckGLError();
  return result_value;
}

void GLES2Implementation::DestroyStreamTextureCHROMIUM(GLuint texture) {
  GPU_CLIENT_SINGLE_THREAD_CHECK();
  GPU_CLIENT_LOG("[" << GetLogPrefix() << "] DestroyStreamTextureCHROMIUM("
      << texture << ")");
  TRACE_EVENT0("gpu", "GLES2::DestroyStreamTextureCHROMIUM");
  helper_->DestroyStreamTextureCHROMIUM(texture);
  CheckGLError();
}

void GLES2Implementation::PostSubBufferCHROMIUM(
    GLint x, GLint y, GLint width, GLint height) {
  GPU_CLIENT_SINGLE_THREAD_CHECK();
  GPU_CLIENT_LOG("[" << GetLogPrefix() << "] PostSubBufferCHROMIUM("
      << x << ", " << y << ", " << width << ", " << height << ")");
  TRACE_EVENT2("gpu", "GLES2::PostSubBufferCHROMIUM",
               "width", width, "height", height);

  // Same flow control as GLES2Implementation::SwapBuffers (see comments there).
  swap_buffers_tokens_.push(helper_->InsertToken());
  helper_->PostSubBufferCHROMIUM(x, y, width, height);
  helper_->CommandBufferHelper::Flush();
  if (swap_buffers_tokens_.size() > kMaxSwapBuffers + 1) {
    helper_->WaitForToken(swap_buffers_tokens_.front());
    swap_buffers_tokens_.pop();
  }
}

void GLES2Implementation::DeleteQueriesEXTHelper(
    GLsizei n, const GLuint* queries) {
  // TODO(gman): Remove this as queries are not shared resources.
  if (!GetIdHandler(id_namespaces::kQueries)->FreeIds(
      this, n, queries, &GLES2Implementation::DeleteQueriesStub)) {
    SetGLError(
        GL_INVALID_VALUE,
        "glDeleteTextures", "id not created by this context.");
    return;
  }

  for (GLsizei ii = 0; ii < n; ++ii)
    query_tracker_->RemoveQuery(queries[ii]);

  helper_->DeleteQueriesEXTImmediate(n, queries);
}

// TODO(gman): Remove this. Queries are not shared resources.
void GLES2Implementation::DeleteQueriesStub(
    GLsizei /* n */, const GLuint* /* queries */) {
}

GLboolean GLES2Implementation::IsQueryEXT(GLuint id) {
  GPU_CLIENT_SINGLE_THREAD_CHECK();
  GPU_CLIENT_LOG("[" << GetLogPrefix() << "] IsQueryEXT(" << id << ")");

  // TODO(gman): To be spec compliant IDs from other contexts sharing
  // resources need to return true here even though you can't share
  // queries across contexts?
  return query_tracker_->GetQuery(id) != NULL;
}

void GLES2Implementation::BeginQueryEXT(GLenum target, GLuint id) {
  GPU_CLIENT_SINGLE_THREAD_CHECK();
  GPU_CLIENT_LOG("[" << GetLogPrefix() << "] BeginQueryEXT("
                 << GLES2Util::GetStringQueryTarget(target)
                 << ", " << id << ")");

  // if any outstanding queries INV_OP
  if (current_query_) {
    SetGLError(
        GL_INVALID_OPERATION, "glBeginQueryEXT", "query already in progress");
    return;
  }

  // id = 0 INV_OP
  if (id == 0) {
    SetGLError(GL_INVALID_OPERATION, "glBeginQueryEXT", "id is 0");
    return;
  }

  // TODO(gman) if id not GENned INV_OPERATION

  // if id does not have an object
  QueryTracker::Query* query = query_tracker_->GetQuery(id);
  if (!query) {
    query = query_tracker_->CreateQuery(id, target);
    if (!query) {
      MustBeContextLost();
      return;
    }
  } else if (query->target() != target) {
    SetGLError(
        GL_INVALID_OPERATION, "glBeginQueryEXT", "target does not match");
    return;
  }

  current_query_ = query;

  query->Begin(this);
  CheckGLError();
}

void GLES2Implementation::EndQueryEXT(GLenum target) {
  GPU_CLIENT_SINGLE_THREAD_CHECK();
  GPU_CLIENT_LOG("[" << GetLogPrefix() << "] EndQueryEXT("
                 << GLES2Util::GetStringQueryTarget(target) << ")");
  // Don't do anything if the context is lost.
  if (helper_->IsContextLost()) {
    return;
  }

  if (!current_query_) {
    SetGLError(GL_INVALID_OPERATION, "glEndQueryEXT", "no active query");
    return;
  }

  if (current_query_->target() != target) {
    SetGLError(GL_INVALID_OPERATION,
               "glEndQueryEXT", "target does not match active query");
    return;
  }

  current_query_->End(this);
  current_query_ = NULL;
  CheckGLError();
}

void GLES2Implementation::GetQueryivEXT(
    GLenum target, GLenum pname, GLint* params) {
  GPU_CLIENT_SINGLE_THREAD_CHECK();
  GPU_CLIENT_LOG("[" << GetLogPrefix() << "] GetQueryivEXT("
                 << GLES2Util::GetStringQueryTarget(target) << ", "
                 << GLES2Util::GetStringQueryParameter(pname) << ", "
                 << static_cast<const void*>(params) << ")");

  if (pname != GL_CURRENT_QUERY_EXT) {
    SetGLErrorInvalidEnum("glGetQueryivEXT", pname, "pname");
    return;
  }
  *params = (current_query_ && current_query_->target() == target) ?
      current_query_->id() : 0;
  GPU_CLIENT_LOG("  " << *params);
  CheckGLError();
}

void GLES2Implementation::GetQueryObjectuivEXT(
    GLuint id, GLenum pname, GLuint* params) {
  GPU_CLIENT_SINGLE_THREAD_CHECK();
  GPU_CLIENT_LOG("[" << GetLogPrefix() << "] GetQueryivEXT(" << id << ", "
                 << GLES2Util::GetStringQueryObjectParameter(pname) << ", "
                 << static_cast<const void*>(params) << ")");

  QueryTracker::Query* query = query_tracker_->GetQuery(id);
  if (!query) {
    SetGLError(GL_INVALID_OPERATION, "glQueryObjectuivEXT", "unknown query id");
    return;
  }

  if (query == current_query_) {
    SetGLError(
        GL_INVALID_OPERATION,
        "glQueryObjectuivEXT", "query active. Did you to call glEndQueryEXT?");
    return;
  }

  if (query->NeverUsed()) {
    SetGLError(
        GL_INVALID_OPERATION,
        "glQueryObjectuivEXT", "Never used. Did you call glBeginQueryEXT?");
    return;
  }

  switch (pname) {
    case GL_QUERY_RESULT_EXT:
      if (!query->CheckResultsAvailable(helper_)) {
        helper_->WaitForToken(query->token());
        if (!query->CheckResultsAvailable(helper_)) {
          // TODO(gman): Speed this up.
          WaitForCmd();
          CHECK(query->CheckResultsAvailable(helper_));
        }
      }
      *params = query->GetResult();
      break;
    case GL_QUERY_RESULT_AVAILABLE_EXT:
      *params = query->CheckResultsAvailable(helper_);
      break;
    default:
      SetGLErrorInvalidEnum("glQueryObjectuivEXT", pname, "pname");
      break;
  }
  GPU_CLIENT_LOG("  " << *params);
  CheckGLError();
}

void GLES2Implementation::DrawArraysInstancedANGLE(
    GLenum mode, GLint first, GLsizei count, GLsizei primcount) {
  GPU_CLIENT_SINGLE_THREAD_CHECK();
  GPU_CLIENT_LOG("[" << GetLogPrefix() << "] glDrawArraysInstancedANGLE("
      << GLES2Util::GetStringDrawMode(mode) << ", "
      << first << ", " << count << ", " << primcount << ")");
  if (count < 0) {
    SetGLError(GL_INVALID_VALUE, "glDrawArraysInstancedANGLE", "count < 0");
    return;
  }
  if (primcount < 0) {
    SetGLError(GL_INVALID_VALUE, "glDrawArraysInstancedANGLE", "primcount < 0");
    return;
  }
  if (primcount == 0) {
    return;
  }
  bool simulated = false;
  if (!vertex_array_object_manager_->SetupSimulatedClientSideBuffers(
      "glDrawArraysInstancedANGLE", this, helper_, first + count, primcount,
      &simulated)) {
    return;
  }
  helper_->DrawArraysInstancedANGLE(mode, first, count, primcount);
  RestoreArrayBuffer(simulated);
  CheckGLError();
}

void GLES2Implementation::DrawElementsInstancedANGLE(
    GLenum mode, GLsizei count, GLenum type, const void* indices,
    GLsizei primcount) {
  GPU_CLIENT_SINGLE_THREAD_CHECK();
  GPU_CLIENT_LOG("[" << GetLogPrefix() << "] glDrawElementsInstancedANGLE("
      << GLES2Util::GetStringDrawMode(mode) << ", "
      << count << ", "
      << GLES2Util::GetStringIndexType(type) << ", "
      << static_cast<const void*>(indices) << ", "
      << primcount << ")");
  if (count < 0) {
    SetGLError(GL_INVALID_VALUE,
               "glDrawElementsInstancedANGLE", "count less than 0.");
    return;
  }
  if (count == 0) {
    return;
  }
  if (primcount < 0) {
    SetGLError(GL_INVALID_VALUE,
               "glDrawElementsInstancedANGLE", "primcount < 0");
    return;
  }
  if (primcount == 0) {
    return;
  }
  GLuint offset = 0;
  bool simulated = false;
  if (!vertex_array_object_manager_->SetupSimulatedIndexAndClientSideBuffers(
      "glDrawElementsInstancedANGLE", this, helper_, count, type, primcount,
      indices, &offset, &simulated)) {
    return;
  }
  helper_->DrawElementsInstancedANGLE(mode, count, type, offset, primcount);
  RestoreElementAndArrayBuffers(simulated);
  CheckGLError();
}

void GLES2Implementation::GenMailboxCHROMIUM(
    GLbyte* mailbox) {
  GPU_CLIENT_SINGLE_THREAD_CHECK();
  GPU_CLIENT_LOG("[" << GetLogPrefix() << "] glGenMailboxCHROMIUM("
      << static_cast<const void*>(mailbox) << ")");
  TRACE_EVENT0("gpu", "GLES2::GenMailboxCHROMIUM");

  std::vector<gpu::Mailbox> names;
  if (!gpu_control_->GenerateMailboxNames(1, &names)) {
    SetGLError(GL_OUT_OF_MEMORY, "glGenMailboxCHROMIUM", "Generate failed.");
    return;
  }
  memcpy(mailbox, names[0].name, GL_MAILBOX_SIZE_CHROMIUM);
}

void GLES2Implementation::PushGroupMarkerEXT(
    GLsizei length, const GLchar* marker) {
  GPU_CLIENT_SINGLE_THREAD_CHECK();
  GPU_CLIENT_LOG("[" << GetLogPrefix() << "] glPushGroupMarkerEXT("
      << length << ", " << marker << ")");
  if (!marker) {
    marker = "";
  }
  SetBucketAsString(
      kResultBucketId,
      (length ? std::string(marker, length) : std::string(marker)));
  helper_->PushGroupMarkerEXT(kResultBucketId);
  helper_->SetBucketSize(kResultBucketId, 0);
  debug_marker_manager_.PushGroup(
      length ? std::string(marker, length) : std::string(marker));
}

void GLES2Implementation::InsertEventMarkerEXT(
    GLsizei length, const GLchar* marker) {
  GPU_CLIENT_SINGLE_THREAD_CHECK();
  GPU_CLIENT_LOG("[" << GetLogPrefix() << "] glInsertEventMarkerEXT("
      << length << ", " << marker << ")");
  if (!marker) {
    marker = "";
  }
  SetBucketAsString(
      kResultBucketId,
      (length ? std::string(marker, length) : std::string(marker)));
  helper_->InsertEventMarkerEXT(kResultBucketId);
  helper_->SetBucketSize(kResultBucketId, 0);
  debug_marker_manager_.SetMarker(
      length ? std::string(marker, length) : std::string(marker));
}

void GLES2Implementation::PopGroupMarkerEXT() {
  GPU_CLIENT_SINGLE_THREAD_CHECK();
  GPU_CLIENT_LOG("[" << GetLogPrefix() << "] glPopGroupMarkerEXT()");
  helper_->PopGroupMarkerEXT();
  debug_marker_manager_.PopGroup();
}

void GLES2Implementation::TraceBeginCHROMIUM(const char* name) {
  GPU_CLIENT_SINGLE_THREAD_CHECK();
  GPU_CLIENT_LOG("[" << GetLogPrefix() << "] glTraceBeginCHROMIUM("
                 << name << ")");
  if (current_trace_name_.get()) {
    SetGLError(GL_INVALID_OPERATION, "glTraceBeginCHROMIUM",
               "trace already running");
    return;
  }
  TRACE_EVENT_COPY_ASYNC_BEGIN0("gpu", name, this);
  SetBucketAsCString(kResultBucketId, name);
  helper_->TraceBeginCHROMIUM(kResultBucketId);
  helper_->SetBucketSize(kResultBucketId, 0);
  current_trace_name_.reset(new std::string(name));
}

void GLES2Implementation::TraceEndCHROMIUM() {
  GPU_CLIENT_SINGLE_THREAD_CHECK();
  GPU_CLIENT_LOG("[" << GetLogPrefix() << "] glTraceEndCHROMIUM(" << ")");
  if (!current_trace_name_.get()) {
    SetGLError(GL_INVALID_OPERATION, "glTraceEndCHROMIUM",
               "missing begin trace");
    return;
  }
  helper_->TraceEndCHROMIUM();
  TRACE_EVENT_COPY_ASYNC_END0("gpu", current_trace_name_->c_str(), this);
  current_trace_name_.reset();
}

void* GLES2Implementation::MapBufferCHROMIUM(GLuint target, GLenum access) {
  GPU_CLIENT_SINGLE_THREAD_CHECK();
  GPU_CLIENT_LOG("[" << GetLogPrefix() << "] glMapBufferCHROMIUM("
      << target << ", " << GLES2Util::GetStringEnum(access) << ")");
  switch (target)  {
    case GL_PIXEL_PACK_TRANSFER_BUFFER_CHROMIUM:
      if (access != GL_READ_ONLY) {
        SetGLError(GL_INVALID_ENUM, "glMapBufferCHROMIUM", "bad access mode");
        return NULL;
      }
      break;
    case GL_PIXEL_UNPACK_TRANSFER_BUFFER_CHROMIUM:
      if (access != GL_WRITE_ONLY) {
        SetGLError(GL_INVALID_ENUM, "glMapBufferCHROMIUM", "bad access mode");
        return NULL;
      }
      break;
    default:
      SetGLError(
          GL_INVALID_ENUM, "glMapBufferCHROMIUM", "invalid target");
      return NULL;
  }
  GLuint buffer_id;
  GetBoundPixelTransferBuffer(target, "glMapBufferCHROMIUM", &buffer_id);
  if (!buffer_id) {
    return NULL;
  }
  BufferTracker::Buffer* buffer = buffer_tracker_->GetBuffer(buffer_id);
  if (!buffer) {
    SetGLError(GL_INVALID_OPERATION, "glMapBufferCHROMIUM", "invalid buffer");
    return NULL;
  }
  if (buffer->mapped()) {
    SetGLError(GL_INVALID_OPERATION, "glMapBufferCHROMIUM", "already mapped");
    return NULL;
  }
  // Here we wait for previous transfer operations to be finished.
  // TODO(hubbe): AsyncTex(Sub)Image2dCHROMIUM does not currently work
  // with this method of synchronization. Until this is fixed,
  // MapBufferCHROMIUM will not block even if the transfer is not ready
  // for these calls.
  if (buffer->transfer_ready_token()) {
    helper_->WaitForToken(buffer->transfer_ready_token());
    buffer->set_transfer_ready_token(0);
  }
  buffer->set_mapped(true);

  GPU_CLIENT_LOG("  returned " << buffer->address());
  CheckGLError();
  return buffer->address();
}

GLboolean GLES2Implementation::UnmapBufferCHROMIUM(GLuint target) {
  GPU_CLIENT_SINGLE_THREAD_CHECK();
  GPU_CLIENT_LOG(
      "[" << GetLogPrefix() << "] glUnmapBufferCHROMIUM(" << target << ")");
  GLuint buffer_id;
  if (!GetBoundPixelTransferBuffer(target, "glMapBufferCHROMIUM", &buffer_id)) {
    SetGLError(GL_INVALID_ENUM, "glUnmapBufferCHROMIUM", "invalid target");
  }
  if (!buffer_id) {
    return false;
  }
  BufferTracker::Buffer* buffer = buffer_tracker_->GetBuffer(buffer_id);
  if (!buffer) {
    SetGLError(GL_INVALID_OPERATION, "glUnmapBufferCHROMIUM", "invalid buffer");
    return false;
  }
  if (!buffer->mapped()) {
    SetGLError(GL_INVALID_OPERATION, "glUnmapBufferCHROMIUM", "not mapped");
    return false;
  }
  buffer->set_mapped(false);
  CheckGLError();
  return true;
}

void GLES2Implementation::AsyncTexImage2DCHROMIUM(
    GLenum target, GLint level, GLint internalformat, GLsizei width,
    GLsizei height, GLint border, GLenum format, GLenum type,
    const void* pixels) {
  GPU_CLIENT_SINGLE_THREAD_CHECK();
  GPU_CLIENT_LOG("[" << GetLogPrefix() << "] glTexImage2D("
      << GLES2Util::GetStringTextureTarget(target) << ", "
      << level << ", "
      << GLES2Util::GetStringTextureInternalFormat(internalformat) << ", "
      << width << ", " << height << ", " << border << ", "
      << GLES2Util::GetStringTextureFormat(format) << ", "
      << GLES2Util::GetStringPixelType(type) << ", "
      << static_cast<const void*>(pixels) << ")");
  if (level < 0 || height < 0 || width < 0) {
    SetGLError(GL_INVALID_VALUE, "glTexImage2D", "dimension < 0");
    return;
  }
  uint32 size;
  uint32 unpadded_row_size;
  uint32 padded_row_size;
  if (!GLES2Util::ComputeImageDataSizes(
          width, height, format, type, unpack_alignment_, &size,
          &unpadded_row_size, &padded_row_size)) {
    SetGLError(GL_INVALID_VALUE, "glTexImage2D", "image size too large");
    return;
  }

  // If there's no data/buffer just issue the AsyncTexImage2D
  if (!pixels && !bound_pixel_unpack_transfer_buffer_id_) {
    helper_->AsyncTexImage2DCHROMIUM(
       target, level, internalformat, width, height, border, format, type,
       0, 0);
    return;
  }

  // Otherwise, async uploads require a transfer buffer to be bound.
  // TODO(hubbe): Make MapBufferCHROMIUM block if someone tries to re-use
  // the buffer before the transfer is finished. (Currently such
  // synchronization has to be handled manually.)
  GLuint offset = ToGLuint(pixels);
  BufferTracker::Buffer* buffer = GetBoundPixelUnpackTransferBufferIfValid(
      bound_pixel_unpack_transfer_buffer_id_,
      "glAsyncTexImage2DCHROMIUM", offset, size);
  if (buffer && buffer->shm_id() != -1) {
    helper_->AsyncTexImage2DCHROMIUM(
        target, level, internalformat, width, height, border, format, type,
        buffer->shm_id(), buffer->shm_offset() + offset);
  }
}

void GLES2Implementation::AsyncTexSubImage2DCHROMIUM(
    GLenum target, GLint level, GLint xoffset, GLint yoffset, GLsizei width,
    GLsizei height, GLenum format, GLenum type, const void* pixels) {
  GPU_CLIENT_SINGLE_THREAD_CHECK();
  GPU_CLIENT_LOG("[" << GetLogPrefix() << "] glAsyncTexSubImage2DCHROMIUM("
      << GLES2Util::GetStringTextureTarget(target) << ", "
      << level << ", "
      << xoffset << ", " << yoffset << ", "
      << width << ", " << height << ", "
      << GLES2Util::GetStringTextureFormat(format) << ", "
      << GLES2Util::GetStringPixelType(type) << ", "
      << static_cast<const void*>(pixels) << ")");
  if (level < 0 || height < 0 || width < 0) {
    SetGLError(
        GL_INVALID_VALUE, "glAsyncTexSubImage2DCHROMIUM", "dimension < 0");
    return;
  }

  uint32 size;
  uint32 unpadded_row_size;
  uint32 padded_row_size;
  if (!GLES2Util::ComputeImageDataSizes(
        width, height, format, type, unpack_alignment_, &size,
        &unpadded_row_size, &padded_row_size)) {
    SetGLError(
        GL_INVALID_VALUE, "glAsyncTexSubImage2DCHROMIUM", "size to large");
    return;
  }

  // Async uploads require a transfer buffer to be bound.
  // TODO(hubbe): Make MapBufferCHROMIUM block if someone tries to re-use
  // the buffer before the transfer is finished. (Currently such
  // synchronization has to be handled manually.)
  GLuint offset = ToGLuint(pixels);
  BufferTracker::Buffer* buffer = GetBoundPixelUnpackTransferBufferIfValid(
      bound_pixel_unpack_transfer_buffer_id_,
      "glAsyncTexSubImage2DCHROMIUM", offset, size);
  if (buffer && buffer->shm_id() != -1) {
    helper_->AsyncTexSubImage2DCHROMIUM(
        target, level, xoffset, yoffset, width, height, format, type,
        buffer->shm_id(), buffer->shm_offset() + offset);
  }
}

void GLES2Implementation::WaitAsyncTexImage2DCHROMIUM(GLenum target) {
  GPU_CLIENT_SINGLE_THREAD_CHECK();
  GPU_CLIENT_LOG("[" << GetLogPrefix() << "] glWaitAsyncTexImage2DCHROMIUM("
      << GLES2Util::GetStringTextureTarget(target) << ")");
  helper_->WaitAsyncTexImage2DCHROMIUM(target);
  CheckGLError();
}

GLuint GLES2Implementation::InsertSyncPointCHROMIUM() {
  GPU_CLIENT_SINGLE_THREAD_CHECK();
  GPU_CLIENT_LOG("[" << GetLogPrefix() << "] glInsertSyncPointCHROMIUM");
  helper_->CommandBufferHelper::Flush();
  return gpu_control_->InsertSyncPoint();
}

GLuint GLES2Implementation::CreateImageCHROMIUMHelper(
    GLsizei width, GLsizei height, GLenum internalformat) {
  if (width <= 0) {
    SetGLError(GL_INVALID_VALUE, "glCreateImageCHROMIUM", "width <= 0");
    return 0;
  }

  if (height <= 0) {
    SetGLError(GL_INVALID_VALUE, "glCreateImageCHROMIUM", "height <= 0");
    return 0;
  }
  // Flush the command stream to ensure ordering in case the newly
  // returned image_id has recently been in use with a different buffer.
  helper_->CommandBufferHelper::Flush();

  // Create new buffer.
  GLuint buffer_id = gpu_memory_buffer_tracker_->CreateBuffer(
      width, height, internalformat);
  if (buffer_id == 0) {
    SetGLError(GL_OUT_OF_MEMORY, "glCreateImageCHROMIUM", "out of GPU memory.");
    return 0;
  }
  return buffer_id;
}

GLuint GLES2Implementation::CreateImageCHROMIUM(
    GLsizei width, GLsizei height, GLenum internalformat) {
  GPU_CLIENT_SINGLE_THREAD_CHECK();
  GPU_CLIENT_LOG("[" << GetLogPrefix() << "] glCreateImageCHROMIUM("
      << width << ", "
      << height << ", "
      << GLES2Util::GetStringTextureInternalFormat(internalformat) << ")");
  GLuint image_id = CreateImageCHROMIUMHelper(width, height, internalformat);
  CheckGLError();
  return image_id;
}

void GLES2Implementation::DestroyImageCHROMIUMHelper(GLuint image_id) {
  gfx::GpuMemoryBuffer* gpu_buffer = gpu_memory_buffer_tracker_->GetBuffer(
      image_id);
  if (!gpu_buffer) {
    SetGLError(GL_INVALID_OPERATION, "glDestroyImageCHROMIUM", "invalid image");
    return;
  }

  // Flush the command stream to make sure all pending commands
  // that may refer to the image_id are executed on the service side.
  helper_->CommandBufferHelper::Flush();
  gpu_memory_buffer_tracker_->RemoveBuffer(image_id);
}

void GLES2Implementation::DestroyImageCHROMIUM(GLuint image_id) {
  GPU_CLIENT_SINGLE_THREAD_CHECK();
  GPU_CLIENT_LOG("[" << GetLogPrefix() << "] glDestroyImageCHROMIUM("
      << image_id << ")");
  DestroyImageCHROMIUMHelper(image_id);
  CheckGLError();
}

void GLES2Implementation::UnmapImageCHROMIUMHelper(GLuint image_id) {
  gfx::GpuMemoryBuffer* gpu_buffer = gpu_memory_buffer_tracker_->GetBuffer(
      image_id);
  if (!gpu_buffer) {
    SetGLError(GL_INVALID_OPERATION, "glUnmapImageCHROMIUM", "invalid image");
    return;
  }

  if (!gpu_buffer->IsMapped()) {
    SetGLError(GL_INVALID_OPERATION, "glUnmapImageCHROMIUM", "not mapped");
    return;
  }
  gpu_buffer->Unmap();
}

void GLES2Implementation::UnmapImageCHROMIUM(GLuint image_id) {
  GPU_CLIENT_SINGLE_THREAD_CHECK();
  GPU_CLIENT_LOG("[" << GetLogPrefix() << "] glUnmapImageCHROMIUM("
       << image_id << ")");

  UnmapImageCHROMIUMHelper(image_id);
  CheckGLError();
}

void* GLES2Implementation::MapImageCHROMIUMHelper(GLuint image_id,
                                                  GLenum access) {
  gfx::GpuMemoryBuffer* gpu_buffer = gpu_memory_buffer_tracker_->GetBuffer(
      image_id);
  if (!gpu_buffer) {
    SetGLError(GL_INVALID_OPERATION, "glMapImageCHROMIUM", "invalid image");
    return NULL;
  }
  gfx::GpuMemoryBuffer::AccessMode mode;
  switch(access) {
    case GL_WRITE_ONLY:
      mode = gfx::GpuMemoryBuffer::WRITE_ONLY;
      break;
    case GL_READ_ONLY:
      mode = gfx::GpuMemoryBuffer::READ_ONLY;
      break;
    case GL_READ_WRITE:
      mode = gfx::GpuMemoryBuffer::READ_WRITE;
      break;
    default:
      SetGLError(GL_INVALID_ENUM, "glMapImageCHROMIUM",
                 "invalid GPU access mode");
      return NULL;
  }

  if (gpu_buffer->IsMapped()) {
    SetGLError(GL_INVALID_OPERATION, "glMapImageCHROMIUM", "already mapped");
    return NULL;
  }

  void* mapped_buffer = NULL;
  gpu_buffer->Map(mode, &mapped_buffer);
  return mapped_buffer;
}

void* GLES2Implementation::MapImageCHROMIUM(
    GLuint image_id, GLenum access) {
  GPU_CLIENT_SINGLE_THREAD_CHECK();
  GPU_CLIENT_LOG("[" << GetLogPrefix() << "] glMapImageCHROMIUM("
      << image_id << ", "
      << GLES2Util::GetStringEnum(access) << ")");

  void* mapped = MapImageCHROMIUMHelper(image_id, access);
  CheckGLError();
  return mapped;
}

void GLES2Implementation::GetImageParameterivCHROMIUMHelper(
    GLuint image_id, GLenum pname, GLint* params) {
  if (pname != GL_IMAGE_ROWBYTES_CHROMIUM) {
    SetGLError(GL_INVALID_ENUM, "glGetImageParameterivCHROMIUM",
               "invalid parameter");
    return;
  }

  gfx::GpuMemoryBuffer* gpu_buffer = gpu_memory_buffer_tracker_->GetBuffer(
      image_id);
  if (!gpu_buffer) {
    SetGLError(GL_INVALID_OPERATION, "glGetImageParameterivCHROMIUM",
               "invalid image");
    return;
  }

  *params = gpu_buffer->GetStride();
}

void GLES2Implementation::GetImageParameterivCHROMIUM(
    GLuint image_id, GLenum pname, GLint* params) {
  GPU_CLIENT_SINGLE_THREAD_CHECK();
  GPU_CLIENT_VALIDATE_DESTINATION_INITALIZATION(GLint, params);
  GPU_CLIENT_LOG("[" << GetLogPrefix() << "] glImageParameterivCHROMIUM("
      << image_id << ", "
      << GLES2Util::GetStringBufferParameter(pname) << ", "
      << static_cast<const void*>(params) << ")");
  GetImageParameterivCHROMIUMHelper(image_id, pname, params);
  CheckGLError();
}

// Include the auto-generated part of this file. We split this because it means
// we can easily edit the non-auto generated parts right here in this file
// instead of having to edit some template or the code generator.
#include "gpu/command_buffer/client/gles2_implementation_impl_autogen.h"

}  // namespace gles2
}  // namespace gpu<|MERGE_RESOLUTION|>--- conflicted
+++ resolved
@@ -113,12 +113,6 @@
       current_query_(NULL),
       error_message_callback_(NULL),
       gpu_control_(gpu_control),
-<<<<<<< HEAD
-      weak_ptr_factory_(this) {
-  GPU_DCHECK(helper);
-  GPU_DCHECK(transfer_buffer);
-  GPU_DCHECK(gpu_control);
-=======
       surface_visible_(true),
       free_everything_when_invisible_(free_everything_when_invisible),
       capabilities_(gpu_control->GetCapabilities()),
@@ -126,7 +120,6 @@
   DCHECK(helper);
   DCHECK(transfer_buffer);
   DCHECK(gpu_control);
->>>>>>> 8c15b39e
 
   char temp[128];
   sprintf(temp, "%p", static_cast<void*>(this));
@@ -347,8 +340,6 @@
                  callback));
 }
 
-<<<<<<< HEAD
-=======
 void GLES2Implementation::SetSurfaceVisible(bool visible) {
   // TODO(piman): This probably should be ShallowFlushCHROMIUM().
   Flush();
@@ -358,7 +349,6 @@
     FreeEverything();
 }
 
->>>>>>> 8c15b39e
 void GLES2Implementation::SendManagedMemoryStats(
     const ManagedMemoryStats& stats) {
   gpu_control_->SendManagedMemoryStats(stats);
@@ -2157,11 +2147,7 @@
         str += std::string(str.empty() ? "" : " ") +
             "GL_CHROMIUM_flipy "
             "GL_EXT_unpack_subimage";
-<<<<<<< HEAD
-        if (gpu_control_->SupportsGpuMemoryBuffer()) {
-=======
         if (capabilities_.map_image) {
->>>>>>> 8c15b39e
           // The first space character is intentional.
           str += " GL_CHROMIUM_map_image";
         }
