--- conflicted
+++ resolved
@@ -106,15 +106,6 @@
       ],
       'type': 'executable',
       'conditions': [
-        [ 'OS == "android"', {
-          'variables': {
-            'test_type': 'gtest',
-            'test_suite_name': '<(_target_name)',
-          },
-          'includes': [
-            '../../build/android/test_runner.gypi',
-          ],
-        }]
       ]
     },
     {
@@ -175,10 +166,6 @@
       'includes': [
         # Disable LTO due to compiler bug
         # https://gcc.gnu.org/bugzilla/show_bug.cgi?id=57703
-<<<<<<< HEAD
-=======
-        '../../build/android/disable_gcc_lto.gypi',
->>>>>>> 1d41f584
       ],
       'include_dirs': [
         '../..',
