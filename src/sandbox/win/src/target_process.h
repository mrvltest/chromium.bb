// Copyright (c) 2012 The Chromium Authors. All rights reserved.
// Use of this source code is governed by a BSD-style license that can be
// found in the LICENSE file.

#ifndef SANDBOX_WIN_SRC_TARGET_PROCESS_H_
#define SANDBOX_WIN_SRC_TARGET_PROCESS_H_

#include <windows.h>
#include <psapi.h>

#include "base/basictypes.h"
#include "base/memory/scoped_ptr.h"
#include "base/win/scoped_handle.h"
#include "base/win/scoped_process_information.h"
#include "sandbox/win/src/crosscall_server.h"
#include "sandbox/win/src/sandbox_types.h"

namespace base {
namespace win {

class StartupInformation;

};  // namespace win
};  // namespace base

namespace sandbox {

class AttributeList;
class SharedMemIPCServer;
class ThreadProvider;

// TargetProcess models a target instance (child process). Objects of this
// class are owned by the Policy used to create them.
class TargetProcess {
 public:
  // The constructor takes ownership of |initial_token| and |lockdown_token|.
  TargetProcess(HANDLE initial_token, HANDLE lockdown_token, HANDLE job,
                ThreadProvider* thread_pool);
  ~TargetProcess();

  // TODO(cpu): Currently there does not seem to be a reason to implement
  // reference counting for this class since is internal, but kept the
  // the same interface so the interception framework does not need to be
  // touched at this point.
  void AddRef() {}
  void Release() {}

  // Creates the new target process. The process is created suspended.
  DWORD Create(const wchar_t* exe_path,
               const wchar_t* command_line,
               bool inherit_handles,
               const base::win::StartupInformation& startup_info,
               base::win::ScopedProcessInformation* target_info);

#if SANDBOX_DLL
  // Returns true if the exe has sandbox.lib linked into it. The sandbox DLL
  // will only be injected if this returns false.
  bool ExeHasSandbox() const
  {
    return exe_has_sandbox_;
  }

  // Injects sandbox DLL to target process, while target process is in
  // suspended state.
  DWORD InjectSandboxDll(const wchar_t* module_path);
#endif

  // Returns the target exe name or sandbox DLL name (if the sandbox.lib is
  // linked into a DLL).
  const wchar_t* SandboxModuleName() const
  {
#if SANDBOX_DLL
    if (exe_has_sandbox_)
      return Name();
    DCHECK(module_path_.get());
    return module_path_.get();
#else
    return Name();
#endif
  }

  // Returns the address of the target main exe or sandbox dll (if the
  // sandbox.lib is linked into a DLL).
  HMODULE SandboxModule() const
  {
#if SANDBOX_DLL
    if (exe_has_sandbox_)
      return MainModule();
    DCHECK(module_base_address_);
    return reinterpret_cast<HMODULE>(module_base_address_);
#else
    return MainModule();
#endif
  }

  // Destroys the target process.
  void Terminate();

  // Creates the IPC objects such as the BrokerDispatcher and the
  // IPC server. The IPC server uses the services of the thread_pool.
  DWORD Init(Dispatcher* ipc_dispatcher, void* policy,
             uint32 shared_IPC_size, uint32 shared_policy_size);

  // Returns the handle to the target process.
  HANDLE Process() const {
    return sandbox_process_info_.process_handle();
  }

  // Returns the handle to the job object that the target process belongs to.
  HANDLE Job() const {
    return job_;
  }

  // Returns the address of the target main exe. This is used by the
  // interceptions framework.
  HMODULE MainModule() const {
    return reinterpret_cast<HMODULE>(base_address_);
  }

  // Returns the name of the executable.
  const wchar_t* Name() const {
    return exe_name_.get();
  }

  // Returns the process id.
  DWORD ProcessId() const {
    return sandbox_process_info_.process_id();
  }

  // Returns the handle to the main thread.
  HANDLE MainThread() const {
    return sandbox_process_info_.thread_handle();
  }

  // Transfers a 32-bit variable between the broker and the target.
  ResultCode TransferVariable(const char* name, void* address, size_t size);

 private:
  // Details of the target process.
  base::win::ScopedProcessInformation sandbox_process_info_;
  // The token associated with the process. It provides the core of the
  // sbox security.
  base::win::ScopedHandle lockdown_token_;
  // The token given to the initial thread so that the target process can
  // start. It has more powers than the lockdown_token.
  base::win::ScopedHandle initial_token_;
  // Kernel handle to the shared memory used by the IPC server.
  base::win::ScopedHandle shared_section_;
  // Job object containing the target process.
  HANDLE job_;
  // Reference to the IPC subsystem.
  scoped_ptr<SharedMemIPCServer> ipc_server_;
  // Provides the threads used by the IPC. This class does not own this pointer.
  ThreadProvider* thread_pool_;

#if SANDBOX_DLL
  // True if the exe has sandbox.lib linked into it.
  bool exe_has_sandbox_;
  // Base address of the sandbox module. This is only set if exe_has_sandbox_
  // is is false (i.e. only if a sandbox dll has been injected).
  void* module_base_address_;
  // Full name of the sandbox module. This is only set if exe_has_sandbox_ is
  // false (i.e. only if a sandbox dll has been injected).
<<<<<<< HEAD
  scoped_ptr_malloc<wchar_t>  module_path_;
=======
  scoped_ptr<wchar_t, base::FreeDeleter>  module_path_;
>>>>>>> 7c415e25
#endif

  // Base address of the main executable
  void* base_address_;
  // Full name of the target executable.
  scoped_ptr<wchar_t, base::FreeDeleter> exe_name_;

  // Function used for testing.
  friend TargetProcess* MakeTestTargetProcess(HANDLE process,
                                              HMODULE base_address);

  DISALLOW_IMPLICIT_CONSTRUCTORS(TargetProcess);
};

// Creates a mock TargetProcess used for testing interceptions.
// TODO(cpu): It seems that this method is not going to be used anymore.
TargetProcess* MakeTestTargetProcess(HANDLE process, HMODULE base_address);


}  // namespace sandbox

#endif  // SANDBOX_WIN_SRC_TARGET_PROCESS_H_<|MERGE_RESOLUTION|>--- conflicted
+++ resolved
@@ -161,11 +161,7 @@
   void* module_base_address_;
   // Full name of the sandbox module. This is only set if exe_has_sandbox_ is
   // false (i.e. only if a sandbox dll has been injected).
-<<<<<<< HEAD
-  scoped_ptr_malloc<wchar_t>  module_path_;
-=======
   scoped_ptr<wchar_t, base::FreeDeleter>  module_path_;
->>>>>>> 7c415e25
 #endif
 
   // Base address of the main executable
