// Copyright (c) 2006-2008 The Chromium Authors. All rights reserved.
// Use of this source code is governed by a BSD-style license that can be
// found in the LICENSE file.

#ifndef SANDBOX_SRC_SYNC_POLICY_H__
#define SANDBOX_SRC_SYNC_POLICY_H__

#include <string>

#include "base/basictypes.h"
#include "base/strings/string16.h"
#include "sandbox/win/src/crosscall_server.h"
#include "sandbox/win/src/nt_internals.h"
#include "sandbox/win/src/policy_low_level.h"
#include "sandbox/win/src/sandbox_policy.h"

namespace sandbox {

enum EvalResult;

// This class centralizes most of the knowledge related to sync policy
class SyncPolicy {
 public:
  // Creates the required low-level policy rules to evaluate a high-level
  // policy rule for sync calls, in particular open or create actions.
  // name is the sync object name, semantics is the desired semantics for the
  // open or create and policy is the policy generator to which the rules are
  // going to be added.
  static bool GenerateRules(const wchar_t* name,
                            TargetPolicy::Semantics semantics,
                            LowLevelPolicy* policy);

  // Performs the desired policy action on a request.
  // client_info is the target process that is making the request and
  // eval_result is the desired policy action to accomplish.
  static DWORD CreateEventAction(EvalResult eval_result,
                                 const ClientInfo& client_info,
<<<<<<< HEAD
                                 const std::wstring &event_name,
=======
                                 const base::string16 &event_name,
>>>>>>> 8c15b39e
                                 uint32 event_type,
                                 uint32 initial_state,
                                 HANDLE *handle);
  static DWORD OpenEventAction(EvalResult eval_result,
                               const ClientInfo& client_info,
                               const base::string16 &event_name,
                               uint32 desired_access,
                               HANDLE *handle);
};

}  // namespace sandbox

#endif  // SANDBOX_SRC_SYNC_POLICY_H__<|MERGE_RESOLUTION|>--- conflicted
+++ resolved
@@ -35,11 +35,7 @@
   // eval_result is the desired policy action to accomplish.
   static DWORD CreateEventAction(EvalResult eval_result,
                                  const ClientInfo& client_info,
-<<<<<<< HEAD
-                                 const std::wstring &event_name,
-=======
                                  const base::string16 &event_name,
->>>>>>> 8c15b39e
                                  uint32 event_type,
                                  uint32 initial_state,
                                  HANDLE *handle);
