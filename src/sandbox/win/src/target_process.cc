// Copyright (c) 2012 The Chromium Authors. All rights reserved.
// Use of this source code is governed by a BSD-style license that can be
// found in the LICENSE file.

#include "sandbox/win/src/target_process.h"

#include "base/basictypes.h"
#include "base/macros.h"
#include "base/memory/scoped_ptr.h"
#include "base/win/pe_image.h"
#include "base/win/startup_information.h"
#include "base/win/windows_version.h"
#include "sandbox/win/src/crosscall_server.h"
#include "sandbox/win/src/crosscall_client.h"
#include "sandbox/win/src/policy_low_level.h"
#include "sandbox/win/src/sandbox_types.h"
#include "sandbox/win/src/sharedmem_ipc_server.h"
#include "sandbox/win/src/win_utils.h"

namespace {

void CopyPolicyToTarget(const void* source, size_t size, void* dest) {
  if (!source || !size)
    return;
  memcpy(dest, source, size);
  sandbox::PolicyGlobal* policy =
      reinterpret_cast<sandbox::PolicyGlobal*>(dest);

  size_t offset = reinterpret_cast<size_t>(source);

  for (size_t i = 0; i < sandbox::kMaxServiceCount; i++) {
    size_t buffer = reinterpret_cast<size_t>(policy->entry[i]);
    if (buffer) {
      buffer -= offset;
      policy->entry[i] = reinterpret_cast<sandbox::PolicyBuffer*>(buffer);
    }
  }
}

}  // namespace

namespace sandbox {

SANDBOX_INTERCEPT HANDLE g_shared_section;
SANDBOX_INTERCEPT size_t g_shared_IPC_size;
SANDBOX_INTERCEPT size_t g_shared_policy_size;

// Returns the address of the main exe module in memory taking in account
// address space layout randomization.
#if SANDBOX_DLL
void* GetBaseAddress(const wchar_t* exe_name, void* entry_point,
                     bool* has_sandbox) {
#else
void* GetBaseAddress(const wchar_t* exe_name, void* entry_point) {
#endif
  HMODULE exe = ::LoadLibrary(exe_name);
  if (NULL == exe)
    return exe;

#if SANDBOX_DLL
  *has_sandbox =
      GetProcAddress(exe, "g_handles_to_close") != NULL &&
      GetProcAddress(exe, "g_interceptions") != NULL &&
      GetProcAddress(exe, "g_nt") != NULL &&
      GetProcAddress(exe, "g_originals") != NULL &&
      GetProcAddress(exe, "g_shared_IPC_size") != NULL &&
      GetProcAddress(exe, "g_shared_delayed_integrity_level") != NULL &&
      GetProcAddress(exe, "g_shared_delayed_mitigations") != NULL &&
      GetProcAddress(exe, "g_shared_policy_size") != NULL &&
      GetProcAddress(exe, "g_shared_section") != NULL;
#endif

  base::win::PEImage pe(exe);
  if (!pe.VerifyMagic()) {
    ::FreeLibrary(exe);
    return exe;
  }
  PIMAGE_NT_HEADERS nt_header = pe.GetNTHeaders();
  char* base = reinterpret_cast<char*>(entry_point) -
    nt_header->OptionalHeader.AddressOfEntryPoint;

  ::FreeLibrary(exe);
  return base;
}

TargetProcess::TargetProcess(base::win::ScopedHandle initial_token,
                             base::win::ScopedHandle lockdown_token,
                             base::win::ScopedHandle lowbox_token,
                             HANDLE job,
                             ThreadProvider* thread_pool)
    // This object owns everything initialized here except thread_pool and
    // the job_ handle. The Job handle is closed by BrokerServices and results
    // eventually in a call to our dtor.
    : lockdown_token_(lockdown_token.Pass()),
      initial_token_(initial_token.Pass()),
      lowbox_token_(lowbox_token.Pass()),
      job_(job),
      thread_pool_(thread_pool),
<<<<<<< HEAD
      base_address_(NULL) {}
=======
#if SANDBOX_DLL
      module_base_address_(NULL),
#endif
      base_address_(NULL) {
}
>>>>>>> b9459af2

TargetProcess::~TargetProcess() {
  DWORD exit_code = 0;
  // Give a chance to the process to die. In most cases the JOB_KILL_ON_CLOSE
  // will take effect only when the context changes. As far as the testing went,
  // this wait was enough to switch context and kill the processes in the job.
  // If this process is already dead, the function will return without waiting.
  // TODO(nsylvain):  If the process is still alive at the end, we should kill
  // it. http://b/893891
  // For now, this wait is there only to do a best effort to prevent some leaks
  // from showing up in purify.
  if (sandbox_process_info_.IsValid()) {
    ::WaitForSingleObject(sandbox_process_info_.process_handle(), 50);
    // At this point, the target process should have been killed.  Check.
    if (!::GetExitCodeProcess(sandbox_process_info_.process_handle(),
                              &exit_code) || (STILL_ACTIVE == exit_code)) {
      // Something went wrong.  We don't know if the target is in a state where
      // it can manage to do another IPC call.  If it can, and we've destroyed
      // the |ipc_server_|, it will crash the broker.  So we intentionally leak
      // that.
      if (shared_section_.IsValid())
        shared_section_.Take();
      ignore_result(ipc_server_.release());
      sandbox_process_info_.TakeProcessHandle();
      return;
    }
  }

  // ipc_server_ references our process handle, so make sure the former is shut
  // down before the latter is closed (by ScopedProcessInformation).
  ipc_server_.reset();
}

// Creates the target (child) process suspended and assigns it to the job
// object.
DWORD TargetProcess::Create(const wchar_t* exe_path,
                            const wchar_t* command_line,
                            bool inherit_handles,
                            const base::win::StartupInformation& startup_info,
                            base::win::ScopedProcessInformation* target_info) {
  if (lowbox_token_.IsValid() &&
      base::win::GetVersion() < base::win::VERSION_WIN8) {
    // We don't allow lowbox_token below Windows 8.
    return ERROR_INVALID_PARAMETER;
  }

  exe_name_.reset(_wcsdup(exe_path));

  // the command line needs to be writable by CreateProcess().
  scoped_ptr<wchar_t, base::FreeDeleter> cmd_line(_wcsdup(command_line));

  // Start the target process suspended.
  DWORD flags =
      CREATE_SUSPENDED | CREATE_UNICODE_ENVIRONMENT | DETACHED_PROCESS;

  if (startup_info.has_extended_startup_info())
    flags |= EXTENDED_STARTUPINFO_PRESENT;

  if (job_ && base::win::GetVersion() < base::win::VERSION_WIN8) {
    // Windows 8 implements nested jobs, but for older systems we need to
    // break out of any job we're in to enforce our restrictions.
    flags |= CREATE_BREAKAWAY_FROM_JOB;
  }

  PROCESS_INFORMATION temp_process_info = {};
  if (!::CreateProcessAsUserW(lockdown_token_.Get(), exe_path, cmd_line.get(),
                              NULL,  // No security attribute.
                              NULL,  // No thread attribute.
                              inherit_handles, flags,
                              NULL,  // Use the environment of the caller.
                              NULL,  // Use current directory of the caller.
                              startup_info.startup_info(),
                              &temp_process_info)) {
    return ::GetLastError();
  }
  base::win::ScopedProcessInformation process_info(temp_process_info);

  DWORD win_result = ERROR_SUCCESS;

  if (job_) {
    // Assign the suspended target to the windows job object.
    if (!::AssignProcessToJobObject(job_, process_info.process_handle())) {
      win_result = ::GetLastError();
      ::TerminateProcess(process_info.process_handle(), 0);
      return win_result;
    }
  }

  if (initial_token_.IsValid()) {
    // Change the token of the main thread of the new process for the
    // impersonation token with more rights. This allows the target to start;
    // otherwise it will crash too early for us to help.
    HANDLE temp_thread = process_info.thread_handle();
    if (!::SetThreadToken(&temp_thread, initial_token_.Get())) {
      win_result = ::GetLastError();
      // It might be a security breach if we let the target run outside the job
      // so kill it before it causes damage.
      ::TerminateProcess(process_info.process_handle(), 0);
      return win_result;
    }
    initial_token_.Close();
  }

  CONTEXT context;
  context.ContextFlags = CONTEXT_ALL;
  if (!::GetThreadContext(process_info.thread_handle(), &context)) {
    win_result = ::GetLastError();
    ::TerminateProcess(process_info.process_handle(), 0);
    return win_result;
  }

#if defined(_WIN64)
  void* entry_point = reinterpret_cast<void*>(context.Rcx);
#else
#pragma warning(push)
#pragma warning(disable: 4312)
  // This cast generates a warning because it is 32 bit specific.
  void* entry_point = reinterpret_cast<void*>(context.Eax);
#pragma warning(pop)
#endif  // _WIN64

  if (!target_info->DuplicateFrom(process_info)) {
    win_result = ::GetLastError();  // This may or may not be correct.
    ::TerminateProcess(process_info.process_handle(), 0);
    return win_result;
  }

<<<<<<< HEAD
  if (lowbox_token_.IsValid()) {
    PROCESS_ACCESS_TOKEN process_access_token;
    process_access_token.thread = process_info.thread_handle();
    process_access_token.token = lowbox_token_.Get();

    NtSetInformationProcess SetInformationProcess = NULL;
    ResolveNTFunctionPtr("NtSetInformationProcess", &SetInformationProcess);

    NTSTATUS status = SetInformationProcess(
        process_info.process_handle(),
        static_cast<PROCESS_INFORMATION_CLASS>(NtProcessInformationAccessToken),
        &process_access_token, sizeof(process_access_token));
    if (!NT_SUCCESS(status)) {
      win_result = ERROR_INVALID_TOKEN;
      ::TerminateProcess(process_info.process_handle(), 0);  // exit code
      return win_result;
    }
  }

=======
#if SANDBOX_DLL
  base_address_ = GetBaseAddress(exe_path, entry_point, &exe_has_sandbox_);
#else
>>>>>>> b9459af2
  base_address_ = GetBaseAddress(exe_path, entry_point);
#endif
  sandbox_process_info_.Set(process_info.Take());
  return win_result;
}

#if SANDBOX_DLL
// This function injects sandbox DLL to target process. The function runs
//LoadLibrary, SetEvent and SuspendThread in three APC threads in same order.
DWORD TargetProcess::InjectSandboxDll(const wchar_t* module_path)
{
  typedef void (CALLBACK *PKNORMAL_ROUTINE)(PVOID, PVOID, PVOID);
  typedef NTSTATUS (NTAPI *NTQUEUEAPCTHREAD)(HANDLE, PKNORMAL_ROUTINE,
    PVOID, PVOID, PVOID);
  module_path_.reset(_wcsdup(module_path));
  HANDLE event_handle = NULL;
  LPVOID module_path_mem = NULL;
  int module_path_length = 0;
  DWORD win_result = ERROR_SUCCESS;

  do {
    NTQUEUEAPCTHREAD   NtQueueApcThread = (NTQUEUEAPCTHREAD)
      ::GetProcAddress(GetModuleHandle(L"NTDLL.DLL"),  "NtQueueApcThread");
    if (NULL == NtQueueApcThread) {
      win_result = ::GetLastError();
      break;
    }

    HMODULE kernel32_module = GetModuleHandle(L"kernel32.dll");
    LPVOID load_library_addr = (LPVOID)::GetProcAddress(kernel32_module,
      "LoadLibraryW");
    if (NULL == load_library_addr) {
      win_result = ::GetLastError();
      break;
    }

    module_path_length  = (wcslen(module_path_.get()) + 1)* sizeof(wchar_t);
    module_path_mem = (LPVOID)::VirtualAllocEx(
      sandbox_process_info_.process_handle(), NULL, module_path_length,
      MEM_RESERVE | MEM_COMMIT, PAGE_READWRITE);
    if (NULL == module_path_mem){
      win_result = ::GetLastError();
      break;
    }

    if (!::WriteProcessMemory(sandbox_process_info_.process_handle(),
      module_path_mem, module_path_.get(), module_path_length, NULL)) {
      win_result = ::GetLastError();
      break;
    }

    NTSTATUS  status = NtQueueApcThread(sandbox_process_info_.thread_handle(),
      (PKNORMAL_ROUTINE)load_library_addr, module_path_mem, NULL, NULL);
    if (STATUS_SUCCESS != status) {
      win_result = status;
      break;
    }

    LPVOID set_event_addr = (LPVOID)::GetProcAddress(kernel32_module,
      "SetEvent");
    if (NULL == set_event_addr) {
      win_result = ::GetLastError();
      break;
    }
    event_handle = ::CreateEvent(NULL, TRUE, FALSE, NULL);
    HANDLE child_event_handle = NULL;
    if (!::DuplicateHandle(GetCurrentProcess(), event_handle,
      sandbox_process_info_.process_handle(), &child_event_handle, 0, FALSE,
      DUPLICATE_SAME_ACCESS)) {
      win_result = ::GetLastError();
      break;
    }
    status = NtQueueApcThread(sandbox_process_info_.thread_handle(),
      (PKNORMAL_ROUTINE)set_event_addr,  child_event_handle, NULL, NULL);
    if (STATUS_SUCCESS != status) {
      win_result = status;
      break;
    }

    LPVOID suspend_thread_addr = (LPVOID)::GetProcAddress(kernel32_module,
      "SuspendThread");
    if (NULL == suspend_thread_addr) {
      win_result = ::GetLastError();
      break;
    }
    HANDLE child_thread_handle = NULL;
    if (!::DuplicateHandle(GetCurrentProcess(),
      sandbox_process_info_.thread_handle(),
      sandbox_process_info_.process_handle(),
      &child_thread_handle, 0, FALSE, DUPLICATE_SAME_ACCESS)) {
      win_result = ::GetLastError();
      break;
    }
    status = NtQueueApcThread(sandbox_process_info_.thread_handle(),
      (PKNORMAL_ROUTINE)suspend_thread_addr, child_thread_handle, NULL, NULL);
    if (STATUS_SUCCESS != status) {
      win_result = status;
      break;
    }

    if (!::ResumeThread(sandbox_process_info_.thread_handle())) {
      win_result = ::GetLastError();
      break;
    }

    DWORD wait_status = ::WaitForSingleObject(event_handle, 10000);
    if (WAIT_OBJECT_0 != wait_status) {
      win_result = wait_status;
      if (WAIT_FAILED == wait_status) {
        win_result = ::GetLastError();
      }
      break;
    }

  } while (false);

  if (NULL != event_handle) {
    CloseHandle(event_handle);
  }
  if (NULL != module_path_mem) {
    ::VirtualFreeEx(sandbox_process_info_.process_handle(), module_path_mem,
    module_path_length, MEM_RELEASE);
  }
  if (ERROR_SUCCESS!= win_result) {
    return win_result;
  }

  //Wait until thread is suspended GetThreadContext fails if the thread
  //is not suspended
  CONTEXT context;
  context.ContextFlags = CONTEXT_ALL;
  while (!::GetThreadContext(sandbox_process_info_.thread_handle(),
    &context)) {
    Sleep(100);
  }

  DWORD needed;
  if(!::EnumProcessModules(sandbox_process_info_.process_handle(), NULL,
    0, &needed)) {
    return ::GetLastError();
  }
  HMODULE* modules = new HMODULE[needed / sizeof(HMODULE)];

  if(!::EnumProcessModules(sandbox_process_info_.process_handle(), modules,
    needed, &needed)) {
    return ::GetLastError();
  }
  module_base_address_ = NULL;
  for (unsigned int i = 0; i < (needed / sizeof(HMODULE)); i++ ) {
    wchar_t module_name[MAX_PATH];
    if (::GetModuleFileNameEx(sandbox_process_info_.process_handle(),
      modules[i], module_name, sizeof(module_name) / sizeof(wchar_t))) {
      if(_wcsicmp(module_name, module_path_.get())== 0) {
        module_base_address_ = modules[i];
        break;
      }
    }
  }
  delete[] modules;
  if (NULL == module_base_address_) {
    return SBOX_ERROR_GENERIC;
  }
  return ERROR_SUCCESS;
}
#endif

ResultCode TargetProcess::TransferVariable(const char* name, void* address,
                                           size_t size) {
  if (!sandbox_process_info_.IsValid())
    return SBOX_ERROR_UNEXPECTED_CALL;

  void* child_var = address;

#if SANDBOX_EXPORTS
  HMODULE module = ::LoadLibrary(SandboxModuleName());
  if (NULL == module)
    return SBOX_ERROR_GENERIC;

  child_var = ::GetProcAddress(module, name);
  ::FreeLibrary(module);

  if (NULL == child_var)
    return SBOX_ERROR_GENERIC;

  size_t offset = reinterpret_cast<char*>(child_var) -
                  reinterpret_cast<char*>(module);
<<<<<<< HEAD
  child_var = reinterpret_cast<char*>(MainModule()) + offset;
=======
  child_var = reinterpret_cast<char*>(SandboxModule()) + offset;
#else
  UNREFERENCED_PARAMETER(name);
>>>>>>> b9459af2
#endif

  SIZE_T written;
  if (!::WriteProcessMemory(sandbox_process_info_.process_handle(),
                            child_var, address, size, &written))
    return SBOX_ERROR_GENERIC;

  if (written != size)
    return SBOX_ERROR_GENERIC;

  return SBOX_ALL_OK;
}

// Construct the IPC server and the IPC dispatcher. When the target does
// an IPC it will eventually call the dispatcher.
DWORD TargetProcess::Init(Dispatcher* ipc_dispatcher, void* policy,
                          uint32 shared_IPC_size, uint32 shared_policy_size) {
  // We need to map the shared memory on the target. This is necessary for
  // any IPC that needs to take place, even if the target has not yet hit
  // the main( ) function or even has initialized the CRT. So here we set
  // the handle to the shared section. The target on the first IPC must do
  // the rest, which boils down to calling MapViewofFile()

  // We use this single memory pool for IPC and for policy.
  DWORD shared_mem_size = static_cast<DWORD>(shared_IPC_size +
                                             shared_policy_size);
  shared_section_.Set(::CreateFileMappingW(INVALID_HANDLE_VALUE, NULL,
                                           PAGE_READWRITE | SEC_COMMIT,
                                           0, shared_mem_size, NULL));
  if (!shared_section_.IsValid()) {
    return ::GetLastError();
  }

  DWORD access = FILE_MAP_READ | FILE_MAP_WRITE;
  HANDLE target_shared_section;
  if (!::DuplicateHandle(::GetCurrentProcess(), shared_section_.Get(),
                         sandbox_process_info_.process_handle(),
                         &target_shared_section, access, FALSE, 0)) {
    return ::GetLastError();
  }

  void* shared_memory = ::MapViewOfFile(shared_section_.Get(),
                                        FILE_MAP_WRITE|FILE_MAP_READ,
                                        0, 0, 0);
  if (NULL == shared_memory) {
    return ::GetLastError();
  }

  CopyPolicyToTarget(policy, shared_policy_size,
                     reinterpret_cast<char*>(shared_memory) + shared_IPC_size);

  ResultCode ret;
  // Set the global variables in the target. These are not used on the broker.
  g_shared_section = target_shared_section;
  ret = TransferVariable("g_shared_section", &g_shared_section,
                         sizeof(g_shared_section));
  g_shared_section = NULL;
  if (SBOX_ALL_OK != ret) {
    return (SBOX_ERROR_GENERIC == ret)?
           ::GetLastError() : ERROR_INVALID_FUNCTION;
  }
  g_shared_IPC_size = shared_IPC_size;
  ret = TransferVariable("g_shared_IPC_size", &g_shared_IPC_size,
                         sizeof(g_shared_IPC_size));
  g_shared_IPC_size = 0;
  if (SBOX_ALL_OK != ret) {
    return (SBOX_ERROR_GENERIC == ret) ?
           ::GetLastError() : ERROR_INVALID_FUNCTION;
  }
  g_shared_policy_size = shared_policy_size;
  ret = TransferVariable("g_shared_policy_size", &g_shared_policy_size,
                         sizeof(g_shared_policy_size));
  g_shared_policy_size = 0;
  if (SBOX_ALL_OK != ret) {
    return (SBOX_ERROR_GENERIC == ret) ?
           ::GetLastError() : ERROR_INVALID_FUNCTION;
  }

  ipc_server_.reset(
      new SharedMemIPCServer(sandbox_process_info_.process_handle(),
                             sandbox_process_info_.process_id(),
                             thread_pool_, ipc_dispatcher));

  if (!ipc_server_->Init(shared_memory, shared_IPC_size, kIPCChannelSize))
    return ERROR_NOT_ENOUGH_MEMORY;

  // After this point we cannot use this handle anymore.
  ::CloseHandle(sandbox_process_info_.TakeThreadHandle());

  return ERROR_SUCCESS;
}

void TargetProcess::Terminate() {
  if (!sandbox_process_info_.IsValid())
    return;

  ::TerminateProcess(sandbox_process_info_.process_handle(), 0);
}

TargetProcess* MakeTestTargetProcess(HANDLE process, HMODULE base_address) {
  TargetProcess* target =
      new TargetProcess(base::win::ScopedHandle(), base::win::ScopedHandle(),
                        base::win::ScopedHandle(), NULL, NULL);
  PROCESS_INFORMATION process_info = {};
  process_info.hProcess = process;
  target->sandbox_process_info_.Set(process_info);
  target->base_address_ = base_address;
  return target;
}

}  // namespace sandbox<|MERGE_RESOLUTION|>--- conflicted
+++ resolved
@@ -96,15 +96,10 @@
       lowbox_token_(lowbox_token.Pass()),
       job_(job),
       thread_pool_(thread_pool),
-<<<<<<< HEAD
-      base_address_(NULL) {}
-=======
 #if SANDBOX_DLL
       module_base_address_(NULL),
 #endif
-      base_address_(NULL) {
-}
->>>>>>> b9459af2
+      base_address_(NULL) {}
 
 TargetProcess::~TargetProcess() {
   DWORD exit_code = 0;
@@ -232,7 +227,6 @@
     return win_result;
   }
 
-<<<<<<< HEAD
   if (lowbox_token_.IsValid()) {
     PROCESS_ACCESS_TOKEN process_access_token;
     process_access_token.thread = process_info.thread_handle();
@@ -252,11 +246,9 @@
     }
   }
 
-=======
 #if SANDBOX_DLL
   base_address_ = GetBaseAddress(exe_path, entry_point, &exe_has_sandbox_);
 #else
->>>>>>> b9459af2
   base_address_ = GetBaseAddress(exe_path, entry_point);
 #endif
   sandbox_process_info_.Set(process_info.Take());
@@ -443,13 +435,7 @@
 
   size_t offset = reinterpret_cast<char*>(child_var) -
                   reinterpret_cast<char*>(module);
-<<<<<<< HEAD
-  child_var = reinterpret_cast<char*>(MainModule()) + offset;
-=======
   child_var = reinterpret_cast<char*>(SandboxModule()) + offset;
-#else
-  UNREFERENCED_PARAMETER(name);
->>>>>>> b9459af2
 #endif
 
   SIZE_T written;
