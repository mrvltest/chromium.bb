// Copyright (c) 2012 The Chromium Authors. All rights reserved.
// Use of this source code is governed by a BSD-style license that can be
// found in the LICENSE file.

#ifndef SANDBOX_WIN_SRC_BROKER_SERVICES_H_
#define SANDBOX_WIN_SRC_BROKER_SERVICES_H_

#include <list>
#include <map>
#include <set>
#include "base/basictypes.h"
#include "base/compiler_specific.h"
#include "base/win/scoped_handle.h"
#include "sandbox/win/src/crosscall_server.h"
#include "sandbox/win/src/job.h"
#include "sandbox/win/src/sandbox.h"
#include "sandbox/win/src/sharedmem_ipc_server.h"
#include "sandbox/win/src/win2k_threadpool.h"
#include "sandbox/win/src/win_utils.h"

namespace {

struct JobTracker;
struct PeerTracker;

}  // namespace

namespace sandbox {

class PolicyBase;

// BrokerServicesBase ---------------------------------------------------------
// Broker implementation version 0
//
// This is an implementation of the interface BrokerServices and
// of the associated TargetProcess interface. In this implementation
// TargetProcess is a friend of BrokerServices where the later manages a
// collection of the former.
class BrokerServicesBase : public BrokerServices,
                           public SingletonBase<BrokerServicesBase>  {
 public:
  BrokerServicesBase();

  ~BrokerServicesBase();

  // BrokerServices interface.
  virtual ResultCode Init() OVERRIDE;
  virtual TargetPolicy* CreatePolicy() OVERRIDE;
  virtual ResultCode SpawnTarget(const wchar_t* exe_path,
                                 const wchar_t* command_line,
                                 TargetPolicy* policy,
                                 PROCESS_INFORMATION* target) OVERRIDE;
  virtual ResultCode WaitForAllTargets() OVERRIDE;
  virtual ResultCode AddTargetPeer(HANDLE peer_process) OVERRIDE;
  virtual ResultCode InstallAppContainer(const wchar_t* sid,
                                         const wchar_t* name) OVERRIDE;
  virtual ResultCode UninstallAppContainer(const wchar_t* sid) OVERRIDE;

  // Checks if the supplied process ID matches one of the broker's active
  // target processes
  // Returns:
  //   true if there is an active target process for this ID, otherwise false.
  bool IsActiveTarget(DWORD process_id);

 private:
  // Releases the Job and notifies the associated Policy object to its
  // resources as well.
  static void FreeResources(JobTracker* tracker);

  // The routine that the worker thread executes. It is in charge of
  // notifications and cleanup-related tasks.
  static DWORD WINAPI TargetEventsThread(PVOID param);

  // Removes a target peer from the process list if it expires.
  static VOID CALLBACK RemovePeer(PVOID parameter, BOOLEAN timeout);

  // The completion port used by the job objects to communicate events to
  // the worker thread.
  HANDLE job_port_;

  // Handle to a manual-reset event that is signaled when the total target
  // process count reaches zero.
  HANDLE no_targets_;

  // Handle to the worker thread that reacts to job notifications.
  HANDLE job_thread_;

  // Lock used to protect the list of targets from being modified by 2
  // threads at the same time.
  CRITICAL_SECTION lock_;

  // provides a pool of threads that are used to wait on the IPC calls.
  ThreadProvider* thread_pool_;

  // List of the trackers for closing and cleanup purposes.
  typedef std::list<JobTracker*> JobTrackerList;
  JobTrackerList tracker_list_;

  // Maps peer process IDs to the saved handle and wait event.
  // Prevents peer callbacks from accessing the broker after destruction.
  typedef std::map<DWORD, PeerTracker*> PeerTrackerMap;
  PeerTrackerMap peer_map_;

  // Provides a fast lookup to identify sandboxed processes that belong to a
  // job. Consult |jobless_process_handles_| for handles of pocess without job.
  std::set<DWORD> child_process_ids_;

#if SANDBOX_DLL
  // Stores the module name where sandbox.lib is linked into.
<<<<<<< HEAD
  scoped_ptr_malloc<wchar_t> module_path_;
=======
  scoped_ptr<wchar_t, base::FreeDeleter> module_path_;
>>>>>>> 7c415e25
#endif

  DISALLOW_COPY_AND_ASSIGN(BrokerServicesBase);
};

}  // namespace sandbox


#endif  // SANDBOX_WIN_SRC_BROKER_SERVICES_H_<|MERGE_RESOLUTION|>--- conflicted
+++ resolved
@@ -107,11 +107,7 @@
 
 #if SANDBOX_DLL
   // Stores the module name where sandbox.lib is linked into.
-<<<<<<< HEAD
-  scoped_ptr_malloc<wchar_t> module_path_;
-=======
   scoped_ptr<wchar_t, base::FreeDeleter> module_path_;
->>>>>>> 7c415e25
 #endif
 
   DISALLOW_COPY_AND_ASSIGN(BrokerServicesBase);
