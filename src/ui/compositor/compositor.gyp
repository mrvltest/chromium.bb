# Copyright (c) 2012 The Chromium Authors. All rights reserved.
# Use of this source code is governed by a BSD-style license that can be
# found in the LICENSE file.

{
  'variables': {
    'chromium_code': 1,
  },
  'targets': [
    {
      'target_name': 'compositor',
      'type': '<(component)',
      'dependencies': [
        '<(DEPTH)/base/base.gyp:base',
        '<(DEPTH)/base/third_party/dynamic_annotations/dynamic_annotations.gyp:dynamic_annotations',
        '<(DEPTH)/cc/cc.gyp:cc',
        '<(DEPTH)/cc/cc.gyp:cc_surfaces',
        '<(DEPTH)/gpu/gpu.gyp:command_buffer_common',
        '<(DEPTH)/skia/skia.gyp:skia',
        '<(DEPTH)/ui/gfx/gfx.gyp:gfx',
        '<(DEPTH)/ui/gfx/gfx.gyp:gfx_geometry',
        '<(DEPTH)/ui/gl/gl.gyp:gl',
      ],
      'defines': [
        'COMPOSITOR_IMPLEMENTATION',
      ],
      'sources': [
        'closure_animation_observer.cc',
        'closure_animation_observer.h',
        'compositor.cc',
        'compositor.h',
        'compositor_animation_observer.h',
        'compositor_export.h',
        'compositor_observer.h',
        'compositor_switches.cc',
        'compositor_switches.h',
        'compositor_vsync_manager.cc',
        'compositor_vsync_manager.h',
        'debug_utils.cc',
        'debug_utils.h',
        'dip_util.cc',
        'dip_util.h',
        'float_animation_curve_adapter.cc',
        'float_animation_curve_adapter.h',
        'layer.cc',
        'layer.h',
        'layer_animation_delegate.h',
        'layer_animation_element.cc',
        'layer_animation_element.h',
        'layer_animation_observer.cc',
        'layer_animation_observer.h',
        'layer_animation_sequence.cc',
        'layer_animation_sequence.h',
        'layer_animator.cc',
        'layer_animator.h',
        'layer_animator_collection.cc',
        'layer_animator_collection.h',
        'layer_delegate.h',
        'layer_owner.cc',
        'layer_owner.h',
        'layer_tree_owner.cc',
        'layer_tree_owner.h',
        'layer_type.h',
        'paint_context.h',
        'reflector.cc',
        'reflector.h',
        'scoped_animation_duration_scale_mode.cc',
        'scoped_animation_duration_scale_mode.h',
        'scoped_layer_animation_settings.cc',
        'scoped_layer_animation_settings.h',
        'transform_animation_curve_adapter.cc',
        'transform_animation_curve_adapter.h',
      ],
      'conditions': [
        ['OS == "win" and use_aura == 1', {
          # TODO(sky): before we make this real need to remove
          # IDR_BITMAP_BRUSH_IMAGE.
          'dependencies': [
            '<(DEPTH)/ui/resources/ui_resources.gyp:ui_resources',
            '<(angle_path)/src/angle.gyp:libEGL',
            '<(angle_path)/src/angle.gyp:libGLESv2',
          ],
        }],
      ],
    },
    {
      'target_name': 'compositor_test_support',
      'type': 'static_library',
      'dependencies': [
        '<(DEPTH)/base/base.gyp:base',
        '<(DEPTH)/cc/cc.gyp:cc',
        '<(DEPTH)/cc/cc.gyp:cc_surfaces',
        '<(DEPTH)/skia/skia.gyp:skia',
        '<(DEPTH)/third_party/WebKit/public/blink.gyp:blink_minimal',
        '<(DEPTH)/ui/base/ui_base.gyp:ui_base',
        '<(DEPTH)/ui/gfx/gfx.gyp:gfx',
        '<(DEPTH)/ui/gfx/gfx.gyp:gfx_geometry',
        '<(DEPTH)/ui/gl/gl.gyp:gl',
        'compositor',
      ],
      'sources': [
        'test/context_factories_for_test.cc',
        'test/context_factories_for_test.h',
        'test/draw_waiter_for_test.cc',
        'test/draw_waiter_for_test.h',
        'test/in_process_context_factory.cc',
        'test/in_process_context_factory.h',
        'test/in_process_context_provider.cc',
        'test/in_process_context_provider.h',
        'test/layer_animator_test_controller.cc',
        'test/layer_animator_test_controller.h',
        'test/test_compositor_host.h',
        'test/test_compositor_host_mac.mm',
        'test/test_compositor_host_ozone.cc',
        'test/test_compositor_host_win.cc',
        'test/test_compositor_host_x11.cc',
        'test/test_layer_animation_delegate.cc',
        'test/test_layer_animation_delegate.h',
        'test/test_layer_animation_observer.cc',
        'test/test_layer_animation_observer.h',
        'test/test_layers.cc',
        'test/test_layers.h',
        'test/test_suite.cc',
        'test/test_suite.h',
        'test/test_utils.cc',
        'test/test_utils.h',
      ],
      'conditions': [
        ['use_x11==1', {
          'dependencies': [
            '<(DEPTH)/build/linux/system.gyp:x11',
            '<(DEPTH)/ui/gfx/x/gfx_x11.gyp:gfx_x11',
          ]
        }]
      ]
    },
    {
      'target_name': 'compositor_unittests',
      'type': 'executable',
      'dependencies': [
        '<(DEPTH)/base/base.gyp:base',
        '<(DEPTH)/cc/cc.gyp:cc',
        '<(DEPTH)/skia/skia.gyp:skia',
<<<<<<< HEAD
=======
        '<(DEPTH)/testing/gmock.gyp:gmock',
        '<(DEPTH)/testing/gtest.gyp:gtest',
>>>>>>> e28e808c
        '<(DEPTH)/ui/base/ui_base.gyp:ui_base',
        '<(DEPTH)/ui/gfx/gfx.gyp:gfx',
        '<(DEPTH)/ui/gfx/gfx.gyp:gfx_geometry',
        '<(DEPTH)/ui/gl/gl.gyp:gl',
        '<(DEPTH)/ui/resources/ui_resources.gyp:ui_resources',
        'compositor',
        'compositor_test_support',
      ],
      'sources': [
        'compositor_unittest.cc',
        'layer_animation_element_unittest.cc',
        'layer_animation_sequence_unittest.cc',
        'layer_animator_unittest.cc',
        'layer_owner_unittest.cc',
        'layer_unittest.cc',
        'run_all_unittests.cc',
        'transform_animation_curve_adapter_unittest.cc',
      ],
      'conditions': [
        # osmesa GL implementation is used on linux.
        ['OS=="linux"', {
          'dependencies': [
          ],
        }],
        ['os_posix == 1 and OS != "mac"', {
          'conditions': [
            ['use_allocator!="none"', {
              'dependencies': [
                '<(DEPTH)/base/allocator/allocator.gyp:allocator',
              ],
            }],
          ],
        }],
      ],
    },
  ],
}<|MERGE_RESOLUTION|>--- conflicted
+++ resolved
@@ -141,11 +141,6 @@
         '<(DEPTH)/base/base.gyp:base',
         '<(DEPTH)/cc/cc.gyp:cc',
         '<(DEPTH)/skia/skia.gyp:skia',
-<<<<<<< HEAD
-=======
-        '<(DEPTH)/testing/gmock.gyp:gmock',
-        '<(DEPTH)/testing/gtest.gyp:gtest',
->>>>>>> e28e808c
         '<(DEPTH)/ui/base/ui_base.gyp:ui_base',
         '<(DEPTH)/ui/gfx/gfx.gyp:gfx',
         '<(DEPTH)/ui/gfx/gfx.gyp:gfx_geometry',
