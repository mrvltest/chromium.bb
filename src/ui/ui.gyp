--- conflicted
+++ resolved
@@ -6,12 +6,6 @@
   'variables': {
     'chromium_code': 1,
   },
-<<<<<<< HEAD
-  'includes': [
-    'ui_resources.gypi',
-  ],
-=======
->>>>>>> 8c15b39e
   'targets': [
     {
       'target_name': 'ui',
@@ -29,27 +23,15 @@
         '../third_party/zlib/zlib.gyp:zlib',
         '../url/url.gyp:url_lib',
         'base/strings/ui_strings.gyp:ui_strings',
-<<<<<<< HEAD
-        'events/events.gyp:events',
-        'gfx/gfx.gyp:gfx',
-        'ui_resources',
-=======
         'events/events.gyp:events_base',
         'gfx/gfx.gyp:gfx',
         'resources/ui_resources.gyp:ui_resources',
->>>>>>> 8c15b39e
       ],
       'defines': [
         'UI_IMPLEMENTATION',
       ],
       'export_dependent_settings': [
         '../net/net.gyp:net',
-<<<<<<< HEAD
-        '../third_party/icu/icu.gyp:icui18n',
-        '../third_party/icu/icu.gyp:icuuc',
-        'events/events.gyp:events',
-=======
->>>>>>> 8c15b39e
         'gfx/gfx.gyp:gfx',
       ],
       'sources' : [
@@ -69,21 +51,13 @@
         'base/accessibility/accessible_text_utils.h',
         'base/accessibility/accessible_view_state.cc',
         'base/accessibility/accessible_view_state.h',
-<<<<<<< HEAD
-        'base/android/ui_jni_registrar.cc',
-        'base/android/ui_jni_registrar.h',
-=======
         'base/android/ui_base_jni_registrar.cc',
         'base/android/ui_base_jni_registrar.h',
->>>>>>> 8c15b39e
         'base/android/view_android.cc',
         'base/android/view_android.h',
         'base/android/window_android.cc',
         'base/android/window_android.h',
-<<<<<<< HEAD
-=======
         'base/android/window_android_observer.h',
->>>>>>> 8c15b39e
         'base/base_window.cc',
         'base/base_window.h',
         'base/clipboard/clipboard.cc',
@@ -309,10 +283,6 @@
         'base/win/atl_module.h',
         'base/win/dpi_setup.cc',
         'base/win/dpi_setup.h',
-<<<<<<< HEAD
-        'base/win/extra_sdk_defines.h',
-=======
->>>>>>> 8c15b39e
         'base/win/foreground_helper.cc',
         'base/win/foreground_helper.h',
         'base/win/hidden_window.cc',
@@ -382,14 +352,11 @@
             ],
           },
         }],
-<<<<<<< HEAD
-=======
         ['toolkit_views==1', {
           'dependencies': [
             'events/events.gyp:events',
           ],
         }],
->>>>>>> 8c15b39e
         ['use_aura==1', {
           'sources/': [
             ['exclude', 'base/work_area_watcher_observer.h'],
@@ -457,8 +424,6 @@
             }],
           ],
         }],
-<<<<<<< HEAD
-=======
         ['use_pango==1', {
           'dependencies': [
             '../build/linux/system.gyp:pangocairo',
@@ -473,7 +438,6 @@
             'base/clipboard/clipboard_aurax11.cc',
           ],
         }],
->>>>>>> 8c15b39e
         ['chromeos==1 or (use_aura==1 and OS=="linux" and use_x11==0)', {
           'sources!': [
             'base/dragdrop/os_exchange_data_provider_aurax11.cc',
@@ -624,14 +588,11 @@
             'android/ui_android.gyp:ui_java',
           ],
         }],
-<<<<<<< HEAD
-=======
         ['OS=="android" or OS=="ios"', {
           'sources!': [
             'base/device_form_factor_desktop.cc'
           ],
         }],
->>>>>>> 8c15b39e
         ['OS=="linux"', {
           'libraries': [
             '-ldl',
@@ -667,19 +628,11 @@
              ],
            },
            'sources': [
-<<<<<<< HEAD
-             'android/java/src/org/chromium/ui/Clipboard.java',
-             'android/java/src/org/chromium/ui/LocalizationUtils.java',
-             'android/java/src/org/chromium/ui/SelectFileDialog.java',
-             'android/java/src/org/chromium/ui/ViewAndroid.java',
-             'android/java/src/org/chromium/ui/WindowAndroid.java',
-=======
              'android/java/src/org/chromium/ui/base/Clipboard.java',
              'android/java/src/org/chromium/ui/base/LocalizationUtils.java',
              'android/java/src/org/chromium/ui/base/SelectFileDialog.java',
              'android/java/src/org/chromium/ui/base/ViewAndroid.java',
              'android/java/src/org/chromium/ui/base/WindowAndroid.java',
->>>>>>> 8c15b39e
            ],
            'variables': {
              'jni_gen_package': 'ui',
