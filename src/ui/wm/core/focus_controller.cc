--- conflicted
+++ resolved
@@ -347,16 +347,11 @@
   // Only focus |window| if it or any of its parents can be focused. Otherwise
   // FocusWindow() will focus the topmost window, which may not be the
   // currently focused one.
-<<<<<<< HEAD
-  if (rules_->CanFocusWindow(GetToplevelWindow(window))) {
+  if (window->ShouldTryFocusOnMouseDown() && rules_->CanFocusWindow(GetToplevelWindow(window))) {
     FocusAndActivateWindow(
         aura::client::ActivationChangeObserver::ActivationReason::INPUT_EVENT,
         window);
   }
-=======
-  if (window->ShouldTryFocusOnMouseDown() && rules_->CanFocusWindow(GetToplevelWindow(window)))
-    FocusWindow(window);
->>>>>>> b23d14d8
 }
 
 }  // namespace wm