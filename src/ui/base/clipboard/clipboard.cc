--- conflicted
+++ resolved
@@ -6,10 +6,7 @@
 
 #include <iterator>
 #include <limits>
-<<<<<<< HEAD
-=======
 #include <set>
->>>>>>> 8c15b39e
 
 #include "base/lazy_instance.h"
 #include "base/logging.h"
@@ -22,83 +19,12 @@
 
 namespace {
 
-<<<<<<< HEAD
-// Extracts the bitmap size from the passed in params. Since the renderer could
-// send us bad data, explicitly copy the parameters to make sure we go through
-// gfx::Size's sanity checks.
-bool GetBitmapSizeFromParams(const Clipboard::ObjectMapParams& params,
-                             gfx::Size* size) {
-  DCHECK(params.size() == 2);
-  if (params[1].size() != sizeof(gfx::Size))
-    return false;
-  const gfx::Size* size_from_renderer =
-      reinterpret_cast<const gfx::Size*>(&(params[1].front()));
-  size->set_width(size_from_renderer->width());
-  size->set_height(size_from_renderer->height());
-  return true;
-}
-
-// A compromised renderer could send us bad size data, so validate it to verify
-// that calculating the number of bytes in the bitmap won't overflow a uint32.
-//
-// |size| - Clipboard bitmap size to validate.
-// |bitmap_bytes| - On return contains the number of bytes needed to store
-// the bitmap data or -1 if the data is invalid.
-// returns: true if the bitmap size is valid, false otherwise.
-bool IsBitmapSizeSane(const gfx::Size& size, uint32* bitmap_bytes) {
-  DCHECK_GE(size.width(), 0);
-  DCHECK_GE(size.height(), 0);
-
-  *bitmap_bytes = -1;
-  uint32 total_size = size.width();
-  // Limit size to max int so SkBitmap::getSize() calculation won't overflow.
-  // TODO(dcheng): Instead of all this custom validation, we should just use a
-  // combination of SkBitmap's setConfig() and getSize64() to detect this, e.g.:
-  //   SkBitmap bitmap;
-  //   if (!bitmap.setConfig(...))
-  //      return false;
-  //   if (bitmap.getSize64().is64())
-  //      return false;
-  if (std::numeric_limits<int>::max() / size.width() <= size.height())
-    return false;
-  total_size *= size.height();
-  if (std::numeric_limits<int>::max() / total_size <= 4)
-    return false;
-  total_size *= 4;
-  *bitmap_bytes = total_size;
-  return true;
-}
-
-// Validates a plain bitmap on the clipboard.
-// Returns true if the clipboard data makes sense and it's safe to access the
-// bitmap.
-bool ValidatePlainBitmap(const gfx::Size& size,
-                         const Clipboard::ObjectMapParams& params) {
-  uint32 bitmap_bytes = -1;
-  if (!IsBitmapSizeSane(size, &bitmap_bytes))
-    return false;
-  if (bitmap_bytes != params[0].size())
-    return false;
-  return true;
-}
-
-// Valides a shared bitmap on the clipboard.
-// Returns true if the clipboard data makes sense and it's safe to access the
-// bitmap.
-bool ValidateAndMapSharedBitmap(const gfx::Size& size,
-                                base::SharedMemory* bitmap_data) {
-  using base::SharedMemory;
-  uint32 bitmap_bytes = -1;
-  if (!IsBitmapSizeSane(size, &bitmap_bytes))
-    return false;
-=======
 // Valides a shared bitmap on the clipboard.
 // Returns true if the clipboard data makes sense and it's safe to access the
 // bitmap.
 bool ValidateAndMapSharedBitmap(size_t bitmap_bytes,
                                 base::SharedMemory* bitmap_data) {
   using base::SharedMemory;
->>>>>>> 8c15b39e
 
   if (!bitmap_data || !SharedMemory::IsHandleValid(bitmap_data->handle()))
     return false;
@@ -108,19 +34,6 @@
     return false;
   }
   return true;
-}
-
-// Adopts a blob of bytes (assumed to be ARGB pixels) into a SkBitmap. Since the
-// pixel data is not copied, the caller must ensure that |data| is valid as long
-// as the SkBitmap is in use. Note that on little endian machines, each pixel is
-// actually BGRA in memory.
-SkBitmap AdoptBytesIntoSkBitmap(const void* data, const gfx::Size& size) {
-  SkBitmap bitmap;
-  bitmap.setConfig(SkBitmap::kARGB_8888_Config, size.width(), size.height());
-  // Guaranteed not to overflow since it's been validated by IsBitmapSizeSane().
-  DCHECK_EQ(4U * size.width(), bitmap.rowBytes());
-  bitmap.setPixels(const_cast<void*>(data));
-  return bitmap;
 }
 
 // A list of allowed threads. By default, this is empty and no thread checking
@@ -260,23 +173,6 @@
       WriteWebSmartPaste();
       break;
 
-<<<<<<< HEAD
-    case CBF_BITMAP: {
-      gfx::Size size;
-      if (!GetBitmapSizeFromParams(params, &size))
-        return;
-
-      if (!ValidatePlainBitmap(size, params))
-        return;
-
-      const SkBitmap& bitmap = AdoptBytesIntoSkBitmap(
-          static_cast<const void*>(&params[0].front()), size);
-      WriteBitmap(bitmap);
-      break;
-    }
-
-=======
->>>>>>> 8c15b39e
     case CBF_SMBITMAP: {
       using base::SharedMemory;
       using base::SharedMemoryHandle;
@@ -309,22 +205,10 @@
       scoped_ptr<SharedMemory> bitmap_data(
           *reinterpret_cast<SharedMemory**>(raw_bitmap_data));
 
-<<<<<<< HEAD
-      gfx::Size size;
-      if (!GetBitmapSizeFromParams(params, &size))
-        return;
-
-      if (!ValidateAndMapSharedBitmap(size, bitmap_data.get()))
-        return;
-
-      const SkBitmap& bitmap = AdoptBytesIntoSkBitmap(
-          bitmap_data->memory(), size);
-=======
       if (!ValidateAndMapSharedBitmap(bitmap.getSize(), bitmap_data.get()))
         return;
       bitmap.setPixels(bitmap_data->memory());
 
->>>>>>> 8c15b39e
       WriteBitmap(bitmap);
       break;
     }
