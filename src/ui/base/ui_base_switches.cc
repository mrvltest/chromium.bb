// Copyright (c) 2012 The Chromium Authors. All rights reserved.
// Use of this source code is governed by a BSD-style license that can be
// found in the LICENSE file.

#include "ui/base/ui_base_switches.h"

namespace switches {

// Disables use of DWM composition for top level windows.
const char kDisableDwmComposition[] = "disable-dwm-composition";

// Disables touch adjustment.
const char kDisableTouchAdjustment[] = "disable-touch-adjustment";

// Disables touch event based drag and drop.
const char kDisableTouchDragDrop[] = "disable-touch-drag-drop";

// Disables controls that support touch base text editing.
const char kDisableTouchEditing[] = "disable-touch-editing";

<<<<<<< HEAD
// Disables the Views textfield on Windows.
const char kDisableViewsTextfield[] = "disable-views-textfield";

=======
>>>>>>> 8c15b39e
// Enables touch event based drag and drop.
const char kEnableTouchDragDrop[] = "enable-touch-drag-drop";

// Enables controls that support touch base text editing.
const char kEnableTouchEditing[] = "enable-touch-editing";

// If a resource is requested at a scale factor at which it is not available
// or the resource is the incorrect size (based on the size of the 1x resource),
// generates the missing resource and applies a red mask to the generated
// resource. Resources for which hidpi is not supported because of software
// reasons will show up pixelated.
const char kHighlightMissingScaledResources[] =
    "highlight-missing-scaled-resources";

// The language file that we want to try to open. Of the form
// language[-country] where language is the 2 letter code from ISO-639.
const char kLang[] = "lang";

// Load the locale resources from the given path. When running on Mac/Unix the
// path should point to a locale.pak file.
const char kLocalePak[] = "locale_pak";

// Disable ui::MessageBox. This is useful when running as part of scripts that
// do not have a user interface.
const char kNoMessageBox[] = "no-message-box";

// Enables UI changes that make it easier to use with a touchscreen.
// WARNING: Do not check this flag directly when deciding what UI to draw,
// instead you must call ui::GetDisplayLayout
const char kTouchOptimizedUI[] = "touch-optimized-ui";

// The values the kTouchOptimizedUI switch may have, as in
// "--touch-optimized-ui=disabled".
//   auto: Enabled on monitors which have touchscreen support (default).
const char kTouchOptimizedUIAuto[] = "auto";
//   enabled: always optimized for touch (even if no touch support).
const char kTouchOptimizedUIEnabled[] = "enabled";
//   disabled: never optimized for touch.
const char kTouchOptimizedUIDisabled[] = "disabled";

// Enables touch events on the side bezels.
const char kTouchSideBezels[] = "touch-side-bezels";

#if defined(OS_ANDROID)
// Uses the tablet specific UI components when available.
const char kTabletUI[] = "tablet-ui";
#endif

#if defined(USE_XI2_MT)
// The calibration factors given as "<left>,<right>,<top>,<bottom>".
const char kTouchCalibration[] = "touch-calibration";
#endif

}  // namespace switches<|MERGE_RESOLUTION|>--- conflicted
+++ resolved
@@ -18,12 +18,6 @@
 // Disables controls that support touch base text editing.
 const char kDisableTouchEditing[] = "disable-touch-editing";
 
-<<<<<<< HEAD
-// Disables the Views textfield on Windows.
-const char kDisableViewsTextfield[] = "disable-views-textfield";
-
-=======
->>>>>>> 8c15b39e
 // Enables touch event based drag and drop.
 const char kEnableTouchDragDrop[] = "enable-touch-drag-drop";
 
