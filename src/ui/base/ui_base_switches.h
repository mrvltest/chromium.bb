--- conflicted
+++ resolved
@@ -16,10 +16,6 @@
 UI_EXPORT extern const char kDisableTouchAdjustment[];
 UI_EXPORT extern const char kDisableTouchDragDrop[];
 UI_EXPORT extern const char kDisableTouchEditing[];
-<<<<<<< HEAD
-UI_EXPORT extern const char kDisableViewsTextfield[];
-=======
->>>>>>> 8c15b39e
 UI_EXPORT extern const char kEnableTouchDragDrop[];
 UI_EXPORT extern const char kEnableTouchEditing[];
 UI_EXPORT extern const char kHighlightMissingScaledResources[];
@@ -36,13 +32,10 @@
 UI_EXPORT extern const char kTabletUI[];
 #endif
 
-<<<<<<< HEAD
-=======
 #if defined(USE_XI2_MT)
 UI_EXPORT extern const char kTouchCalibration[];
 #endif
 
->>>>>>> 8c15b39e
 }  // namespace switches
 
 #endif  // UI_BASE_UI_BASE_SWITCHES_H_