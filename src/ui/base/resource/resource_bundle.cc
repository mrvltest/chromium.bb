--- conflicted
+++ resolved
@@ -192,12 +192,6 @@
 }
 
 // static
-void ResourceBundle::InitSharedInstance() {
-  InitSharedInstance(NULL);
-  InitDefaultFont();
-}
-
-// static
 void ResourceBundle::CleanupSharedInstance() {
   if (g_shared_instance_) {
     delete g_shared_instance_;
@@ -562,10 +556,6 @@
   // On platforms other than iOS, 100P is always a supported scale factor.
   supported_scale_factors.push_back(SCALE_FACTOR_100P);
 #endif
-<<<<<<< HEAD
-
-=======
->>>>>>> 8c15b39e
 #if defined(OS_ANDROID)
   const gfx::Display display =
       gfx::Screen::GetNativeScreen()->GetPrimaryDisplay();
