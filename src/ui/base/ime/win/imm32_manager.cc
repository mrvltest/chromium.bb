--- conflicted
+++ resolved
@@ -341,10 +341,7 @@
   // Set default underlines in case there is no clause information.
   if (!composition->underlines.size()) {
     CompositionUnderline underline;
-<<<<<<< HEAD
-=======
     underline.background_color = SK_ColorTRANSPARENT;
->>>>>>> ffa4bd44
     if (target_start > 0) {
       underline.start_offset = 0U;
       underline.end_offset = static_cast<uint32>(target_start);
