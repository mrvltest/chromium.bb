// Copyright 2013 The Chromium Authors. All rights reserved.
// Use of this source code is governed by a BSD-style license that can be
// found in the LICENSE file.

#include "ui/base/ime/win/imm32_manager.h"

#include <msctf.h>

#include "base/basictypes.h"
#include "base/memory/scoped_ptr.h"
#include "base/strings/string16.h"
#include "base/strings/string_util.h"
#include "base/strings/utf_string_conversions.h"
#include "base/win/scoped_comptr.h"
#include "third_party/skia/include/core/SkTypes.h"
#include "ui/base/ime/composition_text.h"

// "imm32.lib" is required by IMM32 APIs used in this file.
// NOTE(hbono): To comply with a comment from Darin, I have added
// this #pragma directive instead of adding "imm32.lib" to a project file.
#pragma comment(lib, "imm32.lib")

// Following code requires wchar_t to be same as char16. It should always be
// true on Windows.
COMPILE_ASSERT(sizeof(wchar_t) == sizeof(base::char16), wchar_t__char16_diff);

///////////////////////////////////////////////////////////////////////////////
// IMM32Manager

namespace {

// Determines whether or not the given attribute represents a target
// (a.k.a. a selection).
bool IsTargetAttribute(char attribute) {
  return (attribute == ATTR_TARGET_CONVERTED ||
          attribute == ATTR_TARGET_NOTCONVERTED);
}

// Helper function for IMM32Manager::GetCompositionInfo() method, to get the
// target range that's selected by the user in the current composition string.
void GetCompositionTargetRange(HIMC imm_context, int* target_start,
                               int* target_end) {
  int attribute_size = ::ImmGetCompositionString(imm_context, GCS_COMPATTR,
                                                 NULL, 0);
  if (attribute_size > 0) {
    int start = 0;
    int end = 0;
    scoped_ptr<char[]> attribute_data(new char[attribute_size]);
    if (attribute_data.get()) {
      ::ImmGetCompositionString(imm_context, GCS_COMPATTR,
                                attribute_data.get(), attribute_size);
      for (start = 0; start < attribute_size; ++start) {
        if (IsTargetAttribute(attribute_data[start]))
          break;
      }
      for (end = start; end < attribute_size; ++end) {
        if (!IsTargetAttribute(attribute_data[end]))
          break;
      }
    }
    *target_start = start;
    *target_end = end;
  }
}

// Helper function for IMM32Manager::GetCompositionInfo() method, to get
// underlines information of the current composition string.
void GetCompositionUnderlines(HIMC imm_context,
                              int target_start,
                              int target_end,
                              ui::CompositionUnderlines* underlines) {
  int clause_size = ::ImmGetCompositionString(imm_context, GCS_COMPCLAUSE,
                                              NULL, 0);
  int clause_length = clause_size / sizeof(uint32);
  if (clause_length) {
    scoped_ptr<uint32[]> clause_data(new uint32[clause_length]);
    if (clause_data.get()) {
      ::ImmGetCompositionString(imm_context, GCS_COMPCLAUSE,
                                clause_data.get(), clause_size);
      for (int i = 0; i < clause_length - 1; ++i) {
        ui::CompositionUnderline underline;
        underline.start_offset = clause_data[i];
        underline.end_offset = clause_data[i+1];
        underline.thick = false;
        underline.background_color = SK_ColorTRANSPARENT;

        // Use thick underline for the target clause.
        if (underline.start_offset >= static_cast<uint32>(target_start) &&
            underline.end_offset <= static_cast<uint32>(target_end)) {
          underline.thick = true;
        }
        underlines->push_back(underline);
      }
    }
  }
}

// Checks if a given primary language ID is a RTL language.
bool IsRTLPrimaryLangID(LANGID lang) {
  switch (lang) {
    case LANG_ARABIC:
    case LANG_HEBREW:
    case LANG_PERSIAN:
    case LANG_SYRIAC:
    case LANG_UIGHUR:
    case LANG_URDU:
      return true;
    default:
      return false;
  }
}

}  // namespace

namespace ui {

IMM32Manager::IMM32Manager()
    : ime_status_(false),
      input_language_id_(LANG_USER_DEFAULT),
      is_composing_(false),
      system_caret_(false),
      caret_rect_(-1, -1, 0, 0),
      use_composition_window_(false) {
}

IMM32Manager::~IMM32Manager() {
}

bool IMM32Manager::SetInputLanguage() {
  // Retrieve the current keyboard layout from Windows and determine whether
  // or not the current input context has IMEs.
  // Also save its input language for language-specific operations required
  // while composing a text.
  HKL keyboard_layout = ::GetKeyboardLayout(0);
  input_language_id_ = reinterpret_cast<LANGID>(keyboard_layout);

  // Check TSF Input Processor first.
  // If the active profile is TSF INPUTPROCESSOR, this is IME.
  base::win::ScopedComPtr<ITfInputProcessorProfileMgr> prof_mgr;
  TF_INPUTPROCESSORPROFILE prof;
  if (SUCCEEDED(prof_mgr.CreateInstance(CLSID_TF_InputProcessorProfiles)) &&
      SUCCEEDED(prof_mgr->GetActiveProfile(GUID_TFCAT_TIP_KEYBOARD, &prof)) &&
      prof.hkl == NULL &&
      prof.dwProfileType == TF_PROFILETYPE_INPUTPROCESSOR) {
      ime_status_ = true;
  } else {
    // If the curent language is not using TSF, check IMM32 based IMEs.
    // As ImmIsIME always returns non-0 value on Vista+, use ImmGetIMEFileName
    // instead to check if this HKL has any associated IME file.
    ime_status_ = (ImmGetIMEFileName(keyboard_layout, NULL, 0) != 0);
  }

  return ime_status_;
}

void IMM32Manager::CreateImeWindow(HWND window_handle) {
  // When a user disables TSF (Text Service Framework) and CUAS (Cicero
  // Unaware Application Support), Chinese IMEs somehow ignore function calls
  // to ::ImmSetCandidateWindow(), i.e. they do not move their candidate
  // window to the position given as its parameters, and use the position
  // of the current system caret instead, i.e. it uses ::GetCaretPos() to
  // retrieve the position of their IME candidate window.
  // Therefore, we create a temporary system caret for Chinese IMEs and use
  // it during this input context.
  // Since some third-party Japanese IME also uses ::GetCaretPos() to determine
  // their window position, we also create a caret for Japanese IMEs.
  if (PRIMARYLANGID(input_language_id_) == LANG_CHINESE ||
      PRIMARYLANGID(input_language_id_) == LANG_JAPANESE) {
    if (!system_caret_) {
      if (::CreateCaret(window_handle, NULL, 1, 1)) {
        system_caret_ = true;
      }
    }
  }
  // Restore the positions of the IME windows.
  UpdateImeWindow(window_handle);
}

LRESULT IMM32Manager::SetImeWindowStyle(HWND window_handle, UINT message,
                                    WPARAM wparam, LPARAM lparam,
                                    BOOL* handled) {
  // To prevent the IMM (Input Method Manager) from displaying the IME
  // composition window, Update the styles of the IME windows and EXPLICITLY
  // call ::DefWindowProc() here.
  // NOTE(hbono): We can NEVER let WTL call ::DefWindowProc() when we update
  // the styles of IME windows because the 'lparam' variable is a local one
  // and all its updates disappear in returning from this function, i.e. WTL
  // does not call ::DefWindowProc() with our updated 'lparam' value but call
  // the function with its original value and over-writes our window styles.
  *handled = TRUE;
  lparam &= ~ISC_SHOWUICOMPOSITIONWINDOW;
  return ::DefWindowProc(window_handle, message, wparam, lparam);
}

void IMM32Manager::DestroyImeWindow(HWND window_handle) {
  // Destroy the system caret if we have created for this IME input context.
  if (system_caret_) {
    ::DestroyCaret();
    system_caret_ = false;
  }
}

void IMM32Manager::MoveImeWindow(HWND window_handle, HIMC imm_context) {
  // Does nothing when the target window has no input focus. This is important
  // because the renderer may issue SelectionBoundsChanged event even when it
  // has no input focus. (e.g. the page update caused by incremental search.)
  // So this event should be ignored when the |window_handle| no longer has the
  // input focus.
  if (GetFocus() != window_handle)
    return;

  int x = caret_rect_.x();
  int y = caret_rect_.y();

  const int kCaretMargin = 1;
  if (!use_composition_window_ &&
      PRIMARYLANGID(input_language_id_) == LANG_CHINESE) {
    // As written in a comment in IMM32Manager::CreateImeWindow(),
    // Chinese IMEs ignore function calls to ::ImmSetCandidateWindow()
    // when a user disables TSF (Text Service Framework) and CUAS (Cicero
    // Unaware Application Support).
    // On the other hand, when a user enables TSF and CUAS, Chinese IMEs
    // ignore the position of the current system caret and uses the
    // parameters given to ::ImmSetCandidateWindow() with its 'dwStyle'
    // parameter CFS_CANDIDATEPOS.
    // Therefore, we do not only call ::ImmSetCandidateWindow() but also
    // set the positions of the temporary system caret if it exists.
    CANDIDATEFORM candidate_position = {0, CFS_CANDIDATEPOS, {x, y},
                                        {0, 0, 0, 0}};
    ::ImmSetCandidateWindow(imm_context, &candidate_position);
  }
  if (system_caret_) {
    switch (PRIMARYLANGID(input_language_id_)) {
      case LANG_JAPANESE:
        ::SetCaretPos(x, y + caret_rect_.height());
        break;
      default:
        ::SetCaretPos(x, y);
        break;
    }
  }
  if (use_composition_window_) {
    // Moves the composition text window.
    COMPOSITIONFORM cf = {CFS_POINT, {x, y}};
    ::ImmSetCompositionWindow(imm_context, &cf);
    // Don't need to set the position of candidate window.
    return;
  }

  if (PRIMARYLANGID(input_language_id_) == LANG_KOREAN) {
    // Chinese IMEs and Japanese IMEs require the upper-left corner of
    // the caret to move the position of their candidate windows.
    // On the other hand, Korean IMEs require the lower-left corner of the
    // caret to move their candidate windows.
    y += kCaretMargin;
  }
  // Japanese IMEs and Korean IMEs also use the rectangle given to
  // ::ImmSetCandidateWindow() with its 'dwStyle' parameter CFS_EXCLUDE
  // to move their candidate windows when a user disables TSF and CUAS.
  // Therefore, we also set this parameter here.
  CANDIDATEFORM exclude_rectangle = {0, CFS_EXCLUDE, {x, y},
      {x, y, x + caret_rect_.width(), y + caret_rect_.height()}};
  ::ImmSetCandidateWindow(imm_context, &exclude_rectangle);
}

void IMM32Manager::UpdateImeWindow(HWND window_handle) {
  // Just move the IME window attached to the given window.
  if (caret_rect_.x() >= 0 && caret_rect_.y() >= 0) {
    HIMC imm_context = ::ImmGetContext(window_handle);
    if (imm_context) {
      MoveImeWindow(window_handle, imm_context);
      ::ImmReleaseContext(window_handle, imm_context);
    }
  }
}

void IMM32Manager::CleanupComposition(HWND window_handle) {
  // Notify the IMM attached to the given window to complete the ongoing
  // composition, (this case happens when the given window is de-activated
  // while composing a text and re-activated), and reset the omposition status.
  if (is_composing_) {
    HIMC imm_context = ::ImmGetContext(window_handle);
    if (imm_context) {
      ::ImmNotifyIME(imm_context, NI_COMPOSITIONSTR, CPS_COMPLETE, 0);
      ::ImmReleaseContext(window_handle, imm_context);
    }
    ResetComposition(window_handle);
  }
}

void IMM32Manager::ResetComposition(HWND window_handle) {
  // Currently, just reset the composition status.
  is_composing_ = false;
}

void IMM32Manager::CompleteComposition(HWND window_handle, HIMC imm_context) {
  // We have to confirm there is an ongoing composition before completing it.
  // This is for preventing some IMEs from getting confused while completing an
  // ongoing composition even if they do not have any ongoing compositions.)
  if (is_composing_) {
    ::ImmNotifyIME(imm_context, NI_COMPOSITIONSTR, CPS_COMPLETE, 0);
    ResetComposition(window_handle);
  }
}

void IMM32Manager::GetCompositionInfo(HIMC imm_context, LPARAM lparam,
                                  CompositionText* composition) {
  // We only care about GCS_COMPATTR, GCS_COMPCLAUSE and GCS_CURSORPOS, and
  // convert them into underlines and selection range respectively.
  composition->underlines.clear();

  int length = static_cast<int>(composition->text.length());

  // Find out the range selected by the user.
  int target_start = length;
  int target_end = length;
  if (lparam & GCS_COMPATTR)
    GetCompositionTargetRange(imm_context, &target_start, &target_end);

  // Retrieve the selection range information. If CS_NOMOVECARET is specified,
  // that means the cursor should not be moved, then we just place the caret at
  // the beginning of the composition string. Otherwise we should honour the
  // GCS_CURSORPOS value if it's available.
  // TODO(suzhe): due to a bug of webkit, we currently can't use selection range
  // with composition string. See: https://bugs.webkit.org/show_bug.cgi?id=40805
  if (!(lparam & CS_NOMOVECARET) && (lparam & GCS_CURSORPOS)) {
    // IMM32 does not support non-zero-width selection in a composition. So
    // always use the caret position as selection range.
    int cursor = ::ImmGetCompositionString(imm_context, GCS_CURSORPOS, NULL, 0);
    composition->selection = gfx::Range(cursor);
  } else {
    composition->selection = gfx::Range(0);
  }

  // Retrieve the clause segmentations and convert them to underlines.
  if (lparam & GCS_COMPCLAUSE) {
    GetCompositionUnderlines(imm_context, target_start, target_end,
                             &composition->underlines);
  }

  // Set default underlines in case there is no clause information.
  if (!composition->underlines.size()) {
    CompositionUnderline underline;
<<<<<<< HEAD
    underline.color = SK_ColorBLACK;
    underline.background_color = SK_ColorTRANSPARENT;
=======
>>>>>>> 82c22e0f
    if (target_start > 0) {
      underline.start_offset = 0U;
      underline.end_offset = static_cast<uint32>(target_start);
      underline.thick = false;
      composition->underlines.push_back(underline);
    }
    if (target_end > target_start) {
      underline.start_offset = static_cast<uint32>(target_start);
      underline.end_offset = static_cast<uint32>(target_end);
      underline.thick = true;
      composition->underlines.push_back(underline);
    }
    if (target_end < length) {
      underline.start_offset = static_cast<uint32>(target_end);
      underline.end_offset = static_cast<uint32>(length);
      underline.thick = false;
      composition->underlines.push_back(underline);
    }
  }
}

bool IMM32Manager::GetString(HIMC imm_context,
                         WPARAM lparam,
                         int type,
                         base::string16* result) {
  if (!(lparam & type))
    return false;
  LONG string_size = ::ImmGetCompositionString(imm_context, type, NULL, 0);
  if (string_size <= 0)
    return false;
  DCHECK_EQ(0u, string_size % sizeof(wchar_t));
  ::ImmGetCompositionString(imm_context, type,
      WriteInto(result, (string_size / sizeof(wchar_t)) + 1), string_size);
  return true;
}

bool IMM32Manager::GetResult(
    HWND window_handle, LPARAM lparam, base::string16* result) {
  bool ret = false;
  HIMC imm_context = ::ImmGetContext(window_handle);
  if (imm_context) {
    ret = GetString(imm_context, lparam, GCS_RESULTSTR, result);
    ::ImmReleaseContext(window_handle, imm_context);
  }
  return ret;
}

bool IMM32Manager::GetComposition(HWND window_handle, LPARAM lparam,
                              CompositionText* composition) {
  bool ret = false;
  HIMC imm_context = ::ImmGetContext(window_handle);
  if (imm_context) {
    // Copy the composition string to the CompositionText object.
    ret = GetString(imm_context, lparam, GCS_COMPSTR, &composition->text);

    if (ret) {
      // This is a dirty workaround for facebook. Facebook deletes the
      // placeholder character (U+3000) used by Traditional-Chinese IMEs at the
      // beginning of composition text. This prevents WebKit from replacing this
      // placeholder character with a Traditional-Chinese character, i.e. we
      // cannot input any characters in a comment box of facebook with
      // Traditional-Chinese IMEs. As a workaround, we replace U+3000 at the
      // beginning of composition text with U+FF3F, a placeholder character used
      // by Japanese IMEs.
      if (input_language_id_ == MAKELANGID(LANG_CHINESE,
                                           SUBLANG_CHINESE_TRADITIONAL) &&
          composition->text[0] == 0x3000) {
        composition->text[0] = 0xFF3F;
      }

      // Retrieve the composition underlines and selection range information.
      GetCompositionInfo(imm_context, lparam, composition);

      // Mark that there is an ongoing composition.
      is_composing_ = true;
    }

    ::ImmReleaseContext(window_handle, imm_context);
  }
  return ret;
}

void IMM32Manager::DisableIME(HWND window_handle) {
  // A renderer process have moved its input focus to a password input
  // when there is an ongoing composition, e.g. a user has clicked a
  // mouse button and selected a password input while composing a text.
  // For this case, we have to complete the ongoing composition and
  // clean up the resources attached to this object BEFORE DISABLING THE IME.
  CleanupComposition(window_handle);
  ::ImmAssociateContextEx(window_handle, NULL, 0);
}

void IMM32Manager::CancelIME(HWND window_handle) {
  if (is_composing_) {
    HIMC imm_context = ::ImmGetContext(window_handle);
    if (imm_context) {
      ::ImmNotifyIME(imm_context, NI_COMPOSITIONSTR, CPS_CANCEL, 0);
      ::ImmReleaseContext(window_handle, imm_context);
    }
    ResetComposition(window_handle);
  }
}

void IMM32Manager::EnableIME(HWND window_handle) {
  // Load the default IME context.
  // NOTE(hbono)
  //   IMM ignores this call if the IME context is loaded. Therefore, we do
  //   not have to check whether or not the IME context is loaded.
  ::ImmAssociateContextEx(window_handle, NULL, IACE_DEFAULT);
}

void IMM32Manager::UpdateCaretRect(HWND window_handle,
                               const gfx::Rect& caret_rect) {
  // Save the caret position, and Update the position of the IME window.
  // This update is used for moving an IME window when a renderer process
  // resize/moves the input caret.
  if (caret_rect_ != caret_rect) {
    caret_rect_ = caret_rect;
    // Move the IME windows.
    HIMC imm_context = ::ImmGetContext(window_handle);
    if (imm_context) {
      MoveImeWindow(window_handle, imm_context);
      ::ImmReleaseContext(window_handle, imm_context);
    }
  }
}

void IMM32Manager::SetUseCompositionWindow(bool use_composition_window) {
  use_composition_window_ = use_composition_window;
}

std::string IMM32Manager::GetInputLanguageName() const {
  const LCID locale_id = MAKELCID(input_language_id_, SORT_DEFAULT);
  // max size for LOCALE_SISO639LANGNAME and LOCALE_SISO3166CTRYNAME is 9.
  wchar_t buffer[9];

  // Get language id.
  int length = ::GetLocaleInfo(locale_id, LOCALE_SISO639LANGNAME, &buffer[0],
                               arraysize(buffer));
  if (length <= 1)
    return std::string();

  std::string language;
  base::WideToUTF8(buffer, length - 1, &language);
  if (SUBLANGID(input_language_id_) == SUBLANG_NEUTRAL)
    return language;

  // Get region id.
  length = ::GetLocaleInfo(locale_id, LOCALE_SISO3166CTRYNAME, &buffer[0],
                           arraysize(buffer));
  if (length <= 1)
    return language;

  std::string region;
  base::WideToUTF8(buffer, length - 1, &region);
  return language.append(1, '-').append(region);
}

void IMM32Manager::SetTextInputMode(HWND window_handle,
                                    TextInputMode input_mode) {
  if (input_mode == ui::TEXT_INPUT_MODE_DEFAULT)
    return;

  const HIMC imm_context = ::ImmGetContext(window_handle);
  if (!imm_context)
    return;

  DWORD conversion_mode = 0;
  DWORD sentence_mode = 0;
  if (::ImmGetConversionStatus(imm_context, &conversion_mode, &sentence_mode)
      == FALSE) {
    return;
  }

  BOOL open = FALSE;
  ConvertInputModeToImmFlags(input_mode, conversion_mode, &open,
                             &conversion_mode),

  ::ImmSetOpenStatus(imm_context, open);
  if (open)
    ::ImmSetConversionStatus(imm_context, conversion_mode, sentence_mode);
  ::ImmReleaseContext(window_handle, imm_context);
}

// static
bool IMM32Manager::IsRTLKeyboardLayoutInstalled() {
  static enum {
    RTL_KEYBOARD_LAYOUT_NOT_INITIALIZED,
    RTL_KEYBOARD_LAYOUT_INSTALLED,
    RTL_KEYBOARD_LAYOUT_NOT_INSTALLED,
    RTL_KEYBOARD_LAYOUT_ERROR,
  } layout = RTL_KEYBOARD_LAYOUT_NOT_INITIALIZED;

  // Cache the result value.
  if (layout != RTL_KEYBOARD_LAYOUT_NOT_INITIALIZED)
    return layout == RTL_KEYBOARD_LAYOUT_INSTALLED;

  // Retrieve the number of layouts installed in this system.
  int size = GetKeyboardLayoutList(0, NULL);
  if (size <= 0) {
    layout = RTL_KEYBOARD_LAYOUT_ERROR;
    return false;
  }

  // Retrieve the keyboard layouts in an array and check if there is an RTL
  // layout in it.
  scoped_ptr<HKL[]> layouts(new HKL[size]);
  ::GetKeyboardLayoutList(size, layouts.get());
  for (int i = 0; i < size; ++i) {
    if (IsRTLPrimaryLangID(PRIMARYLANGID(layouts[i]))) {
      layout = RTL_KEYBOARD_LAYOUT_INSTALLED;
      return true;
    }
  }

  layout = RTL_KEYBOARD_LAYOUT_NOT_INSTALLED;
  return false;
}

bool IMM32Manager::IsCtrlShiftPressed(base::i18n::TextDirection* direction) {
  uint8_t keystate[256];
  if (!::GetKeyboardState(&keystate[0]))
    return false;

  // To check if a user is pressing only a control key and a right-shift key
  // (or a left-shift key), we use the steps below:
  // 1. Check if a user is pressing a control key and a right-shift key (or
  //    a left-shift key).
  // 2. If the condition 1 is true, we should check if there are any other
  //    keys pressed at the same time.
  //    To ignore the keys checked in 1, we set their status to 0 before
  //    checking the key status.
  const int kKeyDownMask = 0x80;
  if ((keystate[VK_CONTROL] & kKeyDownMask) == 0)
    return false;

  if (keystate[VK_RSHIFT] & kKeyDownMask) {
    keystate[VK_RSHIFT] = 0;
    *direction = base::i18n::RIGHT_TO_LEFT;
  } else if (keystate[VK_LSHIFT] & kKeyDownMask) {
    keystate[VK_LSHIFT] = 0;
    *direction = base::i18n::LEFT_TO_RIGHT;
  } else {
    return false;
  }

  // Scan the key status to find pressed keys. We should abandon changing the
  // text direction when there are other pressed keys.
  // This code is executed only when a user is pressing a control key and a
  // right-shift key (or a left-shift key), i.e. we should ignore the status of
  // the keys: VK_SHIFT, VK_CONTROL, VK_RCONTROL, and VK_LCONTROL.
  // So, we reset their status to 0 and ignore them.
  keystate[VK_SHIFT] = 0;
  keystate[VK_CONTROL] = 0;
  keystate[VK_RCONTROL] = 0;
  keystate[VK_LCONTROL] = 0;
  // Oddly, pressing F10 in another application seemingly breaks all subsequent
  // calls to GetKeyboardState regarding the state of the F22 key. Perhaps this
  // defect is limited to my keyboard driver, but ignoring F22 should be okay.
  keystate[VK_F22] = 0;
  for (int i = 0; i <= VK_PACKET; ++i) {
    if (keystate[i] & kKeyDownMask)
      return false;
  }
  return true;
}

void IMM32Manager::ConvertInputModeToImmFlags(TextInputMode input_mode,
                                              DWORD initial_conversion_mode,
                                              BOOL* open,
                                              DWORD* new_conversion_mode) {
  *open = TRUE;
  *new_conversion_mode = initial_conversion_mode;
  switch (input_mode) {
    case ui::TEXT_INPUT_MODE_FULL_WIDTH_LATIN:
      *new_conversion_mode |= IME_CMODE_FULLSHAPE;
      *new_conversion_mode &= ~(IME_CMODE_NATIVE
                              | IME_CMODE_KATAKANA);
      break;
    case ui::TEXT_INPUT_MODE_KANA:
      *new_conversion_mode |= (IME_CMODE_NATIVE
                             | IME_CMODE_FULLSHAPE);
      *new_conversion_mode &= ~IME_CMODE_KATAKANA;
      break;
    case ui::TEXT_INPUT_MODE_KATAKANA:
      *new_conversion_mode |= (IME_CMODE_NATIVE
                             | IME_CMODE_KATAKANA
                             | IME_CMODE_FULLSHAPE);
      break;
    default:
      *open = FALSE;
      break;
  }
}

}  // namespace ui<|MERGE_RESOLUTION|>--- conflicted
+++ resolved
@@ -341,11 +341,7 @@
   // Set default underlines in case there is no clause information.
   if (!composition->underlines.size()) {
     CompositionUnderline underline;
-<<<<<<< HEAD
-    underline.color = SK_ColorBLACK;
     underline.background_color = SK_ColorTRANSPARENT;
-=======
->>>>>>> 82c22e0f
     if (target_start > 0) {
       underline.start_offset = 0U;
       underline.end_offset = static_cast<uint32>(target_start);
