--- conflicted
+++ resolved
@@ -39,12 +39,6 @@
       'dependencies': [
         '../../base/base.gyp:base',
         '../../base/base.gyp:run_all_unittests',
-<<<<<<< HEAD
-=======
-        '../../base/base.gyp:test_support_base',
-        '../../testing/gmock.gyp:gmock',
-        '../../testing/gtest.gyp:gtest',
->>>>>>> e28e808c
         '../base/ui_base.gyp:ui_base',
         '../events/events.gyp:events_test_support',
         '../gfx/gfx.gyp:gfx',
@@ -68,40 +62,6 @@
     },
   ],
   'conditions': [
-<<<<<<< HEAD
-=======
-    ['OS == "android"', {
-      'targets': [
-        {
-          'target_name': 'selection_event_type_java',
-          'type': 'none',
-          'variables': {
-            'source_file': 'selection_event_type.h',
-          },
-          'includes': [ '../../build/android/java_cpp_enum.gypi' ],
-        },
-        {
-          'target_name': 'touch_handle_orientation_java',
-          'type': 'none',
-          'variables': {
-            'source_file': 'touch_handle_orientation.h',
-          },
-          'includes': [ '../../build/android/java_cpp_enum.gypi' ],
-        },
-        {
-          'target_name': 'ui_touch_selection_unittests_apk',
-          'type': 'none',
-          'dependencies': [
-            'ui_touch_selection_unittests',
-          ],
-          'variables': {
-            'test_suite_name': 'ui_touch_selection_unittests',
-          },
-          'includes': [ '../../build/apk_test.gypi' ],
-        },
-      ],
-    }],  # OS == "android"
->>>>>>> e28e808c
     ['test_isolation_mode != "noop"', {
       'targets': [
         {
