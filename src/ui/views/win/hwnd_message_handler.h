--- conflicted
+++ resolved
@@ -206,15 +206,13 @@
   // Updates the window style to reflect whether it can be resized or maximized.
   void SizeConstraintsChanged();
 
-<<<<<<< HEAD
+  // Returns true if content is rendered to a child window instead of directly
+  // to this window.
+  bool HasChildRenderingWindow();
+
   void set_reroute_mouse_wheel_to_any_related_window(bool reroute_mouse_wheel_to_any_related_window) {
     reroute_mouse_wheel_to_any_related_window_ = reroute_mouse_wheel_to_any_related_window;
   }
-=======
-  // Returns true if content is rendered to a child window instead of directly
-  // to this window.
-  bool HasChildRenderingWindow();
->>>>>>> 9f8f03d9
 
  private:
   typedef std::set<DWORD> TouchIDs;
