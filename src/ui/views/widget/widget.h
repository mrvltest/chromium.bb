--- conflicted
+++ resolved
@@ -767,7 +767,6 @@
   virtual void OnOwnerClosing();
 
   // Overridden from NativeWidgetDelegate:
-<<<<<<< HEAD
   bool IsModal() const override;
   bool IsDialogBox() const override;
   bool CanActivate() const override;
@@ -791,6 +790,10 @@
   bool HasFocusManager() const override;
   bool OnNativeWidgetPaintAccelerated(const gfx::Rect& dirty_region) override;
   void OnNativeWidgetPaint(gfx::Canvas* canvas) override;
+  bool OnNCHitTest(int* result, const gfx::Point& point) override;
+  bool OnNCDragBegin(int hit_test_code) override;
+  void OnNCDragMove() override;
+  void OnNCDragEnd() override;
   int GetNonClientComponent(const gfx::Point& point) override;
   void OnKeyEvent(ui::KeyEvent* event) override;
   void OnMouseEvent(ui::MouseEvent* event) override;
@@ -805,50 +808,6 @@
   Widget* AsWidget() override;
   const Widget* AsWidget() const override;
   bool SetInitialFocus(ui::WindowShowState show_state) override;
-=======
-  virtual bool IsModal() const OVERRIDE;
-  virtual bool IsDialogBox() const OVERRIDE;
-  virtual bool CanActivate() const OVERRIDE;
-  virtual bool IsInactiveRenderingDisabled() const OVERRIDE;
-  virtual void EnableInactiveRendering() OVERRIDE;
-  virtual void OnNativeWidgetActivationChanged(bool active) OVERRIDE;
-  virtual void OnNativeFocus(gfx::NativeView old_focused_view) OVERRIDE;
-  virtual void OnNativeBlur(gfx::NativeView new_focused_view) OVERRIDE;
-  virtual void OnNativeWidgetVisibilityChanging(bool visible) OVERRIDE;
-  virtual void OnNativeWidgetVisibilityChanged(bool visible) OVERRIDE;
-  virtual void OnNativeWidgetCreated(bool desktop_widget) OVERRIDE;
-  virtual void OnNativeWidgetDestroying() OVERRIDE;
-  virtual void OnNativeWidgetDestroyed() OVERRIDE;
-  virtual gfx::Size GetMinimumSize() const OVERRIDE;
-  virtual gfx::Size GetMaximumSize() const OVERRIDE;
-  virtual void OnNativeWidgetMove() OVERRIDE;
-  virtual void OnNativeWidgetSizeChanged(const gfx::Size& new_size) OVERRIDE;
-  virtual void OnNativeWidgetWindowShowStateChanged() OVERRIDE;
-  virtual void OnNativeWidgetBeginUserBoundsChange() OVERRIDE;
-  virtual void OnNativeWidgetEndUserBoundsChange() OVERRIDE;
-  virtual bool HasFocusManager() const OVERRIDE;
-  virtual bool OnNativeWidgetPaintAccelerated(
-      const gfx::Rect& dirty_region) OVERRIDE;
-  virtual void OnNativeWidgetPaint(gfx::Canvas* canvas) OVERRIDE;
-  virtual bool OnNCHitTest(int* result, const gfx::Point& point) OVERRIDE;
-  virtual bool OnNCDragBegin(int hit_test_code) OVERRIDE;
-  virtual void OnNCDragMove() OVERRIDE;
-  virtual void OnNCDragEnd() OVERRIDE;
-  virtual int GetNonClientComponent(const gfx::Point& point) OVERRIDE;
-  virtual void OnKeyEvent(ui::KeyEvent* event) OVERRIDE;
-  virtual void OnMouseEvent(ui::MouseEvent* event) OVERRIDE;
-  virtual void OnMouseCaptureLost() OVERRIDE;
-  virtual void OnScrollEvent(ui::ScrollEvent* event) OVERRIDE;
-  virtual void OnGestureEvent(ui::GestureEvent* event) OVERRIDE;
-  virtual bool ExecuteCommand(int command_id) OVERRIDE;
-  virtual InputMethod* GetInputMethodDirect() OVERRIDE;
-  virtual const std::vector<ui::Layer*>& GetRootLayers() OVERRIDE;
-  virtual bool HasHitTestMask() const OVERRIDE;
-  virtual void GetHitTestMask(gfx::Path* mask) const OVERRIDE;
-  virtual Widget* AsWidget() OVERRIDE;
-  virtual const Widget* AsWidget() const OVERRIDE;
-  virtual bool SetInitialFocus(ui::WindowShowState show_state) OVERRIDE;
->>>>>>> 0d46546d
 
   // Overridden from ui::EventSource:
   ui::EventProcessor* GetEventProcessor() override;
