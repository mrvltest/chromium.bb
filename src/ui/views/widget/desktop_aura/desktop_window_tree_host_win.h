// Copyright (c) 2012 The Chromium Authors. All rights reserved.
// Use of this source code is governed by a BSD-style license that can be
// found in the LICENSE file.

#ifndef UI_VIEWS_WIDGET_DESKTOP_AURA_DESKTOP_WINDOW_TREE_HOST_WIN_H_
#define UI_VIEWS_WIDGET_DESKTOP_AURA_DESKTOP_WINDOW_TREE_HOST_WIN_H_

#include "ui/aura/window_tree_host.h"
#include "ui/views/views_export.h"
#include "ui/views/widget/desktop_aura/desktop_window_tree_host.h"
#include "ui/views/win/hwnd_message_handler_delegate.h"
#include "ui/wm/public/animation_host.h"

namespace aura {
namespace client {
class DragDropClient;
class FocusClient;
class ScopedTooltipDisabler;
}
}

namespace views {
class DesktopCursorClient;
class DesktopDragDropClientWin;
class HWNDMessageHandler;

namespace corewm {
class TooltipWin;
}

class VIEWS_EXPORT DesktopWindowTreeHostWin
    : public DesktopWindowTreeHost,
      public aura::client::AnimationHost,
      public aura::WindowTreeHost,
      public ui::EventSource,
      public HWNDMessageHandlerDelegate {
 public:
  DesktopWindowTreeHostWin(
      internal::NativeWidgetDelegate* native_widget_delegate,
      DesktopNativeWidgetAura* desktop_native_widget_aura);
  ~DesktopWindowTreeHostWin() override;

  // A way of converting an HWND into a content window.
  static aura::Window* GetContentWindowForHWND(HWND hwnd);

 protected:
  // Overridden from DesktopWindowTreeHost:
  void Init(aura::Window* content_window,
            const Widget::InitParams& params) override;
  void OnNativeWidgetCreated(const Widget::InitParams& params) override;
  scoped_ptr<corewm::Tooltip> CreateTooltip() override;
  scoped_ptr<aura::client::DragDropClient> CreateDragDropClient(
      DesktopNativeCursorManager* cursor_manager) override;
  void Close() override;
  void CloseNow() override;
  aura::WindowTreeHost* AsWindowTreeHost() override;
  void ShowWindowWithState(ui::WindowShowState show_state) override;
  void ShowMaximizedWithBounds(const gfx::Rect& restored_bounds) override;
  bool IsVisible() const override;
  void SetSize(const gfx::Size& size) override;
  void StackAtTop() override;
  void CenterWindow(const gfx::Size& size) override;
  void GetWindowPlacement(gfx::Rect* bounds,
                          ui::WindowShowState* show_state) const override;
  gfx::Rect GetWindowBoundsInScreen() const override;
  gfx::Rect GetClientAreaBoundsInScreen() const override;
  gfx::Rect GetRestoredBounds() const override;
  gfx::Rect GetWorkAreaBoundsInScreen() const override;
  void SetShape(gfx::NativeRegion native_region) override;
  void Activate() override;
  void Deactivate() override;
  bool IsActive() const override;
  void Maximize() override;
  void Minimize() override;
  void Restore() override;
  bool IsMaximized() const override;
  bool IsMinimized() const override;
  bool HasCapture() const override;
  void SetAlwaysOnTop(bool always_on_top) override;
  bool IsAlwaysOnTop() const override;
  void SetVisibleOnAllWorkspaces(bool always_visible) override;
  bool SetWindowTitle(const base::string16& title) override;
  void ClearNativeFocus() override;
  Widget::MoveLoopResult RunMoveLoop(
      const gfx::Vector2d& drag_offset,
      Widget::MoveLoopSource source,
      Widget::MoveLoopEscapeBehavior escape_behavior) override;
  void EndMoveLoop() override;
  void SetVisibilityChangedAnimationsEnabled(bool value) override;
  bool ShouldUseNativeFrame() const override;
  bool ShouldWindowContentsBeTransparent() const override;
  void FrameTypeChanged() override;
  void SetFullscreen(bool fullscreen) override;
  bool IsFullscreen() const override;
  void SetOpacity(unsigned char opacity) override;
  void SetWindowIcons(const gfx::ImageSkia& window_icon,
                      const gfx::ImageSkia& app_icon) override;
  void InitModalType(ui::ModalType modal_type) override;
  void FlashFrame(bool flash_frame) override;
  void OnRootViewLayout() override;
  void OnNativeWidgetFocus() override;
  void OnNativeWidgetBlur() override;
  bool IsAnimatingClosed() const override;
  bool IsTranslucentWindowOpacitySupported() const override;
  void SizeConstraintsChanged() override;

  // Overridden from aura::WindowTreeHost:
  ui::EventSource* GetEventSource() override;
  gfx::AcceleratedWidget GetAcceleratedWidget() override;
  void Show() override;
  void Hide() override;
  gfx::Rect GetBounds() const override;
  void SetBounds(const gfx::Rect& bounds) override;
  gfx::Point GetLocationOnNativeScreen() const override;
  void SetCapture() override;
  void ReleaseCapture() override;
  void SetCursorNative(gfx::NativeCursor cursor) override;
  void OnCursorVisibilityChangedNative(bool show) override;
  void MoveCursorToNative(const gfx::Point& location) override;

  // Overridden frm ui::EventSource
  ui::EventProcessor* GetEventProcessor() override;

  // Overridden from aura::client::AnimationHost
  void SetHostTransitionOffsets(
      const gfx::Vector2d& top_left_delta,
      const gfx::Vector2d& bottom_right_delta) override;
  void OnWindowHidingAnimationCompleted() override;

  // Overridden from HWNDMessageHandlerDelegate:
<<<<<<< HEAD
  bool IsWidgetWindow() const override;
  bool IsUsingCustomFrame() const override;
  void SchedulePaint() override;
  void EnableInactiveRendering() override;
  bool IsInactiveRenderingDisabled() override;
  bool CanResize() const override;
  bool CanMaximize() const override;
  bool CanMinimize() const override;
  bool CanActivate() const override;
  bool WidgetSizeIsClientSize() const override;
  bool IsModal() const override;
  int GetInitialShowState() const override;
  bool WillProcessWorkAreaChange() const override;
  int GetNonClientComponent(const gfx::Point& point) const override;
  void GetWindowMask(const gfx::Size& size, gfx::Path* path) override;
  bool GetClientAreaInsets(gfx::Insets* insets) const override;
  void GetMinMaxSize(gfx::Size* min_size, gfx::Size* max_size) const override;
  gfx::Size GetRootViewSize() const override;
  void ResetWindowControls() override;
  void PaintLayeredWindow(gfx::Canvas* canvas) override;
  gfx::NativeViewAccessible GetNativeViewAccessible() override;
  bool ShouldHandleSystemCommands() const override;
  InputMethod* GetInputMethod() override;
  void HandleAppDeactivated() override;
  void HandleActivationChanged(bool active) override;
  bool HandleAppCommand(short command) override;
  void HandleCancelMode() override;
  void HandleCaptureLost() override;
  void HandleClose() override;
  bool HandleCommand(int command) override;
  void HandleAccelerator(const ui::Accelerator& accelerator) override;
  void HandleCreate() override;
  void HandleDestroying() override;
  void HandleDestroyed() override;
  bool HandleInitialFocus(ui::WindowShowState show_state) override;
  void HandleDisplayChange() override;
  void HandleBeginWMSizeMove() override;
  void HandleEndWMSizeMove() override;
  void HandleMove() override;
  void HandleWorkAreaChanged() override;
  void HandleVisibilityChanging(bool visible) override;
  void HandleVisibilityChanged(bool visible) override;
  void HandleClientSizeChanged(const gfx::Size& new_size) override;
  void HandleFrameChanged() override;
  void HandleNativeFocus(HWND last_focused_window) override;
  void HandleNativeBlur(HWND focused_window) override;
  bool HandleMouseEvent(const ui::MouseEvent& event) override;
  bool HandleKeyEvent(const ui::KeyEvent& event) override;
  bool HandleUntranslatedKeyEvent(const ui::KeyEvent& event) override;
  void HandleTouchEvent(const ui::TouchEvent& event) override;
  bool HandleIMEMessage(UINT message,
                        WPARAM w_param,
                        LPARAM l_param,
                        LRESULT* result) override;
  void HandleInputLanguageChange(DWORD character_set,
                                 HKL input_language_id) override;
  void HandlePaintAccelerated(const gfx::Rect& invalid_rect) override;
  bool HandleTooltipNotify(int w_param,
                           NMHDR* l_param,
                           LRESULT* l_result) override;
  void HandleMenuLoop(bool in_menu_loop) override;
  bool PreHandleMSG(UINT message,
                    WPARAM w_param,
                    LPARAM l_param,
                    LRESULT* result) override;
  void PostHandleMSG(UINT message, WPARAM w_param, LPARAM l_param) override;
  bool HandleScrollEvent(const ui::ScrollEvent& event) override;
  void HandleWindowSizeChanging() override;
=======
  virtual bool IsWidgetWindow() const override;
  virtual bool IsUsingCustomFrame() const override;
  virtual void SchedulePaint() override;
  virtual void EnableInactiveRendering() override;
  virtual bool IsInactiveRenderingDisabled() override;
  virtual bool CanResize() const override;
  virtual bool CanMaximize() const override;
  virtual bool CanMinimize() const override;
  virtual bool CanActivate() const override;
  virtual bool WidgetSizeIsClientSize() const override;
  virtual bool IsModal() const override;
  virtual int GetInitialShowState() const override;
  virtual bool WillProcessWorkAreaChange() const override;
  virtual int GetNonClientComponent(const gfx::Point& point) const override;
  virtual void GetWindowMask(const gfx::Size& size, gfx::Path* path) override;
  virtual bool GetClientAreaInsets(gfx::Insets* insets) const override;
  virtual void GetMinMaxSize(gfx::Size* min_size,
                             gfx::Size* max_size) const override;
  virtual gfx::Size GetRootViewSize() const override;
  virtual void ResetWindowControls() override;
  virtual void PaintLayeredWindow(gfx::Canvas* canvas) override;
  virtual gfx::NativeViewAccessible GetNativeViewAccessible() override;
  virtual bool ShouldHandleSystemCommands() const override;
  virtual InputMethod* GetInputMethod() override;
  virtual void HandleAppDeactivated() override;
  virtual void HandleActivationChanged(bool active) override;
  virtual bool HandleAppCommand(short command) override;
  virtual void HandleCancelMode() override;
  virtual void HandleCaptureLost() override;
  virtual void HandleClose() override;
  virtual bool HandleCommand(int command) override;
  virtual void HandleAccelerator(const ui::Accelerator& accelerator) override;
  virtual void HandleCreate() override;
  virtual void HandleDestroying() override;
  virtual void HandleDestroyed() override;
  virtual bool HandleInitialFocus(ui::WindowShowState show_state) override;
  virtual void HandleDisplayChange() override;
  virtual void HandleBeginWMSizeMove() override;
  virtual void HandleEndWMSizeMove() override;
  virtual void HandleMove() override;
  virtual void HandleWorkAreaChanged() override;
  virtual void HandleVisibilityChanging(bool visible) override;
  virtual void HandleVisibilityChanged(bool visible) override;
  virtual void HandleClientSizeChanged(const gfx::Size& new_size) override;
  virtual bool HandleNCHitTest(LRESULT* result, const gfx::Point& point) override;
  virtual bool HandleNCDragBegin(int hit_test_code) override;
  virtual void HandleNCDragMove() override;
  virtual void HandleNCDragEnd() override;
  virtual void HandleFrameChanged() override;
  virtual void HandleNativeFocus(HWND last_focused_window) override;
  virtual void HandleNativeBlur(HWND focused_window) override;
  virtual bool HandleMouseEvent(const ui::MouseEvent& event) override;
  virtual bool HandleKeyEvent(const ui::KeyEvent& event) override;
  virtual bool HandleUntranslatedKeyEvent(const ui::KeyEvent& event) override;
  virtual void HandleTouchEvent(const ui::TouchEvent& event) override;
  virtual bool HandleIMEMessage(UINT message,
                                WPARAM w_param,
                                LPARAM l_param,
                                LRESULT* result) override;
  virtual void HandleInputLanguageChange(DWORD character_set,
                                         HKL input_language_id) override;
  virtual bool HandlePaintAccelerated(const gfx::Rect& invalid_rect) override;
  virtual void HandlePaint(gfx::Canvas* canvas) override;
  virtual bool HandleTooltipNotify(int w_param,
                                   NMHDR* l_param,
                                   LRESULT* l_result) override;
  virtual void HandleMenuLoop(bool in_menu_loop) override;
  virtual bool PreHandleMSG(UINT message,
                            WPARAM w_param,
                            LPARAM l_param,
                            LRESULT* result) override;
  virtual void PostHandleMSG(UINT message,
                             WPARAM w_param,
                             LPARAM l_param) override;
  virtual bool HandleScrollEvent(const ui::ScrollEvent& event) override;
  virtual void HandleWindowSizeChanging() override;
>>>>>>> 24e4b9d6

  Widget* GetWidget();
  const Widget* GetWidget() const;
  HWND GetHWND() const;

 private:
  void SetWindowTransparency();

  // Returns true if a modal window is active in the current root window chain.
  bool IsModalWindowActive() const;

  scoped_ptr<HWNDMessageHandler> message_handler_;
  scoped_ptr<aura::client::FocusClient> focus_client_;

  // TODO(beng): Consider providing an interface to DesktopNativeWidgetAura
  //             instead of providing this route back to Widget.
  internal::NativeWidgetDelegate* native_widget_delegate_;

  DesktopNativeWidgetAura* desktop_native_widget_aura_;

  aura::Window* content_window_;

  // Owned by DesktopNativeWidgetAura.
  DesktopDragDropClientWin* drag_drop_client_;

  // When certain windows are being shown, we augment the window size
  // temporarily for animation. The following two members contain the top left
  // and bottom right offsets which are used to enlarge the window.
  gfx::Vector2d window_expansion_top_left_delta_;
  gfx::Vector2d window_expansion_bottom_right_delta_;

  // Windows are enlarged to be at least 64x64 pixels, so keep track of the
  // extra added here.
  gfx::Vector2d window_enlargement_;

  // Whether the window close should be converted to a hide, and then actually
  // closed on the completion of the hide animation. This is cached because
  // the property is set on the contained window which has a shorter lifetime.
  bool should_animate_window_close_;

  // When Close()d and animations are being applied to this window, the close
  // of the window needs to be deferred to when the close animation is
  // completed. This variable indicates that a Close was converted to a Hide,
  // so that when the Hide is completed the host window should be closed.
  bool pending_close_;

  // True if the widget is going to have a non_client_view. We cache this value
  // rather than asking the Widget for the non_client_view so that we know at
  // Init time, before the Widget has created the NonClientView.
  bool has_non_client_view_;

  // Owned by TooltipController, but we need to forward events to it so we keep
  // a reference.
  corewm::TooltipWin* tooltip_;

  // Visibility of the cursor. On Windows we can have multiple root windows and
  // the implementation of ::ShowCursor() is based on a counter, so making this
  // member static ensures that ::ShowCursor() is always called exactly once
  // whenever the cursor visibility state changes.
  static bool is_cursor_visible_;

  scoped_ptr<aura::client::ScopedTooltipDisabler> tooltip_disabler_;

  // This flag is set to true in cases where we need to force a synchronous
  // paint via the compositor. Cases include restoring/resizing/maximizing the
  // window. Defaults to false.
  bool need_synchronous_paint_;

  // Set to true if we are about to enter a sizing loop.
  bool in_sizing_loop_;

  DISALLOW_COPY_AND_ASSIGN(DesktopWindowTreeHostWin);
};

}  // namespace views

#endif  // UI_VIEWS_WIDGET_DESKTOP_AURA_DESKTOP_WINDOW_TREE_HOST_WIN_H_<|MERGE_RESOLUTION|>--- conflicted
+++ resolved
@@ -128,7 +128,6 @@
   void OnWindowHidingAnimationCompleted() override;
 
   // Overridden from HWNDMessageHandlerDelegate:
-<<<<<<< HEAD
   bool IsWidgetWindow() const override;
   bool IsUsingCustomFrame() const override;
   void SchedulePaint() override;
@@ -172,6 +171,10 @@
   void HandleVisibilityChanging(bool visible) override;
   void HandleVisibilityChanged(bool visible) override;
   void HandleClientSizeChanged(const gfx::Size& new_size) override;
+  bool HandleNCHitTest(LRESULT* result, const gfx::Point& point) override;
+  bool HandleNCDragBegin(int hit_test_code) override;
+  void HandleNCDragMove() override;
+  void HandleNCDragEnd() override;
   void HandleFrameChanged() override;
   void HandleNativeFocus(HWND last_focused_window) override;
   void HandleNativeBlur(HWND focused_window) override;
@@ -197,84 +200,6 @@
   void PostHandleMSG(UINT message, WPARAM w_param, LPARAM l_param) override;
   bool HandleScrollEvent(const ui::ScrollEvent& event) override;
   void HandleWindowSizeChanging() override;
-=======
-  virtual bool IsWidgetWindow() const override;
-  virtual bool IsUsingCustomFrame() const override;
-  virtual void SchedulePaint() override;
-  virtual void EnableInactiveRendering() override;
-  virtual bool IsInactiveRenderingDisabled() override;
-  virtual bool CanResize() const override;
-  virtual bool CanMaximize() const override;
-  virtual bool CanMinimize() const override;
-  virtual bool CanActivate() const override;
-  virtual bool WidgetSizeIsClientSize() const override;
-  virtual bool IsModal() const override;
-  virtual int GetInitialShowState() const override;
-  virtual bool WillProcessWorkAreaChange() const override;
-  virtual int GetNonClientComponent(const gfx::Point& point) const override;
-  virtual void GetWindowMask(const gfx::Size& size, gfx::Path* path) override;
-  virtual bool GetClientAreaInsets(gfx::Insets* insets) const override;
-  virtual void GetMinMaxSize(gfx::Size* min_size,
-                             gfx::Size* max_size) const override;
-  virtual gfx::Size GetRootViewSize() const override;
-  virtual void ResetWindowControls() override;
-  virtual void PaintLayeredWindow(gfx::Canvas* canvas) override;
-  virtual gfx::NativeViewAccessible GetNativeViewAccessible() override;
-  virtual bool ShouldHandleSystemCommands() const override;
-  virtual InputMethod* GetInputMethod() override;
-  virtual void HandleAppDeactivated() override;
-  virtual void HandleActivationChanged(bool active) override;
-  virtual bool HandleAppCommand(short command) override;
-  virtual void HandleCancelMode() override;
-  virtual void HandleCaptureLost() override;
-  virtual void HandleClose() override;
-  virtual bool HandleCommand(int command) override;
-  virtual void HandleAccelerator(const ui::Accelerator& accelerator) override;
-  virtual void HandleCreate() override;
-  virtual void HandleDestroying() override;
-  virtual void HandleDestroyed() override;
-  virtual bool HandleInitialFocus(ui::WindowShowState show_state) override;
-  virtual void HandleDisplayChange() override;
-  virtual void HandleBeginWMSizeMove() override;
-  virtual void HandleEndWMSizeMove() override;
-  virtual void HandleMove() override;
-  virtual void HandleWorkAreaChanged() override;
-  virtual void HandleVisibilityChanging(bool visible) override;
-  virtual void HandleVisibilityChanged(bool visible) override;
-  virtual void HandleClientSizeChanged(const gfx::Size& new_size) override;
-  virtual bool HandleNCHitTest(LRESULT* result, const gfx::Point& point) override;
-  virtual bool HandleNCDragBegin(int hit_test_code) override;
-  virtual void HandleNCDragMove() override;
-  virtual void HandleNCDragEnd() override;
-  virtual void HandleFrameChanged() override;
-  virtual void HandleNativeFocus(HWND last_focused_window) override;
-  virtual void HandleNativeBlur(HWND focused_window) override;
-  virtual bool HandleMouseEvent(const ui::MouseEvent& event) override;
-  virtual bool HandleKeyEvent(const ui::KeyEvent& event) override;
-  virtual bool HandleUntranslatedKeyEvent(const ui::KeyEvent& event) override;
-  virtual void HandleTouchEvent(const ui::TouchEvent& event) override;
-  virtual bool HandleIMEMessage(UINT message,
-                                WPARAM w_param,
-                                LPARAM l_param,
-                                LRESULT* result) override;
-  virtual void HandleInputLanguageChange(DWORD character_set,
-                                         HKL input_language_id) override;
-  virtual bool HandlePaintAccelerated(const gfx::Rect& invalid_rect) override;
-  virtual void HandlePaint(gfx::Canvas* canvas) override;
-  virtual bool HandleTooltipNotify(int w_param,
-                                   NMHDR* l_param,
-                                   LRESULT* l_result) override;
-  virtual void HandleMenuLoop(bool in_menu_loop) override;
-  virtual bool PreHandleMSG(UINT message,
-                            WPARAM w_param,
-                            LPARAM l_param,
-                            LRESULT* result) override;
-  virtual void PostHandleMSG(UINT message,
-                             WPARAM w_param,
-                             LPARAM l_param) override;
-  virtual bool HandleScrollEvent(const ui::ScrollEvent& event) override;
-  virtual void HandleWindowSizeChanging() override;
->>>>>>> 24e4b9d6
 
   Widget* GetWidget();
   const Widget* GetWidget() const;
