// Copyright (c) 2012 The Chromium Authors. All rights reserved.
// Use of this source code is governed by a BSD-style license that can be
// found in the LICENSE file.

#include "ui/views/widget/desktop_aura/desktop_window_tree_host_win.h"

#include "base/win/metro.h"
#include "third_party/skia/include/core/SkPath.h"
#include "third_party/skia/include/core/SkRegion.h"
#include "ui/aura/client/aura_constants.h"
#include "ui/aura/client/cursor_client.h"
#include "ui/aura/client/focus_client.h"
#include "ui/aura/window_event_dispatcher.h"
#include "ui/aura/window_property.h"
#include "ui/base/cursor/cursor_loader_win.h"
#include "ui/base/ime/input_method.h"
#include "ui/base/win/shell.h"
#include "ui/compositor/compositor_constants.h"
#include "ui/compositor/paint_context.h"
#include "ui/gfx/geometry/insets.h"
#include "ui/gfx/geometry/vector2d.h"
#include "ui/gfx/native_widget_types.h"
#include "ui/gfx/path.h"
#include "ui/gfx/path_win.h"
#include "ui/gfx/win/dpi.h"
#include "ui/native_theme/native_theme_aura.h"
#include "ui/native_theme/native_theme_win.h"
#include "ui/views/corewm/tooltip_win.h"
#include "ui/views/widget/desktop_aura/desktop_cursor_loader_updater.h"
#include "ui/views/widget/desktop_aura/desktop_drag_drop_client_win.h"
#include "ui/views/widget/desktop_aura/desktop_native_cursor_manager.h"
#include "ui/views/widget/desktop_aura/desktop_native_widget_aura.h"
#include "ui/views/widget/root_view.h"
#include "ui/views/widget/widget_delegate.h"
#include "ui/views/widget/widget_hwnd_utils.h"
#include "ui/views/win/fullscreen_handler.h"
#include "ui/views/win/hwnd_message_handler.h"
#include "ui/views/win/hwnd_util.h"
#include "ui/wm/core/compound_event_filter.h"
#include "ui/wm/core/window_animations.h"
#include "ui/wm/public/scoped_tooltip_disabler.h"

DECLARE_WINDOW_PROPERTY_TYPE(views::DesktopWindowTreeHostWin*);

namespace views {

namespace {

gfx::Size GetExpandedWindowSize(DWORD window_style, gfx::Size size) {
  if (!(window_style & WS_EX_COMPOSITED) || !ui::win::IsAeroGlassEnabled())
    return size;

  // Some AMD drivers can't display windows that are less than 64x64 pixels,
  // so expand them to be at least that size. http://crbug.com/286609
  gfx::Size expanded(std::max(size.width(), 64), std::max(size.height(), 64));
  return expanded;
}

void InsetBottomRight(gfx::Rect* rect, const gfx::Vector2d& vector) {
  rect->Inset(0, 0, vector.x(), vector.y());
}

}  // namespace

DEFINE_WINDOW_PROPERTY_KEY(aura::Window*, kContentWindowForRootWindow, NULL);

// Identifies the DesktopWindowTreeHostWin associated with the
// WindowEventDispatcher.
DEFINE_WINDOW_PROPERTY_KEY(DesktopWindowTreeHostWin*, kDesktopWindowTreeHostKey,
                           NULL);

////////////////////////////////////////////////////////////////////////////////
// DesktopWindowTreeHostWin, public:

bool DesktopWindowTreeHostWin::is_cursor_visible_ = true;

DesktopWindowTreeHostWin::DesktopWindowTreeHostWin(
    internal::NativeWidgetDelegate* native_widget_delegate,
    DesktopNativeWidgetAura* desktop_native_widget_aura)
    : message_handler_(new HWNDMessageHandler(this)),
      native_widget_delegate_(native_widget_delegate),
      desktop_native_widget_aura_(desktop_native_widget_aura),
      content_window_(NULL),
      drag_drop_client_(NULL),
      should_animate_window_close_(false),
      pending_close_(false),
      has_non_client_view_(false),
      tooltip_(NULL) {
}

DesktopWindowTreeHostWin::~DesktopWindowTreeHostWin() {
  // WARNING: |content_window_| has been destroyed by the time we get here.
  desktop_native_widget_aura_->OnDesktopWindowTreeHostDestroyed(this);
  DestroyDispatcher();
}

// static
aura::Window* DesktopWindowTreeHostWin::GetContentWindowForHWND(HWND hwnd) {
  aura::WindowTreeHost* host =
      aura::WindowTreeHost::GetForAcceleratedWidget(hwnd);
  return host ? host->window()->GetProperty(kContentWindowForRootWindow) : NULL;
}

// static
ui::NativeTheme* DesktopWindowTreeHost::GetNativeTheme(aura::Window* window) {
  // Use NativeThemeWin for windows shown on the desktop, those not on the
  // desktop come from Ash and get NativeThemeAura.
  aura::WindowTreeHost* host = window ? window->GetHost() : NULL;
  if (host) {
    HWND host_hwnd = host->GetAcceleratedWidget();
    if (host_hwnd &&
        DesktopWindowTreeHostWin::GetContentWindowForHWND(host_hwnd)) {
      return ui::NativeThemeWin::instance();
    }
  }
  return ui::NativeThemeAura::instance();
}

////////////////////////////////////////////////////////////////////////////////
// DesktopWindowTreeHostWin, DesktopWindowTreeHost implementation:

void DesktopWindowTreeHostWin::Init(aura::Window* content_window,
                                    const Widget::InitParams& params) {
  // TODO(beng): SetInitParams().
  content_window_ = content_window;

  aura::client::SetAnimationHost(content_window_, this);

  ConfigureWindowStyles(message_handler_.get(), params,
                        GetWidget()->widget_delegate(),
                        native_widget_delegate_);

  HWND parent_hwnd = NULL;
  if (params.parent && params.parent->GetHost())
    parent_hwnd = params.parent->GetHost()->GetAcceleratedWidget();

  message_handler_->set_remove_standard_frame(params.remove_standard_frame);

  has_non_client_view_ = Widget::RequiresNonClientView(params.type);

  gfx::Rect pixel_bounds = gfx::win::DIPToScreenRect(params.bounds);
  message_handler_->Init(parent_hwnd, pixel_bounds);
  if (params.type == Widget::InitParams::TYPE_MENU) {
    ::SetProp(GetAcceleratedWidget(),
              kForceSoftwareCompositor,
              reinterpret_cast<HANDLE>(true));
  }
  CreateCompositor(GetAcceleratedWidget());
}

void DesktopWindowTreeHostWin::OnNativeWidgetCreated(
    const Widget::InitParams& params) {
  // The cursor is not necessarily visible when the root window is created.
  aura::client::CursorClient* cursor_client =
      aura::client::GetCursorClient(window());
  if (cursor_client)
    is_cursor_visible_ = cursor_client->IsCursorVisible();

  window()->SetProperty(kContentWindowForRootWindow, content_window_);
  window()->SetProperty(kDesktopWindowTreeHostKey, this);

  should_animate_window_close_ =
      content_window_->type() != ui::wm::WINDOW_TYPE_NORMAL &&
      !wm::WindowAnimationsDisabled(content_window_);

// TODO this is not invoked *after* Init(), but should be ok.
  SetWindowTransparency();
}

scoped_ptr<corewm::Tooltip> DesktopWindowTreeHostWin::CreateTooltip() {
  DCHECK(!tooltip_);
  tooltip_ = new corewm::TooltipWin(GetAcceleratedWidget());
  return make_scoped_ptr(tooltip_);
}

scoped_ptr<aura::client::DragDropClient>
DesktopWindowTreeHostWin::CreateDragDropClient(
    DesktopNativeCursorManager* cursor_manager) {
  drag_drop_client_ = new DesktopDragDropClientWin(window(), GetHWND());
  return make_scoped_ptr(drag_drop_client_);
}

void DesktopWindowTreeHostWin::Close() {
  // TODO(beng): Move this entire branch to DNWA so it can be shared with X11.
  if (should_animate_window_close_) {
    pending_close_ = true;
    const bool is_animating =
        content_window_->layer()->GetAnimator()->IsAnimatingProperty(
            ui::LayerAnimationElement::VISIBILITY);
    // Animation may not start for a number of reasons.
    if (!is_animating)
      message_handler_->Close();
    // else case, OnWindowHidingAnimationCompleted does the actual Close.
  } else {
    message_handler_->Close();
  }
}

void DesktopWindowTreeHostWin::CloseNow() {
  message_handler_->CloseNow();
}

aura::WindowTreeHost* DesktopWindowTreeHostWin::AsWindowTreeHost() {
  return this;
}

void DesktopWindowTreeHostWin::ShowWindowWithState(
    ui::WindowShowState show_state) {
  if (compositor())
    compositor()->SetVisible(true);
  message_handler_->ShowWindowWithState(show_state);
}

void DesktopWindowTreeHostWin::ShowMaximizedWithBounds(
    const gfx::Rect& restored_bounds) {
  if (compositor())
    compositor()->SetVisible(true);
  gfx::Rect pixel_bounds = gfx::win::DIPToScreenRect(restored_bounds);
  message_handler_->ShowMaximizedWithBounds(pixel_bounds);
}

bool DesktopWindowTreeHostWin::IsVisible() const {
  return message_handler_->IsVisible();
}

void DesktopWindowTreeHostWin::SetSize(const gfx::Size& size) {
  gfx::Size size_in_pixels = gfx::win::DIPToScreenSize(size);
  gfx::Size expanded = GetExpandedWindowSize(
      message_handler_->window_ex_style(), size_in_pixels);
  window_enlargement_ =
      gfx::Vector2d(expanded.width() - size_in_pixels.width(),
                    expanded.height() - size_in_pixels.height());
  message_handler_->SetSize(expanded);
}

void DesktopWindowTreeHostWin::StackAbove(aura::Window* window) {
  HWND hwnd = HWNDForNativeView(window);
  if (hwnd)
    message_handler_->StackAbove(hwnd);
}

void DesktopWindowTreeHostWin::StackAtTop() {
  message_handler_->StackAtTop();
}

void DesktopWindowTreeHostWin::CenterWindow(const gfx::Size& size) {
  gfx::Size size_in_pixels = gfx::win::DIPToScreenSize(size);
  gfx::Size expanded_size;
  expanded_size = GetExpandedWindowSize(message_handler_->window_ex_style(),
                                        size_in_pixels);
  window_enlargement_ =
      gfx::Vector2d(expanded_size.width() - size_in_pixels.width(),
                    expanded_size.height() - size_in_pixels.height());
  message_handler_->CenterWindow(expanded_size);
}

void DesktopWindowTreeHostWin::GetWindowPlacement(
    gfx::Rect* bounds,
    ui::WindowShowState* show_state) const {
  message_handler_->GetWindowPlacement(bounds, show_state);
  InsetBottomRight(bounds, window_enlargement_);
  *bounds = gfx::win::ScreenToDIPRect(*bounds);
}

gfx::Rect DesktopWindowTreeHostWin::GetWindowBoundsInScreen() const {
  gfx::Rect pixel_bounds = message_handler_->GetWindowBoundsInScreen();
  InsetBottomRight(&pixel_bounds, window_enlargement_);
  return gfx::win::ScreenToDIPRect(pixel_bounds);
}

gfx::Rect DesktopWindowTreeHostWin::GetClientAreaBoundsInScreen() const {
  gfx::Rect pixel_bounds = message_handler_->GetClientAreaBoundsInScreen();
  InsetBottomRight(&pixel_bounds, window_enlargement_);
  return gfx::win::ScreenToDIPRect(pixel_bounds);
}

gfx::Rect DesktopWindowTreeHostWin::GetRestoredBounds() const {
  gfx::Rect pixel_bounds = message_handler_->GetRestoredBounds();
  InsetBottomRight(&pixel_bounds, window_enlargement_);
  return gfx::win::ScreenToDIPRect(pixel_bounds);
}

gfx::Rect DesktopWindowTreeHostWin::GetWorkAreaBoundsInScreen() const {
  MONITORINFO monitor_info;
  monitor_info.cbSize = sizeof(monitor_info);
  GetMonitorInfo(MonitorFromWindow(message_handler_->hwnd(),
                                   MONITOR_DEFAULTTONEAREST),
                 &monitor_info);
  gfx::Rect pixel_bounds = gfx::Rect(monitor_info.rcWork);
  return gfx::win::ScreenToDIPRect(pixel_bounds);
}

void DesktopWindowTreeHostWin::SetShape(SkRegion* native_region) {
  if (native_region) {
    // TODO(wez): This would be a lot simpler if we were passed an SkPath.
    // See crbug.com/410593.
    SkRegion* shape = native_region;
    SkRegion device_region;
    if (gfx::GetDPIScale() > 1.0) {
      shape = &device_region;
      const float& scale = gfx::GetDPIScale();
      std::vector<SkIRect> rects;
      for (SkRegion::Iterator it(*native_region); !it.done(); it.next()) {
        const SkIRect& rect = it.rect();
        SkRect scaled_rect =
            SkRect::MakeLTRB(rect.left() * scale, rect.top() * scale,
                             rect.right() * scale, rect.bottom() * scale);
        SkIRect rounded_scaled_rect;
        scaled_rect.roundOut(&rounded_scaled_rect);
        rects.push_back(rounded_scaled_rect);
      }
      if (!rects.empty())
        device_region.setRects(&rects[0], rects.size());
    }

    message_handler_->SetRegion(gfx::CreateHRGNFromSkRegion(*shape));
  } else {
    message_handler_->SetRegion(NULL);
  }

  delete native_region;
}

void DesktopWindowTreeHostWin::Activate() {
  message_handler_->Activate();
}

void DesktopWindowTreeHostWin::Deactivate() {
  message_handler_->Deactivate();
}

bool DesktopWindowTreeHostWin::IsActive() const {
  return message_handler_->IsActive();
}

void DesktopWindowTreeHostWin::Maximize() {
  message_handler_->Maximize();
}

void DesktopWindowTreeHostWin::Minimize() {
  message_handler_->Minimize();
}

void DesktopWindowTreeHostWin::Restore() {
  message_handler_->Restore();
}

bool DesktopWindowTreeHostWin::IsMaximized() const {
  return message_handler_->IsMaximized();
}

bool DesktopWindowTreeHostWin::IsMinimized() const {
  return message_handler_->IsMinimized();
}

bool DesktopWindowTreeHostWin::HasCapture() const {
  return message_handler_->HasCapture();
}

void DesktopWindowTreeHostWin::SetAlwaysOnTop(bool always_on_top) {
  message_handler_->SetAlwaysOnTop(always_on_top);
}

bool DesktopWindowTreeHostWin::IsAlwaysOnTop() const {
  return message_handler_->IsAlwaysOnTop();
}

void DesktopWindowTreeHostWin::SetVisibleOnAllWorkspaces(bool always_visible) {
  // Windows does not have the concept of workspaces.
}

bool DesktopWindowTreeHostWin::SetWindowTitle(const base::string16& title) {
  return message_handler_->SetTitle(title);
}

void DesktopWindowTreeHostWin::ClearNativeFocus() {
  message_handler_->ClearNativeFocus();
}

Widget::MoveLoopResult DesktopWindowTreeHostWin::RunMoveLoop(
    const gfx::Vector2d& drag_offset,
    Widget::MoveLoopSource source,
    Widget::MoveLoopEscapeBehavior escape_behavior) {
  const bool hide_on_escape =
      escape_behavior == Widget::MOVE_LOOP_ESCAPE_BEHAVIOR_HIDE;
  return message_handler_->RunMoveLoop(drag_offset, hide_on_escape) ?
      Widget::MOVE_LOOP_SUCCESSFUL : Widget::MOVE_LOOP_CANCELED;
}

void DesktopWindowTreeHostWin::EndMoveLoop() {
  message_handler_->EndMoveLoop();
}

void DesktopWindowTreeHostWin::SetVisibilityChangedAnimationsEnabled(
    bool value) {
  message_handler_->SetVisibilityChangedAnimationsEnabled(value);
  content_window_->SetProperty(aura::client::kAnimationsDisabledKey, !value);
}

bool DesktopWindowTreeHostWin::ShouldUseNativeFrame() const {
  return IsTranslucentWindowOpacitySupported();
}

bool DesktopWindowTreeHostWin::ShouldWindowContentsBeTransparent() const {
  // If the window has a native frame, we assume it is an Aero Glass window, and
  // is therefore transparent. Note: This is not equivalent to calling
  // IsAeroGlassEnabled, because ShouldUseNativeFrame is overridden in a
  // subclass.
  return ShouldUseNativeFrame();
}

void DesktopWindowTreeHostWin::FrameTypeChanged() {
  message_handler_->FrameTypeChanged();
  SetWindowTransparency();
}

void DesktopWindowTreeHostWin::SetFullscreen(bool fullscreen) {
  message_handler_->SetFullscreen(fullscreen);
  // TODO(sky): workaround for ScopedFullscreenVisibility showing window
  // directly. Instead of this should listen for visibility changes and then
  // update window.
  if (message_handler_->IsVisible() && !content_window_->TargetVisibility()) {
    if (compositor())
      compositor()->SetVisible(true);
    content_window_->Show();
  }
  SetWindowTransparency();
}

bool DesktopWindowTreeHostWin::IsFullscreen() const {
  return message_handler_->fullscreen_handler()->fullscreen();
}

void DesktopWindowTreeHostWin::SetOpacity(unsigned char opacity) {
  content_window_->layer()->SetOpacity(opacity / 255.0);
}

void DesktopWindowTreeHostWin::SetWindowIcons(
    const gfx::ImageSkia& window_icon, const gfx::ImageSkia& app_icon) {
  message_handler_->SetWindowIcons(window_icon, app_icon);
}

void DesktopWindowTreeHostWin::InitModalType(ui::ModalType modal_type) {
  message_handler_->InitModalType(modal_type);
}

void DesktopWindowTreeHostWin::FlashFrame(bool flash_frame) {
  message_handler_->FlashFrame(flash_frame);
}

void DesktopWindowTreeHostWin::OnRootViewLayout() {
}

void DesktopWindowTreeHostWin::OnNativeWidgetFocus() {
  // HWNDMessageHandler will perform the proper updating on its own.
}

void DesktopWindowTreeHostWin::OnNativeWidgetBlur() {
}

bool DesktopWindowTreeHostWin::IsAnimatingClosed() const {
  return pending_close_;
}

bool DesktopWindowTreeHostWin::IsTranslucentWindowOpacitySupported() const {
  return ui::win::IsAeroGlassEnabled();
}

void DesktopWindowTreeHostWin::SizeConstraintsChanged() {
  message_handler_->SizeConstraintsChanged();
}

////////////////////////////////////////////////////////////////////////////////
// DesktopWindowTreeHostWin, WindowTreeHost implementation:

ui::EventSource* DesktopWindowTreeHostWin::GetEventSource() {
  return this;
}

gfx::AcceleratedWidget DesktopWindowTreeHostWin::GetAcceleratedWidget() {
  return message_handler_->hwnd();
}

void DesktopWindowTreeHostWin::ShowImpl() {
  message_handler_->Show();
}

void DesktopWindowTreeHostWin::HideImpl() {
  if (!pending_close_)
    message_handler_->Hide();
}

// GetBounds and SetBounds work in pixel coordinates, whereas other get/set
// methods work in DIP.

gfx::Rect DesktopWindowTreeHostWin::GetBounds() const {
  gfx::Rect bounds(message_handler_->GetClientAreaBounds());
  // If the window bounds were expanded we need to return the original bounds
  // To achieve this we do the reverse of the expansion, i.e. add the
  // window_expansion_top_left_delta_ to the origin and subtract the
  // window_expansion_bottom_right_delta_ from the width and height.
  gfx::Rect without_expansion(
      bounds.x() + window_expansion_top_left_delta_.x(),
      bounds.y() + window_expansion_top_left_delta_.y(),
      bounds.width() - window_expansion_bottom_right_delta_.x() -
          window_enlargement_.x(),
      bounds.height() - window_expansion_bottom_right_delta_.y() -
          window_enlargement_.y());
  return without_expansion;
}

void DesktopWindowTreeHostWin::SetBounds(const gfx::Rect& bounds) {
  // If the window bounds have to be expanded we need to subtract the
  // window_expansion_top_left_delta_ from the origin and add the
  // window_expansion_bottom_right_delta_ to the width and height
  gfx::Size old_hwnd_size(message_handler_->GetClientAreaBounds().size());
  gfx::Size old_content_size = GetBounds().size();

  gfx::Rect expanded(
      bounds.x() - window_expansion_top_left_delta_.x(),
      bounds.y() - window_expansion_top_left_delta_.y(),
      bounds.width() + window_expansion_bottom_right_delta_.x(),
      bounds.height() + window_expansion_bottom_right_delta_.y());

  gfx::Rect new_expanded(
      expanded.origin(),
      GetExpandedWindowSize(message_handler_->window_ex_style(),
                            expanded.size()));
  window_enlargement_ =
      gfx::Vector2d(new_expanded.width() - expanded.width(),
                    new_expanded.height() - expanded.height());
  message_handler_->SetBounds(new_expanded, old_content_size != bounds.size());
}

gfx::Point DesktopWindowTreeHostWin::GetLocationOnNativeScreen() const {
  return GetBounds().origin();
}

void DesktopWindowTreeHostWin::SetCapture() {
  message_handler_->SetCapture();
}

void DesktopWindowTreeHostWin::ReleaseCapture() {
  message_handler_->ReleaseCapture();
}

void DesktopWindowTreeHostWin::SetCursorNative(gfx::NativeCursor cursor) {
  ui::CursorLoaderWin cursor_loader;
  cursor_loader.SetPlatformCursor(&cursor);

  message_handler_->SetCursor(cursor.platform());
}

void DesktopWindowTreeHostWin::OnCursorVisibilityChangedNative(bool show) {
  if (is_cursor_visible_ == show)
    return;
  is_cursor_visible_ = show;
  ::ShowCursor(!!show);
}

void DesktopWindowTreeHostWin::MoveCursorToNative(const gfx::Point& location) {
  POINT cursor_location = location.ToPOINT();
  ::ClientToScreen(GetHWND(), &cursor_location);
  ::SetCursorPos(cursor_location.x, cursor_location.y);
}

////////////////////////////////////////////////////////////////////////////////
// DesktopWindowTreeHostWin, aura::AnimationHost implementation:

void DesktopWindowTreeHostWin::SetHostTransitionOffsets(
    const gfx::Vector2d& top_left_delta,
    const gfx::Vector2d& bottom_right_delta) {
  gfx::Rect bounds_without_expansion = GetBounds();
  window_expansion_top_left_delta_ = top_left_delta;
  window_expansion_bottom_right_delta_ = bottom_right_delta;
  SetBounds(bounds_without_expansion);
}

void DesktopWindowTreeHostWin::OnWindowHidingAnimationCompleted() {
  if (pending_close_)
    message_handler_->Close();
}

////////////////////////////////////////////////////////////////////////////////
// DesktopWindowTreeHostWin, HWNDMessageHandlerDelegate implementation:

bool DesktopWindowTreeHostWin::IsWidgetWindow() const {
  return has_non_client_view_;
}

bool DesktopWindowTreeHostWin::IsUsingCustomFrame() const {
  return !GetWidget()->ShouldUseNativeFrame();
}

void DesktopWindowTreeHostWin::SchedulePaint() {
  GetWidget()->GetRootView()->SchedulePaint();
}

void DesktopWindowTreeHostWin::EnableInactiveRendering() {
  native_widget_delegate_->EnableInactiveRendering();
}

bool DesktopWindowTreeHostWin::IsInactiveRenderingDisabled() {
  return native_widget_delegate_->IsInactiveRenderingDisabled();
}

bool DesktopWindowTreeHostWin::CanResize() const {
  return GetWidget()->widget_delegate()->CanResize();
}

bool DesktopWindowTreeHostWin::CanMaximize() const {
  return GetWidget()->widget_delegate()->CanMaximize();
}

bool DesktopWindowTreeHostWin::CanMinimize() const {
  return GetWidget()->widget_delegate()->CanMinimize();
}

bool DesktopWindowTreeHostWin::CanActivate() const {
  if (IsModalWindowActive())
    return true;
  return native_widget_delegate_->CanActivate();
}

bool DesktopWindowTreeHostWin::WidgetSizeIsClientSize() const {
  const Widget* widget = GetWidget()->GetTopLevelWidget();
  return IsMaximized() || (widget && widget->ShouldUseNativeFrame());
}

bool DesktopWindowTreeHostWin::IsModal() const {
  return native_widget_delegate_->IsModal();
}

int DesktopWindowTreeHostWin::GetInitialShowState() const {
  return CanActivate() ? SW_SHOWNORMAL : SW_SHOWNOACTIVATE;
}

bool DesktopWindowTreeHostWin::WillProcessWorkAreaChange() const {
  return GetWidget()->widget_delegate()->WillProcessWorkAreaChange();
}

int DesktopWindowTreeHostWin::GetNonClientComponent(
    const gfx::Point& point) const {
  gfx::Point dip_position = gfx::win::ScreenToDIPPoint(point);
  return native_widget_delegate_->GetNonClientComponent(dip_position);
}

void DesktopWindowTreeHostWin::GetWindowMask(const gfx::Size& size,
                                             gfx::Path* path) {
  if (GetWidget()->non_client_view()) {
    GetWidget()->non_client_view()->GetWindowMask(size, path);
  } else if (!window_enlargement_.IsZero()) {
    gfx::Rect bounds(WidgetSizeIsClientSize()
                         ? message_handler_->GetClientAreaBoundsInScreen()
                         : message_handler_->GetWindowBoundsInScreen());
    InsetBottomRight(&bounds, window_enlargement_);
    path->addRect(SkRect::MakeXYWH(0, 0, bounds.width(), bounds.height()));
  }
}

bool DesktopWindowTreeHostWin::GetClientAreaInsets(gfx::Insets* insets) const {
  return false;
}

void DesktopWindowTreeHostWin::GetMinMaxSize(gfx::Size* min_size,
                                             gfx::Size* max_size) const {
  *min_size = native_widget_delegate_->GetMinimumSize();
  *max_size = native_widget_delegate_->GetMaximumSize();
}

gfx::Size DesktopWindowTreeHostWin::GetRootViewSize() const {
  return GetWidget()->GetRootView()->size();
}

void DesktopWindowTreeHostWin::ResetWindowControls() {
  GetWidget()->non_client_view()->ResetWindowControls();
}

gfx::NativeViewAccessible DesktopWindowTreeHostWin::GetNativeViewAccessible() {
  return GetWidget()->GetRootView()->GetNativeViewAccessible();
}

bool DesktopWindowTreeHostWin::ShouldHandleSystemCommands() const {
  return GetWidget()->widget_delegate()->ShouldHandleSystemCommands();
}

void DesktopWindowTreeHostWin::HandleAppDeactivated() {
  native_widget_delegate_->EnableInactiveRendering();
}

void DesktopWindowTreeHostWin::HandleActivationChanged(bool active) {
  // This can be invoked from HWNDMessageHandler::Init(), at which point we're
  // not in a good state and need to ignore it.
  // TODO(beng): Do we need this still now the host owns the dispatcher?
  if (!dispatcher())
    return;

  if (active)
    OnHostActivated();
  desktop_native_widget_aura_->HandleActivationChanged(active);
}

bool DesktopWindowTreeHostWin::HandleAppCommand(short command) {
  // We treat APPCOMMAND ids as an extension of our command namespace, and just
  // let the delegate figure out what to do...
  return GetWidget()->widget_delegate() &&
      GetWidget()->widget_delegate()->ExecuteWindowsCommand(command);
}

void DesktopWindowTreeHostWin::HandleCancelMode() {
  dispatcher()->DispatchCancelModeEvent();
}

void DesktopWindowTreeHostWin::HandleCaptureLost() {
  OnHostLostWindowCapture();
}

void DesktopWindowTreeHostWin::HandleClose() {
  GetWidget()->Close();
}

bool DesktopWindowTreeHostWin::HandleCommand(int command) {
  return GetWidget()->widget_delegate()->ExecuteWindowsCommand(command);
}

void DesktopWindowTreeHostWin::HandleAccelerator(
    const ui::Accelerator& accelerator) {
  GetWidget()->GetFocusManager()->ProcessAccelerator(accelerator);
}

void DesktopWindowTreeHostWin::HandleCreate() {
  native_widget_delegate_->OnNativeWidgetCreated(true);
}

void DesktopWindowTreeHostWin::HandleDestroying() {
  drag_drop_client_->OnNativeWidgetDestroying(GetHWND());
  native_widget_delegate_->OnNativeWidgetDestroying();

  // Destroy the compositor before destroying the HWND since shutdown
  // may try to swap to the window.
  DestroyCompositor();
}

void DesktopWindowTreeHostWin::HandleDestroyed() {
  desktop_native_widget_aura_->OnHostClosed();
}

bool DesktopWindowTreeHostWin::HandleInitialFocus(
    ui::WindowShowState show_state) {
  return GetWidget()->SetInitialFocus(show_state);
}

void DesktopWindowTreeHostWin::HandleDisplayChange() {
  GetWidget()->widget_delegate()->OnDisplayChanged();
}

void DesktopWindowTreeHostWin::HandleBeginWMSizeMove() {
  native_widget_delegate_->OnNativeWidgetBeginUserBoundsChange();
}

void DesktopWindowTreeHostWin::HandleEndWMSizeMove() {
  native_widget_delegate_->OnNativeWidgetEndUserBoundsChange();
}

void DesktopWindowTreeHostWin::HandleMove() {
  native_widget_delegate_->OnNativeWidgetMove();
  OnHostMoved(GetBounds().origin());
}

void DesktopWindowTreeHostWin::HandleWorkAreaChanged() {
  GetWidget()->widget_delegate()->OnWorkAreaChanged();
}

void DesktopWindowTreeHostWin::HandleVisibilityChanging(bool visible) {
  native_widget_delegate_->OnNativeWidgetVisibilityChanging(visible);
}

void DesktopWindowTreeHostWin::HandleVisibilityChanged(bool visible) {
  native_widget_delegate_->OnNativeWidgetVisibilityChanged(visible);
}

void DesktopWindowTreeHostWin::HandleClientSizeChanged(
    const gfx::Size& new_size) {
  if (dispatcher())
    OnHostResized(new_size);
}

bool DesktopWindowTreeHostWin::HandleNCHitTest(LRESULT* result, const gfx::Point& point) {
  int intResult;
  bool handled = native_widget_delegate_->OnNCHitTest(&intResult, point);
  *result = intResult;
  return handled;
}

bool DesktopWindowTreeHostWin::HandleNCDragBegin(int hit_test_code) {
  return native_widget_delegate_->OnNCDragBegin(hit_test_code);
}

void DesktopWindowTreeHostWin::HandleNCDragMove() {
  return native_widget_delegate_->OnNCDragMove();
}

void DesktopWindowTreeHostWin::HandleNCDragEnd() {
  return native_widget_delegate_->OnNCDragEnd();
}

void DesktopWindowTreeHostWin::HandleFrameChanged() {
  SetWindowTransparency();
  // Replace the frame and layout the contents.
  GetWidget()->non_client_view()->UpdateFrame();
}

void DesktopWindowTreeHostWin::HandleNativeFocus(HWND last_focused_window) {
  // TODO(beng): inform the native_widget_delegate_.

  // If our HWND has WS_CHILD, treat WM_SETFOCUS like an activation change.
  if (GetWindowLong(GetHWND(), GWL_STYLE) & WS_CHILD)
    HandleActivationChanged(true);
}

void DesktopWindowTreeHostWin::HandleNativeBlur(HWND focused_window) {
  // TODO(beng): inform the native_widget_delegate_.

  // If our HWND has WS_CHILD, treat WM_KILLFOCUS like an activation change.
  if (GetWindowLong(GetHWND(), GWL_STYLE) & WS_CHILD)
    HandleActivationChanged(false);
}

bool DesktopWindowTreeHostWin::HandleMouseEvent(const ui::MouseEvent& event) {
  SendEventToProcessor(const_cast<ui::MouseEvent*>(&event));
  return event.handled();
}

bool DesktopWindowTreeHostWin::HandleKeyEvent(const ui::KeyEvent& event) {
  return false;
}

bool DesktopWindowTreeHostWin::HandleUntranslatedKeyEvent(
    const ui::KeyEvent& event) {
  ui::KeyEvent duplicate_event(event);
  SendEventToProcessor(&duplicate_event);
  return duplicate_event.handled();
}

void DesktopWindowTreeHostWin::HandleTouchEvent(
    const ui::TouchEvent& event) {
  // HWNDMessageHandler asynchronously processes touch events. Because of this
  // it's possible for the aura::WindowEventDispatcher to have been destroyed
  // by the time we attempt to process them.
  if (!GetWidget()->GetNativeView())
    return;

  // Currently we assume the window that has capture gets touch events too.
  aura::WindowTreeHost* host =
      aura::WindowTreeHost::GetForAcceleratedWidget(GetCapture());
  if (host) {
    DesktopWindowTreeHostWin* target =
        host->window()->GetProperty(kDesktopWindowTreeHostKey);
    if (target && target->HasCapture() && target != this) {
      POINT target_location(event.location().ToPOINT());
      ClientToScreen(GetHWND(), &target_location);
      ScreenToClient(target->GetHWND(), &target_location);
      ui::TouchEvent target_event(event, static_cast<View*>(NULL),
                                  static_cast<View*>(NULL));
      target_event.set_location(gfx::Point(target_location));
      target_event.set_root_location(target_event.location());
      target->SendEventToProcessor(&target_event);
      return;
    }
  }
  SendEventToProcessor(const_cast<ui::TouchEvent*>(&event));
}

bool DesktopWindowTreeHostWin::HandleIMEMessage(UINT message,
                                                WPARAM w_param,
                                                LPARAM l_param,
                                                LRESULT* result) {
  MSG msg = {};
  msg.hwnd = GetHWND();
  msg.message = message;
  msg.wParam = w_param;
  msg.lParam = l_param;
  return GetInputMethod()->OnUntranslatedIMEMessage(msg, result);
}

void DesktopWindowTreeHostWin::HandleInputLanguageChange(
    DWORD character_set,
    HKL input_language_id) {
  GetInputMethod()->OnInputLocaleChanged();
}

void DesktopWindowTreeHostWin::HandlePaintAccelerated(
    const gfx::Rect& invalid_rect) {
  if (compositor())
    compositor()->ScheduleRedrawRect(invalid_rect);
}

bool DesktopWindowTreeHostWin::HandleTooltipNotify(int w_param,
                                                   NMHDR* l_param,
                                                   LRESULT* l_result) {
  return tooltip_ && tooltip_->HandleNotify(w_param, l_param, l_result);
}

void DesktopWindowTreeHostWin::HandleMenuLoop(bool in_menu_loop) {
  if (in_menu_loop) {
    tooltip_disabler_.reset(
        new aura::client::ScopedTooltipDisabler(window()));
  } else {
    tooltip_disabler_.reset();
  }
}

bool DesktopWindowTreeHostWin::PreHandleMSG(UINT message,
                                            WPARAM w_param,
                                            LPARAM l_param,
                                            LRESULT* result) {
  return false;
}

void DesktopWindowTreeHostWin::PostHandleMSG(UINT message,
                                             WPARAM w_param,
                                             LPARAM l_param) {
}

bool DesktopWindowTreeHostWin::HandleScrollEvent(
    const ui::ScrollEvent& event) {
  SendEventToProcessor(const_cast<ui::ScrollEvent*>(&event));
  return event.handled();
}

void DesktopWindowTreeHostWin::HandleWindowSizeChanging() {
<<<<<<< HEAD
  if (compositor())
=======
  // SHEZ: Always DisableSwapUntilResize
  // SHEZ: Removed the 'need_synchronous_paint_' check.  Upstream has
  // SHEZ: cleaned this up properly in https://codereview.chromium.org/1148093007
  // TODO(SHEZ): Remove this comment once we update to that commit.
  if (compositor()) { // && need_synchronous_paint_) {
>>>>>>> b23d14d8
    compositor()->DisableSwapUntilResize();
}

////////////////////////////////////////////////////////////////////////////////
// DesktopWindowTreeHostWin, private:

Widget* DesktopWindowTreeHostWin::GetWidget() {
  return native_widget_delegate_->AsWidget();
}

const Widget* DesktopWindowTreeHostWin::GetWidget() const {
  return native_widget_delegate_->AsWidget();
}

HWND DesktopWindowTreeHostWin::GetHWND() const {
  return message_handler_->hwnd();
}

void DesktopWindowTreeHostWin::SetWindowTransparency() {
  bool transparent = ShouldUseNativeFrame() && !IsFullscreen();
  compositor()->SetHostHasTransparentBackground(transparent);
  window()->SetTransparent(transparent);
  content_window_->SetTransparent(transparent);
}

bool DesktopWindowTreeHostWin::IsModalWindowActive() const {
  // This function can get called during window creation which occurs before
  // dispatcher() has been created.
  if (!dispatcher())
    return false;

  aura::Window::Windows::const_iterator index;
  for (index = window()->children().begin();
       index != window()->children().end();
       ++index) {
    if ((*index)->GetProperty(aura::client::kModalKey) !=
        ui:: MODAL_TYPE_NONE && (*index)->TargetVisibility())
      return true;
  }
  return false;
}

////////////////////////////////////////////////////////////////////////////////
// DesktopWindowTreeHost, public:

// static
DesktopWindowTreeHost* DesktopWindowTreeHost::Create(
    internal::NativeWidgetDelegate* native_widget_delegate,
    DesktopNativeWidgetAura* desktop_native_widget_aura) {
  return new DesktopWindowTreeHostWin(native_widget_delegate,
                                      desktop_native_widget_aura);
}

}  // namespace views<|MERGE_RESOLUTION|>--- conflicted
+++ resolved
@@ -929,15 +929,7 @@
 }
 
 void DesktopWindowTreeHostWin::HandleWindowSizeChanging() {
-<<<<<<< HEAD
   if (compositor())
-=======
-  // SHEZ: Always DisableSwapUntilResize
-  // SHEZ: Removed the 'need_synchronous_paint_' check.  Upstream has
-  // SHEZ: cleaned this up properly in https://codereview.chromium.org/1148093007
-  // TODO(SHEZ): Remove this comment once we update to that commit.
-  if (compositor()) { // && need_synchronous_paint_) {
->>>>>>> b23d14d8
     compositor()->DisableSwapUntilResize();
 }
 
