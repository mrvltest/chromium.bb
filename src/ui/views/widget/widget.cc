--- conflicted
+++ resolved
@@ -1499,27 +1499,6 @@
   return false;
 }
 
-<<<<<<< HEAD
-=======
-scoped_ptr<InputMethod> Widget::CreateInputMethod() {
-  if (!HasFocusManager()) {
-    // TODO(shez): Figure out why HasFocusManager is sometimes false
-    LOG(WARNING) << "HasFocusManager is false!";
-    return scoped_ptr<InputMethod>();
-  }
-  scoped_ptr<InputMethod> input_method(native_widget_->CreateInputMethod());
-  if (input_method.get())
-    input_method->Init(this);
-  return input_method.Pass();
-}
-
-void Widget::ReplaceInputMethod(InputMethod* input_method) {
-  input_method_.reset(input_method);
-  input_method->SetDelegate(native_widget_->GetInputMethodDelegate());
-  input_method->Init(this);
-}
-
->>>>>>> b23d14d8
 namespace internal {
 
 ////////////////////////////////////////////////////////////////////////////////
