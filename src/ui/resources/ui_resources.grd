--- conflicted
+++ resolved
@@ -27,12 +27,9 @@
         <structure type="chrome_scaled_image" name="IDR_APP_LIST_TOOLS_NORMAL" file="common/app_list_tools_normal.png" />
         <structure type="chrome_scaled_image" name="IDR_APP_LIST_TOOLS_PRESSED" file="common/app_list_tools_pressed.png" />
         <structure type="chrome_scaled_image" name="IDR_APP_LIST_FOLDER_BACK_NORMAL" file="common/app_list_folder_back_normal.png" />
-<<<<<<< HEAD
-=======
         <structure type="chrome_scaled_image" name="IDR_APP_LIST_SPEECH_MIC_ON" file="common/app_list_mic_on.png" />
         <structure type="chrome_scaled_image" name="IDR_APP_LIST_SPEECH_MIC_OFF" file="common/app_list_mic_off.png" />
         <structure type="chrome_scaled_image" name="IDR_APP_LIST_SPEECH_MIC_RECORDING" file="common/app_list_mic_recording.png" />
->>>>>>> 8c15b39e
         <if expr="is_win">
           <structure type="chrome_scaled_image" name="IDR_APP_LIST_USER_INDICATOR" file="win/app_list_user_indicator.png" />
         </if>
