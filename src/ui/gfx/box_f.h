--- conflicted
+++ resolved
@@ -99,14 +99,11 @@
   // |origin_|.
   void ExpandTo(const Point3F& point);
 
-<<<<<<< HEAD
-=======
   // Expands |this| to contain the given box, if necessary. Please note, even
   // if |this| is empty, after the function |this| will continue to contain its
   // |origin_|.
   void ExpandTo(const BoxF& box);
 
->>>>>>> 8c15b39e
  private:
   // Expands the box to contain the two given points. It is required that each
   // component of |min| is less than or equal to the corresponding component in
