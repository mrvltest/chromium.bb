# Copyright 2013 The Chromium Authors. All rights reserved.
# Use of this source code is governed by a BSD-style license that can be
# found in the LICENSE file.

{
  'variables': {
    'chromium_code': 1,
  },
  'targets': [
    {
      # GN version: //ui/events:dom4_keycode_converter
      'target_name': 'dom4_keycode_converter',
      'type': 'static_library',
      'dependencies': [
        '<(DEPTH)/base/base.gyp:base',
      ],
      'sources': [
        # Note: sources list duplicated in GN build.
        'keycodes/dom3/dom_code.h',
        'keycodes/dom3/dom_key.h',
        'keycodes/dom3/dom_key_data.h',
        'keycodes/dom4/keycode_converter.cc',
        'keycodes/dom4/keycode_converter.h',
        'keycodes/dom4/keycode_converter_data.h',
      ],
    },
    {
      # GN version: //ui/events:events_base
      'target_name': 'events_base',
      'type': '<(component)',
      'dependencies': [
        '<(DEPTH)/base/base.gyp:base',
        '<(DEPTH)/base/third_party/dynamic_annotations/dynamic_annotations.gyp:dynamic_annotations',
        '<(DEPTH)/skia/skia.gyp:skia',
        '../gfx/gfx.gyp:gfx',
        '../gfx/gfx.gyp:gfx_geometry',
        'dom4_keycode_converter',
      ],
      'defines': [
        'EVENTS_BASE_IMPLEMENTATION',
      ],
      'sources': [
        # Note: sources list duplicated in GN build.
        'android/scroller.cc',
        'android/scroller.h',
        'event_constants.h',
        'event_switches.cc',
        'event_switches.h',
        'events_base_export.h',
        'gesture_curve.h',
        'gesture_event_details.cc',
        'gesture_event_details.h',
        'gestures/fling_curve.cc',
        'gestures/fling_curve.h',
        'keycodes/keyboard_code_conversion.cc',
        'keycodes/keyboard_code_conversion.h',
        'keycodes/keyboard_code_conversion_android.cc',
        'keycodes/keyboard_code_conversion_android.h',
        'keycodes/keyboard_code_conversion_mac.h',
        'keycodes/keyboard_code_conversion_mac.mm',
        'keycodes/keyboard_code_conversion_win.cc',
        'keycodes/keyboard_code_conversion_win.h',
        'keycodes/keyboard_code_conversion_x.cc',
        'keycodes/keyboard_code_conversion_x.h',
        'keycodes/keyboard_codes.h',
        'latency_info.cc',
        'latency_info.h',
        'x/keysym_to_unicode.cc',
        'x/keysym_to_unicode.h',
      ],
      'export_dependent_settings': [
        '../../ui/gfx/gfx.gyp:gfx',
      ],
      'conditions': [
        ['use_x11==1', {
          'dependencies': [
            '../../build/linux/system.gyp:x11',
            '../gfx/x/gfx_x11.gyp:gfx_x11',
          ],
        }],
      ],
    },
    {
      # GN version: //ui/events
      'target_name': 'events',
      'type': '<(component)',
      'dependencies': [
        '<(DEPTH)/base/base.gyp:base',
        '<(DEPTH)/base/third_party/dynamic_annotations/dynamic_annotations.gyp:dynamic_annotations',
        '<(DEPTH)/skia/skia.gyp:skia',
        '../gfx/gfx.gyp:gfx',
        '../gfx/gfx.gyp:gfx_geometry',
        'dom4_keycode_converter',
        'events_base',
        'gesture_detection',
      ],
      'defines': [
        'EVENTS_IMPLEMENTATION',
      ],
      'sources': [
        # Note: sources list duplicated in GN build.
        'cocoa/cocoa_event_utils.h',
        'cocoa/cocoa_event_utils.mm',
        'cocoa/events_mac.mm',
        'event.cc',
        'event.h',
        'event_dispatcher.cc',
        'event_dispatcher.h',
        'event_handler.cc',
        'event_handler.h',
        'event_processor.cc',
        'event_processor.h',
        'event_rewriter.h',
        'event_source.cc',
        'event_source.h',
        'event_target.cc',
        'event_target.h',
        'event_target_iterator.h',
        'event_targeter.cc',
        'event_targeter.h',
        'event_utils.cc',
        'event_utils.h',
        'events_export.h',
        'events_stub.cc',
        'gestures/gesture_provider_aura.cc',
        'gestures/gesture_provider_aura.h',
        'gestures/gesture_recognizer.h',
        'gestures/gesture_recognizer_impl.cc',
        'gestures/gesture_recognizer_impl.h',
        'gestures/gesture_recognizer_impl_mac.cc',
        'gestures/gesture_types.h',
        'gestures/motion_event_aura.cc',
        'gestures/motion_event_aura.h',
        'ozone/events_ozone.cc',
        'win/events_win.cc',
        'x/events_x.cc',
        'linux/text_edit_command_auralinux.cc',
        'linux/text_edit_command_auralinux.h',
        'linux/text_edit_key_bindings_delegate_auralinux.cc',
        'linux/text_edit_key_bindings_delegate_auralinux.h',
      ],
      'conditions': [
        ['use_x11==1', {
          'dependencies': [
            'devices/events_devices.gyp:events_devices',
            '../../build/linux/system.gyp:x11',
          ],
        }],
        ['use_aura==0', {
          'sources!': [
            'gestures/gesture_provider_aura.cc',
            'gestures/gesture_provider_aura.h',
            'gestures/gesture_recognizer.h',
            'gestures/gesture_recognizer_impl.cc',
            'gestures/gesture_recognizer_impl.h',
            'gestures/gesture_types.h',
            'gestures/motion_event_aura.cc',
            'gestures/motion_event_aura.h',
          ],
        }],
        # We explicitly enumerate the platforms we _do_ provide native cracking
        # for here.
        ['OS=="win" or OS=="mac" or use_x11==1 or use_ozone==1', {
          'sources!': [
            'events_stub.cc',
          ],
        }],
        ['chromeos==1', {
          'sources!': [
            'linux/text_edit_command_auralinux.cc',
            'linux/text_edit_command_auralinux.h',
            'linux/text_edit_key_bindings_delegate_auralinux.cc',
            'linux/text_edit_key_bindings_delegate_auralinux.h',
          ],
        }],
        ['use_ozone==1', {
          'dependencies': [
            'ozone/events_ozone.gyp:events_ozone_layout',
          ],
        }],
      ],
    },
    {
      # GN version: //ui/events:gesture_detection
      'target_name': 'gesture_detection',
      'type': '<(component)',
      'dependencies': [
        '<(DEPTH)/base/base.gyp:base',
        '<(DEPTH)/base/third_party/dynamic_annotations/dynamic_annotations.gyp:dynamic_annotations',
        '../gfx/gfx.gyp:gfx',
        '../gfx/gfx.gyp:gfx_geometry',
        'events_base',
      ],
      'defines': [
        'GESTURE_DETECTION_IMPLEMENTATION',
      ],
      'sources': [
        # Note: sources list duplicated in GN build.
        'gesture_detection/bitset_32.h',
        'gesture_detection/filtered_gesture_provider.cc',
        'gesture_detection/filtered_gesture_provider.h',
        'gesture_detection/gesture_configuration.cc',
        'gesture_detection/gesture_configuration.h',
        'gesture_detection/gesture_configuration_android.cc',
        'gesture_detection/gesture_configuration_aura.cc',
        'gesture_detection/gesture_detection_export.h',
        'gesture_detection/gesture_detector.cc',
        'gesture_detection/gesture_detector.h',
        'gesture_detection/gesture_event_data.cc',
        'gesture_detection/gesture_event_data.h',
        'gesture_detection/gesture_event_data_packet.cc',
        'gesture_detection/gesture_event_data_packet.h',
        'gesture_detection/gesture_listeners.cc',
        'gesture_detection/gesture_listeners.h',
        'gesture_detection/gesture_provider.cc',
        'gesture_detection/gesture_provider.h',
        "gesture_detection/gesture_provider_config_helper.cc",
        "gesture_detection/gesture_provider_config_helper.h",
        'gesture_detection/gesture_touch_uma_histogram.cc',
        'gesture_detection/gesture_touch_uma_histogram.h',
        'gesture_detection/motion_event.cc',
        'gesture_detection/motion_event.h',
        'gesture_detection/motion_event_buffer.cc',
        'gesture_detection/motion_event_buffer.h',
        'gesture_detection/motion_event_generic.cc',
        'gesture_detection/motion_event_generic.h',
        'gesture_detection/scale_gesture_detector.cc',
        'gesture_detection/scale_gesture_detector.h',
        'gesture_detection/scale_gesture_listeners.cc',
        'gesture_detection/scale_gesture_listeners.h',
        'gesture_detection/snap_scroll_controller.cc',
        'gesture_detection/snap_scroll_controller.h',
        'gesture_detection/touch_disposition_gesture_filter.cc',
        'gesture_detection/touch_disposition_gesture_filter.h',
        'gesture_detection/velocity_tracker_state.cc',
        'gesture_detection/velocity_tracker_state.h',
        'gesture_detection/velocity_tracker.cc',
        'gesture_detection/velocity_tracker.h',
      ],
      'conditions': [
        ['use_aura!=1 and OS!="android"', {
          'sources': [
            'gesture_detection/gesture_configuration_default.cc',
          ],
        }],
      ],
    },
    {
      # GN version: //ui/events:test_support
      'target_name': 'events_test_support',
      'type': 'static_library',
      'dependencies': [
        '<(DEPTH)/base/base.gyp:base',
        '<(DEPTH)/skia/skia.gyp:skia',
        '../gfx/gfx.gyp:gfx_geometry',
        'events',
        'events_base',
        'gesture_detection',
        'platform/events_platform.gyp:events_platform',
      ],
      'sources': [
        # Note: sources list duplicated in GN build.
        'test/cocoa_test_event_utils.h',
        'test/cocoa_test_event_utils.mm',
        'test/event_generator.cc',
        'test/event_generator.h',
        'test/events_test_utils.cc',
        'test/events_test_utils.h',
        'test/events_test_utils_x11.cc',
        'test/events_test_utils_x11.h',
        'test/motion_event_test_utils.cc',
        'test/motion_event_test_utils.h',
        'test/platform_event_waiter.cc',
        'test/platform_event_waiter.h',
        'test/test_event_handler.cc',
        'test/test_event_handler.h',
        'test/test_event_processor.cc',
        'test/test_event_processor.h',
        'test/test_event_target.cc',
        'test/test_event_target.h',
      ],
      'conditions': [
        ['OS=="ios"', {
          # The cocoa files don't apply to iOS.
          'sources/': [['exclude', 'cocoa']],
        }],
        ['use_x11==1', {
          'dependencies': [
            'devices/events_devices.gyp:events_devices',
          ],
        }],
      ],
    },
    {
      # GN version: //ui/events:events_unittests
      'target_name': 'events_unittests',
      'type': '<(gtest_target_type)',
      'dependencies': [
        '<(DEPTH)/base/base.gyp:base',
        '<(DEPTH)/skia/skia.gyp:skia',
<<<<<<< HEAD
=======
        '<(DEPTH)/testing/gtest.gyp:gtest',
        '<(DEPTH)/third_party/mesa/mesa.gyp:osmesa',
>>>>>>> 3421cf84
        '../gfx/gfx.gyp:gfx',
        '../gfx/gfx.gyp:gfx_geometry',
        '../gfx/gfx.gyp:gfx_test_support',
        'devices/events_devices.gyp:events_devices',
        'dom4_keycode_converter',
        'events',
        'events_base',
        'events_test_support',
        'gesture_detection',
        'platform/events_platform.gyp:events_platform',
      ],
      'sources': [
        # Note: sources list duplicated in GN build.
        'android/scroller_unittest.cc',
        'cocoa/events_mac_unittest.mm',
        'devices/x11/device_data_manager_x11_unittest.cc',
        'event_dispatcher_unittest.cc',
        'event_processor_unittest.cc',
        'event_rewriter_unittest.cc',
        'event_unittest.cc',
        'gesture_detection/bitset_32_unittest.cc',
        'gesture_detection/filtered_gesture_provider_unittest.cc',
        'gesture_detection/gesture_event_data_packet_unittest.cc',
        'gesture_detection/gesture_provider_unittest.cc',
        'gesture_detection/motion_event_buffer_unittest.cc',
        'gesture_detection/motion_event_generic_unittest.cc',
        'gesture_detection/snap_scroll_controller_unittest.cc',
        'gesture_detection/touch_disposition_gesture_filter_unittest.cc',
        'gesture_detection/velocity_tracker_unittest.cc',
        'gestures/fling_curve_unittest.cc',
        'gestures/gesture_provider_aura_unittest.cc',
        'gestures/motion_event_aura_unittest.cc',
        'keycodes/dom4/keycode_converter_unittest.cc',
        'latency_info_unittest.cc',
        'platform/platform_event_source_unittest.cc',
        'x/events_x_unittest.cc',
      ],
      'include_dirs': [
        '../../testing/gmock/include',
      ],
      'conditions': [
        ['use_x11==1', {
          'dependencies': [
            '../../build/linux/system.gyp:x11',
            '../gfx/x/gfx_x11.gyp:gfx_x11',
          ],
        }],
        ['use_ozone==1', {
          'sources': [
            'ozone/chromeos/cursor_controller_unittest.cc',
            'ozone/evdev/event_converter_evdev_impl_unittest.cc',
            'ozone/evdev/input_injector_evdev_unittest.cc',
            'ozone/evdev/tablet_event_converter_evdev_unittest.cc',
            'ozone/evdev/touch_event_converter_evdev_unittest.cc',
          ],
          'dependencies': [
            'ozone/events_ozone.gyp:events_ozone',
            'ozone/events_ozone.gyp:events_ozone_evdev',
            'ozone/events_ozone.gyp:events_ozone_layout',
          ]
        }],
        ['use_xkbcommon==1', {
          'sources': [
            'ozone/layout/xkb/xkb_keyboard_layout_engine_unittest.cc',
          ]
        }],
        ['use_aura==0', {
          'sources!': [
            'gestures/gesture_provider_aura_unittest.cc',
            'gestures/motion_event_aura_unittest.cc',
          ],
        }],
        ['OS=="linux" and use_allocator!="none"', {
          'dependencies': [
            '<(DEPTH)/base/allocator/allocator.gyp:allocator',
          ],
        }],
        # Exclude tests that rely on event_utils.h for platforms that do not
        # provide native cracking, i.e., platforms that use events_stub.cc.
        ['OS!="win" and use_x11!=1 and use_ozone!=1', {
          'sources!': [
            'event_unittest.cc',
          ],
        }],
        ['OS == "android"', {
          'dependencies': [
            '../../testing/android/native_test.gyp:native_test_native_code',
          ],
        }],
      ],
    },
  ],
  'conditions': [
<<<<<<< HEAD
=======
    ['OS == "android"', {
      'targets': [
        {
          'target_name': 'events_unittests_apk',
          'type': 'none',
          'dependencies': [
            'events_unittests',
          ],
          'variables': {
            'test_suite_name': 'events_unittests',
          },
          'includes': [ '../../build/apk_test.gypi' ],
        },
      ],
    }],
    ['test_isolation_mode != "noop"', {
      'targets': [
        {
          'target_name': 'events_unittests_run',
          'type': 'none',
          'dependencies': [
            'events_unittests',
          ],
          'includes': [
            '../../build/isolate.gypi',
          ],
          'sources': [
            'events_unittests.isolate',
          ],
          'conditions': [
            ['use_x11 == 1', {
              'dependencies': [
                '../../tools/xdisplaycheck/xdisplaycheck.gyp:xdisplaycheck',
              ],
            }],
          ],
        },
      ],
    }],
>>>>>>> 3421cf84
  ],
}<|MERGE_RESOLUTION|>--- conflicted
+++ resolved
@@ -298,11 +298,6 @@
       'dependencies': [
         '<(DEPTH)/base/base.gyp:base',
         '<(DEPTH)/skia/skia.gyp:skia',
-<<<<<<< HEAD
-=======
-        '<(DEPTH)/testing/gtest.gyp:gtest',
-        '<(DEPTH)/third_party/mesa/mesa.gyp:osmesa',
->>>>>>> 3421cf84
         '../gfx/gfx.gyp:gfx',
         '../gfx/gfx.gyp:gfx_geometry',
         '../gfx/gfx.gyp:gfx_test_support',
@@ -396,23 +391,6 @@
     },
   ],
   'conditions': [
-<<<<<<< HEAD
-=======
-    ['OS == "android"', {
-      'targets': [
-        {
-          'target_name': 'events_unittests_apk',
-          'type': 'none',
-          'dependencies': [
-            'events_unittests',
-          ],
-          'variables': {
-            'test_suite_name': 'events_unittests',
-          },
-          'includes': [ '../../build/apk_test.gypi' ],
-        },
-      ],
-    }],
     ['test_isolation_mode != "noop"', {
       'targets': [
         {
@@ -437,6 +415,5 @@
         },
       ],
     }],
->>>>>>> 3421cf84
   ],
 }