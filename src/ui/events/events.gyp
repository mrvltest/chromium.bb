# Copyright 2013 The Chromium Authors. All rights reserved.
# Use of this source code is governed by a BSD-style license that can be
# found in the LICENSE file.

{
  'variables': {
    'chromium_code': 1,
  },
  'targets': [
    {
      # GN version: //ui/events:dom_keycode_converter
      'target_name': 'dom_keycode_converter',
      'type': 'static_library',
      'dependencies': [
        '<(DEPTH)/base/base.gyp:base',
      ],
      'sources': [
        # Note: sources list duplicated in GN build.
        'keycodes/dom/dom_code.h',
        'keycodes/dom/dom_key.h',
        'keycodes/dom/dom_key_data.inc',
        'keycodes/dom/keycode_converter.cc',
        'keycodes/dom/keycode_converter.h',
        'keycodes/dom/keycode_converter_data.inc',
      ],
    },
    {
      # GN version: //ui/events:events_base
      'target_name': 'events_base',
      'type': '<(component)',
      'dependencies': [
        '<(DEPTH)/base/base.gyp:base',
        '<(DEPTH)/base/third_party/dynamic_annotations/dynamic_annotations.gyp:dynamic_annotations',
        '<(DEPTH)/skia/skia.gyp:skia',
        '../gfx/gfx.gyp:gfx',
        '../gfx/gfx.gyp:gfx_geometry',
        'dom_keycode_converter',
      ],
      'defines': [
        'EVENTS_BASE_IMPLEMENTATION',
      ],
      'sources': [
        # Note: sources list duplicated in GN build.
        'android/scroller.cc',
        'android/scroller.h',
        'base_event_utils.cc',
        'base_event_utils.h',
        'event_constants.h',
        'event_switches.cc',
        'event_switches.h',
        'events_base_export.h',
        'gesture_curve.h',
        'gesture_event_details.cc',
        'gesture_event_details.h',
        'gestures/fling_curve.cc',
        'gestures/fling_curve.h',
        'keycodes/dom_us_layout_data.h',
        'keycodes/keyboard_code_conversion.cc',
        'keycodes/keyboard_code_conversion.h',
        'keycodes/keyboard_code_conversion_android.cc',
        'keycodes/keyboard_code_conversion_android.h',
        'keycodes/keyboard_code_conversion_mac.h',
        'keycodes/keyboard_code_conversion_mac.mm',
        'keycodes/keyboard_code_conversion_win.cc',
        'keycodes/keyboard_code_conversion_win.h',
        'keycodes/keyboard_code_conversion_x.cc',
        'keycodes/keyboard_code_conversion_x.h',
        'keycodes/keyboard_codes.h',
        'latency_info.cc',
        'latency_info.h',
        'x/keysym_to_unicode.cc',
        'x/keysym_to_unicode.h',
      ],
      'export_dependent_settings': [
        '../../ui/gfx/gfx.gyp:gfx',
      ],
      'conditions': [
        ['use_x11==1', {
          'dependencies': [
            '../../build/linux/system.gyp:x11',
            '../gfx/x/gfx_x11.gyp:gfx_x11',
          ],
        }],
        ['use_x11==1 or use_xkbcommon==1', {
          'sources': [
            'keycodes/keyboard_code_conversion_xkb.cc',
            'keycodes/keyboard_code_conversion_xkb.h',
            'keycodes/xkb_keysym.h',
          ],
        }],
      ],
    },
    {
      # GN version: //ui/events
      'target_name': 'events',
      'type': '<(component)',
      'dependencies': [
        '<(DEPTH)/base/base.gyp:base',
        '<(DEPTH)/base/third_party/dynamic_annotations/dynamic_annotations.gyp:dynamic_annotations',
        '<(DEPTH)/skia/skia.gyp:skia',
        '../gfx/gfx.gyp:gfx',
        '../gfx/gfx.gyp:gfx_geometry',
        'dom_keycode_converter',
        'events_base',
        'gesture_detection',
      ],
      'defines': [
        'EVENTS_IMPLEMENTATION',
      ],
      'sources': [
        # Note: sources list duplicated in GN build.
        'cocoa/cocoa_event_utils.h',
        'cocoa/cocoa_event_utils.mm',
        'cocoa/events_mac.mm',
        'event.cc',
        'event.h',
        'event_dispatcher.cc',
        'event_dispatcher.h',
        'event_handler.cc',
        'event_handler.h',
        'event_processor.cc',
        'event_processor.h',
        'event_rewriter.h',
        'event_source.cc',
        'event_source.h',
        'event_target.cc',
        'event_target.h',
        'event_target_iterator.h',
        'event_targeter.h',
        'event_utils.cc',
        'event_utils.h',
        'events_export.h',
        'events_stub.cc',
        'gestures/gesture_provider_aura.cc',
        'gestures/gesture_provider_aura.h',
        'gestures/gesture_recognizer.h',
        'gestures/gesture_recognizer_impl.cc',
        'gestures/gesture_recognizer_impl.h',
        'gestures/gesture_recognizer_impl_mac.cc',
        'gestures/gesture_types.h',
        'gestures/motion_event_aura.cc',
        'gestures/motion_event_aura.h',
        'linux/text_edit_command_auralinux.cc',
        'linux/text_edit_command_auralinux.h',
        'linux/text_edit_key_bindings_delegate_auralinux.cc',
        'linux/text_edit_key_bindings_delegate_auralinux.h',
        'null_event_targeter.cc',
        'null_event_targeter.h',
        'scoped_target_handler.cc',
        'scoped_target_handler.h',
        'ozone/events_ozone.cc',
        'win/events_win.cc',
        'win/system_event_state_lookup.cc',
        'win/system_event_state_lookup.h',
        'x/events_x.cc',
      ],
      'conditions': [
        ['use_x11==1', {
          'dependencies': [
            '../../build/linux/system.gyp:x11',
            '../gfx/x/gfx_x11.gyp:gfx_x11',
            'devices/events_devices.gyp:events_devices',
            'x/events_x.gyp:events_x',
          ],
        }],
        ['use_aura==0', {
          'sources!': [
            'gestures/gesture_provider_aura.cc',
            'gestures/gesture_provider_aura.h',
            'gestures/gesture_recognizer.h',
            'gestures/gesture_recognizer_impl.cc',
            'gestures/gesture_recognizer_impl.h',
            'gestures/gesture_types.h',
            'gestures/motion_event_aura.cc',
            'gestures/motion_event_aura.h',
          ],
        }],
        ['use_ozone==1 or (OS=="android" and use_aura==1)', {
          'sources': [
            'events_default.cc',
          ],
        }],
        # We explicitly enumerate the platforms we _do_ provide native cracking
        # for here.
        ['OS=="win" or OS=="mac" or use_x11==1 or use_ozone==1 or (OS=="android" and use_aura==1)', {
          'sources!': [
            'events_stub.cc',
          ],
        }],
        ['chromeos==1', {
          'sources!': [
            'linux/text_edit_command_auralinux.cc',
            'linux/text_edit_command_auralinux.h',
            'linux/text_edit_key_bindings_delegate_auralinux.cc',
            'linux/text_edit_key_bindings_delegate_auralinux.h',
          ],
        }],
        ['use_ozone==1', {
          'dependencies': [
            'ozone/events_ozone.gyp:events_ozone_layout',
          ],
        }],
        ['OS=="android"', {
          'sources': [
            'android/events_jni_registrar.cc',
            'android/events_jni_registrar.h',
            'android/motion_event_android.cc',
            'android/motion_event_android.h',
          ],
          'dependencies': [
            'motionevent_jni_headers',
          ],
        }],
      ],
    },
    {
      # GN version: //ui/events/gestures/blink
      'target_name': 'gestures_blink',
      'type': 'static_library',
      'dependencies': [
        '../../base/base.gyp:base',
        '../../third_party/WebKit/public/blink_headers.gyp:blink_headers',
        '../gfx/gfx.gyp:gfx_geometry',
        'events',
        'gesture_detection',
      ],
      'sources': [
        # Note: sources list duplicated in GN build.
        'gestures/blink/web_gesture_curve_impl.cc',
        'gestures/blink/web_gesture_curve_impl.h',
      ],
    },
    {
      # GN version: //ui/events:gesture_detection
      'target_name': 'gesture_detection',
      'type': '<(component)',
      'dependencies': [
        '<(DEPTH)/base/base.gyp:base',
        '<(DEPTH)/base/third_party/dynamic_annotations/dynamic_annotations.gyp:dynamic_annotations',
        '../gfx/gfx.gyp:gfx',
        '../gfx/gfx.gyp:gfx_geometry',
        'events_base',
      ],
      'defines': [
        'GESTURE_DETECTION_IMPLEMENTATION',
      ],
      'sources': [
        # Note: sources list duplicated in GN build.
        'gesture_detection/bitset_32.h',
        'gesture_detection/filtered_gesture_provider.cc',
        'gesture_detection/filtered_gesture_provider.h',
        'gesture_detection/gesture_configuration.cc',
        'gesture_detection/gesture_configuration.h',
        'gesture_detection/gesture_configuration_android.cc',
        'gesture_detection/gesture_configuration_aura.cc',
        'gesture_detection/gesture_detection_export.h',
        'gesture_detection/gesture_detector.cc',
        'gesture_detection/gesture_detector.h',
        'gesture_detection/gesture_event_data.cc',
        'gesture_detection/gesture_event_data.h',
        'gesture_detection/gesture_event_data_packet.cc',
        'gesture_detection/gesture_event_data_packet.h',
        'gesture_detection/gesture_listeners.cc',
        'gesture_detection/gesture_listeners.h',
        'gesture_detection/gesture_provider.cc',
        'gesture_detection/gesture_provider.h',
        'gesture_detection/gesture_provider_config_helper.cc',
        'gesture_detection/gesture_provider_config_helper.h',
        'gesture_detection/gesture_touch_uma_histogram.cc',
        'gesture_detection/gesture_touch_uma_histogram.h',
        'gesture_detection/motion_event.cc',
        'gesture_detection/motion_event.h',
        'gesture_detection/motion_event_buffer.cc',
        'gesture_detection/motion_event_buffer.h',
        'gesture_detection/motion_event_generic.cc',
        'gesture_detection/motion_event_generic.h',
        'gesture_detection/scale_gesture_detector.cc',
        'gesture_detection/scale_gesture_detector.h',
        'gesture_detection/scale_gesture_listeners.cc',
        'gesture_detection/scale_gesture_listeners.h',
        'gesture_detection/snap_scroll_controller.cc',
        'gesture_detection/snap_scroll_controller.h',
        'gesture_detection/touch_disposition_gesture_filter.cc',
        'gesture_detection/touch_disposition_gesture_filter.h',
        'gesture_detection/velocity_tracker.cc',
        'gesture_detection/velocity_tracker.h',
        'gesture_detection/velocity_tracker_state.cc',
        'gesture_detection/velocity_tracker_state.h',
      ],
      'conditions': [
        ['use_aura!=1 and OS!="android"', {
          'sources': [
            'gesture_detection/gesture_configuration_default.cc',
          ],
        }],
      ],
    },
    {
      # GN version: //ui/events/ipc:events_ipc
      'target_name': 'events_ipc',
      'type': '<(component)',
      'dependencies': [
        '<(DEPTH)/base/base.gyp:base',
        '<(DEPTH)/ipc/ipc.gyp:ipc',
        'events_base',
      ],
      'defines': [
        'EVENTS_IPC_IMPLEMENTATION',
      ],
      'sources': [
        'ipc/latency_info_param_traits.cc',
        'ipc/latency_info_param_traits.h',
      ],
    },
    {
      # GN version: //ui/events:test_support
      'target_name': 'events_test_support',
      'type': 'static_library',
      'dependencies': [
        '<(DEPTH)/base/base.gyp:base',
        '<(DEPTH)/skia/skia.gyp:skia',
        '../gfx/gfx.gyp:gfx_geometry',
        'events',
        'events_base',
        'gesture_detection',
        'platform/events_platform.gyp:events_platform',
      ],
      'sources': [
        # Note: sources list duplicated in GN build.
        'test/cocoa_test_event_utils.h',
        'test/cocoa_test_event_utils.mm',
        'test/device_data_manager_test_api.h',
        'test/event_generator.cc',
        'test/event_generator.h',
        'test/events_test_utils.cc',
        'test/events_test_utils.h',
        'test/events_test_utils_x11.cc',
        'test/events_test_utils_x11.h',
        'test/motion_event_test_utils.cc',
        'test/motion_event_test_utils.h',
        'test/platform_event_source_test_api.cc',
        'test/platform_event_source_test_api.h',
        'test/platform_event_waiter.cc',
        'test/platform_event_waiter.h',
        'test/test_event_handler.cc',
        'test/test_event_handler.h',
        'test/test_event_processor.cc',
        'test/test_event_processor.h',
        'test/test_event_target.cc',
        'test/test_event_target.h',
        'test/test_event_targeter.cc',
        'test/test_event_targeter.h',
      ],
      'conditions': [
        ['OS=="ios"', {
          # The cocoa files don't apply to iOS.
          'sources/': [['exclude', 'cocoa']],
        }],
        ['use_x11==1 or use_ozone==1', {
          'sources' : [
              'test/device_data_manager_test_api_impl.cc',
            ],
          'dependencies': [
            'devices/events_devices.gyp:events_devices',
            ],
        }, { # else use_x11=1 or use_ozone=1
          'sources' : [
              'test/device_data_manager_test_api_stub.cc',
            ]
        }],
      ],
    },
<<<<<<< HEAD
    {
      # GN version: //ui/events:events_unittests
      'target_name': 'events_unittests',
      'type': '<(gtest_target_type)',
      'dependencies': [
        '<(DEPTH)/base/base.gyp:base',
        '<(DEPTH)/skia/skia.gyp:skia',
        '../gfx/gfx.gyp:gfx',
        '../gfx/gfx.gyp:gfx_geometry',
        '../gfx/gfx.gyp:gfx_test_support',
        'devices/events_devices.gyp:events_devices',
        'dom_keycode_converter',
        'events',
        'events_base',
        'events_ipc',
        'events_test_support',
        'gesture_detection',
        'gestures_blink',
        'platform/events_platform.gyp:events_platform',
      ],
      'sources': [
        # Note: sources list duplicated in GN build.
        'android/scroller_unittest.cc',
        'cocoa/events_mac_unittest.mm',
        'devices/x11/device_data_manager_x11_unittest.cc',
        'event_dispatcher_unittest.cc',
        'event_processor_unittest.cc',
        'event_rewriter_unittest.cc',
        'event_unittest.cc',
        'gesture_detection/bitset_32_unittest.cc',
        'gesture_detection/filtered_gesture_provider_unittest.cc',
        'gesture_detection/gesture_event_data_packet_unittest.cc',
        'gesture_detection/gesture_provider_unittest.cc',
        'gesture_detection/motion_event_buffer_unittest.cc',
        'gesture_detection/motion_event_generic_unittest.cc',
        'gesture_detection/snap_scroll_controller_unittest.cc',
        'gesture_detection/touch_disposition_gesture_filter_unittest.cc',
        'gesture_detection/velocity_tracker_unittest.cc',
        'gestures/blink/web_gesture_curve_impl_unittest.cc',
        'gestures/fling_curve_unittest.cc',
        'gestures/gesture_provider_aura_unittest.cc',
        'gestures/motion_event_aura_unittest.cc',
        'ipc/latency_info_param_traits_unittest.cc',
        'keycodes/dom/keycode_converter_unittest.cc',
        'keycodes/keyboard_code_conversion_unittest.cc',
        'latency_info_unittest.cc',
        'platform/platform_event_source_unittest.cc',
        'x/events_x_unittest.cc',
      ],
      'include_dirs': [
        '../../testing/gmock/include',
      ],
      'conditions': [
        ['use_x11==1', {
          'dependencies': [
            '../../build/linux/system.gyp:x11',
            '../gfx/x/gfx_x11.gyp:gfx_x11',
          ],
        }],
        ['use_ozone==1', {
          'sources': [
            'ozone/chromeos/cursor_controller_unittest.cc',
            'ozone/evdev/event_converter_evdev_impl_unittest.cc',
            'ozone/evdev/event_converter_test_util.cc',
            'ozone/evdev/event_device_info_unittest.cc',
            'ozone/evdev/event_device_test_util.cc',
            'ozone/evdev/input_injector_evdev_unittest.cc',
            'ozone/evdev/tablet_event_converter_evdev_unittest.cc',
            'ozone/evdev/touch_event_converter_evdev_unittest.cc',
            'ozone/evdev/touch_noise/touch_noise_finder_unittest.cc',
          ],
          'dependencies': [
            'ozone/events_ozone.gyp:events_ozone',
            'ozone/events_ozone.gyp:events_ozone_evdev',
            'ozone/events_ozone.gyp:events_ozone_layout',
          ]
        }],
        ['use_xkbcommon==1', {
          'sources': [
            'ozone/layout/keyboard_layout_engine_unittest.cc',
            'ozone/layout/xkb/xkb_keyboard_layout_engine_unittest.cc',
          ]
        }],
        ['use_aura==0', {
          'sources!': [
            'gestures/gesture_provider_aura_unittest.cc',
            'gestures/motion_event_aura_unittest.cc',
          ],
        }],
        ['OS=="linux" and use_allocator!="none"', {
          'dependencies': [
            '<(DEPTH)/base/allocator/allocator.gyp:allocator',
          ],
        }],
        # Exclude tests that rely on event_utils.h for platforms that do not
        # provide native cracking, i.e., platforms that use events_stub.cc.
        ['OS!="win" and use_x11!=1 and use_ozone!=1', {
          'sources!': [
            'event_unittest.cc',
          ],
        }],
        ['OS == "android"', {
          'sources': [
            'android/motion_event_android_unittest.cc',
          ],
          'dependencies': [
            '../../testing/android/native_test.gyp:native_test_native_code',
          ],
        }],
      ],
    },
  ],
  'conditions': [
    ['test_isolation_mode != "noop"', {
      'targets': [
        {
          'target_name': 'events_unittests_run',
          'type': 'none',
          'dependencies': [
            'events_unittests',
          ],
          'includes': [
            '../../build/isolate.gypi',
          ],
          'sources': [
            'events_unittests.isolate',
          ],
          'conditions': [
            ['use_x11 == 1', {
              'dependencies': [
                '../../tools/xdisplaycheck/xdisplaycheck.gyp:xdisplaycheck',
              ],
            }],
          ],
=======
  ],
  'conditions': [
    ['OS == "android"', {
      'targets': [
        {
          'target_name': 'motionevent_jni_headers',
          'type': 'none',
          'variables': {
            'jni_gen_package': 'ui',
            'input_java_class': 'android/view/MotionEvent.class',
          },
          'includes': [ '../../build/jar_file_jni_generator.gypi' ],
>>>>>>> e1dd8e62
        },
      ],
    }],
  ],
}<|MERGE_RESOLUTION|>--- conflicted
+++ resolved
@@ -370,142 +370,6 @@
         }],
       ],
     },
-<<<<<<< HEAD
-    {
-      # GN version: //ui/events:events_unittests
-      'target_name': 'events_unittests',
-      'type': '<(gtest_target_type)',
-      'dependencies': [
-        '<(DEPTH)/base/base.gyp:base',
-        '<(DEPTH)/skia/skia.gyp:skia',
-        '../gfx/gfx.gyp:gfx',
-        '../gfx/gfx.gyp:gfx_geometry',
-        '../gfx/gfx.gyp:gfx_test_support',
-        'devices/events_devices.gyp:events_devices',
-        'dom_keycode_converter',
-        'events',
-        'events_base',
-        'events_ipc',
-        'events_test_support',
-        'gesture_detection',
-        'gestures_blink',
-        'platform/events_platform.gyp:events_platform',
-      ],
-      'sources': [
-        # Note: sources list duplicated in GN build.
-        'android/scroller_unittest.cc',
-        'cocoa/events_mac_unittest.mm',
-        'devices/x11/device_data_manager_x11_unittest.cc',
-        'event_dispatcher_unittest.cc',
-        'event_processor_unittest.cc',
-        'event_rewriter_unittest.cc',
-        'event_unittest.cc',
-        'gesture_detection/bitset_32_unittest.cc',
-        'gesture_detection/filtered_gesture_provider_unittest.cc',
-        'gesture_detection/gesture_event_data_packet_unittest.cc',
-        'gesture_detection/gesture_provider_unittest.cc',
-        'gesture_detection/motion_event_buffer_unittest.cc',
-        'gesture_detection/motion_event_generic_unittest.cc',
-        'gesture_detection/snap_scroll_controller_unittest.cc',
-        'gesture_detection/touch_disposition_gesture_filter_unittest.cc',
-        'gesture_detection/velocity_tracker_unittest.cc',
-        'gestures/blink/web_gesture_curve_impl_unittest.cc',
-        'gestures/fling_curve_unittest.cc',
-        'gestures/gesture_provider_aura_unittest.cc',
-        'gestures/motion_event_aura_unittest.cc',
-        'ipc/latency_info_param_traits_unittest.cc',
-        'keycodes/dom/keycode_converter_unittest.cc',
-        'keycodes/keyboard_code_conversion_unittest.cc',
-        'latency_info_unittest.cc',
-        'platform/platform_event_source_unittest.cc',
-        'x/events_x_unittest.cc',
-      ],
-      'include_dirs': [
-        '../../testing/gmock/include',
-      ],
-      'conditions': [
-        ['use_x11==1', {
-          'dependencies': [
-            '../../build/linux/system.gyp:x11',
-            '../gfx/x/gfx_x11.gyp:gfx_x11',
-          ],
-        }],
-        ['use_ozone==1', {
-          'sources': [
-            'ozone/chromeos/cursor_controller_unittest.cc',
-            'ozone/evdev/event_converter_evdev_impl_unittest.cc',
-            'ozone/evdev/event_converter_test_util.cc',
-            'ozone/evdev/event_device_info_unittest.cc',
-            'ozone/evdev/event_device_test_util.cc',
-            'ozone/evdev/input_injector_evdev_unittest.cc',
-            'ozone/evdev/tablet_event_converter_evdev_unittest.cc',
-            'ozone/evdev/touch_event_converter_evdev_unittest.cc',
-            'ozone/evdev/touch_noise/touch_noise_finder_unittest.cc',
-          ],
-          'dependencies': [
-            'ozone/events_ozone.gyp:events_ozone',
-            'ozone/events_ozone.gyp:events_ozone_evdev',
-            'ozone/events_ozone.gyp:events_ozone_layout',
-          ]
-        }],
-        ['use_xkbcommon==1', {
-          'sources': [
-            'ozone/layout/keyboard_layout_engine_unittest.cc',
-            'ozone/layout/xkb/xkb_keyboard_layout_engine_unittest.cc',
-          ]
-        }],
-        ['use_aura==0', {
-          'sources!': [
-            'gestures/gesture_provider_aura_unittest.cc',
-            'gestures/motion_event_aura_unittest.cc',
-          ],
-        }],
-        ['OS=="linux" and use_allocator!="none"', {
-          'dependencies': [
-            '<(DEPTH)/base/allocator/allocator.gyp:allocator',
-          ],
-        }],
-        # Exclude tests that rely on event_utils.h for platforms that do not
-        # provide native cracking, i.e., platforms that use events_stub.cc.
-        ['OS!="win" and use_x11!=1 and use_ozone!=1', {
-          'sources!': [
-            'event_unittest.cc',
-          ],
-        }],
-        ['OS == "android"', {
-          'sources': [
-            'android/motion_event_android_unittest.cc',
-          ],
-          'dependencies': [
-            '../../testing/android/native_test.gyp:native_test_native_code',
-          ],
-        }],
-      ],
-    },
-  ],
-  'conditions': [
-    ['test_isolation_mode != "noop"', {
-      'targets': [
-        {
-          'target_name': 'events_unittests_run',
-          'type': 'none',
-          'dependencies': [
-            'events_unittests',
-          ],
-          'includes': [
-            '../../build/isolate.gypi',
-          ],
-          'sources': [
-            'events_unittests.isolate',
-          ],
-          'conditions': [
-            ['use_x11 == 1', {
-              'dependencies': [
-                '../../tools/xdisplaycheck/xdisplaycheck.gyp:xdisplaycheck',
-              ],
-            }],
-          ],
-=======
   ],
   'conditions': [
     ['OS == "android"', {
@@ -518,7 +382,6 @@
             'input_java_class': 'android/view/MotionEvent.class',
           },
           'includes': [ '../../build/jar_file_jni_generator.gypi' ],
->>>>>>> e1dd8e62
         },
       ],
     }],
