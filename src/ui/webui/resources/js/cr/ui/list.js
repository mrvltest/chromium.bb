--- conflicted
+++ resolved
@@ -1298,30 +1298,13 @@
     //
     // [1] For example, clicking non-focusable area gives focus on the first
     // form control in the item.
-<<<<<<< HEAD
-    if (!tryFocusOnAncestor(e.target, listItem) &&
-=======
     if (!containsFocusableElement(e.target, listItem) &&
->>>>>>> 8c15b39e
         listItem.contains(listItem.ownerDocument.activeElement)) {
       e.preventDefault();
     }
   }
 
   /**
-<<<<<<< HEAD
-   * Try focusing on |eventTarget| or its ancestor under |root|.
-   * This is a helper for handleMouseDown.
-   * @param {!Element} start An element which we start to try.
-   * @param {!Element} root An element which we finish to try.
-   * @return {boolean} True if we focused on an element successfully.
-   */
-  function tryFocusOnAncestor(start, root) {
-    for (var element = start; element && element != root;
-        element = element.parentElement) {
-      element.focus();
-      if (root.ownerDocument.activeElement == element)
-=======
    * Check if |start| or its ancestor under |root| is focusable.
    * This is a helper for handleMouseDown.
    * @param {!Element} start An element which we start to check.
@@ -1332,7 +1315,6 @@
     for (var element = start; element && element != root;
         element = element.parentElement) {
       if (element.tabIndex >= 0 && !element.disabled)
->>>>>>> 8c15b39e
         return true;
     }
     return false;
