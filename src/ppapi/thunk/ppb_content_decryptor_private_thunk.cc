--- conflicted
+++ resolved
@@ -3,11 +3,7 @@
 // found in the LICENSE file.
 
 // From private/ppb_content_decryptor_private.idl,
-<<<<<<< HEAD
-//   modified Thu Oct 10 14:49:51 2013.
-=======
 //   modified Fri Dec  6 12:16:22 2013.
->>>>>>> 8c15b39e
 
 #include "ppapi/c/pp_errors.h"
 #include "ppapi/c/private/ppb_content_decryptor_private.h"
