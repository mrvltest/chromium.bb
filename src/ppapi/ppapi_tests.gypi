--- conflicted
+++ resolved
@@ -80,8 +80,6 @@
 #        },
 #      ],
     },
-<<<<<<< HEAD
-=======
     {
       # GN version: //ppapi:power_saver_test_plugin
       'target_name': 'power_saver_test_plugin',
@@ -147,8 +145,6 @@
         'shared_impl/test_utils.h',
       ],
     },
->>>>>>> e1dd8e62
-
     {
       # GN version: //ppapi:ppapi_perftests
       'target_name': 'ppapi_perftests',
