# Copyright (c) 2012 The Chromium Authors. All rights reserved.
# Use of this source code is governed by a BSD-style license that can be
# found in the LICENSE file.

{
  'targets': [
    {
      'target_name': 'ppapi_tests',
      'type': 'loadable_module',
      'include_dirs': [
        'lib/gl/include',
      ],
      'defines': [
        'GL_GLEXT_PROTOTYPES',
      ],
      'sources': [
        '<@(test_common_source_files)',
        '<@(test_trusted_source_files)',
      ],
      'dependencies': [
        'ppapi.gyp:ppapi_cpp',
        'ppapi_internal.gyp:ppapi_shared',
      ],
      'copies': [
        {
          'destination': '<(PRODUCT_DIR)',
          'files': [
            # Keep 'test_case.html.mock-http-headers' with 'test_case.html'.
            'tests/test_case.html',
            'tests/test_case.html.mock-http-headers',
            'tests/test_page.css',
            'tests/ppapi_nacl_tests_newlib.nmf',
          ],
        },
        {
          'destination': '<(PRODUCT_DIR)/test_url_loader_data',
          'files': [
            'tests/test_url_loader_data/hello.txt',
          ],
        },
      ],
      'run_as': {
        'action': [
          '<(PRODUCT_DIR)/<(EXECUTABLE_PREFIX)chrome<(EXECUTABLE_SUFFIX)',
          '--enable-pepper-testing',
          '--register-pepper-plugins=$(TargetPath);application/x-ppapi-tests',
          'file://$(ProjectDir)/tests/test_case.html?testcase=',
        ],
      },
      'conditions': [
        ['OS=="win"', {
          'defines': [
            '_CRT_SECURE_NO_DEPRECATE',
            '_CRT_NONSTDC_NO_WARNINGS',
            '_CRT_NONSTDC_NO_DEPRECATE',
            '_SCL_SECURE_NO_DEPRECATE',
          ],
        }],
        ['OS=="mac"', {
          'mac_bundle': 1,
          'product_name': 'ppapi_tests',
          'product_extension': 'plugin',
        }],
      ],
# TODO(dmichael):  Figure out what is wrong with the script on Windows and add
#                  it as an automated action.
#      'actions': [
#        {
#          'action_name': 'generate_ppapi_include_tests',
#          'inputs': [],
#          'outputs': [
#            'tests/test_c_includes.c',
#            'tests/test_cc_includes.cc',
#          ],
#          'action': [
#            '<!@(python generate_ppapi_include_tests.py)',
#          ],
#        },
#      ],
    },
<<<<<<< HEAD
=======
    {
      # GN version: //ppapi/proxy:test_support
      #             //ppapi/shared_impl:test_support
      'target_name': 'ppapi_unittest_shared',
      'type': 'static_library',
      'dependencies': [
        'ppapi_proxy',
        'ppapi_shared',
        '../base/base.gyp:test_support_base',
        '../ipc/ipc.gyp:ipc',
        '../ipc/ipc.gyp:test_support_ipc',
        '../testing/gmock.gyp:gmock',
        '../testing/gtest.gyp:gtest',
      ],
      'sources': [
        # Note: sources list duplicated in GN build.
        'proxy/ppapi_proxy_test.cc',
        'proxy/ppapi_proxy_test.h',
        'proxy/resource_message_test_sink.cc',
        'proxy/resource_message_test_sink.h',
        'shared_impl/test_globals.cc',
        'shared_impl/test_globals.h',
        'shared_impl/unittest_utils.cc',
        'shared_impl/unittest_utils.h',
      ],
    },
>>>>>>> 7a7efc61

    {
      'target_name': 'ppapi_perftests',
      'type': 'executable',
      'variables': {
        'chromium_code': 1,
      },
      'dependencies': [
        'ppapi_proxy',
        'ppapi_shared',
      ],
      'sources': [
        'proxy/ppapi_perftests.cc',
        'proxy/ppp_messaging_proxy_perftest.cc',
      ],
      'conditions': [
        # See http://crbug.com/162998#c4 for why this is needed.
        ['OS=="linux" and use_allocator!="none"', {
          'dependencies': [
            '../base/allocator/allocator.gyp:allocator',
          ],
        }],
      ],
    },
    {
      'target_name': 'ppapi_unittests',
      'type': 'executable',
      'variables': {
        'chromium_code': 1,
      },
      'dependencies': [
        'ppapi_host',
        'ppapi_proxy',
        'ppapi_shared',
        '../base/base.gyp:run_all_unittests',
        '../gpu/gpu.gyp:gpu_ipc',
        '../ipc/ipc.gyp:ipc',
        '../media/media.gyp:shared_memory_support',
        '../ui/surface/surface.gyp:surface',
      ],
      'sources': [
        'host/resource_message_filter_unittest.cc',
        'proxy/device_enumeration_resource_helper_unittest.cc',
        'proxy/file_chooser_resource_unittest.cc',
        'proxy/file_system_resource_unittest.cc',
        'proxy/flash_resource_unittest.cc',
        'proxy/interface_list_unittest.cc',
        'proxy/mock_resource.cc',
        'proxy/mock_resource.h',
        'proxy/nacl_message_scanner_unittest.cc',
        'proxy/pdf_resource_unittest.cc',
        'proxy/plugin_dispatcher_unittest.cc',
        'proxy/plugin_resource_tracker_unittest.cc',
        'proxy/plugin_var_tracker_unittest.cc',
        'proxy/ppb_var_unittest.cc',
        'proxy/ppp_instance_private_proxy_unittest.cc',
        'proxy/ppp_instance_proxy_unittest.cc',
        'proxy/ppp_messaging_proxy_unittest.cc',
        'proxy/printing_resource_unittest.cc',
        'proxy/raw_var_data_unittest.cc',
        'proxy/serialized_var_unittest.cc',
        'proxy/talk_resource_unittest.cc',
        'proxy/video_decoder_resource_unittest.cc',
        'proxy/websocket_resource_unittest.cc',
        'shared_impl/media_stream_audio_track_shared_unittest.cc',
        'shared_impl/media_stream_buffer_manager_unittest.cc',
        'shared_impl/media_stream_video_track_shared_unittest.cc',
        'shared_impl/proxy_lock_unittest.cc',
        'shared_impl/resource_tracker_unittest.cc',
        'shared_impl/thread_aware_callback_unittest.cc',
        'shared_impl/time_conversion_unittest.cc',
        'shared_impl/tracked_callback_unittest.cc',
        'shared_impl/var_tracker_unittest.cc',
      ],
      'conditions': [
        [ 'os_posix == 1 and OS != "mac" and OS != "android" and OS != "ios"', {
          'conditions': [
            [ 'use_allocator!="none"', {
              'dependencies': [
                '../base/allocator/allocator.gyp:allocator',
              ],
            }],
          ],
        }],
      ],
    },
    {
      'target_name': 'ppapi_example_skeleton',
      'suppress_wildcard': 1,
      'type': 'none',
      'direct_dependent_settings': {
        'product_name': '>(_target_name)',
        'conditions': [
          ['os_posix==1 and OS!="mac"', {
            'cflags': ['-fvisibility=hidden'],
            'type': 'shared_library',
          }],
          ['OS=="win"', {
            'type': 'shared_library',
          }],
          ['OS=="mac"', {
            'type': 'loadable_module',
            'mac_bundle': 1,
            'product_extension': 'plugin',
            'xcode_settings': {
              'OTHER_LDFLAGS': [
                # Not to strip important symbols by -Wl,-dead_strip.
                '-Wl,-exported_symbol,_PPP_GetInterface',
                '-Wl,-exported_symbol,_PPP_InitializeModule',
                '-Wl,-exported_symbol,_PPP_ShutdownModule'
              ]},
          }],
        ],
      },
    },
    {
      # GN version: //ppapi/examples/mouse_cursor
      'target_name': 'ppapi_example_mouse_cursor',
      'dependencies': [
        'ppapi_example_skeleton',
        'ppapi.gyp:ppapi_cpp',
      ],
      'sources': [
        'examples/mouse_cursor/mouse_cursor.cc',
      ],
    },
    {
      # GN version: //ppapi/examples/mouse_lock
      'target_name': 'ppapi_example_mouse_lock',
      'dependencies': [
        'ppapi_example_skeleton',
        'ppapi.gyp:ppapi_cpp',
      ],
      'sources': [
        'examples/mouse_lock/mouse_lock.cc',
      ],
    },

    {
      # GN version: //ppapi/examples/gamepad
      'target_name': 'ppapi_example_gamepad',
      'dependencies': [
        'ppapi_example_skeleton',
        'ppapi.gyp:ppapi_cpp',
      ],
      'sources': [
        'examples/gamepad/gamepad.cc',
      ],
    },

    {
      # GN version: //ppapi/examples/stub:c_stub
      'target_name': 'ppapi_example_c_stub',
      'dependencies': [
        'ppapi_example_skeleton',
        'ppapi.gyp:ppapi_c',
      ],
      'sources': [
        'examples/stub/stub.c',
      ],
    },
    {
      # GN version: //ppapi/examples/stub:cc_stub
      'target_name': 'ppapi_example_cc_stub',
      'dependencies': [
        'ppapi_example_skeleton',
        'ppapi.gyp:ppapi_cpp',
      ],
      'sources': [
        'examples/stub/stub.cc',
      ],
    },
    {
      # GN version: //ppapi/examples/crxfs
      'target_name': 'ppapi_example_crxfs',
      'dependencies': [
        'ppapi_example_skeleton',
        'ppapi.gyp:ppapi_cpp',
      ],
      'sources': [
        'examples/crxfs/crxfs.cc',
      ],
    },
    {
      # GN version: //ppapi/examples/audio
      'target_name': 'ppapi_example_audio',
      'dependencies': [
        'ppapi_example_skeleton',
        'ppapi.gyp:ppapi_cpp',
      ],
      'sources': [
        'examples/audio/audio.cc',
      ],
    },
    {
      # GN version: //ppapi/examples/audio_input
      'target_name': 'ppapi_example_audio_input',
      'dependencies': [
        'ppapi_example_skeleton',
        'ppapi.gyp:ppapi_cpp',
      ],
      'sources': [
        'examples/audio_input/audio_input.cc',
      ],
    },
    {
      # GN version: //ppapi/examples/file_chooser
      'target_name': 'ppapi_example_file_chooser',
      'dependencies': [
        'ppapi_example_skeleton',
        'ppapi.gyp:ppapi_cpp',
      ],
      'sources': [
        'examples/file_chooser/file_chooser.cc',
      ],
    },
    {
      # GN version: //ppapi/examples/2d:graphics_2d
      'target_name': 'ppapi_example_graphics_2d',
      'dependencies': [
        'ppapi_example_skeleton',
        'ppapi.gyp:ppapi_c',
      ],
      'sources': [
        'examples/2d/graphics_2d_example.c',
      ],
    },
    {
      # GN version: //ppapi/examples/ime
      'target_name': 'ppapi_example_ime',
      'dependencies': [
        'ppapi_example_skeleton',
        'ppapi.gyp:ppapi_cpp',
      ],
      'sources': [
        'examples/ime/ime.cc',
      ],
    },
    {
      # GN version: //ppapi/examples/2d:paint_manager
      'target_name': 'ppapi_example_paint_manager',
      'dependencies': [
        'ppapi_example_skeleton',
        'ppapi.gyp:ppapi_cpp',
      ],
      'sources': [
        'examples/2d/paint_manager_example.cc',
      ],
    },
    {
      # GN version: //ppapi/examples/input
      'target_name': 'ppapi_example_input',
      'dependencies': [
        'ppapi_example_skeleton',
        'ppapi.gyp:ppapi_cpp',
      ],
      'sources': [
        'examples/input/pointer_event_input.cc',
      ],
    },
    {
      # GN version: //ppapi/examples/scripting
      'target_name': 'ppapi_example_post_message',
      'dependencies': [
        'ppapi_example_skeleton',
        'ppapi.gyp:ppapi_cpp',
      ],
      'sources': [
        'examples/scripting/post_message.cc',
      ],
    },
    {
      # GN version: //ppapi/examples/scaling
      'target_name': 'ppapi_example_scaling',
      'dependencies': [
        'ppapi_example_skeleton',
        'ppapi.gyp:ppapi_cpp',
      ],
      'sources': [
        'examples/scaling/scaling.cc',
      ],
    },
    {
      # GN version: //ppapi/examples/2d:scroll
      'target_name': 'ppapi_example_scroll',
      'dependencies': [
        'ppapi_example_skeleton',
        'ppapi.gyp:ppapi_cpp',
      ],
      'sources': [
        'examples/2d/scroll.cc',
      ],
    },
    {
      # GN version: //ppapi/examples/font
      'target_name': 'ppapi_example_simple_font',
      'dependencies': [
        'ppapi_example_skeleton',
        'ppapi.gyp:ppapi_cpp',
      ],
      'sources': [
        'examples/font/simple_font.cc',
      ],
    },
    {
      # GN version: //ppapi/examples/threading
      'target_name': 'ppapi_example_threading',
      'dependencies': [
        'ppapi_example_skeleton',
        'ppapi.gyp:ppapi_cpp',
      ],
      'sources': [
        'examples/threading/threading.cc',
      ],
    },
    {
      # GN version: //ppapi/examples/url_loader:streaming
      'target_name': 'ppapi_example_url_loader',
      'dependencies': [
        'ppapi_example_skeleton',
        'ppapi.gyp:ppapi_cpp',
      ],
      'sources': [
        'examples/url_loader/streaming.cc',
      ],
    },
    {
      # GN version: //ppapi/examples/url_loader:file
      'target_name': 'ppapi_example_url_loader_file',
      'dependencies': [
        'ppapi_example_skeleton',
        'ppapi.gyp:ppapi_cpp',
      ],
      'sources': [
        'examples/url_loader/stream_to_file.cc',
      ],
    },
    {
      # GN version: //ppapi/examples/gles2
      'target_name': 'ppapi_example_gles2',
      'dependencies': [
        'ppapi_example_skeleton',
        'ppapi.gyp:ppapi_cpp',
        'ppapi.gyp:ppapi_gles2',
      ],
      'include_dirs': [
        'lib/gl/include',
      ],
      'sources': [
        'examples/gles2/gles2.cc',
      ],
    },
    {
      # GN version: //ppapi/examples/video_decode:stable
      'target_name': 'ppapi_example_video_decode',
      'dependencies': [
        'ppapi_example_skeleton',
        'ppapi.gyp:ppapi_cpp',
        'ppapi.gyp:ppapi_gles2',
      ],
      'include_dirs': [
        'lib/gl/include',
      ],
      'sources': [
        'examples/video_decode/testdata.h',
        'examples/video_decode/video_decode.cc',
      ],
    },
    {
      # GN version: //ppapi/examples/video_decode:dev
      'target_name': 'ppapi_example_video_decode_dev',
      'dependencies': [
        'ppapi_example_skeleton',
        'ppapi.gyp:ppapi_cpp',
        'ppapi.gyp:ppapi_gles2',
      ],
      'include_dirs': [
        'lib/gl/include',
      ],
      'sources': [
        'examples/video_decode/testdata.h',
        'examples/video_decode/video_decode_dev.cc',
      ],
    },
    {
      # GN version: //ppapi/example/video_capture
      'target_name': 'ppapi_example_vc',
      'dependencies': [
        'ppapi_example_skeleton',
        'ppapi.gyp:ppapi_cpp',
        'ppapi.gyp:ppapi_gles2',
      ],
      'include_dirs': [
        'lib/gl/include',
      ],
      'sources': [
        'examples/video_capture/video_capture.cc',
      ],
    },
    {
      # GN version: //ppapi/examples/video_effects
      'target_name': 'ppapi_example_video_effects',
      'dependencies': [
        'ppapi_example_skeleton',
        'ppapi.gyp:ppapi_cpp',
      ],
      'sources': [
        'examples/video_effects/video_effects.cc',
      ],
    },
    {
      # GN version: //ppapi/examples/enumerate_devices
      'target_name': 'ppapi_example_enumerate_devices',
      'dependencies': [
        'ppapi_example_skeleton',
        'ppapi.gyp:ppapi_cpp',
      ],
      'sources': [
        'examples/enumerate_devices/enumerate_devices.cc',
      ],
    },
    {
      # GN version: //ppapi/examples/flash_topmost
      'target_name': 'ppapi_example_flash_topmost',
      'dependencies': [
        'ppapi_example_skeleton',
        'ppapi.gyp:ppapi_cpp',
      ],
      'sources': [
        'examples/flash_topmost/flash_topmost.cc',
      ],
    },
    {
      # GN version: //ppapi/examples/printing
      'target_name': 'ppapi_example_printing',
      'dependencies': [
        'ppapi_example_skeleton',
        'ppapi.gyp:ppapi_cpp',
      ],
      'sources': [
        'examples/printing/printing.cc',
      ],
    },
    {
      # GN version: //ppapi/examples/media_stream_audio
      'target_name': 'ppapi_example_media_stream_audio',
      'dependencies': [
        'ppapi_example_skeleton',
        'ppapi.gyp:ppapi_cpp',
      ],
      'sources': [
        'examples/media_stream_audio/media_stream_audio.cc',
      ],
    },
    {
      # GN version: //ppapi/examples/media_stream_video
      'target_name': 'ppapi_example_media_stream_video',
      'dependencies': [
        'ppapi_example_skeleton',
        'ppapi.gyp:ppapi_cpp',
        'ppapi.gyp:ppapi_gles2',
      ],
      'include_dirs': [
        'lib/gl/include',
      ],
      'sources': [
        'examples/media_stream_video/media_stream_video.cc',
      ],
    },
    {
      # GN version: //ppapi/examples/gles2_spinning_cube
      'target_name': 'ppapi_example_gles2_spinning_cube',
      'dependencies': [
        'ppapi_example_skeleton',
        'ppapi.gyp:ppapi_cpp',
        'ppapi.gyp:ppapi_gles2',
      ],
      'include_dirs': [
        'lib/gl/include',
      ],
      'sources': [
        'examples/gles2_spinning_cube/gles2_spinning_cube.cc',
        'examples/gles2_spinning_cube/spinning_cube.cc',
        'examples/gles2_spinning_cube/spinning_cube.h',
      ],
    },
    {
      # GN version: //ppapi/examples/compositor
      'target_name': 'ppapi_example_compositor',
      'dependencies': [
        'ppapi_example_skeleton',
        'ppapi.gyp:ppapi_cpp',
        'ppapi.gyp:ppapi_gles2',
      ],
      'include_dirs': [
        'lib/gl/include',
      ],
      'sources': [
        'examples/compositor/compositor.cc',
        'examples/compositor/spinning_cube.cc',
        'examples/compositor/spinning_cube.h',
      ],
    },
    # Adding a new PPAPI example? Don't forget to update the GN build.
    # See //ppapi/examples/BUILD.gn
  ],
}<|MERGE_RESOLUTION|>--- conflicted
+++ resolved
@@ -78,35 +78,6 @@
 #        },
 #      ],
     },
-<<<<<<< HEAD
-=======
-    {
-      # GN version: //ppapi/proxy:test_support
-      #             //ppapi/shared_impl:test_support
-      'target_name': 'ppapi_unittest_shared',
-      'type': 'static_library',
-      'dependencies': [
-        'ppapi_proxy',
-        'ppapi_shared',
-        '../base/base.gyp:test_support_base',
-        '../ipc/ipc.gyp:ipc',
-        '../ipc/ipc.gyp:test_support_ipc',
-        '../testing/gmock.gyp:gmock',
-        '../testing/gtest.gyp:gtest',
-      ],
-      'sources': [
-        # Note: sources list duplicated in GN build.
-        'proxy/ppapi_proxy_test.cc',
-        'proxy/ppapi_proxy_test.h',
-        'proxy/resource_message_test_sink.cc',
-        'proxy/resource_message_test_sink.h',
-        'shared_impl/test_globals.cc',
-        'shared_impl/test_globals.h',
-        'shared_impl/unittest_utils.cc',
-        'shared_impl/unittest_utils.h',
-      ],
-    },
->>>>>>> 7a7efc61
 
     {
       'target_name': 'ppapi_perftests',
