--- conflicted
+++ resolved
@@ -4,11 +4,7 @@
  */
 
 /* From private/ppb_content_decryptor_private.idl,
-<<<<<<< HEAD
- *   modified Thu Oct 10 14:49:51 2013.
-=======
  *   modified Fri Dec  6 12:16:22 2013.
->>>>>>> 8c15b39e
  */
 
 #ifndef PPAPI_C_PRIVATE_PPB_CONTENT_DECRYPTOR_PRIVATE_H_
