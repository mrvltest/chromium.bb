solutions = [
  {
    u'managed': False,
<<<<<<< HEAD
    u'name': u'44.0.2403.157',
=======
    u'name': u'45.0.2454.85',
>>>>>>> 617677b2
    u'url': u'https://chromium.googlesource.com/chromium/src.git',
    u'custom_deps': {
      u'build': None,
      u'build/scripts/command_wrapper/bin': None,
      u'build/scripts/gsd_generate_index': None,
      u'build/scripts/private/data/reliability': None,
      u'build/scripts/tools/deps2git': None,
      u'build/third_party/gsutil': None,
      u'build/third_party/lighttpd': None,
      u'build/third_party/swarm_client': None,
      u'commit-queue': None,
      u'depot_tools': None,
      u'chromeos': None,
      u'build/third_party/cbuildbot_chromite': None,
      u'build/third_party/xvfb': None,
      u'build/xvfb': None,

      u'src/third_party/android_tools': None,
      u'src/third_party/WebKit/LayoutTests': None,
      u'src/content/test/data/layout_tests/LayoutTests': None,
      u'src/chrome/tools/test/reference_build/chrome_win': None,
      u'src/chrome_frame/tools/test/reference_build/chrome_win': None,
      u'src/chrome/tools/test/reference_build/chrome_linux': None,
      u'src/chrome/tools/test/reference_build/chrome_mac': None,
      u'src/third_party/hunspell_dictionaries': None,
      u'src/native_client': None,
    },
    u'deps_file': u'DEPS',
    u'safesync_url': u''
  }
]<|MERGE_RESOLUTION|>--- conflicted
+++ resolved
@@ -1,11 +1,7 @@
 solutions = [
   {
     u'managed': False,
-<<<<<<< HEAD
-    u'name': u'44.0.2403.157',
-=======
     u'name': u'45.0.2454.85',
->>>>>>> 617677b2
     u'url': u'https://chromium.googlesource.com/chromium/src.git',
     u'custom_deps': {
       u'build': None,
