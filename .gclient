solutions = [
  {
    "managed": False,
<<<<<<< HEAD
    "name": "49.0.2623.112",
    "deps_file": "DEPS",
=======
    "name": "src",
    "url": "https://chromium.googlesource.com/chromium/src.git",
>>>>>>> 594b2df1
    "custom_deps": {},
    "deps_file": ".DEPS.git",
    "safesync_url": "https://chromium-status.appspot.com/git-lkgr",
  },
]<|MERGE_RESOLUTION|>--- conflicted
+++ resolved
@@ -1,13 +1,8 @@
 solutions = [
   {
     "managed": False,
-<<<<<<< HEAD
-    "name": "49.0.2623.112",
+    "name": "50.0.2661.113",
     "deps_file": "DEPS",
-=======
-    "name": "src",
-    "url": "https://chromium.googlesource.com/chromium/src.git",
->>>>>>> 594b2df1
     "custom_deps": {},
     "deps_file": ".DEPS.git",
     "safesync_url": "https://chromium-status.appspot.com/git-lkgr",
