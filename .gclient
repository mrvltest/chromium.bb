solutions = [
  {
    u'managed': False,
<<<<<<< HEAD
    u'name': u'42.0.2311.152',
=======
    u'name': u'43.0.2357.124',
>>>>>>> d6a01d7b
    u'url': u'https://chromium.googlesource.com/chromium/src.git',
    u'custom_deps': {
      u'build': None,
      u'build/scripts/command_wrapper/bin': None,
      u'build/scripts/gsd_generate_index': None,
      u'build/scripts/private/data/reliability': None,
      u'build/scripts/tools/deps2git': None,
      u'build/third_party/gsutil': None,
      u'build/third_party/lighttpd': None,
      u'build/third_party/swarm_client': None,
      u'commit-queue': None,
      u'depot_tools': None,
      u'chromeos': None,
      u'build/third_party/cbuildbot_chromite': None,
      u'build/third_party/xvfb': None,
      u'build/xvfb': None,

      u'src/third_party/android_tools': None,
      u'src/third_party/WebKit/LayoutTests': None,
      u'src/content/test/data/layout_tests/LayoutTests': None,
      u'src/chrome/tools/test/reference_build/chrome_win': None,
      u'src/chrome_frame/tools/test/reference_build/chrome_win': None,
      u'src/chrome/tools/test/reference_build/chrome_linux': None,
      u'src/chrome/tools/test/reference_build/chrome_mac': None,
      u'src/third_party/hunspell_dictionaries': None,
      u'src/native_client': None,
    },
    u'deps_file': u'DEPS',
    u'safesync_url': u''
  }
]<|MERGE_RESOLUTION|>--- conflicted
+++ resolved
@@ -1,11 +1,7 @@
 solutions = [
   {
     u'managed': False,
-<<<<<<< HEAD
-    u'name': u'42.0.2311.152',
-=======
     u'name': u'43.0.2357.124',
->>>>>>> d6a01d7b
     u'url': u'https://chromium.googlesource.com/chromium/src.git',
     u'custom_deps': {
       u'build': None,
